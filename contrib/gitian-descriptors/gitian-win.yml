--- conflicted
+++ resolved
@@ -24,11 +24,7 @@
 - "python3"
 - "rename"
 remotes:
-<<<<<<< HEAD
-- "url": "https://github.com/NAVCoin/navcoin-core.git"
-=======
 - "url": "https://github.com/navcoin/navcoin-core.git"
->>>>>>> 876ad06c
   "dir": "navcoin-core"
 files: []
 script: |
