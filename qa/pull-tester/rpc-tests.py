#!/usr/bin/env python3
# Copyright (c) 2014-2016 The Bitcoin Core developers
# Distributed under the MIT software license, see the accompanying
# file COPYING or http://www.opensource.org/licenses/mit-license.php.

"""
Run Regression Test Suite

This module calls down into individual test cases via subprocess. It will
forward all unrecognized arguments onto the individual test scripts, other
than:

    - `-extended`: run the "extended" test suite in addition to the basic one.
    - `-win`: signal that this is running in a Windows environment, and we
      should run the tests.
    - `--coverage`: this generates a basic coverage report for the RPC
      interface.

For a description of arguments recognized by test scripts, see
`qa/pull-tester/test_framework/test_framework.py:NavCoinTestFramework.main`.

"""

import os
import time
import shutil
import sys
import subprocess
import tempfile
import re

sys.path.append("qa/pull-tester/")
from tests_config import *

BOLD = ("","")
if os.name == 'posix':
    # primitive formatting on supported
    # terminal via ANSI escape sequences:
    BOLD = ('\033[0m', '\033[1m')

RPC_TESTS_DIR = SRCDIR + '/qa/rpc-tests/'

#If imported values are not defined then set to zero (or disabled)
if 'ENABLE_WALLET' not in vars():
    ENABLE_WALLET=0
if 'ENABLE_NAVCOIND' not in vars():
    ENABLE_NAVCOIND=0
if 'ENABLE_UTILS' not in vars():
    ENABLE_UTILS=0
if 'ENABLE_ZMQ' not in vars():
    ENABLE_ZMQ=0

ENABLE_COVERAGE=0

#Create a set to store arguments and create the passon string
opts = set()
passon_args = []
PASSON_REGEX = re.compile("^--")
PARALLEL_REGEX = re.compile('^-parallel=')

print_help = False
run_parallel = 4

for arg in sys.argv[1:]:
    if arg == "--help" or arg == "-h" or arg == "-?":
        print_help = True
        break
    if arg == '--coverage':
        ENABLE_COVERAGE = 1
    elif PASSON_REGEX.match(arg):
        passon_args.append(arg)
    elif PARALLEL_REGEX.match(arg):
        run_parallel = int(arg.split(sep='=', maxsplit=1)[1])
    else:
        opts.add(arg)

#Set env vars
if "NAVCOIND" not in os.environ:
    os.environ["NAVCOIND"] = BUILDDIR + '/src/navcoind' + EXEEXT
if "NAVCOINCLI" not in os.environ:
    os.environ["NAVCOINCLI"] = BUILDDIR + '/src/navcoin-cli' + EXEEXT

if EXEEXT == ".exe" and "-win" not in opts:
    # https://github.com/navcoin/navcoin/commit/d52802551752140cf41f0d9a225a43e84404d3e9
    # https://github.com/navcoin/navcoin/pull/5677#issuecomment-136646964
    print("Win tests currently disabled by default.  Use -win option to enable")
    sys.exit(0)

if not (ENABLE_WALLET == 1 and ENABLE_UTILS == 1 and ENABLE_NAVCOIND == 1):
    print("No rpc tests to run. Wallet, utils, and navcoind must all be enabled")
    sys.exit(0)

# python3-zmq may not be installed. Handle this gracefully and with some helpful info
if ENABLE_ZMQ:
    try:
        import zmq
    except ImportError as e:
        print("WARNING: \"import zmq\" failed. Set ENABLE_ZMQ=0 or " \
            "to run zmq tests, see dependency info in /qa/README.md.")
        ENABLE_ZMQ=0

#Tests
testScripts = [
    # longest test should go first, to favor running tests in parallel
# 'p2p-fullblocktest.py',
#    'walletbackup.py',
#    'bip68-112-113-p2p.py',
#    'wallet.py',
#    'wallet-hd.py',
#    'listtransactions.py',
#    'receivedby.py',
#    'mempool_resurrect_test.py',
#    'txn_doublespend.py --mineblock',
#    'txn_clone.py',
#    'getchaintips.py',
#    'rawtransactions.py',
#    'rest.py',
#    'mempool_spendcoinbase.py',
#    'mempool_reorg.py',
#    'mempool_limit.py',
#    'httpbasics.py',
#    'multi_rpc.py',
#    'zapwallettxes.py',
#    'proxy_test.py',
#    'merkle_blocks.py',
#    'fundrawtransaction.py',
#    'signrawtransactions.py',
#    'nodehandling.py',
#    'reindex.py',
#    'addressindex.py',
#    'timestampindex.py',
#    'spentindex.py',
#    'txindex.py',
#    'decodescript.py',
#    'blockchain.py',
#    'disablewallet.py',
#    'sendheaders.py',
#    'keypool.py',
#    'prioritise_transaction.py',
#    'invalidblockrequest.py',
#    'invalidtxrequest.py',
#    'abandonconflict.py',
#    'p2p-versionbits-warning.py',
#    'p2p-segwit.py',
#    'segwit.py',
#    'importprunedfunds.py',
#    'signmessages.py',
    'cfund-donate.py',
    'cfund-listproposals.py',
    'cfund-paymentrequest-extract-funds.py',
    'cfund-paymentrequest-state-accept.py',
    'cfund-paymentrequest-state-expired.py',
    'cfund-proposal-state-accept.py',
    'cfund-proposal-state-expired.py',
    'cfund-rawtx-create-proposal.py',
    'cfund-rawtx-paymentrequest-create.py',
    'cfund-rawtx-paymentrequest-vote.py',
    'cfund-rawtx-proposal-vote.py',
    'cfund-vote.py',
    'cfund-proposalvotelist.py',
    'cfund-paymentrequestvotelist.py',
    'reject-version-bit.py',
    'getcoldstakingaddress.py',
    'coldstaking_staking.py',
    'coldstaking_spending.py',
    'staticr-staking-amount.py',
<<<<<<< HEAD
    'hardfork-451.py',
=======
    'staticr-tx-send.py',
>>>>>>> a9992691
]
#if ENABLE_ZMQ:
#    testScripts.append('zmq_test.py')

testScriptsExt = [
    'bip9-softforks.py',
    'bip65-cltv.py',
    'bip65-cltv-p2p.py',
    'bip68-sequence.py',
    'bipdersig-p2p.py',
    'bipdersig.py',
    'getblocktemplate_longpoll.py',
    'getblocktemplate_proposals.py',
    'txn_doublespend.py',
    'txn_clone.py --mineblock',
    'forknotify.py',
    'invalidateblock.py',
#    'rpcbind_test.py', #temporary, bug in libevent, see #6655
    'smartfees.py',
    'maxblocksinflight.py',
    'p2p-acceptblock.py',
    'mempool_packages.py',
    'maxuploadtarget.py',
    'replace-by-fee.py',
    'p2p-feefilter.py',
    'pruning.py', # leave pruning last as it takes a REALLY long time
]


def runtests():
    test_list = []
    if '-extended' in opts:
        test_list = testScripts + testScriptsExt
    elif len(opts) == 0 or (len(opts) == 1 and "-win" in opts):
        test_list = testScripts
    else:
        for t in testScripts + testScriptsExt:
            if t in opts or re.sub(".py$", "", t) in opts:
                test_list.append(t)

    if print_help:
        # Only print help of the first script and exit
        subprocess.check_call((RPC_TESTS_DIR + test_list[0]).split() + ['-h'])
        sys.exit(0)

    coverage = None

    if ENABLE_COVERAGE:
        coverage = RPCCoverage()
        print("Initializing coverage directory at %s\n" % coverage.dir)
    flags = ["--srcdir=%s/src" % BUILDDIR] + passon_args
    if coverage:
        flags.append(coverage.flag)

    if len(test_list) > 1 and run_parallel > 1:
        # Populate cache
        subprocess.check_output([RPC_TESTS_DIR + 'create_cache.py'] + flags)

    #Run Tests
    max_len_name = len(max(test_list, key=len))
    time_sum = 0
    time0 = time.time()
    job_queue = RPCTestHandler(run_parallel, test_list, flags)
    results = BOLD[1] + "%s | %s | %s\n\n" % ("TEST".ljust(max_len_name), "PASSED", "DURATION") + BOLD[0]
    all_passed = True
    for _ in range(len(test_list)):
        (name, stdout, stderr, passed, duration) = job_queue.get_next()
        all_passed = all_passed and passed
        time_sum += duration

        print('\n' + BOLD[1] + name + BOLD[0] + ":")
        print(stdout)
        print('stderr:\n' if not stderr == '' else '', stderr)
        results += "%s | %s | %s s\n" % (name.ljust(max_len_name), str(passed).ljust(6), duration)
        print("Pass: %s%s%s, Duration: %s s\n" % (BOLD[1], passed, BOLD[0], duration))
    results += BOLD[1] + "\n%s | %s | %s s (accumulated)" % ("ALL".ljust(max_len_name), str(all_passed).ljust(6), time_sum) + BOLD[0]
    print(results)
    print("\nRuntime: %s s" % (int(time.time() - time0)))

    if coverage:
        coverage.report_rpc_coverage()

        print("Cleaning up coverage data")
        coverage.cleanup()

    sys.exit(not all_passed)


class RPCTestHandler:
    """
    Trigger the testscrips passed in via the list.
    """

    def __init__(self, num_tests_parallel, test_list=None, flags=None):
        assert(num_tests_parallel >= 1)
        self.num_jobs = num_tests_parallel
        self.test_list = test_list
        self.flags = flags
        self.num_running = 0
        self.jobs = []

    def get_next(self):
        while self.num_running < self.num_jobs and self.test_list:
            # Add tests
            self.num_running += 1
            t = self.test_list.pop(0)
            port_seed = ["--portseed=%s" % len(self.test_list)]
            self.jobs.append((t,
                              time.time(),
                              subprocess.Popen((RPC_TESTS_DIR + t).split() + self.flags + port_seed,
                                               universal_newlines=True,
                                               stdout=subprocess.PIPE,
                                               stderr=subprocess.PIPE)))
        if not self.jobs:
            raise IndexError('pop from empty list')
        while True:
            # Return first proc that finishes
            time.sleep(.5)
            for j in self.jobs:
                (name, time0, proc) = j
                if proc.poll() is not None:
                    (stdout, stderr) = proc.communicate(timeout=3)
                    passed = stderr == "" and proc.returncode == 0
                    self.num_running -= 1
                    self.jobs.remove(j)
                    return name, stdout, stderr, passed, int(time.time() - time0)
            print('.', end='', flush=True)


class RPCCoverage(object):
    """
    Coverage reporting utilities for pull-tester.

    Coverage calculation works by having each test script subprocess write
    coverage files into a particular directory. These files contain the RPC
    commands invoked during testing, as well as a complete listing of RPC
    commands per `navcoin-cli help` (`rpc_interface.txt`).

    After all tests complete, the commands run are combined and diff'd against
    the complete list to calculate uncovered RPC commands.

    See also: qa/rpc-tests/test_framework/coverage.py

    """
    def __init__(self):
        self.dir = tempfile.mkdtemp(prefix="coverage")
        self.flag = '--coveragedir=%s' % self.dir

    def report_rpc_coverage(self):
        """
        Print out RPC commands that were unexercised by tests.

        """
        uncovered = self._get_uncovered_rpc_commands()

        if uncovered:
            print("Uncovered RPC commands:")
            print("".join(("  - %s\n" % i) for i in sorted(uncovered)))
        else:
            print("All RPC commands covered.")

    def cleanup(self):
        return shutil.rmtree(self.dir)

    def _get_uncovered_rpc_commands(self):
        """
        Return a set of currently untested RPC commands.

        """
        # This is shared from `qa/rpc-tests/test-framework/coverage.py`
        REFERENCE_FILENAME = 'rpc_interface.txt'
        COVERAGE_FILE_PREFIX = 'coverage.'

        coverage_ref_filename = os.path.join(self.dir, REFERENCE_FILENAME)
        coverage_filenames = set()
        all_cmds = set()
        covered_cmds = set()

        if not os.path.isfile(coverage_ref_filename):
            raise RuntimeError("No coverage reference found")

        with open(coverage_ref_filename, 'r') as f:
            all_cmds.update([i.strip() for i in f.readlines()])

        for root, dirs, files in os.walk(self.dir):
            for filename in files:
                if filename.startswith(COVERAGE_FILE_PREFIX):
                    coverage_filenames.add(os.path.join(root, filename))

        for filename in coverage_filenames:
            with open(filename, 'r') as f:
                covered_cmds.update([i.strip() for i in f.readlines()])

        return all_cmds - covered_cmds


if __name__ == '__main__':
    runtests()<|MERGE_RESOLUTION|>--- conflicted
+++ resolved
@@ -164,11 +164,8 @@
     'coldstaking_staking.py',
     'coldstaking_spending.py',
     'staticr-staking-amount.py',
-<<<<<<< HEAD
     'hardfork-451.py',
-=======
     'staticr-tx-send.py',
->>>>>>> a9992691
 ]
 #if ENABLE_ZMQ:
 #    testScripts.append('zmq_test.py')
