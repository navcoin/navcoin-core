#!/usr/bin/env python3
# Copyright (c) 2014-2016 The Bitcoin Core developers
# Distributed under the MIT software license, see the accompanying
# file COPYING or http://www.opensource.org/licenses/mit-license.php.

"""
Run Regression Test Suite

This module calls down into individual test cases via subprocess. It will
forward all unrecognized arguments onto the individual test scripts, other
than:

    - `-extended`: run the "extended" test suite in addition to the basic one.
    - `-win`: signal that this is running in a Windows environment, and we
      should run the tests.
    - `--coverage`: this generates a basic coverage report for the RPC
      interface.

For a description of arguments recognized by test scripts, see
`qa/pull-tester/test_framework/test_framework.py:NavCoinTestFramework.main`.

"""

import os
import time
import shutil
import sys
import subprocess
import tempfile
import re

sys.path.append("qa/pull-tester/")
from tests_config import *

BOLD = ("","")
if os.name == 'posix':
    # primitive formatting on supported
    # terminal via ANSI escape sequences:
    BOLD = ('\033[0m', '\033[1m')

RPC_TESTS_DIR = SRCDIR + '/qa/rpc-tests/'

#If imported values are not defined then set to zero (or disabled)
if 'ENABLE_WALLET' not in vars():
    ENABLE_WALLET=0
if 'ENABLE_NAVCOIND' not in vars():
    ENABLE_NAVCOIND=0
if 'ENABLE_UTILS' not in vars():
    ENABLE_UTILS=0
if 'ENABLE_ZMQ' not in vars():
    ENABLE_ZMQ=0

ENABLE_COVERAGE=0

#Create a set to store arguments and create the passon string
opts = set()
passon_args = []
PASSON_REGEX = re.compile("^--")
PARALLEL_REGEX = re.compile('^-parallel=')

print_help = False
run_parallel = 4

for arg in sys.argv[1:]:
    if arg == "--help" or arg == "-h" or arg == "-?":
        print_help = True
        break
    if arg == '--coverage':
        ENABLE_COVERAGE = 1
    elif PASSON_REGEX.match(arg):
        passon_args.append(arg)
    elif PARALLEL_REGEX.match(arg):
        run_parallel = int(arg.split(sep='=', maxsplit=1)[1])
    else:
        opts.add(arg)

#Set env vars
if "NAVCOIND" not in os.environ:
    os.environ["NAVCOIND"] = BUILDDIR + '/src/navcoind' + EXEEXT
if "NAVCOINCLI" not in os.environ:
    os.environ["NAVCOINCLI"] = BUILDDIR + '/src/navcoin-cli' + EXEEXT

if EXEEXT == ".exe" and "-win" not in opts:
    # https://github.com/navcoin/navcoin/commit/d52802551752140cf41f0d9a225a43e84404d3e9
    # https://github.com/navcoin/navcoin/pull/5677#issuecomment-136646964
    print("Win tests currently disabled by default.  Use -win option to enable")
    sys.exit(0)

if not (ENABLE_WALLET == 1 and ENABLE_UTILS == 1 and ENABLE_NAVCOIND == 1):
    print("No rpc tests to run. Wallet, utils, and navcoind must all be enabled")
    sys.exit(0)

# python3-zmq may not be installed. Handle this gracefully and with some helpful info
if ENABLE_ZMQ:
    try:
        import zmq
    except ImportError as e:
        print("WARNING: \"import zmq\" failed. Set ENABLE_ZMQ=0 or " \
            "to run zmq tests, see dependency info in /qa/README.md.")
        ENABLE_ZMQ=0

#Tests
testScripts = [
    # longest test should go first, to favor running tests in parallel
# 'p2p-fullblocktest.py',
#    'walletbackup.py',
#    'bip68-112-113-p2p.py',

     'wallet.py',
    'wallet-hd.py',

#    'listtransactions.py',
     'receivedby.py',
#    'mempool_resurrect_test.py',
#    'txn_doublespend.py --mineblock',
#    'txn_clone.py',
     'getchaintips.py',
    'rawtransactions.py',
     'rest.py',
     'mempool_spendcoinbase.py',
#    'mempool_reorg.py',
#    'mempool_limit.py',
     'httpbasics.py',
     'multi_rpc.py',
     'zapwallettxes.py',
#    'proxy_test.py',
    'merkle_blocks.py',
#    'fundrawtransaction.py',
#    'signrawtransactions.py',
     'nodehandling.py',
     'reindex.py',
#    'addressindex.py',
    'timestampindex.py',
#    'spentindex.py',
#    'txindex.py',
#    'decodescript.py',
#    'blockchain.py',
     'disablewallet.py',
#    'sendheaders.py',
#    'keypool.py',
#    'prioritise_transaction.py',
#    'invalidblockrequest.py',
#    'invalidtxrequest.py',
#    'abandonconflict.py',
#    'p2p-versionbits-warning.py',
#    'p2p-segwit.py',
#    'segwit.py',
     'importprunedfunds.py',
     'signmessages.py',
    'cfund-donate.py',
    'cfund-listproposals.py',
    'cfund-paymentrequest-extract-funds.py',
    'cfund-paymentrequest-payout.py',
    'cfund-paymentrequest-duplicate.py',
    'cfund-paymentrequest-hardfork-452.py',
    'cfund-paymentrequest-state-accept.py',
    'cfund-paymentrequest-state-accept-expired-proposal.py',
    'cfund-paymentrequest-state-expired.py',
    'cfund-proposal-state-accept.py',
    'cfund-proposal-state-expired.py',
    'cfund-rawtx-create-proposal.py',
    'cfund-rawtx-paymentrequest-create.py',
    'cfund-rawtx-paymentrequest-vote.py',
    'cfund-rawtx-proposal-vote.py',
    'cfund-vote.py',
    'cfund-proposalvotelist.py',
    'cfund-paymentrequestvotelist.py',
    'cfund-paymentrequest-state-reorg.py',
    'reject-version-bit.py',
    'getcoldstakingaddress.py',
    'getstakereport.py',
<<<<<<< HEAD
    'importaddress.py',
=======
    'getstakinginfo.py',
>>>>>>> f31382f8
    'coldstaking_staking.py',
    'coldstaking_spending.py',
    'staticr-staking-amount.py',
    'hardfork-451.py',
    'hardfork-452.py',
    'staticr-tx-send.py',
    'stakingaddress.py',
    'mnemonic.py',
    'sendtoaddress.py',
    'stakeimmaturebalance.py',
    'rpc-help.py', 
]
#if ENABLE_ZMQ:
#    testScripts.append('zmq_test.py')

testScriptsExt = [
    'bip9-softforks.py',
    'bip65-cltv.py',
    'bip65-cltv-p2p.py',
    'bip68-sequence.py',
    'bipdersig-p2p.py',
    'bipdersig.py',
    'getblocktemplate_longpoll.py',
    'getblocktemplate_proposals.py',
    'txn_doublespend.py',
    'txn_clone.py --mineblock',
    'forknotify.py',
    'invalidateblock.py',
#    'rpcbind_test.py', #temporary, bug in libevent, see #6655
    'smartfees.py',
    'maxblocksinflight.py',
    'p2p-acceptblock.py',
    'mempool_packages.py',
    'maxuploadtarget.py',
    'replace-by-fee.py',
    'p2p-feefilter.py',
    'pruning.py', # leave pruning last as it takes a REALLY long time
]


def runtests():
    test_list = []
    if '-extended' in opts:
        test_list = testScripts + testScriptsExt
    elif len(opts) == 0 or (len(opts) == 1 and "-win" in opts):
        test_list = testScripts
    else:
        for t in testScripts + testScriptsExt:
            if t in opts or re.sub(".py$", "", t) in opts:
                test_list.append(t)

    if print_help:
        # Only print help of the first script and exit
        subprocess.check_call((RPC_TESTS_DIR + test_list[0]).split() + ['-h'])
        sys.exit(0)

    coverage = None

    if ENABLE_COVERAGE:
        coverage = RPCCoverage()
        print("Initializing coverage directory at %s\n" % coverage.dir)
    flags = ["--srcdir=%s/src" % BUILDDIR] + passon_args
    if coverage:
        flags.append(coverage.flag)

    if len(test_list) > 1 and run_parallel > 1:
        # Populate cache
        subprocess.check_output([RPC_TESTS_DIR + 'create_cache.py'] + flags)

    #Run Tests
    max_len_name = len(max(test_list, key=len))
    time_sum = 0
    time0 = time.time()
    job_queue = RPCTestHandler(run_parallel, test_list, flags)
    results = BOLD[1] + "%s | %s | %s\n\n" % ("TEST".ljust(max_len_name), "PASSED", "DURATION") + BOLD[0]
    all_passed = True
    for _ in range(len(test_list)):
        (name, stdout, stderr, passed, duration) = job_queue.get_next()
        all_passed = all_passed and passed
        time_sum += duration

        print('\n' + BOLD[1] + name + BOLD[0] + ":")
        print(stdout)
        print('stderr:\n' if not stderr == '' else '', stderr)
        results += "%s | %s | %s s\n" % (name.ljust(max_len_name), str(passed).ljust(6), duration)
        print("Pass: %s%s%s, Duration: %s s\n" % (BOLD[1], passed, BOLD[0], duration))
    results += BOLD[1] + "\n%s | %s | %s s (accumulated)" % ("ALL".ljust(max_len_name), str(all_passed).ljust(6), time_sum) + BOLD[0]
    print(results)
    print("\nRuntime: %s s" % (int(time.time() - time0)))

    if coverage:
        coverage.report_rpc_coverage()

        print("Cleaning up coverage data")
        coverage.cleanup()

    sys.exit(not all_passed)


class RPCTestHandler:
    """
    Trigger the testscrips passed in via the list.
    """

    def __init__(self, num_tests_parallel, test_list=None, flags=None):
        assert(num_tests_parallel >= 1)
        self.num_jobs = num_tests_parallel
        self.test_list = test_list
        self.flags = flags
        self.num_running = 0
        self.jobs = []

    def get_next(self):
        while self.num_running < self.num_jobs and self.test_list:
            # Add tests
            self.num_running += 1
            t = self.test_list.pop(0)
            port_seed = ["--portseed=%s" % len(self.test_list)]
            self.jobs.append((t,
                              time.time(),
                              subprocess.Popen((RPC_TESTS_DIR + t).split() + self.flags + port_seed,
                                               universal_newlines=True,
                                               stdout=subprocess.PIPE,
                                               stderr=subprocess.PIPE)))
        if not self.jobs:
            raise IndexError('pop from empty list')
        while True:
            # Return first proc that finishes
            time.sleep(.5)
            for j in self.jobs:
                (name, time0, proc) = j
                if proc.poll() is not None:
                    (stdout, stderr) = proc.communicate(timeout=3)
                    passed = stderr == "" and proc.returncode == 0
                    self.num_running -= 1
                    self.jobs.remove(j)
                    return name, stdout, stderr, passed, int(time.time() - time0)
            print('.', end='', flush=True)


class RPCCoverage(object):
    """
    Coverage reporting utilities for pull-tester.

    Coverage calculation works by having each test script subprocess write
    coverage files into a particular directory. These files contain the RPC
    commands invoked during testing, as well as a complete listing of RPC
    commands per `navcoin-cli help` (`rpc_interface.txt`).

    After all tests complete, the commands run are combined and diff'd against
    the complete list to calculate uncovered RPC commands.

    See also: qa/rpc-tests/test_framework/coverage.py

    """
    def __init__(self):
        self.dir = tempfile.mkdtemp(prefix="coverage")
        self.flag = '--coveragedir=%s' % self.dir

    def report_rpc_coverage(self):
        """
        Print out RPC commands that were unexercised by tests.

        """
        uncovered = self._get_uncovered_rpc_commands()

        if uncovered:
            print("Uncovered RPC commands:")
            print("".join(("  - %s\n" % i) for i in sorted(uncovered)))
        else:
            print("All RPC commands covered.")

    def cleanup(self):
        return shutil.rmtree(self.dir)

    def _get_uncovered_rpc_commands(self):
        """
        Return a set of currently untested RPC commands.

        """
        # This is shared from `qa/rpc-tests/test-framework/coverage.py`
        REFERENCE_FILENAME = 'rpc_interface.txt'
        COVERAGE_FILE_PREFIX = 'coverage.'

        coverage_ref_filename = os.path.join(self.dir, REFERENCE_FILENAME)
        coverage_filenames = set()
        all_cmds = set()
        covered_cmds = set()

        if not os.path.isfile(coverage_ref_filename):
            raise RuntimeError("No coverage reference found")

        with open(coverage_ref_filename, 'r') as f:
            all_cmds.update([i.strip() for i in f.readlines()])

        for root, dirs, files in os.walk(self.dir):
            for filename in files:
                if filename.startswith(COVERAGE_FILE_PREFIX):
                    coverage_filenames.add(os.path.join(root, filename))

        for filename in coverage_filenames:
            with open(filename, 'r') as f:
                covered_cmds.update([i.strip() for i in f.readlines()])

        return all_cmds - covered_cmds


if __name__ == '__main__':
    runtests()<|MERGE_RESOLUTION|>--- conflicted
+++ resolved
@@ -169,11 +169,8 @@
     'reject-version-bit.py',
     'getcoldstakingaddress.py',
     'getstakereport.py',
-<<<<<<< HEAD
     'importaddress.py',
-=======
     'getstakinginfo.py',
->>>>>>> f31382f8
     'coldstaking_staking.py',
     'coldstaking_spending.py',
     'staticr-staking-amount.py',
