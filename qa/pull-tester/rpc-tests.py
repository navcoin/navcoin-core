#!/usr/bin/env python3
# Copyright (c) 2014-2016 The Bitcoin Core developers
# Distributed under the MIT software license, see the accompanying
# file COPYING or http://www.opensource.org/licenses/mit-license.php.

"""
Run Regression Test Suite

This module calls down into individual test cases via subprocess. It will
forward all unrecognized arguments onto the individual test scripts, other
than:

    - `-extended`: run the "extended" test suite in addition to the basic one.
    - `-win`: signal that this is running in a Windows environment, and we
      should run the tests.
    - `--coverage`: this generates a basic coverage report for the RPC
      interface.

For a description of arguments recognized by test scripts, see
`qa/pull-tester/test_framework/test_framework.py:NavCoinTestFramework.main`.

"""

import os
import time
import shutil
import sys
import subprocess
import tempfile
import re

sys.path.append("qa/pull-tester/")
from tests_config import *

BOLD = ("","")
if os.name == 'posix':
    # primitive formatting on supported
    # terminal via ANSI escape sequences:
    BOLD = ('\033[0m', '\033[1m')

RPC_TESTS_DIR = SRCDIR + '/qa/rpc-tests/'

#If imported values are not defined then set to zero (or disabled)
if 'ENABLE_WALLET' not in vars():
    ENABLE_WALLET=0
if 'ENABLE_NAVCOIND' not in vars():
    ENABLE_NAVCOIND=0
if 'ENABLE_UTILS' not in vars():
    ENABLE_UTILS=0
if 'ENABLE_ZMQ' not in vars():
    ENABLE_ZMQ=0

ENABLE_COVERAGE=0

#Create a set to store arguments and create the passon string
opts = set()
passon_args = []
PASSON_REGEX = re.compile("^--")
PARALLEL_REGEX = re.compile('^-parallel=')

print_help = False
run_parallel = 4

for arg in sys.argv[1:]:
    if arg == "--help" or arg == "-h" or arg == "-?":
        print_help = True
        break
    if arg == '--coverage':
        ENABLE_COVERAGE = 1
    elif PASSON_REGEX.match(arg):
        passon_args.append(arg)
    elif PARALLEL_REGEX.match(arg):
        run_parallel = int(arg.split(sep='=', maxsplit=1)[1])
    else:
        opts.add(arg)

#Set env vars
if "NAVCOIND" not in os.environ:
    os.environ["NAVCOIND"] = BUILDDIR + '/src/navcoind' + EXEEXT
if "NAVCOINCLI" not in os.environ:
    os.environ["NAVCOINCLI"] = BUILDDIR + '/src/navcoin-cli' + EXEEXT

if EXEEXT == ".exe" and "-win" not in opts:
    # https://github.com/navcoin/navcoin/commit/d52802551752140cf41f0d9a225a43e84404d3e9
    # https://github.com/navcoin/navcoin/pull/5677#issuecomment-136646964
    print("Win tests currently disabled by default.  Use -win option to enable")
    sys.exit(0)

if not (ENABLE_WALLET == 1 and ENABLE_UTILS == 1 and ENABLE_NAVCOIND == 1):
    print("No rpc tests to run. Wallet, utils, and navcoind must all be enabled")
    sys.exit(0)

# python3-zmq may not be installed. Handle this gracefully and with some helpful info
if ENABLE_ZMQ:
    try:
        import zmq
    except ImportError as e:
        print("WARNING: \"import zmq\" failed. Set ENABLE_ZMQ=0 or " \
            "to run zmq tests, see dependency info in /qa/README.md.")
        ENABLE_ZMQ=0

#Tests
testScripts = [
    # longest test should go first, to favor running tests in parallel
# 'p2p-fullblocktest.py',
#    'walletbackup.py',
#    'bip68-112-113-p2p.py',
#    'wallet.py',
#    'wallet-hd.py',
#    'listtransactions.py',
#    'receivedby.py',
#    'mempool_resurrect_test.py',
#    'txn_doublespend.py --mineblock',
#    'txn_clone.py',
#    'getchaintips.py',
#    'rawtransactions.py',
#    'rest.py',
#    'mempool_spendcoinbase.py',
#    'mempool_reorg.py',
#    'mempool_limit.py',
#    'httpbasics.py',
#    'multi_rpc.py',
#    'zapwallettxes.py',
#    'proxy_test.py',
#    'merkle_blocks.py',
#    'fundrawtransaction.py',
#    'signrawtransactions.py',
#    'nodehandling.py',
#    'reindex.py',
#    'addressindex.py',
#    'timestampindex.py',
#    'spentindex.py',
#    'txindex.py',
#    'decodescript.py',
#    'blockchain.py',
#    'disablewallet.py',
#    'sendheaders.py',
#    'keypool.py',
#    'prioritise_transaction.py',
#    'invalidblockrequest.py',
#    'invalidtxrequest.py',
#    'abandonconflict.py',
#    'p2p-versionbits-warning.py',
#    'p2p-segwit.py',
#    'segwit.py',
#    'importprunedfunds.py',
#    'signmessages.py',
    'cfund-donate.py',
    'cfund-listproposals.py',
    'cfund-paymentrequest-extract-funds.py',
    'cfund-paymentrequest-state-accept.py',
    'cfund-paymentrequest-state-expired.py',
    'cfund-proposal-state-accept.py',
    'cfund-proposal-state-expired.py',
    'cfund-rawtx-create-proposal.py',
    'cfund-rawtx-paymentrequest-create.py',
    'cfund-rawtx-paymentrequest-vote.py',
    'cfund-rawtx-proposal-vote.py',
    'cfund-vote.py',
    'reject-version-bit.py',
<<<<<<< HEAD
    'getcoldstakingaddress.py',
    'coldstaking_staking.py',
    'coldstaking_spending.py',
=======
    'staticr-staking-amount.py',

>>>>>>> 9601f850
]
#if ENABLE_ZMQ:
#    testScripts.append('zmq_test.py')

testScriptsExt = [
    'bip9-softforks.py',
    'bip65-cltv.py',
    'bip65-cltv-p2p.py',
    'bip68-sequence.py',
    'bipdersig-p2p.py',
    'bipdersig.py',
    'getblocktemplate_longpoll.py',
    'getblocktemplate_proposals.py',
    'txn_doublespend.py',
    'txn_clone.py --mineblock',
    'forknotify.py',
    'invalidateblock.py',
#    'rpcbind_test.py', #temporary, bug in libevent, see #6655
    'smartfees.py',
    'maxblocksinflight.py',
    'p2p-acceptblock.py',
    'mempool_packages.py',
    'maxuploadtarget.py',
    'replace-by-fee.py',
    'p2p-feefilter.py',
    'pruning.py', # leave pruning last as it takes a REALLY long time
]


def runtests():
    test_list = []
    if '-extended' in opts:
        test_list = testScripts + testScriptsExt
    elif len(opts) == 0 or (len(opts) == 1 and "-win" in opts):
        test_list = testScripts
    else:
        for t in testScripts + testScriptsExt:
            if t in opts or re.sub(".py$", "", t) in opts:
                test_list.append(t)

    if print_help:
        # Only print help of the first script and exit
        subprocess.check_call((RPC_TESTS_DIR + test_list[0]).split() + ['-h'])
        sys.exit(0)

    coverage = None

    if ENABLE_COVERAGE:
        coverage = RPCCoverage()
        print("Initializing coverage directory at %s\n" % coverage.dir)
    flags = ["--srcdir=%s/src" % BUILDDIR] + passon_args
    if coverage:
        flags.append(coverage.flag)

    if len(test_list) > 1 and run_parallel > 1:
        # Populate cache
        subprocess.check_output([RPC_TESTS_DIR + 'create_cache.py'] + flags)

    #Run Tests
    max_len_name = len(max(test_list, key=len))
    time_sum = 0
    time0 = time.time()
    job_queue = RPCTestHandler(run_parallel, test_list, flags)
    results = BOLD[1] + "%s | %s | %s\n\n" % ("TEST".ljust(max_len_name), "PASSED", "DURATION") + BOLD[0]
    all_passed = True
    for _ in range(len(test_list)):
        (name, stdout, stderr, passed, duration) = job_queue.get_next()
        all_passed = all_passed and passed
        time_sum += duration

        print('\n' + BOLD[1] + name + BOLD[0] + ":")
        print(stdout)
        print('stderr:\n' if not stderr == '' else '', stderr)
        results += "%s | %s | %s s\n" % (name.ljust(max_len_name), str(passed).ljust(6), duration)
        print("Pass: %s%s%s, Duration: %s s\n" % (BOLD[1], passed, BOLD[0], duration))
    results += BOLD[1] + "\n%s | %s | %s s (accumulated)" % ("ALL".ljust(max_len_name), str(all_passed).ljust(6), time_sum) + BOLD[0]
    print(results)
    print("\nRuntime: %s s" % (int(time.time() - time0)))

    if coverage:
        coverage.report_rpc_coverage()

        print("Cleaning up coverage data")
        coverage.cleanup()

    sys.exit(not all_passed)


class RPCTestHandler:
    """
    Trigger the testscrips passed in via the list.
    """

    def __init__(self, num_tests_parallel, test_list=None, flags=None):
        assert(num_tests_parallel >= 1)
        self.num_jobs = num_tests_parallel
        self.test_list = test_list
        self.flags = flags
        self.num_running = 0
        self.jobs = []

    def get_next(self):
        while self.num_running < self.num_jobs and self.test_list:
            # Add tests
            self.num_running += 1
            t = self.test_list.pop(0)
            port_seed = ["--portseed=%s" % len(self.test_list)]
            self.jobs.append((t,
                              time.time(),
                              subprocess.Popen((RPC_TESTS_DIR + t).split() + self.flags + port_seed,
                                               universal_newlines=True,
                                               stdout=subprocess.PIPE,
                                               stderr=subprocess.PIPE)))
        if not self.jobs:
            raise IndexError('pop from empty list')
        while True:
            # Return first proc that finishes
            time.sleep(.5)
            for j in self.jobs:
                (name, time0, proc) = j
                if proc.poll() is not None:
                    (stdout, stderr) = proc.communicate(timeout=3)
                    passed = stderr == "" and proc.returncode == 0
                    self.num_running -= 1
                    self.jobs.remove(j)
                    return name, stdout, stderr, passed, int(time.time() - time0)
            print('.', end='', flush=True)


class RPCCoverage(object):
    """
    Coverage reporting utilities for pull-tester.

    Coverage calculation works by having each test script subprocess write
    coverage files into a particular directory. These files contain the RPC
    commands invoked during testing, as well as a complete listing of RPC
    commands per `navcoin-cli help` (`rpc_interface.txt`).

    After all tests complete, the commands run are combined and diff'd against
    the complete list to calculate uncovered RPC commands.

    See also: qa/rpc-tests/test_framework/coverage.py

    """
    def __init__(self):
        self.dir = tempfile.mkdtemp(prefix="coverage")
        self.flag = '--coveragedir=%s' % self.dir

    def report_rpc_coverage(self):
        """
        Print out RPC commands that were unexercised by tests.

        """
        uncovered = self._get_uncovered_rpc_commands()

        if uncovered:
            print("Uncovered RPC commands:")
            print("".join(("  - %s\n" % i) for i in sorted(uncovered)))
        else:
            print("All RPC commands covered.")

    def cleanup(self):
        return shutil.rmtree(self.dir)

    def _get_uncovered_rpc_commands(self):
        """
        Return a set of currently untested RPC commands.

        """
        # This is shared from `qa/rpc-tests/test-framework/coverage.py`
        REFERENCE_FILENAME = 'rpc_interface.txt'
        COVERAGE_FILE_PREFIX = 'coverage.'

        coverage_ref_filename = os.path.join(self.dir, REFERENCE_FILENAME)
        coverage_filenames = set()
        all_cmds = set()
        covered_cmds = set()

        if not os.path.isfile(coverage_ref_filename):
            raise RuntimeError("No coverage reference found")

        with open(coverage_ref_filename, 'r') as f:
            all_cmds.update([i.strip() for i in f.readlines()])

        for root, dirs, files in os.walk(self.dir):
            for filename in files:
                if filename.startswith(COVERAGE_FILE_PREFIX):
                    coverage_filenames.add(os.path.join(root, filename))

        for filename in coverage_filenames:
            with open(filename, 'r') as f:
                covered_cmds.update([i.strip() for i in f.readlines()])

        return all_cmds - covered_cmds


if __name__ == '__main__':
    runtests()<|MERGE_RESOLUTION|>--- conflicted
+++ resolved
@@ -158,14 +158,11 @@
     'cfund-rawtx-proposal-vote.py',
     'cfund-vote.py',
     'reject-version-bit.py',
-<<<<<<< HEAD
     'getcoldstakingaddress.py',
     'coldstaking_staking.py',
     'coldstaking_spending.py',
-=======
     'staticr-staking-amount.py',
 
->>>>>>> 9601f850
 ]
 #if ENABLE_ZMQ:
 #    testScripts.append('zmq_test.py')
