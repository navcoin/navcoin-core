--- conflicted
+++ resolved
@@ -107,13 +107,8 @@
 #    'bip68-112-113-p2p.py',
      'wallet.py',
 #    'wallet-hd.py',
-<<<<<<< HEAD
 #    'listtransactions.py',
      'receivedby.py',
-=======
-     'listtransactions.py',
-#    'receivedby.py',
->>>>>>> 2888a613
 #    'mempool_resurrect_test.py',
 #    'txn_doublespend.py --mineblock',
 #    'txn_clone.py',
