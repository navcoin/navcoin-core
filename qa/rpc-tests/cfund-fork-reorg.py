#!/usr/bin/env python3
# Copyright (c) 2018 The Navcoin Core developers
# Distributed under the MIT software license, see the accompanying
# file COPYING or http://www.opensource.org/licenses/mit-license.php.

from test_framework.test_framework import NavCoinTestFramework
from test_framework.cfund_util import *

import urllib.parse

class CfundForkReorg(NavCoinTestFramework):
    """Tests that reorg with 2 chains with same proposals/requests does not cause a fork"""

    def __init__(self):
        super().__init__()
        self.setup_clean_chain = True
        self.num_nodes = 2

    def setup_network(self, split=False):
        self.nodes = self.setup_nodes()
        connect_nodes_bi(self.nodes, 0, 1)
        self.is_network_split = False

    def run_test(self):
        # Make sure the nodes are not staking
        self.nodes[0].staking(False)
        self.nodes[1].staking(False)

        # Active cfund
        activate_cfund(self.nodes[0])
        self.nodes[0].donatefund(100000)

        # Details for proposal
        paymentAddress = self.nodes[0].getnewaddress()
        proposalAmount = 10000

        # Create the proposal and save the id/hash
        proposalHash = self.nodes[0].createproposal(paymentAddress, proposalAmount, 36000, "test")["hash"]
        end_cycle(self.nodes[0])
        sync_blocks(self.nodes)

        # Make the node vote yes and generate blocks to accept it
        self.nodes[0].proposalvote(proposalHash, "yes")
        slow_gen(self.nodes[0], 1)
        end_cycle(self.nodes[0])
        sync_blocks(self.nodes)

        # disconnect the nodes and generate the proposal on each node
        url = urllib.parse.urlparse(self.nodes[0].url)
        self.nodes[0].disconnectnode(url.hostname+":"+str(p2p_port(1)))
        self.nodes[1].disconnectnode(url.hostname+":"+str(p2p_port(0)))
        time.sleep(2) # Wait for the nodes to disconnect

        # Create Payment request raw hex
        paymentHex = self.send_raw_paymentrequest(proposalAmount, paymentAddress, proposalHash, "test")

        # Broadcast on node 0
        slow_gen(self.nodes[0], 1)
        paymentHash0 = self.nodes[0].sendrawtransaction(paymentHex)
        slow_gen(self.nodes[0], 1)

        # Boardcast on node 1
        paymentHash1 = self.nodes[1].sendrawtransaction(paymentHex)
        slow_gen(self.nodes[1], 1)

        # Assert that both hashes for payment request are identical
        assert(paymentHash0 == paymentHash1)

<<<<<<< HEAD
        # Assert that both payment requests have been included in different block hashes
        assert(self.nodes[0].getpaymentrequest(paymentHash0)["blockHash"] != self.nodes[1].getpaymentrequest(paymentHash1)["blockHash"])

=======
>>>>>>> 0c65aaa9
        # Make the node vote yes and generate blocks to accept it on node 0
        self.nodes[1].paymentrequestvote(paymentHash0, "yes")
        slow_gen(self.nodes[1], 1)
        end_cycle(self.nodes[1])
        slow_gen(self.nodes[1], 1)
        end_cycle(self.nodes[1])

        # Now make sure that both nodes are on different chains
        assert(self.nodes[0].getbestblockhash() != self.nodes[1].getbestblockhash())

        # we save node 1 best block hash to check node 0 reorgs correctly
        best_block = self.nodes[1].getbestblockhash()

        self.stop_node(0)
        self.nodes[0] = start_node(0, self.options.tmpdir, [])

        # Reconnect the nodes
        connect_nodes_bi(self.nodes, 0, 1)

        # Wait for nodes to sync
        sync_blocks(self.nodes)

        # Now check that the hash for both nodes are the same
        assert_equal(self.nodes[0].getbestblockhash(), best_block)
        assert_equal(self.nodes[0].getbestblockhash(), self.nodes[1].getbestblockhash())
        assert_equal(self.nodes[0].getblock(self.nodes[0].getpaymentrequest(paymentHash0)["blockHash"]), self.nodes[1].getblock(self.nodes[1].getpaymentrequest(paymentHash0)["blockHash"]))
        assert_equal(self.nodes[0].getpaymentrequest(paymentHash0), self.nodes[1].getpaymentrequest(paymentHash0))

        slow_gen(self.nodes[0], self.nodes[0].cfundstats()["votingPeriod"]["ending"] - self.nodes[0].cfundstats()["votingPeriod"]["current"])
        sync_blocks(self.nodes)

        assert_equal(self.nodes[0].getpaymentrequest(paymentHash0)["status"], "accepted")
        assert_equal(self.nodes[0].getblock(self.nodes[0].getpaymentrequest(paymentHash0)["paidOnBlock"]), self.nodes[1].getblock(self.nodes[1].getpaymentrequest(paymentHash0)["paidOnBlock"]))
        assert_equal(self.nodes[0].getbestblockhash(), self.nodes[1].getbestblockhash())
        assert_equal(self.nodes[0].getblock(self.nodes[0].getpaymentrequest(paymentHash0)["blockHash"]), self.nodes[1].getblock(self.nodes[1].getpaymentrequest(paymentHash0)["blockHash"]))
        assert_equal(self.nodes[0].getpaymentrequest(paymentHash0), self.nodes[1].getpaymentrequest(paymentHash0))

    def send_raw_paymentrequest(self, amount, address, proposal_hash, description):
        amount = amount * 100000000
        privkey = self.nodes[0].dumpprivkey(address)
        message = "I kindly ask to withdraw " + str(amount) + "NAV from the proposal " + proposal_hash + ". Payment request id: " + str(description)
        signature = self.nodes[0].signmessagewithprivkey(privkey, message)

        # Create a raw payment request
        raw_payreq_tx = self.nodes[0].createrawtransaction(
            [],
            {"6ac1": 1},
            json.dumps({"v": 2, "h": proposal_hash, "n": amount, "s": signature, "i": description})
        )

        # Modify version for payreq creation
        raw_payreq_tx = "05" + raw_payreq_tx[2:]

        # Fund raw transacion
        raw_payreq_tx = self.nodes[0].fundrawtransaction(raw_payreq_tx)['hex']

        # Sign raw transacion
        raw_payreq_tx = self.nodes[0].signrawtransaction(raw_payreq_tx)['hex']

        # Return the raw hex
        return raw_payreq_tx

if __name__ == '__main__':
    CfundForkReorg().main()<|MERGE_RESOLUTION|>--- conflicted
+++ resolved
@@ -66,12 +66,9 @@
         # Assert that both hashes for payment request are identical
         assert(paymentHash0 == paymentHash1)
 
-<<<<<<< HEAD
         # Assert that both payment requests have been included in different block hashes
         assert(self.nodes[0].getpaymentrequest(paymentHash0)["blockHash"] != self.nodes[1].getpaymentrequest(paymentHash1)["blockHash"])
 
-=======
->>>>>>> 0c65aaa9
         # Make the node vote yes and generate blocks to accept it on node 0
         self.nodes[1].paymentrequestvote(paymentHash0, "yes")
         slow_gen(self.nodes[1], 1)
