![NavCoin](./img/logo-extended.png)

<<<<<<< HEAD
This is the working repository for NAV Coin 4.4.0, our fork of bitcoin-core 0.13.
=======
This is the working repository for NavCoin 4.2.1, our fork of bitcoin-core 0.13.
>>>>>>> 37966602

For more information please visit the website:

https://navhub.org/roadmap/

[![Build Status](https://travis-ci.org/NAVCoin/navcoin-core.svg?branch=master)](https://travis-ci.org/NAVCoin/navcoin-core)

## Building

For building the dependencies see [README.md](depends/README.md) in the [depends](depends) folder

For building the wallet see the markdown files in [doc](doc) folder

## Coin Specifications

| Specification | Value |
|:-----------|:-----------|
| Block Spacing | `30 seconds` |
| Stake Minimum Age | `2 hours` |
| Stake Reward | `4% per annum` |
| Port | `44440` |
| RPC Port | `44444` |

## Navtech Settings

| Specification | Value                |
| :------------ | :------------------- |
| addanonserver | `95.183.52.55:3000`  |
| addanonserver | `95.183.53.184:3000` |
| addanonserver | `95.183.52.28:3000`  |
| addanonserver | `95.183.52.29:3000`  |

## Social Channels

| Site | link |
|:-----------|:-----------|
| Freenode IRC | #navcoin-dev |
| Medium | https://medium.com/nav-coin |
| Twitter | https://twitter.com/NavCoin |
| Discord | https://discord.gg/y4Vu9jw |
| Telegram | https://t.me/navcoin |
| Reddit | http://www.reddit.com/r/navcoin |
| Facebook | https://www.facebook.com/NAVCoin |
| Instagram | https://www.instagram.com/navcore/ |
| Bitcointalk | https://bitcointalk.org/index.php?topic=679791 |

## Community Resources

| Site         | link                                                                                                                    |
| :----------- | :---------------------------------------------------------------------------------------------------------------------- |
| Trello Board | [https://trello.com/nav-community](https://trello.com/invite/b/rPdvVVL4/ba5c40a885fd3c02cda2a8b406ff7124/nav-community) |
| NavHub       | http://navhub.org                                                                                                       |



License
---------------------
Distributed under the [MIT software license](http://www.opensource.org/licenses/mit-license.php).<|MERGE_RESOLUTION|>--- conflicted
+++ resolved
@@ -1,22 +1,12 @@
 ![NavCoin](./img/logo-extended.png)
 
-<<<<<<< HEAD
-This is the working repository for NAV Coin 4.4.0, our fork of bitcoin-core 0.13.
-=======
-This is the working repository for NavCoin 4.2.1, our fork of bitcoin-core 0.13.
->>>>>>> 37966602
+This is the working repository for NAV Coin 4.5.0, our fork of bitcoin-core 0.13.
 
 For more information please visit the website:
 
 https://navhub.org/roadmap/
 
 [![Build Status](https://travis-ci.org/NAVCoin/navcoin-core.svg?branch=master)](https://travis-ci.org/NAVCoin/navcoin-core)
-
-## Building
-
-For building the dependencies see [README.md](depends/README.md) in the [depends](depends) folder
-
-For building the wallet see the markdown files in [doc](doc) folder
 
 ## Coin Specifications
 
@@ -30,12 +20,12 @@
 
 ## Navtech Settings
 
-| Specification | Value                |
-| :------------ | :------------------- |
-| addanonserver | `95.183.52.55:3000`  |
+| Specification | Value |
+|:-----------|:-----------|
+| addanonserver | `95.183.52.55:3000` |
 | addanonserver | `95.183.53.184:3000` |
-| addanonserver | `95.183.52.28:3000`  |
-| addanonserver | `95.183.52.29:3000`  |
+| addanonserver | `95.183.52.28:3000` |
+| addanonserver | `95.183.52.29:3000` |
 
 ## Social Channels
 
@@ -53,10 +43,10 @@
 
 ## Community Resources
 
-| Site         | link                                                                                                                    |
-| :----------- | :---------------------------------------------------------------------------------------------------------------------- |
+| Site | link |
+|:-----------|:-----------|
 | Trello Board | [https://trello.com/nav-community](https://trello.com/invite/b/rPdvVVL4/ba5c40a885fd3c02cda2a8b406ff7124/nav-community) |
-| NavHub       | http://navhub.org                                                                                                       |
+| Nav Community | http://navcommunity.net |
 
 
 
