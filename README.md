<<<<<<< HEAD
![alt text](https://github.com/NAVCoin/navcoin-media/raw/master/logo/logo-extended.png "NAV Coin")

This is the working repository for NAV Coin 4.1.2, our fork of bitcoin-core 0.13.
=======
![NavCoin](./img/logo-extended.png)

This is the working repository for NAV Coin 4.1.1, our fork of bitcoin-core 0.13.
>>>>>>> eeeee0e9

For more information please visit the website:

https://navcoin.org/project-roadmap/

## Coin Specifications

| Specification | Value |
|:-----------|:-----------|
| Block Spacing | `30 seconds` |
| Stake Minimum Age | `2 hours` |
| Stake Reward | `5% per annum` |
| Port | `44440` |
| RPC Port | `44444` |

## Navtech Settings

| Specification | Value |
|:-----------|:-----------|
| addanonserver | `95.183.52.55:3000` |
| addanonserver | `95.183.53.184:3000` |
| addanonserver | `95.183.52.28:3000` |
| addanonserver | `95.183.52.29:3000` |

## Social Channels

| Site | link |
|:-----------|:-----------|
| Medium | https://medium.com/nav-coin |
| Twitter | https://twitter.com/NavCoin |
| Discord | https://discord.gg/y4Vu9jw |
| Telegram | https://t.me/navcoin |
| Reddit | http://www.reddit.com/r/navcoin |
| Facebook | https://www.facebook.com/NAVCoin |
| Instagram | https://www.instagram.com/nav.coin.official/ |
| Bitcointalk | https://bitcointalk.org/index.php?topic=679791 |

## Community Resources

| Site | link |
|:-----------|:-----------|
| Trello Board | [https://trello.com/nav-community](https://trello.com/invite/b/rPdvVVL4/ba5c40a885fd3c02cda2a8b406ff7124/nav-community) |
| Nav Community | http://navcommunity.net |



License
---------------------
Distributed under the [MIT software license](http://www.opensource.org/licenses/mit-license.php).<|MERGE_RESOLUTION|>--- conflicted
+++ resolved
@@ -1,12 +1,6 @@
-<<<<<<< HEAD
-![alt text](https://github.com/NAVCoin/navcoin-media/raw/master/logo/logo-extended.png "NAV Coin")
+![NavCoin](./img/logo-extended.png)
 
 This is the working repository for NAV Coin 4.1.2, our fork of bitcoin-core 0.13.
-=======
-![NavCoin](./img/logo-extended.png)
-
-This is the working repository for NAV Coin 4.1.1, our fork of bitcoin-core 0.13.
->>>>>>> eeeee0e9
 
 For more information please visit the website:
 
