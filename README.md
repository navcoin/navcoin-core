![NavCoin](./img/logo-extended.png)

This is the working repository for NavCoin 4.2.1, our fork of bitcoin-core 0.13.

For more information please visit the website:

https://navhub.org/roadmap/

[![Build Status](https://travis-ci.org/NAVCoin/navcoin-core.svg?branch=master)](https://travis-ci.org/NAVCoin/navcoin-core)

## Building

For building the dependencies see [README.md](depends/README.md) in the [depends](depends) folder

For building the wallet see the markdown files in [doc](doc) folder

## Coin Specifications

<<<<<<< HEAD
| Specification     | Value          |
| :---------------- | :------------- |
| Block Spacing     | `30 seconds`   |
| Stake Minimum Age | `2 hours`      |
| Stake Reward      | `5% per annum` |
| Port              | `44440`        |
| RPC Port          | `44444`        |
=======
| Specification | Value |
|:-----------|:-----------|
| Block Spacing | `30 seconds` |
| Stake Minimum Age | `2 hours` |
| Stake Reward | `4% per annum` |
| Port | `44440` |
| RPC Port | `44444` |
>>>>>>> 3e1fac3b

## Navtech Settings

| Specification | Value                |
| :------------ | :------------------- |
| addanonserver | `95.183.52.55:3000`  |
| addanonserver | `95.183.53.184:3000` |
| addanonserver | `95.183.52.28:3000`  |
| addanonserver | `95.183.52.29:3000`  |

## Social Channels

<<<<<<< HEAD
| Site         | link                                           |
| :----------- | :--------------------------------------------- |
| Freenode IRC | #navcoin-dev                                   |
| Medium       | https://medium.com/nav-coin                    |
| Twitter      | https://twitter.com/NavCoin                    |
| Discord      | https://discord.gg/y4Vu9jw                     |
| Telegram     | https://t.me/navcoin                           |
| Reddit       | http://www.reddit.com/r/navcoin                |
| Facebook     | https://www.facebook.com/NAVCoin               |
| Instagram    | https://www.instagram.com/nav.coin.official/   |
| Bitcointalk  | https://bitcointalk.org/index.php?topic=679791 |
=======
| Site | link |
|:-----------|:-----------|
| Freenode IRC | #navcoin-dev |
| Medium | https://medium.com/nav-coin |
| Twitter | https://twitter.com/NavCoin |
| Discord | https://discord.gg/y4Vu9jw |
| Telegram | https://t.me/navcoin |
| Reddit | http://www.reddit.com/r/navcoin |
| Facebook | https://www.facebook.com/NAVCoin |
| Instagram | https://www.instagram.com/navcore/ |
| Bitcointalk | https://bitcointalk.org/index.php?topic=679791 |
>>>>>>> 3e1fac3b

## Community Resources

| Site         | link                                                                                                                    |
| :----------- | :---------------------------------------------------------------------------------------------------------------------- |
| Trello Board | [https://trello.com/nav-community](https://trello.com/invite/b/rPdvVVL4/ba5c40a885fd3c02cda2a8b406ff7124/nav-community) |
| NavHub       | http://navhub.org                                                                                                       |



License
---------------------
Distributed under the [MIT software license](http://www.opensource.org/licenses/mit-license.php).<|MERGE_RESOLUTION|>--- conflicted
+++ resolved
@@ -16,15 +16,6 @@
 
 ## Coin Specifications
 
-<<<<<<< HEAD
-| Specification     | Value          |
-| :---------------- | :------------- |
-| Block Spacing     | `30 seconds`   |
-| Stake Minimum Age | `2 hours`      |
-| Stake Reward      | `5% per annum` |
-| Port              | `44440`        |
-| RPC Port          | `44444`        |
-=======
 | Specification | Value |
 |:-----------|:-----------|
 | Block Spacing | `30 seconds` |
@@ -32,7 +23,6 @@
 | Stake Reward | `4% per annum` |
 | Port | `44440` |
 | RPC Port | `44444` |
->>>>>>> 3e1fac3b
 
 ## Navtech Settings
 
@@ -45,19 +35,6 @@
 
 ## Social Channels
 
-<<<<<<< HEAD
-| Site         | link                                           |
-| :----------- | :--------------------------------------------- |
-| Freenode IRC | #navcoin-dev                                   |
-| Medium       | https://medium.com/nav-coin                    |
-| Twitter      | https://twitter.com/NavCoin                    |
-| Discord      | https://discord.gg/y4Vu9jw                     |
-| Telegram     | https://t.me/navcoin                           |
-| Reddit       | http://www.reddit.com/r/navcoin                |
-| Facebook     | https://www.facebook.com/NAVCoin               |
-| Instagram    | https://www.instagram.com/nav.coin.official/   |
-| Bitcointalk  | https://bitcointalk.org/index.php?topic=679791 |
-=======
 | Site | link |
 |:-----------|:-----------|
 | Freenode IRC | #navcoin-dev |
@@ -69,7 +46,6 @@
 | Facebook | https://www.facebook.com/NAVCoin |
 | Instagram | https://www.instagram.com/navcore/ |
 | Bitcointalk | https://bitcointalk.org/index.php?topic=679791 |
->>>>>>> 3e1fac3b
 
 ## Community Resources
 
