--- conflicted
+++ resolved
@@ -22,13 +22,10 @@
 
 (To be written)
 
-<<<<<<< HEAD
-=======
 ### Manual testing with a maliciously modified wallet client
 
 We also performed a number of tests against the cold staking code using a maliciously modified wallet client in an attempt to exploit potential weakness in the code. None of these attempts managed to find an exploit.  
 Details can be found under [release-notes-4.5.0-additional-testing-notes/modified-coldstaking-client-notes-4.5.0.md](release-notes-4.5.0-additional-testing-notes/modified-coldstaking-client-notes-4.5.0.md)
->>>>>>> 92a77cfc
 
 ### Reject this soft fork
 
@@ -45,7 +42,7 @@
 - A GUI interface that can be used to vote for community fund proposals and payment requests
 - A new notification that will appear when a new community fund proposal or payment request is found on the blockchain
 - Also added a new warning to the wallet screen to inform users when their wallet is syncing that their balance may not be displaying accurately
-- The wallet GUI now checks if the wallet is staking more often (is this correct?)
+- The wallet GUI now checks if the wallet is staking more often
 
 ## Static rewards softfork
 
