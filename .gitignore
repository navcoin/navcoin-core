--- conflicted
+++ resolved
@@ -139,20 +139,11 @@
 *.cxxflags
 *.creator.*
 
-<<<<<<< HEAD
 # QT Creator files
 *.config
 *.creator
 *.files
 *.includes
-=======
-craig-core.files
 
-craig-core.includes
-
-navcoin-core.code-workspace
-
-craig-core.config
-
-craig-core.creator
->>>>>>> 146e6117
+# VS Code
+navcoin-core.code-workspace