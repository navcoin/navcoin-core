--- conflicted
+++ resolved
@@ -26,11 +26,7 @@
 void InitLogging();
 //!Parameter interaction: change current parameters depending on various rules
 void InitParameterInteraction();
-<<<<<<< HEAD
-bool AppInit2(boost::thread_group& threadGroup, CScheduler& scheduler, const std::string& wordlist);
-=======
 bool AppInit2(boost::thread_group& threadGroup, CScheduler& scheduler, const std::string& wordlist, const std::string& password);
->>>>>>> 7cbb0de9
 
 /** The help message mode determines what help message to show */
 enum HelpMessageMode {
