--- conflicted
+++ resolved
@@ -351,12 +351,7 @@
                     continue;
 
                 CBlockIndex* pblockindex = mapBlockIndex[proposal.blockhash];
-<<<<<<< HEAD
-
-                if(pblockindex == NULL)
-=======
                 if(pblockindex == nullptr)
->>>>>>> 55625092
                     continue;
 
                 if((proposal.CanRequestPayments() || proposal.fState == DAOFlags::PENDING_VOTING_PREQ) && prequest.CanVote(coins) &&
@@ -392,12 +387,7 @@
                     continue;
 
                 CBlockIndex* pblockindex = mapBlockIndex[prequest.blockhash];
-<<<<<<< HEAD
-
-                if(pblockindex == NULL)
-=======
                 if(pblockindex == nullptr)
->>>>>>> 55625092
                     continue;
 
                 if(prequest.hash == uint256())
