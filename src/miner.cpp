--- conflicted
+++ resolved
@@ -236,12 +236,8 @@
                 CBlockIndex* pblockindex = mapBlockIndex[parent.blockhash];
                 if(pblockindex == NULL)
                     continue;
-<<<<<<< HEAD
                 if((proposal.CanRequestPayments() || (proposal.fState == CFund::EXPIRED && prequest.nVotingCycle > 0))
                         && prequest.CanVote() && votes.count(prequest.hash) == 0 &&
-=======
-                if(prequest.CanVote() && parent.CanRequestPayments() && votes.count(prequest.hash) == 0 &&
->>>>>>> 85955166
                         pindexPrev->nHeight - pblockindex->nHeight > Params().GetConsensus().nCommunityFundMinAge)
                 {
                     coinbaseTx.vout.resize(coinbaseTx.vout.size()+1);
