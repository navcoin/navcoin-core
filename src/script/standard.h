// Copyright (c) 2009-2010 Satoshi Nakamoto
// Copyright (c) 2009-2015 The Bitcoin Core developers
// Distributed under the MIT software license, see the accompanying
// file COPYING or http://www.opensource.org/licenses/mit-license.php.

#ifndef NAVCOIN_SCRIPT_STANDARD_H
#define NAVCOIN_SCRIPT_STANDARD_H

#include <script/interpreter.h>
#include <uint256.h>

#include <boost/variant.hpp>

#include <stdint.h>

static const bool DEFAULT_ACCEPT_DATACARRIER = true;

class CKeyID;
class CScript;

/** A reference to a CScript: the Hash160 of its serialization (see script.h) */
class CScriptID : public uint160
{
public:
    CScriptID() : uint160() {}
    CScriptID(const CScript& in);
    CScriptID(const uint160& in) : uint160(in) {}
};

static const unsigned int MAX_OP_RETURN_RELAY = 83; //!< bytes (+1 for OP_RETURN, +2 for the pushdata opcodes)
extern bool fAcceptDatacarrier;
extern unsigned nMaxDatacarrierBytes;

/**
 * Mandatory script verification flags that all new blocks must comply with for
 * them to be valid. (but old blocks may not comply with) Currently just P2SH,
 * but in the future other flags may be added, such as a soft-fork to enforce
 * strict DER encoding.
 * 
 * Failing one of these tests may trigger a DoS ban - see CheckInputs() for
 * details.
 */
static const unsigned int MANDATORY_SCRIPT_VERIFY_FLAGS = SCRIPT_VERIFY_P2SH;

enum txnouttype
{
    TX_NONSTANDARD,
    // 'standard' transaction types:
    TX_PUBKEY,
    TX_PUBKEYHASH,
    TX_SCRIPTHASH,
    TX_MULTISIG,
    TX_NULL_DATA,
    TX_WITNESS_V0_SCRIPTHASH,
    TX_WITNESS_V0_KEYHASH,
    TX_CONTRIBUTION,
    TX_PROPOSALYESVOTE,
    TX_PAYMENTREQUESTYESVOTE,
    TX_PROPOSALNOVOTE,
    TX_PAYMENTREQUESTNOVOTE,
    TX_PROPOSALABSVOTE,
    TX_PAYMENTREQUESTABSVOTE,
    TX_PROPOSALREMOVEVOTE,
    TX_PAYMENTREQUESTREMOVEVOTE,
    TX_DAOSUPPORT,
    TX_DAOSUPPORTREMOVE,
    TX_CONSULTATIONVOTE,
    TX_CONSULTATIONVOTEREMOVE,
    TX_CONSULTATIONVOTEABSTENTION,
    TX_COLDSTAKING,
    TX_COLDSTAKING_V2,
    TX_POOL
};

class CNoDestination {
public:
    friend bool operator==(const CNoDestination &a, const CNoDestination &b) { return true; }
    friend bool operator<(const CNoDestination &a, const CNoDestination &b) { return true; }
};

/** 
 * A txout script template with a specific destination. It is either:
 *  * CNoDestination: no destination set
 *  * CKeyID: TX_PUBKEYHASH destination
 *  * CScriptID: TX_SCRIPTHASH destination
 *  * Pair of two CKeyID: TX_COLDSTAKING destination
 *  * Pair of one CKeyID and one pair of two CKeyID: TX_COLDSTAKING_V2 destination
 *  A CTxDestination is the internal data type encoded in a CNavCoinAddress
 */
<<<<<<< HEAD
typedef boost::variant<CNoDestination, CKeyID, CScriptID, std::pair<CKeyID, CKeyID>, std::pair<CKeyID, std::pair<CKeyID, CKeyID>>> CTxDestination;
=======
typedef boost::variant<CNoDestination, CKeyID, CScriptID, pair<CKeyID, CKeyID>, CScript> CTxDestination;
>>>>>>> 55625092

const char* GetTxnOutputType(txnouttype t);

bool Solver(const CScript& scriptPubKey, txnouttype& typeRet, std::vector<std::vector<unsigned char> >& vSolutionsRet);
bool ExtractDestination(const CScript& scriptPubKey, CTxDestination& addressRet);
bool ExtractDestinations(const CScript& scriptPubKey, txnouttype& typeRet, std::vector<CTxDestination>& addressRet, int& nRequiredRet);

CScript GetScriptForDestination(const CTxDestination& dest);
CScript GetScriptForRawPubKey(const CPubKey& pubkey);
CScript GetScriptForMultisig(int nRequired, const std::vector<CPubKey>& keys);
CScript GetScriptForWitness(const CScript& redeemscript);

#endif // NAVCOIN_SCRIPT_STANDARD_H<|MERGE_RESOLUTION|>--- conflicted
+++ resolved
@@ -87,11 +87,7 @@
  *  * Pair of one CKeyID and one pair of two CKeyID: TX_COLDSTAKING_V2 destination
  *  A CTxDestination is the internal data type encoded in a CNavCoinAddress
  */
-<<<<<<< HEAD
 typedef boost::variant<CNoDestination, CKeyID, CScriptID, std::pair<CKeyID, CKeyID>, std::pair<CKeyID, std::pair<CKeyID, CKeyID>>> CTxDestination;
-=======
-typedef boost::variant<CNoDestination, CKeyID, CScriptID, pair<CKeyID, CKeyID>, CScript> CTxDestination;
->>>>>>> 55625092
 
 const char* GetTxnOutputType(txnouttype t);
 
