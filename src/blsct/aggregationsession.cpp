--- conflicted
+++ resolved
@@ -476,15 +476,6 @@
     {
         LOCK(pwalletMain->cs_wallet);
 
-<<<<<<< HEAD
-=======
-        if (!pwalletMain->GetBLSCTBlindingKey(pk, bk))
-        {
-            LogPrint("blsct", "AggregationSession::%s: Could not get private key from blsct pool", __func__);
-            return false;
-        }
-
->>>>>>> 68500511
         ephemeralKey = bk.GetKey().Serialize();
 
         if (!pwalletMain->GetBLSCTSubAddressPublicKeys(prevcoin->vout[prevout].outputKey, prevcoin->vout[prevout].spendingKey, k))
