--- conflicted
+++ resolved
@@ -32,37 +32,27 @@
 * Bit 6 -> C FUND
 * Bit 7 -> C FUND ACCUMULATION
 * Bit 8 -> NTP SYNC
-<<<<<<< HEAD
-=======
 * Bit 14 -> C FUND ACCUMULATION SPREAD
->>>>>>> 5b08277c
 *
 * ACTIVATION
 *
 * Bit 5 -> SEGWIT
 * Bit 6 -> C FUND
 * Bit 7 -> NTP SYNC
-<<<<<<< HEAD
 * Bit 12 -> CFUND ACCUMULATION
 * Bit 13 -> COLD STAKING
-=======
 * Bit 8 -> CFUND ACCUMULATION
 * Bit 13 -> COLD STAKING
 * Bit 14 -> C FUND ACCUMULATION SPREAD
->>>>>>> 5b08277c
 *
 ***/
 
 static const int32_t nSegWitVersionMask = 0x00000020;
 static const int32_t nCFundVersionMask = 0x00000040;
 static const int32_t nNSyncVersionMask = 0x00000080;
-<<<<<<< HEAD
 static const int32_t nCFundAccVersionMask = 0x00001000;
 static const int32_t nColdStakingVersionMask = 0x00002000;
-=======
-static const int32_t nCFundAccVersionMask = 0x00000100;
 static const int32_t nCFundAccSpreadVersionMask = 0x00004000;
->>>>>>> 5b08277c
 
 enum ThresholdState {
     THRESHOLD_DEFINED,
