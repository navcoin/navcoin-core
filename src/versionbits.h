// Copyright (c) 2016 The Bitcoin Core developers
// Distributed under the MIT software license, see the accompanying
// file COPYING or http://www.opensource.org/licenses/mit-license.php.

#ifndef NAVCOIN_CONSENSUS_VERSIONBITS
#define NAVCOIN_CONSENSUS_VERSIONBITS

#include "chain.h"
#include <map>

/** What block version to use for new blocks (pre versionbits) */
static const int32_t VERSIONBITS_LAST_OLD_BLOCK_VERSION = 7;
/** What bits to set in version for versionbits blocks */
static const int32_t VERSIONBITS_TOP_BITS = 0x70000000UL;
static const int32_t VERSIONBITS_TOP_BITS_SIG = 0x71000000UL;
/** What bitmask determines whether versionbits is in use */
static const int32_t VERSIONBITS_TOP_MASK = 0xF0000000UL;
/** Total bits available for versionbits */
static const int32_t VERSIONBITS_NUM_BITS = 29;

/***
*
* NavCoin Version Bits
*
* SIGNAL
*
* Bit 0 -> CSV
* Bit 1 -> RESERVED LEGACY
* Bit 2 -> RESERVED LEGACY
* Bit 3 -> COLD STAKING
* Bit 4 -> SEGWIT
* Bit 6 -> C FUND
* Bit 7 -> C FUND ACCUMULATION
* Bit 8 -> NTP SYNC
* Bit 14 -> C FUND ACCUMULATION SPREAD
* Bit 17 -> C FUND REDUCED QUORUM
<<<<<<< HEAD
* Bit 19 -> C FUND ABSTAIN VOTE
* Bit 22 -> C FUND VOTING STATE CACHE
* Bit 23 -> C FUND CONSULTATIONS
* Bit 25 -> DAO CONSENSUS
* Bit 27 -> COLD STAKING v2
=======
* Bit 18 -> COLD STAKING POOL FEE
>>>>>>> 2c3b5657
*
* ACTIVATION
*
* Bit 5  -> SEGWIT
* Bit 6  -> C FUND
* Bit 7  -> NTP SYNC
* Bit 8  -> CFUND ACCUMULATION
* Bit 13 -> COLD STAKING
* Bit 14 -> C FUND ACCUMULATION SPREAD
* Bit 16 -< C FUND ACCUMULATION AMOUNT V2
* Bit 17 -> C FUND REDUCED QUORUM
* Bit 20 -> V451 FORK
* Bit 21 -> V452 FORK
* Bit 24 -> C FUND CONSULTATIONS
* Bit 26 -> DAO CONSENSUS
*
***/

static const int32_t nSegWitVersionMask = 0x00000020;
static const int32_t nCFundVersionMask = 0x00000040;
static const int32_t nNSyncVersionMask = 0x00000080;
static const int32_t nCFundAccVersionMask = 0x00000100;
static const int32_t nColdStakingVersionMask = 0x00002000;
static const int32_t nCFundAccSpreadVersionMask = 0x00004000;
static const int32_t nCFundAmountV2Mask = 0x00010000;
static const int32_t nCFundReducedQuorumMask = 0x00020000;
static const int32_t nStaticRewardVersionMask = 0x00008000;
static const int32_t nV451ForkMask = 0x00100000;
static const int32_t nV452ForkMask = 0x00200000;
static const int32_t nConsultationsVersionMask = 0x00800000;
static const int32_t nDaoConsensusVersionMask = 0x02000000;

static const std::vector<int> rejectedVersionBitsByDefault = {17};

enum ThresholdState {
    THRESHOLD_DEFINED,
    THRESHOLD_STARTED,
    THRESHOLD_LOCKED_IN,
    THRESHOLD_ACTIVE,
    THRESHOLD_FAILED,
};

// A map that gives the state for blocks whose height is a multiple of Period().
// The map is indexed by the block's parent, however, so all keys in the map
// will either be NULL or a block with (height + 1) % Period() == 0.
typedef std::map<const CBlockIndex*, ThresholdState> ThresholdConditionCache;

struct BIP9DeploymentInfo {
    /** Deployment name */
    const char *name;
    /** Whether GBT clients can safely ignore this rule in simplified usage */
    bool gbt_force;
};

extern const struct BIP9DeploymentInfo VersionBitsDeploymentInfo[];

/**
 * Abstract class that implements BIP9-style threshold logic, and caches results.
 */
class AbstractThresholdConditionChecker {
protected:
    virtual bool Condition(const CBlockIndex* pindex, const Consensus::Params& params) const =0;
    virtual int64_t BeginTime(const Consensus::Params& params) const =0;
    virtual int64_t EndTime(const Consensus::Params& params) const =0;
    virtual int Period(const Consensus::Params& params) const =0;
    virtual int Threshold(const Consensus::Params& params) const =0;

public:
    // Note that the function below takes a pindexPrev as input: they compute information for block B based on its parent.
    ThresholdState GetStateFor(const CBlockIndex* pindexPrev, const Consensus::Params& params, ThresholdConditionCache& cache) const;

};

struct VersionBitsCache
{
    ThresholdConditionCache caches[Consensus::MAX_VERSION_BITS_DEPLOYMENTS];

    void Clear();
};

ThresholdState VersionBitsState(const CBlockIndex* pindexPrev, const Consensus::Params& params, Consensus::DeploymentPos pos, VersionBitsCache& cache);
uint32_t VersionBitsMask(const Consensus::Params& params, Consensus::DeploymentPos pos);
bool IsVersionBitRejected(const Consensus::Params& params, Consensus::DeploymentPos pos);


#endif<|MERGE_RESOLUTION|>--- conflicted
+++ resolved
@@ -34,15 +34,12 @@
 * Bit 8 -> NTP SYNC
 * Bit 14 -> C FUND ACCUMULATION SPREAD
 * Bit 17 -> C FUND REDUCED QUORUM
-<<<<<<< HEAD
+* Bit 18 -> COLD STAKING POOL FEE
 * Bit 19 -> C FUND ABSTAIN VOTE
 * Bit 22 -> C FUND VOTING STATE CACHE
 * Bit 23 -> C FUND CONSULTATIONS
 * Bit 25 -> DAO CONSENSUS
 * Bit 27 -> COLD STAKING v2
-=======
-* Bit 18 -> COLD STAKING POOL FEE
->>>>>>> 2c3b5657
 *
 * ACTIVATION
 *
