// Copyright (c) 2010 Satoshi Nakamoto
// Copyright (c) 2009-2015 The Bitcoin Core developers
// Distributed under the MIT software license, see the accompanying
// file COPYING or http://www.opensource.org/licenses/mit-license.php.

#include "chainparams.h"
#include "consensus/merkle.h"

#include "tinyformat.h"
#include "util.h"
#include "utilstrencodings.h"
#include "streams.h"

#include <assert.h>

#include <boost/assign/list_of.hpp>

#include "chainparamsseeds.h"

static CBlock CreateGenesisBlock(const char* pszTimestamp, const CScript& genesisOutputScript, uint32_t nTime, uint32_t nNonce, uint32_t nBits, int32_t nVersion, const CAmount& genesisReward)
{
    CMutableTransaction txNew;
    txNew.nVersion = 1;
    txNew.vin.resize(1);
    txNew.vout.resize(1);
    txNew.vin[0].scriptSig = CScript() << CScriptNum(0) << CScriptNum(42) << std::vector<unsigned char>((const unsigned char*)pszTimestamp, (const unsigned char*)pszTimestamp + strlen(pszTimestamp));
    // txNew.vout[0].scriptPubKey.clear();
    txNew.vout[0].nValue = genesisReward;
    txNew.vout[0].scriptPubKey.clear();
    txNew.strDZeel = "NavCoin genesis block";

    CBlock genesis;
    genesis.nTime    = nTime;
    genesis.nBits    = nBits;
    genesis.nNonce   = nNonce;
    genesis.nVersion = nVersion;
    genesis.vtx.push_back(txNew);
    genesis.vtx[0].nTime = nTime;
    genesis.vtx[0].UpdateHash();
    genesis.hashPrevBlock.SetNull();
    genesis.hashMerkleRoot = BlockMerkleRoot(genesis);
    return genesis;
}

/**
 * Build the genesis block. Note that the output of its generation
 * transaction cannot be spent since it did not originally exist in the
 * database.
 *
 * CBlock(hash=000000000019d6, ver=1, hashPrevBlock=00000000000000, hashMerkleRoot=4a5e1e, nTime=1231006505, nBits=1d00ffff, nNonce=2083236893, vtx=1)
 *   CTransaction(hash=4a5e1e, ver=1, vin.size=1, vout.size=1, nLockTime=0)
 *     CTxIn(COutPoint(000000, -1), coinbase 04ffff001d0104455468652054696d65732030332f4a616e2f32303039204368616e63656c6c6f72206f6e206272696e6b206f66207365636f6e64206261696c6f757420666f722062616e6b73)
 *     CTxOut(nValue=50.00000000, scriptPubKey=0x5F1DF16B2B704C8A578D0B)
 *   vMerkleTree: 4a5e1e
 */
static CBlock CreateGenesisBlock(uint32_t nTime, uint32_t nNonce, uint32_t nBits, int32_t nVersion, const CAmount& genesisReward)
{
    const char* pszTimestamp = "Game is afoot!";
    const CScript genesisOutputScript = CScript() << ParseHex("04bf5608f13e9b2781b839ea78adbd1cb90d8fc17dcc67028e93e65223ea77f8bc8d8eed1191f37dd0ad20f371912d86e1c2e7369251cb06d2a3fdc5e26262d6df") << OP_CHECKSIG;
    return CreateGenesisBlock(pszTimestamp, genesisOutputScript, nTime, nNonce, nBits, nVersion, genesisReward);
}

static CBlock CreateGenesisBlockTestnet(uint32_t nTime, uint32_t nNonce, uint32_t nBits, int32_t nVersion, const CAmount& genesisReward)
{
    const char* pszTimestamp = "Time does not exist";
    const CScript genesisOutputScript = CScript() << ParseHex("047c3ec9cb8ea3148cfdb2107383209fc0883585b25e355ded65970bde3a49c5c79dfac1210dc8a4876f6bb68431b273b6d5347955135502726b0743948cee36d1") << OP_CHECKSIG;
    return CreateGenesisBlock(pszTimestamp, genesisOutputScript, nTime, nNonce, nBits, nVersion, genesisReward);
}

/**
 * Main network
 */
/**
 * What makes a good checkpoint block?
 * + Is surrounded by blocks with reasonable timestamps
 *   (no blocks before with a timestamp after, none after with
 *    timestamp before)
 * + Contains no strange transactions
 */

class CMainParams : public CChainParams {
public:
    CMainParams() {
        strNetworkID = "main";
        consensus.nSubsidyHalvingInterval = 210000;
        consensus.nMajorityEnforceBlockUpgrade = 750;
        consensus.nMajorityRejectBlockOutdated = 950;
        consensus.nMajorityWindow = 1000;
        consensus.BIP34Height = 900000;
        consensus.BIP34Hash = uint256S("0xecb7444214d068028ec1fa4561662433452c1cbbd6b0f8eeb6452bcfa1d0a7d6");
        consensus.powLimit = ArithToUint256(~arith_uint256(0) >> 16);
        consensus.nPowTargetTimespan = 30;
        consensus.nPowTargetSpacing = 30;
        consensus.fPowAllowMinDifficultyBlocks = false;
        consensus.fPowNoRetargeting = false;
        consensus.nRuleChangeActivationThreshold = 15120; // 75% of 20160
        consensus.nMinerConfirmationWindow = 20160;
        consensus.nStakeMinAge = 60 * 60 * 2;	// minimum for coin age: 2 hours
        consensus.nTargetSpacing = 30; // Blocktime: 30 secs
        consensus.nStakeCombineThreshold = 1000 * COIN;
        consensus.nStakeSplitThreshold = 2 * consensus.nStakeCombineThreshold;
        consensus.nDailyBlockCount =  (24 * 60 * 60) / consensus.nTargetSpacing;
        consensus.nModifierInterval = 10 * 60; // time to elapse before new modifier is computed
        consensus.nTargetTimespan = 25 * 30;
        consensus.nLastPOWBlock = 20000;
        consensus.nBlocksPerVotingCycle = 2880 * 7; // 7 Days
        consensus.nMinimumQuorum = 0.5;
        consensus.nMinimumQuorumFirstHalf = 0.5;
        consensus.nMinimumQuorumSecondHalf = 0.4;
        consensus.nVotesAcceptProposal = 0.7;
        consensus.nVotesRejectProposal = 0.7;
        consensus.nVotesAcceptPaymentRequest = 0.7;
        consensus.nVotesRejectPaymentRequest = 0.7;
        consensus.nCommunityFundMinAge = 50;
        consensus.nProposalMinimalFee = 5000000000;
        consensus.sigActivationTime = 1512990000;
        consensus.nCoinbaseTimeActivationHeight = 20000;
        consensus.nBlockSpreadCFundAccumulation = 500;
        consensus.nCommunityFundAmount = 0.25 * COIN;
        consensus.nCommunityFundAmountV2 = 0.5 * COIN;
        consensus.nCyclesProposalVoting = 6;
        consensus.nCyclesPaymentRequestVoting = 8;
        consensus.nPaymentRequestMaxVersion = 3;
        consensus.nProposalMaxVersion = 3;
        consensus.nMaxFutureDrift = 60;
        consensus.nStaticReward = 2 * COIN;
        consensus.nHeightv451Fork = 2722100;
        consensus.nHeightv452Fork = 3000000;

        consensus.vDeployments[Consensus::DEPLOYMENT_TESTDUMMY].bit = 28;
        consensus.vDeployments[Consensus::DEPLOYMENT_TESTDUMMY].nStartTime = 1199145601; // January 1, 2008
        consensus.vDeployments[Consensus::DEPLOYMENT_TESTDUMMY].nTimeout = 1230767999; // December 31, 2008

        // Deployment of BIP68, BIP112, and BIP113.
        consensus.vDeployments[Consensus::DEPLOYMENT_CSV].bit = 0;
        consensus.vDeployments[Consensus::DEPLOYMENT_CSV].nStartTime = 1462060800; // May 1st, 2016
        consensus.vDeployments[Consensus::DEPLOYMENT_CSV].nTimeout = 1525132800; // May 1st, 2017

        // Deployment of SegWit (BIP141 and BIP143)
        consensus.vDeployments[Consensus::DEPLOYMENT_SEGWIT_LEGACY].bit = 1;
        consensus.vDeployments[Consensus::DEPLOYMENT_SEGWIT_LEGACY].nStartTime = 1493424000; // May 1st, 2017
        consensus.vDeployments[Consensus::DEPLOYMENT_SEGWIT_LEGACY].nTimeout = 1525132800; // May 1st, 2018

        consensus.vDeployments[Consensus::DEPLOYMENT_CSV_LEGACY].bit = 2;
        consensus.vDeployments[Consensus::DEPLOYMENT_CSV_LEGACY].nStartTime = 1462060800; // May 1st, 2016
        consensus.vDeployments[Consensus::DEPLOYMENT_CSV_LEGACY].nTimeout = 1525132800; // May 1st, 2018

        // Deployment of Cold Staking
        consensus.vDeployments[Consensus::DEPLOYMENT_COLDSTAKING].bit = 3;
        consensus.vDeployments[Consensus::DEPLOYMENT_COLDSTAKING].nStartTime = 1525132800; // May 1st, 2018
        consensus.vDeployments[Consensus::DEPLOYMENT_COLDSTAKING].nTimeout = 1556712000; // May 1st, 2019

        // Deployment of SegWit (BIP141 and BIP143)
        consensus.vDeployments[Consensus::DEPLOYMENT_SEGWIT].bit = 4;
        consensus.vDeployments[Consensus::DEPLOYMENT_SEGWIT].nStartTime = 1493424000; // May 1st, 2017
        consensus.vDeployments[Consensus::DEPLOYMENT_SEGWIT].nTimeout = 1525132800; // May 1st, 2018

        // Deployment of Community Fund
        consensus.vDeployments[Consensus::DEPLOYMENT_COMMUNITYFUND].bit = 6;
        consensus.vDeployments[Consensus::DEPLOYMENT_COMMUNITYFUND].nStartTime = 1493424000; // May 1st, 2017
        consensus.vDeployments[Consensus::DEPLOYMENT_COMMUNITYFUND].nTimeout = 1556668800; // May 1st, 2019

        // Deployment of Community Fund Accumulation
        consensus.vDeployments[Consensus::DEPLOYMENT_COMMUNITYFUND_ACCUMULATION].bit = 7;
        consensus.vDeployments[Consensus::DEPLOYMENT_COMMUNITYFUND_ACCUMULATION].nStartTime = 1525132800; // May 1st, 2018
        consensus.vDeployments[Consensus::DEPLOYMENT_COMMUNITYFUND_ACCUMULATION].nTimeout = 1556712000; // May 1st, 2019

        // Deployment of NTP Sync
        consensus.vDeployments[Consensus::DEPLOYMENT_NTPSYNC].bit = 8;
        consensus.vDeployments[Consensus::DEPLOYMENT_NTPSYNC].nStartTime = 1525132800; // May 1st, 2018
        consensus.vDeployments[Consensus::DEPLOYMENT_NTPSYNC].nTimeout = 1556712000; // May 1st, 2019

        // Deployment of Community Fund Accumulation Spread(NPIP-0003)
        consensus.vDeployments[Consensus::DEPLOYMENT_COMMUNITYFUND_ACCUMULATION_SPREAD].bit = 14;
        consensus.vDeployments[Consensus::DEPLOYMENT_COMMUNITYFUND_ACCUMULATION_SPREAD].nStartTime = 1525132800; // May 1st, 2018
        consensus.vDeployments[Consensus::DEPLOYMENT_COMMUNITYFUND_ACCUMULATION_SPREAD].nTimeout = 1556712000; // May 1st, 2019

        // Increate in Community Fund Accumulation Ammonut (NPIP-0004)
        consensus.vDeployments[Consensus::DEPLOYMENT_COMMUNITYFUND_AMOUNT_V2].bit = 16;
        consensus.vDeployments[Consensus::DEPLOYMENT_COMMUNITYFUND_AMOUNT_V2].nStartTime = 1533081600; // Aug 1st, 2018
        consensus.vDeployments[Consensus::DEPLOYMENT_COMMUNITYFUND_AMOUNT_V2].nTimeout = 1564617600; // Aug 1st, 2019

        // Deployment of Static Reward
        consensus.vDeployments[Consensus::DEPLOYMENT_STATIC_REWARD].bit = 15;
        consensus.vDeployments[Consensus::DEPLOYMENT_STATIC_REWARD].nStartTime = 1533081600; // August 1st, 2018
        consensus.vDeployments[Consensus::DEPLOYMENT_STATIC_REWARD].nTimeout = 1564617600; // August 1st, 2019

        // Deployment of Quorum reduction for the Community Fund
        consensus.vDeployments[Consensus::DEPLOYMENT_QUORUM_CFUND].bit = 17;
        consensus.vDeployments[Consensus::DEPLOYMENT_QUORUM_CFUND].nStartTime = 1543622400; // Dec 1st, 2018
        consensus.vDeployments[Consensus::DEPLOYMENT_QUORUM_CFUND].nTimeout = 1575158400; // Dec 1st, 2019

        /**
         * The message start string is designed to be unlikely to occur in normal data.
         * The characters are rarely used upper ASCII, not valid as UTF-8, and produce
         * a large 32-bit integer with any alignment.
         */
        pchMessageStart[0] = 0x80;
        pchMessageStart[1] = 0x50;
        pchMessageStart[2] = 0x34;
        pchMessageStart[3] = 0x20;
        nDefaultPort = 44440;
        nPruneAfterHeight = 100000;
        bnProofOfWorkLimit = arith_uint256(~arith_uint256() >> 16);

        genesis = CreateGenesisBlock(1460561040, 6945, 0x1f00ffff, 1, 0);

	      consensus.hashGenesisBlock = genesis.GetHash();

        assert(consensus.hashGenesisBlock == uint256S("0x00006a4e3e18c71c6d48ad6c261e2254fa764cf29607a4357c99b712dfbb8e6a"));
        assert(genesis.hashMerkleRoot == uint256S("0xc507eec6ccabfd5432d764afceafba42d2d946594b8a60570cb2358a7392c61a"));

        base58Prefixes[PUBKEY_ADDRESS] = std::vector<unsigned char>(1,53);
        base58Prefixes[COLDSTAKING_ADDRESS] = std::vector<unsigned char>(1,21); // cold staking addresses start with 'X'
        base58Prefixes[SCRIPT_ADDRESS] = std::vector<unsigned char>(1,85);
        base58Prefixes[SECRET_KEY] =     std::vector<unsigned char>(1,150);
        base58Prefixes[EXT_PUBLIC_KEY] = boost::assign::list_of(0x04)(0x88)(0xB2)(0x1E).convert_to_container<std::vector<unsigned char> >();
        base58Prefixes[EXT_SECRET_KEY] = boost::assign::list_of(0x04)(0x88)(0xAD)(0xE4).convert_to_container<std::vector<unsigned char> >();

        vSeeds.push_back(CDNSSeedData("nav.community", "seed.nav.community"));
        vSeeds.push_back(CDNSSeedData("navcoin.org", "seed.navcoin.org"));

        vFixedSeeds = std::vector<SeedSpec6>(pnSeed6_main, pnSeed6_main + ARRAYLEN(pnSeed6_main));

        fMiningRequiresPeers = true;
        fDefaultConsistencyChecks = false;
        fRequireStandard = true;
        fMineBlocksOnDemand = false;
        fTestnetToBeDeprecatedFieldRPC = false;

        checkpointData = (CCheckpointData) {
            boost::assign::map_list_of
            ( 0, uint256S("0x00006a4e3e18c71c6d48ad6c261e2254fa764cf29607a4357c99b712dfbb8e6a"))
            (10000, uint256S("0x844f1eab31e8773328ba21970362b4fcff19622f13787cbbe164649ad2393b7a"))
            (10000, uint256S("0x844f1eab31e8773328ba21970362b4fcff19622f13787cbbe164649ad2393b7a"))
            (20000, uint256S("0xfea6d227117db665c5cff2fca0b29d850c5e7f064463d001f5228e80a7e21624"))
            (30000, uint256S("0x5e6212b3b23ed3e5092d7765f7ae36512ecdc254f84c9988161e955d94c91a48"))
            (40000, uint256S("0x3ae62cc62888db77de952d5855fb59f24a46f008177badc5f4f78ab12734985d"))
            (50000, uint256S("0xb0df7fbaa66f0844a607bd3d4b8d25d68a63c57fb34fdae7212c689165edcb8d"))
            (60000, uint256S("0x65504c021a5657321f070a11dd3973cc2dbc56a1f4a0c0d5f1a4d35e887e8182"))
            (70000, uint256S("0x22e5cbb2fbc635e031e424157c49ec55907ba5198ef3aee9595b30238666824f"))
            (80000, uint256S("0x64ce42ada8708c0b30b800403811275edd54054fc95f770f8dc49be1dad3a0e7"))
            (100000, uint256S("0x85e33b3e583fba18d1fc2227702ea97b9d5a441a1a3fa2633c28d6e5d3837218"))
            (120000, uint256S("0x4a11ab4cc4774ebc1dd602472fab4759c2d19ea29d8bb71073cb64474e70da89"))
            (140000, uint256S("0xe6c750c5ce99932b86ca000139909f37abbf829cc39cd09fe4eb7ec88cc50238"))
            (160000, uint256S("0xb855f143c2ebec37b0b9a9e2a2fc9e3d3d2437440c2101fb57ad11407e3bb147"))
            (180000, uint256S("0x774851c8ac775e671bed326be4fec73f5663aa4b1e84e89b20d0cea529fb5c06"))
            (200000, uint256S("0x9aa7fff01e07e800774b4ef7e11d55afffa8a1c6fdb0cd19762418cb8b901b32"))
            (500000, uint256S("0xee97c591a67c19ed74e6162f18eaa73c2a566d3e2754df8fa70a5662e3ed30df"))
            (750000, uint256S("0x7c163d8dc6320bdc3b1b726bf7be13fa3a44c621efcb0f8f3bcd7f2ad374b5ef"))
            (1000000,uint256S("0x12befed86624731beb4f53a523ece1342f68832710a2933f189f18ddaf5af713"))
            (1250000,uint256S("0x43a9f08444cf05b1193dbdcfffebd558c0d406e478606bdc8755de75c513f620"))
            (1500000,uint256S("0xdfc75b7d1be540bbcabea1323f6d06d92e96b73c93f386b57f82cd62a1c94ce1"))
            (1750000,uint256S("0x713cbac2df077bacb25dedf4acd60745f102cbe53ede019b738a6864fc0b12c6"))
            (2000000,uint256S("0x41b723e003cab30d326a0fae995521554ab59e550e1e0013187b3267d09dd42c"))
            (2250000,uint256S("0x1f7d459f6dcb3752868395819ac676adccfb0d0ec904a60b9fcb15879bcc5228"))
            (2500000,uint256S("0x38000f4f433d47f171c7cccc001a2e7c9292620b37170d347b5a21ef19243dda")),
            1535607904, // * UNIX timestamp of last checkpoint block
            5067164,    // * total number of transactions between genesis and last checkpoint
                        //   (the tx=... number in the SetBestChain debug.log lines)
            7000        // * estimated number of transactions per day after checkpoint
        };
    }
};
static CMainParams mainParams;

/**
 * Testnet (v3)
 */
class CTestNetParams : public CChainParams {
public:
    CTestNetParams() {
        strNetworkID = "test";
        consensus.nSubsidyHalvingInterval = 210000;
        consensus.nMajorityEnforceBlockUpgrade = 750;
        consensus.nMajorityRejectBlockOutdated = 950;
        consensus.nMajorityWindow = 1000;
        consensus.BIP34Height = 900000;
        consensus.BIP34Hash = uint256S("0xecb7444214d068028ec1fa4561662433452c1cbbd6b0f8eeb6452bcfa1d0a7d6");
        consensus.powLimit = ArithToUint256(~arith_uint256(0) >> 16);
        consensus.nPowTargetTimespan = 30;
        consensus.nPowTargetSpacing = 30;
        consensus.fPowAllowMinDifficultyBlocks = false;
        consensus.fPowNoRetargeting = false;
        consensus.nRuleChangeActivationThreshold = 300; // 75% of 400
        consensus.nMinerConfirmationWindow = 400;
        consensus.vDeployments[Consensus::DEPLOYMENT_TESTDUMMY].bit = 28;
        consensus.vDeployments[Consensus::DEPLOYMENT_TESTDUMMY].nStartTime = 1199145601; // January 1, 2008
        consensus.vDeployments[Consensus::DEPLOYMENT_TESTDUMMY].nTimeout = 1230767999; // December 31, 2008
        consensus.nStakeMinAge = 2;	// minimum for coin age: 2 seconds
        consensus.nTargetSpacing = 30; // Blocktime: 30 secs
        consensus.nStakeCombineThreshold = 1000 * COIN;
        consensus.nStakeSplitThreshold = 2 * consensus.nStakeCombineThreshold;
        consensus.nDailyBlockCount =  (24 * 60 * 60) / consensus.nTargetSpacing;
        consensus.nModifierInterval = 10 * 60; // time to elapse before new modifier is computed
        consensus.nTargetTimespan = 25 * 30;
        consensus.nLastPOWBlock = 1000000;
        consensus.nBlocksPerVotingCycle = 180; // 1.5 hours
        consensus.nMinimumQuorum = 0.5;
        consensus.nMinimumQuorumFirstHalf = 0.5;
        consensus.nMinimumQuorumSecondHalf = 0.4;
        consensus.nVotesAcceptProposal = 0.7;
        consensus.nVotesRejectProposal = 0.7;
        consensus.nVotesAcceptPaymentRequest = 0.7;
        consensus.nVotesRejectPaymentRequest = 0.7;
        consensus.nCommunityFundMinAge = 5;
        consensus.nProposalMinimalFee = 10000;
        consensus.sigActivationTime = 1512826692;
        consensus.nCoinbaseTimeActivationHeight = 30000;
        consensus.nBlockSpreadCFundAccumulation = 500;
        consensus.nCommunityFundAmount = 0.25 * COIN;
        consensus.nCommunityFundAmountV2 = 0.5 * COIN;
        consensus.nCyclesProposalVoting = 4;
        consensus.nCyclesPaymentRequestVoting = 4;
        consensus.nPaymentRequestMaxVersion = 3;
        consensus.nProposalMaxVersion = 3;
        consensus.nMaxFutureDrift = 60;
        consensus.nStaticReward = 2 * COIN;
        consensus.nHeightv451Fork = 100000;
        consensus.nHeightv452Fork = 100000;

        // Deployment of BIP68, BIP112, and BIP113.
        consensus.vDeployments[Consensus::DEPLOYMENT_CSV].bit = 0;
        consensus.vDeployments[Consensus::DEPLOYMENT_CSV].nStartTime = 1462060800; // May 1st, 2016
        consensus.vDeployments[Consensus::DEPLOYMENT_CSV].nTimeout = 1556712000; // May 1st, 2019

        // Deployment of Cold Staking
        consensus.vDeployments[Consensus::DEPLOYMENT_COLDSTAKING].bit = 6;
        consensus.vDeployments[Consensus::DEPLOYMENT_COLDSTAKING].nStartTime = 1525132800; // May 1st, 2018
        consensus.vDeployments[Consensus::DEPLOYMENT_COLDSTAKING].nTimeout = 1556712000; // May 1st, 2019

        // Deployment of SegWit (BIP141 and BIP143)
        consensus.vDeployments[Consensus::DEPLOYMENT_SEGWIT].bit = 4;
        consensus.vDeployments[Consensus::DEPLOYMENT_SEGWIT].nStartTime = 1493424000; // May 1st, 2017
        consensus.vDeployments[Consensus::DEPLOYMENT_SEGWIT].nTimeout = 1556712000; // May 1st, 2019

        // Deployment of Community Fund
        consensus.vDeployments[Consensus::DEPLOYMENT_COMMUNITYFUND].bit = 6;
        consensus.vDeployments[Consensus::DEPLOYMENT_COMMUNITYFUND].nStartTime = 1493424000; // May 1st, 2017
        consensus.vDeployments[Consensus::DEPLOYMENT_COMMUNITYFUND].nTimeout = 1556712000; // May 1st, 2019

        // Deployment of Community Fund Accumulation
        consensus.vDeployments[Consensus::DEPLOYMENT_COMMUNITYFUND_ACCUMULATION].bit = 7;
        consensus.vDeployments[Consensus::DEPLOYMENT_COMMUNITYFUND_ACCUMULATION].nStartTime = 1525132800; // May 1st, 2018
        consensus.vDeployments[Consensus::DEPLOYMENT_COMMUNITYFUND_ACCUMULATION].nTimeout = 1556712000; // May 1st, 2019

        // Deployment of NTP Sync
        consensus.vDeployments[Consensus::DEPLOYMENT_NTPSYNC].bit = 8;
        consensus.vDeployments[Consensus::DEPLOYMENT_NTPSYNC].nStartTime = 1525132800; // May 1st, 2018
        consensus.vDeployments[Consensus::DEPLOYMENT_NTPSYNC].nTimeout = 1556712000; // May 1st, 2019

        // Deployment of Community Fund Accumulation Spread(NPIP-0003)
        consensus.vDeployments[Consensus::DEPLOYMENT_COMMUNITYFUND_ACCUMULATION_SPREAD].bit = 14;
        consensus.vDeployments[Consensus::DEPLOYMENT_COMMUNITYFUND_ACCUMULATION_SPREAD].nStartTime = 1525132800; // May 1st, 2018
        consensus.vDeployments[Consensus::DEPLOYMENT_COMMUNITYFUND_ACCUMULATION_SPREAD].nTimeout = 1556712000; // May 1st, 2019

        // Increate in Community Fund Accumulation Ammonut (NPIP-0004)
        consensus.vDeployments[Consensus::DEPLOYMENT_COMMUNITYFUND_AMOUNT_V2].bit = 16;
        consensus.vDeployments[Consensus::DEPLOYMENT_COMMUNITYFUND_AMOUNT_V2].nStartTime = 1533081600; // Aug 1st, 2018
        consensus.vDeployments[Consensus::DEPLOYMENT_COMMUNITYFUND_AMOUNT_V2].nTimeout = 1564617600; // Aug 1st, 2019

        // Deployment of Static Reward
        consensus.vDeployments[Consensus::DEPLOYMENT_STATIC_REWARD].bit = 15;
        consensus.vDeployments[Consensus::DEPLOYMENT_STATIC_REWARD].nStartTime = 1533081600; // August 1st, 2018
        consensus.vDeployments[Consensus::DEPLOYMENT_STATIC_REWARD].nTimeout = 1564617600; // August 1st, 2019

        // Deployment of Quorum reduction for the Community Fund
        consensus.vDeployments[Consensus::DEPLOYMENT_QUORUM_CFUND].bit = 17;
        consensus.vDeployments[Consensus::DEPLOYMENT_QUORUM_CFUND].nStartTime = 1543622400; // Dec 1st, 2018
        consensus.vDeployments[Consensus::DEPLOYMENT_QUORUM_CFUND].nTimeout = 1575158400; // Dec 1st, 2019

        /**
         * The message start string is designed to be unlikely to occur in normal data.
         * The characters are rarely used upper ASCII, not valid as UTF-8, and produce
         * a large 32-bit integer with any alignment.
         */
        pchMessageStart[0] = 0x3f;
        pchMessageStart[1] = 0xa4;
        pchMessageStart[2] = 0x52;
        pchMessageStart[3] = 0x22;
        nDefaultPort = 15556;
        nPruneAfterHeight = 1000;
        bnProofOfWorkLimit = arith_uint256(~arith_uint256() >> 16);
<<<<<<< HEAD

        uint32_t nTimestamp = 1541978905;
        uint256 hashGenesisBlock = uint256S("0x0000c493d0f928a9f0a0eb0e0d88d871f4f5ab8bacc308f77bb0e8c7adee1307");
        uint256 hashMerkleRoot = uint256S("0xf3f3286d731fc322d34f6a7c4df3eecfc1abaa6032350acf6cd363eb34edf574");
        uint32_t nNonce = 2043537527;

=======
    
        uint32_t nTimestamp = 1545341312;
        uint256 hashGenesisBlock = uint256S("0x0000a2ed763c6efc24bbb3ac8d9f1ab9e8f1e7100d5221ad80815cd7b369dc2c");
        uint256 hashMerkleRoot = uint256S("0x02128838f2516796eb04f5b3fd143a7786001301dc5ffcfd2b2c687a2864aae9");
        uint32_t nNonce = 2043585747;
	    
>>>>>>> c821bade
        genesis = CreateGenesisBlockTestnet(nTimestamp, nNonce, 0x1d00ffff, 1, 0);
        consensus.hashGenesisBlock = genesis.GetHash();

        if (true && (genesis.GetHash() != hashGenesisBlock || genesis.hashMerkleRoot != hashMerkleRoot))
        {
            printf("recalculating params for testnet.\n");
            printf("old testnet genesis nonce: %d\n", genesis.nNonce);
            printf("old testnet genesis hash:  %s\n", hashGenesisBlock.ToString().c_str());
            // deliberately empty for loop finds nonce value.
            for(; genesis.GetHash() > consensus.powLimit; genesis.nNonce++){ }
            printf("new testnet genesis merkle root: %s\n", genesis.hashMerkleRoot.ToString().c_str());
            printf("new testnet genesis nonce: %d\n", genesis.nNonce);
            printf("new testnet genesis hash: %s\n", genesis.GetHash().ToString().c_str());
        }

        vSeeds.push_back(CDNSSeedData("testnav.community", "testseed.nav.community"));
        vSeeds.push_back(CDNSSeedData("testnavcoin.org", "testseed.navcoin.org"));

        assert(consensus.hashGenesisBlock == hashGenesisBlock);
        assert(genesis.hashMerkleRoot == hashMerkleRoot);

        base58Prefixes[PUBKEY_ADDRESS] = std::vector<unsigned char>(1,111);
        base58Prefixes[COLDSTAKING_ADDRESS] = std::vector<unsigned char>(1,8); // cold staking addresses start with 'C/D'
        base58Prefixes[SCRIPT_ADDRESS] = std::vector<unsigned char>(1,196);
        base58Prefixes[SECRET_KEY] =     std::vector<unsigned char>(1,239);
        base58Prefixes[EXT_PUBLIC_KEY] = boost::assign::list_of(0x40)(0x88)(0x2B)(0xE1).convert_to_container<std::vector<unsigned char> >();
        base58Prefixes[EXT_SECRET_KEY] = boost::assign::list_of(0x40)(0x88)(0xDA)(0x4E).convert_to_container<std::vector<unsigned char> >();

        vFixedSeeds = std::vector<SeedSpec6>(pnSeed6_test, pnSeed6_test + ARRAYLEN(pnSeed6_test));

        fMiningRequiresPeers = true;
        fDefaultConsistencyChecks = false;
        fRequireStandard = false;
        fMineBlocksOnDemand = false;
        fTestnetToBeDeprecatedFieldRPC = true;

        checkpointData = (CCheckpointData) {
            boost::assign::map_list_of
            ( 0,     hashGenesisBlock),
            1525248575, // * UNIX timestamp of last checkpoint block
            0,          // * total number of transactions between genesis and last checkpoint
                        //   (the tx=... number in the SetBestChain debug.log lines)
            7000         // * estimated number of transactions per day after checkpoint
        };

    }
};
static CTestNetParams testNetParams;

/**
 * Devnet (v3)
 */
class CDevNetParams : public CChainParams {
public:
    CDevNetParams() {
        strNetworkID = "dev";
        consensus.nSubsidyHalvingInterval = 210000;
        consensus.nMajorityEnforceBlockUpgrade = 750;
        consensus.nMajorityRejectBlockOutdated = 950;
        consensus.nMajorityWindow = 1000;
        consensus.BIP34Height = 900000;
        consensus.BIP34Hash = uint256S("0x0");
        consensus.powLimit = ArithToUint256(~arith_uint256(0) >> 16);
        consensus.nPowTargetTimespan = 30;
        consensus.nPowTargetSpacing = 30;
        consensus.fPowAllowMinDifficultyBlocks = false;
        consensus.fPowNoRetargeting = false;
        consensus.nRuleChangeActivationThreshold = 75; // 75% of 400
        consensus.nMinerConfirmationWindow = 100;
        consensus.vDeployments[Consensus::DEPLOYMENT_TESTDUMMY].bit = 28;
        consensus.vDeployments[Consensus::DEPLOYMENT_TESTDUMMY].nStartTime = 1199145601; // January 1, 2008
        consensus.vDeployments[Consensus::DEPLOYMENT_TESTDUMMY].nTimeout = 1230767999; // December 31, 2008
        consensus.nStakeMinAge = 2;	// minimum for coin age: 2 seconds
        consensus.nTargetSpacing = 30; // Blocktime: 30 secs
        consensus.nStakeCombineThreshold = 1000 * COIN;
        consensus.nStakeSplitThreshold = 2 * consensus.nStakeCombineThreshold;
        consensus.nDailyBlockCount =  (24 * 60 * 60) / consensus.nTargetSpacing;
        consensus.nModifierInterval = 10 * 60; // time to elapse before new modifier is computed
        consensus.nTargetTimespan = 25 * 30;
        consensus.nLastPOWBlock = 100000;
        consensus.nBlocksPerVotingCycle = 180; // 1.5 hours
        consensus.nMinimumQuorum = 0.5;
        consensus.nMinimumQuorumFirstHalf = 0.5;
        consensus.nMinimumQuorumSecondHalf = 0.4;
        consensus.nVotesAcceptProposal = 0.7;
        consensus.nVotesRejectProposal = 0.7;
        consensus.nVotesAcceptPaymentRequest = 0.7;
        consensus.nVotesRejectPaymentRequest = 0.7;
        consensus.nCommunityFundMinAge = 5;
        consensus.nProposalMinimalFee = 10000;
        consensus.sigActivationTime = 1512826692;
        consensus.nCoinbaseTimeActivationHeight = 0;
        consensus.nBlockSpreadCFundAccumulation = 500;
        consensus.nCommunityFundAmount = 0.25 * COIN;
        consensus.nCommunityFundAmountV2 = 0.5 * COIN;
        consensus.nCyclesProposalVoting = 4;
        consensus.nCyclesPaymentRequestVoting = 4;
        consensus.nPaymentRequestMaxVersion = 3;
        consensus.nProposalMaxVersion = 3;
        consensus.nMaxFutureDrift = 60000;
        consensus.nStaticReward = 2 * COIN;
        consensus.nHeightv451Fork = 1000;
        consensus.nHeightv452Fork = 1000;

        // Deployment of BIP68, BIP112, and BIP113.
        consensus.vDeployments[Consensus::DEPLOYMENT_CSV].bit = 0;
        consensus.vDeployments[Consensus::DEPLOYMENT_CSV].nStartTime = 1462060800; // May 1st, 2016
        consensus.vDeployments[Consensus::DEPLOYMENT_CSV].nTimeout = 1556668800; // May 1st, 2019

        // Deployment of Cold Staking
        consensus.vDeployments[Consensus::DEPLOYMENT_COLDSTAKING].bit = 3;
        consensus.vDeployments[Consensus::DEPLOYMENT_COLDSTAKING].nStartTime = 1525132800; // May 1st, 2018
        consensus.vDeployments[Consensus::DEPLOYMENT_COLDSTAKING].nTimeout = 1556712000; // May 1st, 2019

        // Deployment of SegWit (BIP141 and BIP143)
        consensus.vDeployments[Consensus::DEPLOYMENT_SEGWIT].bit = 5;
        consensus.vDeployments[Consensus::DEPLOYMENT_SEGWIT].nStartTime = 1493424000; // May 1st, 2017
        consensus.vDeployments[Consensus::DEPLOYMENT_SEGWIT].nTimeout = 1556668800; // May 1st, 2019

        // Deployment of Community Fund
        consensus.vDeployments[Consensus::DEPLOYMENT_COMMUNITYFUND].bit = 6;
        consensus.vDeployments[Consensus::DEPLOYMENT_COMMUNITYFUND].nStartTime = 1493424000; // May 1st, 2017
        consensus.vDeployments[Consensus::DEPLOYMENT_COMMUNITYFUND].nTimeout = 1556668800; // May 1st, 2019

        // Deployment of NTP Sync
        consensus.vDeployments[Consensus::DEPLOYMENT_NTPSYNC].bit = 8;
        consensus.vDeployments[Consensus::DEPLOYMENT_NTPSYNC].nStartTime = 1525132800; // May 1st, 2018
        consensus.vDeployments[Consensus::DEPLOYMENT_NTPSYNC].nTimeout = 1556712000; // May 1st, 2019

        // Deployment of Community Fund Accumulation
        consensus.vDeployments[Consensus::DEPLOYMENT_COMMUNITYFUND_ACCUMULATION].bit = 7;
        consensus.vDeployments[Consensus::DEPLOYMENT_COMMUNITYFUND_ACCUMULATION].nStartTime = 1525132800; // May 1st, 2018
        consensus.vDeployments[Consensus::DEPLOYMENT_COMMUNITYFUND_ACCUMULATION].nTimeout = 1556712000; // May 1st, 2019

        // Deployment of Community Fund Accumulation Spread(NPIP-0003)
        consensus.vDeployments[Consensus::DEPLOYMENT_COMMUNITYFUND_ACCUMULATION_SPREAD].bit = 14;
        consensus.vDeployments[Consensus::DEPLOYMENT_COMMUNITYFUND_ACCUMULATION_SPREAD].nStartTime = 1525132800; // May 1st, 2018
        consensus.vDeployments[Consensus::DEPLOYMENT_COMMUNITYFUND_ACCUMULATION_SPREAD].nTimeout = 1556712000; // May 1st, 2019

        // Increate in Community Fund Accumulation Ammonut (NPIP-0004)
        consensus.vDeployments[Consensus::DEPLOYMENT_COMMUNITYFUND_AMOUNT_V2].bit = 16;
        consensus.vDeployments[Consensus::DEPLOYMENT_COMMUNITYFUND_AMOUNT_V2].nStartTime = 1533081600; // Aug 1st, 2018
        consensus.vDeployments[Consensus::DEPLOYMENT_COMMUNITYFUND_AMOUNT_V2].nTimeout = 1564617600; // Aug 1st, 2019

        // Deployment of Static Reward
        consensus.vDeployments[Consensus::DEPLOYMENT_STATIC_REWARD].bit = 15;
        consensus.vDeployments[Consensus::DEPLOYMENT_STATIC_REWARD].nStartTime = 1533081600; // August 1st, 2018
        consensus.vDeployments[Consensus::DEPLOYMENT_STATIC_REWARD].nTimeout = 1564617600; // August 1st, 2019

        // Deployment of Quorum reduction for the Community Fund
        consensus.vDeployments[Consensus::DEPLOYMENT_QUORUM_CFUND].bit = 17;
        consensus.vDeployments[Consensus::DEPLOYMENT_QUORUM_CFUND].nStartTime = 1543622400; // Dec 1st, 2018
        consensus.vDeployments[Consensus::DEPLOYMENT_QUORUM_CFUND].nTimeout = 1575158400; // Dec 1st, 2019

        /**
         * The message start string is designed to be unlikely to occur in normal data.
         * The characters are rarely used upper ASCII, not valid as UTF-8, and produce
         * a large 32-bit integer with any alignment.
         */
        pchMessageStart[0] = 0xa8;
        pchMessageStart[1] = 0xb3;
        pchMessageStart[2] = 0x89;
        pchMessageStart[3] = 0xfa;
        nDefaultPort = 18886;
        nPruneAfterHeight = 1000;
        bnProofOfWorkLimit = arith_uint256(~arith_uint256() >> 16);

        // To create a new devnet:
        //
        // 1) Replace nTimestamp with current timestamp.
        uint32_t nTimestamp = 1525248575;
        // 2) Rebuild
        // 3) Launch daemon. It'll calculate the new parameters.
        // 4) Update the following variables with the new values:
        uint256 hashGenesisBlock = uint256S("0x0000e01b12644af6917e5aada637a609dd9590ad6bdc4828cd8df95258d85c02");
        uint256 hashMerkleRoot = uint256S("0x2d9101b87fe7b9deaea41849c1f3bed71e060739147802a238fe968f75ad0fd9");
        uint32_t nNonce = 2043184832;
        // 5) Rebuild. Launch daemon.
        // 6) Generate first block using RPC command "./navcoin-cli generate 1"

        genesis = CreateGenesisBlockTestnet(nTimestamp, nNonce, 0x1d00ffff, 1, 0);
        consensus.hashGenesisBlock = genesis.GetHash();

        if (true && (genesis.GetHash() != hashGenesisBlock || genesis.hashMerkleRoot != hashMerkleRoot))
        {
            printf("recalculating params for devnet.\n");
            printf("old devnet genesis merkle root:  0x%s\n\n", hashMerkleRoot.ToString().c_str());
            printf("old devnet genesis nonce: %d\n", genesis.nNonce);
            printf("old devnet genesis hash:  0x%s\n\n", hashGenesisBlock.ToString().c_str());
            // deliberately empty for loop finds nonce value.
            for(; genesis.GetHash() > consensus.powLimit; genesis.nNonce++){ }
            printf("new devnet genesis merkle root: 0x%s\n", genesis.hashMerkleRoot.ToString().c_str());
            printf("new devnet genesis nonce: %d\n", genesis.nNonce);
            printf("new devnet genesis hash: 0x%s\n", genesis.GetHash().ToString().c_str());
            printf("use the new values to update CDevNetParams class in src/chainparams.cpp\n");
        }

        vSeeds.push_back(CDNSSeedData("devnav.community", "devseed.nav.community"));
        vSeeds.push_back(CDNSSeedData("devnet.navcoin.org", "devseed.navcoin.org"));

        assert(consensus.hashGenesisBlock == hashGenesisBlock);
        assert(genesis.hashMerkleRoot == hashMerkleRoot);

        base58Prefixes[PUBKEY_ADDRESS] = std::vector<unsigned char>(1,111);
        base58Prefixes[COLDSTAKING_ADDRESS] = std::vector<unsigned char>(1,63); // cold staking addresses start with 'S'
        base58Prefixes[SCRIPT_ADDRESS] = std::vector<unsigned char>(1,196);
        base58Prefixes[SECRET_KEY] =     std::vector<unsigned char>(1,239);
        base58Prefixes[EXT_PUBLIC_KEY] = boost::assign::list_of(0x40)(0x88)(0x2B)(0xE1).convert_to_container<std::vector<unsigned char> >();
        base58Prefixes[EXT_SECRET_KEY] = boost::assign::list_of(0x40)(0x88)(0xDA)(0x4E).convert_to_container<std::vector<unsigned char> >();

        vFixedSeeds = std::vector<SeedSpec6>(pnSeed6_dev, pnSeed6_dev + ARRAYLEN(pnSeed6_dev));

        fMiningRequiresPeers = false;
        fDefaultConsistencyChecks = false;
        fRequireStandard = false;
        fMineBlocksOnDemand = true;
        fTestnetToBeDeprecatedFieldRPC = true;

        checkpointData = (CCheckpointData) {
            boost::assign::map_list_of
            ( 0,     hashGenesisBlock),
            1515437594, // * UNIX timestamp of last checkpoint block
            0,          // * total number of transactions between genesis and last checkpoint
                        //   (the tx=... number in the SetBestChain debug.log lines)
            7000         // * estimated number of transactions per day after checkpoint
        };

    }
};
static CDevNetParams devNetParams;

/**
 * Regression test
 */
class CRegTestParams : public CChainParams {
public:
    CRegTestParams() {
        strNetworkID = "regtest";
        consensus.nSubsidyHalvingInterval = 210000;
        consensus.nMajorityEnforceBlockUpgrade = 750;
        consensus.nMajorityRejectBlockOutdated = 950;
        consensus.nMajorityWindow = 1000;
        consensus.BIP34Height = 900000;
        consensus.BIP34Hash = uint256S("0xecb7444214d068028ec1fa4561662433452c1cbbd6b0f8eeb6452bcfa1d0a7d6");
        consensus.powLimit = ArithToUint256(~arith_uint256(0) >> 1);
        consensus.nPowTargetTimespan = 30;
        consensus.nPowTargetSpacing = 30;
        consensus.fPowAllowMinDifficultyBlocks = false;
        consensus.fPowNoRetargeting = false;
        consensus.nRuleChangeActivationThreshold = 75; // 75% of 100
        consensus.nMinerConfirmationWindow = 100;
        consensus.vDeployments[Consensus::DEPLOYMENT_TESTDUMMY].bit = 28;
        consensus.vDeployments[Consensus::DEPLOYMENT_TESTDUMMY].nStartTime = 1199145601; // January 1, 2008
        consensus.vDeployments[Consensus::DEPLOYMENT_TESTDUMMY].nTimeout = 1230767999; // December 31, 2008
        consensus.nStakeMinAge = 2;	// minimum for coin age: 2 seconds
        consensus.nTargetSpacing = 30; // Blocktime: 30 secs
        consensus.nStakeCombineThreshold = 1000 * COIN;
        consensus.nStakeSplitThreshold = 2 * consensus.nStakeCombineThreshold;
        consensus.nDailyBlockCount =  (24 * 60 * 60) / consensus.nTargetSpacing;
        consensus.nModifierInterval = 10 * 60; // time to elapse before new modifier is computed
        consensus.nTargetTimespan = 25 * 30;
        consensus.nLastPOWBlock = 100000;
        consensus.nBlocksPerVotingCycle = 180; // 1.5 hours
        consensus.nMinimumQuorum = 0.5;
        consensus.nMinimumQuorumFirstHalf = 0.5;
        consensus.nMinimumQuorumSecondHalf = 0.4;
        consensus.nVotesAcceptProposal = 0.7;
        consensus.nVotesRejectProposal = 0.7;
        consensus.nVotesAcceptPaymentRequest = 0.7;
        consensus.nVotesRejectPaymentRequest = 0.7;
        consensus.nCommunityFundMinAge = 5;
        consensus.nProposalMinimalFee = 10000;
        consensus.sigActivationTime = 0;
        consensus.nCoinbaseTimeActivationHeight = 0;
        consensus.nBlockSpreadCFundAccumulation = 10;
        consensus.nCommunityFundAmount = 0.25 * COIN;
        consensus.nCommunityFundAmountV2 = 0.5 * COIN;
        consensus.nCyclesProposalVoting = 4;
        consensus.nCyclesPaymentRequestVoting = 4;
        consensus.nPaymentRequestMaxVersion = 3;
        consensus.nProposalMaxVersion = 3;
        consensus.nMaxFutureDrift = 60000;
        consensus.nStaticReward = 2 * COIN;
        consensus.nHeightv451Fork = 1000;
        consensus.nHeightv452Fork = 1000;

        // Deployment of BIP68, BIP112, and BIP113.
        consensus.vDeployments[Consensus::DEPLOYMENT_CSV].bit = 0;
        consensus.vDeployments[Consensus::DEPLOYMENT_CSV].nStartTime = 0;
        consensus.vDeployments[Consensus::DEPLOYMENT_CSV].nTimeout = 2556712000;

        // Deployment of Cold Staking
        consensus.vDeployments[Consensus::DEPLOYMENT_COLDSTAKING].bit = 3;
        consensus.vDeployments[Consensus::DEPLOYMENT_COLDSTAKING].nStartTime = 1525132800; // May 1st, 2018
        consensus.vDeployments[Consensus::DEPLOYMENT_COLDSTAKING].nTimeout = 1556712000; // May 1st, 2019

        // Deployment of SegWit (BIP141 and BIP143)
        consensus.vDeployments[Consensus::DEPLOYMENT_SEGWIT].bit = 5;
        consensus.vDeployments[Consensus::DEPLOYMENT_SEGWIT].nStartTime = 0;
        consensus.vDeployments[Consensus::DEPLOYMENT_SEGWIT].nTimeout = 2556712000;

        // Deployment of Community Fund
        consensus.vDeployments[Consensus::DEPLOYMENT_COMMUNITYFUND].bit = 6;
        consensus.vDeployments[Consensus::DEPLOYMENT_COMMUNITYFUND].nStartTime = 0;
        consensus.vDeployments[Consensus::DEPLOYMENT_COMMUNITYFUND].nTimeout = 2556712000;

        // Deployment of Community Fund Accumulation
        consensus.vDeployments[Consensus::DEPLOYMENT_COMMUNITYFUND_ACCUMULATION].bit = 7;
        consensus.vDeployments[Consensus::DEPLOYMENT_COMMUNITYFUND_ACCUMULATION].nStartTime = 0;
        consensus.vDeployments[Consensus::DEPLOYMENT_COMMUNITYFUND_ACCUMULATION].nTimeout = 2556712000;

        // Deployment of NTP Sync
        consensus.vDeployments[Consensus::DEPLOYMENT_NTPSYNC].bit = 8;
        consensus.vDeployments[Consensus::DEPLOYMENT_NTPSYNC].nStartTime = 0;
        consensus.vDeployments[Consensus::DEPLOYMENT_NTPSYNC].nTimeout = 2556712000;

        // Deployment of Community Fund Accumulation Spread(NPIP-0003)
        consensus.vDeployments[Consensus::DEPLOYMENT_COMMUNITYFUND_ACCUMULATION_SPREAD].bit = 14;
        consensus.vDeployments[Consensus::DEPLOYMENT_COMMUNITYFUND_ACCUMULATION_SPREAD].nStartTime = 1525132800; // May 1st, 2018
        consensus.vDeployments[Consensus::DEPLOYMENT_COMMUNITYFUND_ACCUMULATION_SPREAD].nTimeout = 1556712000; // May 1st, 2019

        // Increate in Community Fund Accumulation Ammonut (NPIP-0004)
        consensus.vDeployments[Consensus::DEPLOYMENT_COMMUNITYFUND_AMOUNT_V2].bit = 16;
        consensus.vDeployments[Consensus::DEPLOYMENT_COMMUNITYFUND_AMOUNT_V2].nStartTime = 1533081600; // Aug 1st, 2018
        consensus.vDeployments[Consensus::DEPLOYMENT_COMMUNITYFUND_AMOUNT_V2].nTimeout = 1564617600; // Aug 1st, 2019

        // Deployment of Static Reward
        consensus.vDeployments[Consensus::DEPLOYMENT_STATIC_REWARD].bit = 15;
        consensus.vDeployments[Consensus::DEPLOYMENT_STATIC_REWARD].nStartTime = 1533081600; // August 1st, 2018
        consensus.vDeployments[Consensus::DEPLOYMENT_STATIC_REWARD].nTimeout = 1564617600; // August 1st, 2019

        // Deployment of Quorum reduction for the Community Fund
        consensus.vDeployments[Consensus::DEPLOYMENT_QUORUM_CFUND].bit = 17;
        consensus.vDeployments[Consensus::DEPLOYMENT_QUORUM_CFUND].nStartTime = 1543622400; // Dec 1st, 2018
        consensus.vDeployments[Consensus::DEPLOYMENT_QUORUM_CFUND].nTimeout = 1575158400; // Dec 1st, 2019

        /**
         * The message start string is designed to be unlikely to occur in normal data.
         * The characters are rarely used upper ASCII, not valid as UTF-8, and produce
         * a large 32-bit integer with any alignment.
         */
        pchMessageStart[0] = 0x7d;
        pchMessageStart[1] = 0x11;
        pchMessageStart[2] = 0xb7;
        pchMessageStart[3] = 0x89;
        nDefaultPort = 18886;
        nPruneAfterHeight = 1000;
        bnProofOfWorkLimit = arith_uint256(~arith_uint256() >> 16);

        uint32_t nTimestamp = GetTimeNow();
        uint256 hashGenesisBlock = uint256S("0x0000e01b12644af6917e5aada637a609dd9590ad6bdc4828cd8df95258d85c02");
        uint256 hashMerkleRoot = uint256S("0x2d9101b87fe7b9deaea41849c1f3bed71e060739147802a238fe968f75ad0fd9");
        uint32_t nNonce = 2043184832;

        genesis = CreateGenesisBlockTestnet(nTimestamp, nNonce, 0x1d00ffff, 1, 0);
        consensus.hashGenesisBlock = genesis.GetHash();

        if ((genesis.GetHash() != hashGenesisBlock || genesis.hashMerkleRoot != hashMerkleRoot))
        {
            nTimestamp = GetTimeNow();
            // deliberately empty for loop finds nonce value.
            for(; genesis.GetHash() > consensus.powLimit; genesis.nNonce++){ }
            hashGenesisBlock = genesis.GetHash();
            nNonce = genesis.nNonce;
            hashMerkleRoot = genesis.hashMerkleRoot;
        }

        vSeeds.push_back(CDNSSeedData("testnav.community", "testseed.nav.community"));
        vSeeds.push_back(CDNSSeedData("testnavcoin.org", "testseed.navcoin.org"));

        consensus.hashGenesisBlock = genesis.GetHash();

        assert(consensus.hashGenesisBlock == hashGenesisBlock);
        assert(genesis.hashMerkleRoot == hashMerkleRoot);

        base58Prefixes[PUBKEY_ADDRESS] = std::vector<unsigned char>(1,111);
        base58Prefixes[COLDSTAKING_ADDRESS] = std::vector<unsigned char>(1,63); // cold staking addresses start with 'S'
        base58Prefixes[SCRIPT_ADDRESS] = std::vector<unsigned char>(1,196);
        base58Prefixes[SECRET_KEY] =     std::vector<unsigned char>(1,239);
        base58Prefixes[EXT_PUBLIC_KEY] = boost::assign::list_of(0x40)(0x88)(0x2B)(0xE1).convert_to_container<std::vector<unsigned char> >();
        base58Prefixes[EXT_SECRET_KEY] = boost::assign::list_of(0x40)(0x88)(0xDA)(0x4E).convert_to_container<std::vector<unsigned char> >();

        vFixedSeeds = std::vector<SeedSpec6>(pnSeed6_test, pnSeed6_test + ARRAYLEN(pnSeed6_test));

        fMiningRequiresPeers = false;
        fDefaultConsistencyChecks = false;
        fRequireStandard = false;
        fMineBlocksOnDemand = true;
        fTestnetToBeDeprecatedFieldRPC = true;

        checkpointData = (CCheckpointData) {
            boost::assign::map_list_of
            ( 0,         hashGenesisBlock),
            nTimestamp, // * UNIX timestamp of last checkpoint block
            0,          // * total number of transactions between genesis and last checkpoint
                        //   (the tx=... number in the SetBestChain debug.log lines)
            7000        // * estimated number of transactions per day after checkpoint
        };
    }
};
static CRegTestParams regTestParams;

static CChainParams *pCurrentParams = 0;

const CChainParams &Params() {
    assert(pCurrentParams);
    return *pCurrentParams;
}

CChainParams& Params(const std::string& chain)
{
    if (chain == CBaseChainParams::MAIN)
            return mainParams;
    else if (chain == CBaseChainParams::TESTNET)
            return testNetParams;
    else if (chain == CBaseChainParams::DEVNET)
            return devNetParams;
    else if (chain == CBaseChainParams::REGTEST)
            return regTestParams;
    else
        throw std::runtime_error(strprintf("%s: Unknown chain %s.", __func__, chain));
}

void SelectParams(const std::string& network)
{
    SelectBaseParams(network);
    pCurrentParams = &Params(network);
}<|MERGE_RESOLUTION|>--- conflicted
+++ resolved
@@ -381,21 +381,12 @@
         nDefaultPort = 15556;
         nPruneAfterHeight = 1000;
         bnProofOfWorkLimit = arith_uint256(~arith_uint256() >> 16);
-<<<<<<< HEAD
-
-        uint32_t nTimestamp = 1541978905;
-        uint256 hashGenesisBlock = uint256S("0x0000c493d0f928a9f0a0eb0e0d88d871f4f5ab8bacc308f77bb0e8c7adee1307");
-        uint256 hashMerkleRoot = uint256S("0xf3f3286d731fc322d34f6a7c4df3eecfc1abaa6032350acf6cd363eb34edf574");
-        uint32_t nNonce = 2043537527;
-
-=======
     
         uint32_t nTimestamp = 1545341312;
         uint256 hashGenesisBlock = uint256S("0x0000a2ed763c6efc24bbb3ac8d9f1ab9e8f1e7100d5221ad80815cd7b369dc2c");
         uint256 hashMerkleRoot = uint256S("0x02128838f2516796eb04f5b3fd143a7786001301dc5ffcfd2b2c687a2864aae9");
         uint32_t nNonce = 2043585747;
 	    
->>>>>>> c821bade
         genesis = CreateGenesisBlockTestnet(nTimestamp, nNonce, 0x1d00ffff, 1, 0);
         consensus.hashGenesisBlock = genesis.GetHash();
 
