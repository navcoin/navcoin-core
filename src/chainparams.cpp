--- conflicted
+++ resolved
@@ -478,17 +478,15 @@
         consensus.vDeployments[Consensus::DEPLOYMENT_POOL_FEE].nStartTime = 1559390400; // Jun 1st, 2018
         consensus.vDeployments[Consensus::DEPLOYMENT_POOL_FEE].nTimeout = 1622548800; // Jun 1st, 2021
 
-<<<<<<< HEAD
         // Deployment of BLSCT
         consensus.vDeployments[Consensus::DEPLOYMENT_BLSCT].bit = 24;
         consensus.vDeployments[Consensus::DEPLOYMENT_BLSCT].nStartTime = 1577836800; // Jan 1st, 2020
         consensus.vDeployments[Consensus::DEPLOYMENT_BLSCT].nTimeout = 1640995200; // Jun 1st, 2022
-=======
+
         // Deployment of Exclude voters
         consensus.vDeployments[Consensus::DEPLOYMENT_EXCLUDE].bit = 28;
         consensus.vDeployments[Consensus::DEPLOYMENT_EXCLUDE].nStartTime =1602343915; // oct 10th, 2020
         consensus.vDeployments[Consensus::DEPLOYMENT_EXCLUDE].nTimeout = 1633879915; // oct 10th, 2021
->>>>>>> 4e395936
 
         /**
          * The message start string is designed to be unlikely to occur in normal data.
@@ -711,17 +709,15 @@
         consensus.vDeployments[Consensus::DEPLOYMENT_POOL_FEE].nStartTime = 1559390400; // Jun 1st, 2018
         consensus.vDeployments[Consensus::DEPLOYMENT_POOL_FEE].nTimeout = 1622548800; // Jun 1st, 2021
 
-<<<<<<< HEAD
         // Deployment of BLSCT
         consensus.vDeployments[Consensus::DEPLOYMENT_BLSCT].bit = 24;
         consensus.vDeployments[Consensus::DEPLOYMENT_BLSCT].nStartTime = 1577836800; // Jan 1st, 2020
         consensus.vDeployments[Consensus::DEPLOYMENT_BLSCT].nTimeout = 1640995200; // Jun 1st, 2022
-=======
+
         // Deployment of Exclude voters
         consensus.vDeployments[Consensus::DEPLOYMENT_EXCLUDE].bit = 28;
         consensus.vDeployments[Consensus::DEPLOYMENT_EXCLUDE].nStartTime =1602343915; // oct 10th, 2020
         consensus.vDeployments[Consensus::DEPLOYMENT_EXCLUDE].nTimeout = 1633879915; // oct 10th, 2021
->>>>>>> 4e395936
 
         /**
          * The message start string is designed to be unlikely to occur in normal data.
@@ -954,17 +950,15 @@
         consensus.vDeployments[Consensus::DEPLOYMENT_POOL_FEE].nStartTime = 1559390400; // Jun 1st, 2018
         consensus.vDeployments[Consensus::DEPLOYMENT_POOL_FEE].nTimeout = 1622548800; // Jun 1st, 2021
 
-<<<<<<< HEAD
         // Deployment of BLSCT
         consensus.vDeployments[Consensus::DEPLOYMENT_BLSCT].bit = 24;
         consensus.vDeployments[Consensus::DEPLOYMENT_BLSCT].nStartTime = 1577836800; // Jan 1st, 2020
         consensus.vDeployments[Consensus::DEPLOYMENT_BLSCT].nTimeout = 1640995200; // Jun 1st, 2022
-=======
+
         // Deployment of Exclude voters
         consensus.vDeployments[Consensus::DEPLOYMENT_EXCLUDE].bit = 28;
         consensus.vDeployments[Consensus::DEPLOYMENT_EXCLUDE].nStartTime =1602343915; // oct 10th, 2020
         consensus.vDeployments[Consensus::DEPLOYMENT_EXCLUDE].nTimeout = 1633879915; // oct 10th, 2021
->>>>>>> 4e395936
 
         /**
          * The message start string is designed to be unlikely to occur in normal data.
