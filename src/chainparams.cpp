// Copyright (c) 2010 Satoshi Nakamoto
// Copyright (c) 2009-2015 The Bitcoin Core developers
// Distributed under the MIT software license, see the accompanying
// file COPYING or http://www.opensource.org/licenses/mit-license.php.

#include "chainparams.h"
#include "consensus/merkle.h"

#include "tinyformat.h"
#include "util.h"
#include "utilstrencodings.h"
#include "streams.h"

#include <assert.h>

#include <boost/assign/list_of.hpp>

#include "chainparamsseeds.h"

static CBlock CreateGenesisBlock(const char* pszTimestamp, const CScript& genesisOutputScript, uint32_t nTime, uint32_t nNonce, uint32_t nBits, int32_t nVersion, const CAmount& genesisReward)
{
    CMutableTransaction txNew;
    txNew.nVersion = 1;
    txNew.vin.resize(1);
    txNew.vout.resize(1);
    txNew.vin[0].scriptSig = CScript() << CScriptNum(0) << CScriptNum(42) << std::vector<unsigned char>((const unsigned char*)pszTimestamp, (const unsigned char*)pszTimestamp + strlen(pszTimestamp));
    // txNew.vout[0].scriptPubKey.clear();
    txNew.vout[0].nValue = genesisReward;
    txNew.vout[0].scriptPubKey.clear();
    txNew.strDZeel = "NavCoin genesis block";

    CBlock genesis;
    genesis.nTime    = nTime;
    genesis.nBits    = nBits;
    genesis.nNonce   = nNonce;
    genesis.nVersion = nVersion;
    genesis.vtx.push_back(txNew);
    genesis.vtx[0].nTime = nTime;
    genesis.vtx[0].UpdateHash();
    genesis.hashPrevBlock.SetNull();
    genesis.hashMerkleRoot = BlockMerkleRoot(genesis);
    return genesis;
}

/**
 * Build the genesis block. Note that the output of its generation
 * transaction cannot be spent since it did not originally exist in the
 * database.
 *
 * CBlock(hash=000000000019d6, ver=1, hashPrevBlock=00000000000000, hashMerkleRoot=4a5e1e, nTime=1231006505, nBits=1d00ffff, nNonce=2083236893, vtx=1)
 *   CTransaction(hash=4a5e1e, ver=1, vin.size=1, vout.size=1, nLockTime=0)
 *     CTxIn(COutPoint(000000, -1), coinbase 04ffff001d0104455468652054696d65732030332f4a616e2f32303039204368616e63656c6c6f72206f6e206272696e6b206f66207365636f6e64206261696c6f757420666f722062616e6b73)
 *     CTxOut(nValue=50.00000000, scriptPubKey=0x5F1DF16B2B704C8A578D0B)
 *   vMerkleTree: 4a5e1e
 */
static CBlock CreateGenesisBlock(uint32_t nTime, uint32_t nNonce, uint32_t nBits, int32_t nVersion, const CAmount& genesisReward)
{
    const char* pszTimestamp = "Game is afoot!";
    const CScript genesisOutputScript = CScript() << ParseHex("04bf5608f13e9b2781b839ea78adbd1cb90d8fc17dcc67028e93e65223ea77f8bc8d8eed1191f37dd0ad20f371912d86e1c2e7369251cb06d2a3fdc5e26262d6df") << OP_CHECKSIG;
    return CreateGenesisBlock(pszTimestamp, genesisOutputScript, nTime, nNonce, nBits, nVersion, genesisReward);
}

static CBlock CreateGenesisBlockTestnet(uint32_t nTime, uint32_t nNonce, uint32_t nBits, int32_t nVersion, const CAmount& genesisReward)
{
    const char* pszTimestamp = "Time does not exist";
    const CScript genesisOutputScript = CScript() << ParseHex("047c3ec9cb8ea3148cfdb2107383209fc0883585b25e355ded65970bde3a49c5c79dfac1210dc8a4876f6bb68431b273b6d5347955135502726b0743948cee36d1") << OP_CHECKSIG;
    return CreateGenesisBlock(pszTimestamp, genesisOutputScript, nTime, nNonce, nBits, nVersion, genesisReward);
}

/**
 * Main network
 */
/**
 * What makes a good checkpoint block?
 * + Is surrounded by blocks with reasonable timestamps
 *   (no blocks before with a timestamp after, none after with
 *    timestamp before)
 * + Contains no strange transactions
 */

class CMainParams : public CChainParams {
public:
    CMainParams() {
        strNetworkID = "main";
        consensus.nSubsidyHalvingInterval = 210000;
        consensus.nMajorityEnforceBlockUpgrade = 750;
        consensus.nMajorityRejectBlockOutdated = 950;
        consensus.nMajorityWindow = 1000;
        consensus.BIP34Height = 900000;
        consensus.BIP34Hash = uint256S("0xecb7444214d068028ec1fa4561662433452c1cbbd6b0f8eeb6452bcfa1d0a7d6");
        consensus.powLimit = ArithToUint256(~arith_uint256(0) >> 16);
        consensus.nPowTargetTimespan = 30;
        consensus.nPowTargetSpacing = 30;
        consensus.fPowAllowMinDifficultyBlocks = false;
        consensus.fPowNoRetargeting = false;
        consensus.nRuleChangeActivationThreshold = 15120; // 75% of 20160
        consensus.nMinerConfirmationWindow = 20160;
        consensus.nStakeMinAge = 60 * 60 * 2;	// minimum for coin age: 2 hours
        consensus.nTargetSpacing = 30; // Blocktime: 30 secs
        consensus.nStakeCombineThreshold = 1000 * COIN;
        consensus.nStakeSplitThreshold = 2 * consensus.nStakeCombineThreshold;
        consensus.nDailyBlockCount =  (24 * 60 * 60) / consensus.nTargetSpacing;
        consensus.nModifierInterval = 10 * 60; // time to elapse before new modifier is computed
        consensus.nTargetTimespan = 25 * 30;
        consensus.nLastPOWBlock = 20000;
        consensus.nBlocksPerVotingCycle = 2880 * 7; // 7 Days
        consensus.nMinimumQuorum = 0.5;
        consensus.nQuorumVotes = consensus.nBlocksPerVotingCycle * consensus.nMinimumQuorum;
        consensus.nVotesAcceptProposal = 0.7;
        consensus.nVotesRejectProposal = 0.7;
        consensus.nVotesAcceptPaymentRequest = 0.7;
        consensus.nVotesRejectPaymentRequest = 0.7;
        consensus.nCommunityFundMinAge = 50;
        consensus.nProposalMinimalFee = 5000000000;
        consensus.sigActivationTime = 1512990000;
        consensus.nCoinbaseTimeActivationHeight = 20000;
<<<<<<< HEAD
        consensus.nCyclesProposalVoting = 4;
        consensus.nCyclesPaymentRequestVoting = 4;
        consensus.nPaymentRequestMaxVersion = 2;
        consensus.nProposalMaxVersion = 2;
	consensus.nMaxFutureDrift = 60;
=======
        consensus.nBlockSpreadCFundAccumulation = 500;
        consensus.nCommunityFundAmount = 0.25 * COIN;
        consensus.nCommunityFundAmountV2 = 0.5 * COIN;
        consensus.nCyclesProposalVoting = 6;
        consensus.nCyclesPaymentRequestVoting = 8;
        consensus.nPaymentRequestMaxVersion = 2;
        consensus.nProposalMaxVersion = 2;
        consensus.nMaxFutureDrift = 60;
>>>>>>> 7730c7bc

        consensus.vDeployments[Consensus::DEPLOYMENT_TESTDUMMY].bit = 28;
        consensus.vDeployments[Consensus::DEPLOYMENT_TESTDUMMY].nStartTime = 1199145601; // January 1, 2008
        consensus.vDeployments[Consensus::DEPLOYMENT_TESTDUMMY].nTimeout = 1230767999; // December 31, 2008

        // Deployment of BIP68, BIP112, and BIP113.
        consensus.vDeployments[Consensus::DEPLOYMENT_CSV].bit = 0;
        consensus.vDeployments[Consensus::DEPLOYMENT_CSV].nStartTime = 1462060800; // May 1st, 2016
        consensus.vDeployments[Consensus::DEPLOYMENT_CSV].nTimeout = 1525132800; // May 1st, 2017

        // Deployment of SegWit (BIP141 and BIP143)
        consensus.vDeployments[Consensus::DEPLOYMENT_SEGWIT_LEGACY].bit = 1;
        consensus.vDeployments[Consensus::DEPLOYMENT_SEGWIT_LEGACY].nStartTime = 1493424000; // May 1st, 2017
        consensus.vDeployments[Consensus::DEPLOYMENT_SEGWIT_LEGACY].nTimeout = 1525132800; // May 1st, 2018

        consensus.vDeployments[Consensus::DEPLOYMENT_CSV_LEGACY].bit = 2;
        consensus.vDeployments[Consensus::DEPLOYMENT_CSV_LEGACY].nStartTime = 1462060800; // May 1st, 2016
        consensus.vDeployments[Consensus::DEPLOYMENT_CSV_LEGACY].nTimeout = 1525132800; // May 1st, 2018

<<<<<<< HEAD
        // Deployment of Cold Staking
        consensus.vDeployments[Consensus::DEPLOYMENT_COLDSTAKING].bit = 3;
        consensus.vDeployments[Consensus::DEPLOYMENT_COLDSTAKING].nStartTime = 1525132800; // May 1st, 2018
        consensus.vDeployments[Consensus::DEPLOYMENT_COLDSTAKING].nTimeout = 1556712000; // May 1st, 2019

        // Deployment of SegWit (BIP141 and BIP143)
        consensus.vDeployments[Consensus::DEPLOYMENT_SEGWIT].bit = 4;
        consensus.vDeployments[Consensus::DEPLOYMENT_SEGWIT].nStartTime = 1493424000; // May 1st, 2017
        consensus.vDeployments[Consensus::DEPLOYMENT_SEGWIT].nTimeout = 1525132800; // May 1st, 2018
=======
        // Deployment of Community Fund
        consensus.vDeployments[Consensus::DEPLOYMENT_COMMUNITYFUND].bit = 6;
        consensus.vDeployments[Consensus::DEPLOYMENT_COMMUNITYFUND].nStartTime = 1493424000; // May 1st, 2017
        consensus.vDeployments[Consensus::DEPLOYMENT_COMMUNITYFUND].nTimeout = 1556668800; // May 1st, 2019
>>>>>>> 7730c7bc

        // Deployment of Community Fund Accumulation
        consensus.vDeployments[Consensus::DEPLOYMENT_COMMUNITYFUND_ACCUMULATION].bit = 7;
        consensus.vDeployments[Consensus::DEPLOYMENT_COMMUNITYFUND_ACCUMULATION].nStartTime = 1525132800; // May 1st, 2018
        consensus.vDeployments[Consensus::DEPLOYMENT_COMMUNITYFUND_ACCUMULATION].nTimeout = 1556712000; // May 1st, 2019

        // Deployment of NTP Sync
        consensus.vDeployments[Consensus::DEPLOYMENT_NTPSYNC].bit = 8;
        consensus.vDeployments[Consensus::DEPLOYMENT_NTPSYNC].nStartTime = 1525132800; // May 1st, 2018
        consensus.vDeployments[Consensus::DEPLOYMENT_NTPSYNC].nTimeout = 1556712000; // May 1st, 2019

        // Deployment of Community Fund Accumulation Spread(NPIP-0003)
        consensus.vDeployments[Consensus::DEPLOYMENT_COMMUNITYFUND_ACCUMULATION_SPREAD].bit = 14;
        consensus.vDeployments[Consensus::DEPLOYMENT_COMMUNITYFUND_ACCUMULATION_SPREAD].nStartTime = 1525132800; // May 1st, 2018
        consensus.vDeployments[Consensus::DEPLOYMENT_COMMUNITYFUND_ACCUMULATION_SPREAD].nTimeout = 1556712000; // May 1st, 2019

        // Increate in Community Fund Accumulation Ammonut (NPIP-0004)
        consensus.vDeployments[Consensus::DEPLOYMENT_COMMUNITYFUND_AMOUNT_V2].bit = 16;
        consensus.vDeployments[Consensus::DEPLOYMENT_COMMUNITYFUND_AMOUNT_V2].nStartTime = 1533081600; // Aug 1st, 2018
        consensus.vDeployments[Consensus::DEPLOYMENT_COMMUNITYFUND_AMOUNT_V2].nTimeout = 1564617600; // Aug 1st, 2019


        /**
         * The message start string is designed to be unlikely to occur in normal data.
         * The characters are rarely used upper ASCII, not valid as UTF-8, and produce
         * a large 32-bit integer with any alignment.
         */
        pchMessageStart[0] = 0x80;
        pchMessageStart[1] = 0x50;
        pchMessageStart[2] = 0x34;
        pchMessageStart[3] = 0x20;
        nDefaultPort = 44440;
        nPruneAfterHeight = 100000;
        bnProofOfWorkLimit = arith_uint256(~arith_uint256() >> 16);

        genesis = CreateGenesisBlock(1460561040, 6945, 0x1f00ffff, 1, 0);

	      consensus.hashGenesisBlock = genesis.GetHash();

        assert(consensus.hashGenesisBlock == uint256S("0x00006a4e3e18c71c6d48ad6c261e2254fa764cf29607a4357c99b712dfbb8e6a"));
        assert(genesis.hashMerkleRoot == uint256S("0xc507eec6ccabfd5432d764afceafba42d2d946594b8a60570cb2358a7392c61a"));

        base58Prefixes[PUBKEY_ADDRESS] = std::vector<unsigned char>(1,53);
        base58Prefixes[COLDSTAKING_ADDRESS] = std::vector<unsigned char>(1,21); // cold staking addresses start with 'X'
        base58Prefixes[SCRIPT_ADDRESS] = std::vector<unsigned char>(1,85);
        base58Prefixes[SECRET_KEY] =     std::vector<unsigned char>(1,150);
        base58Prefixes[EXT_PUBLIC_KEY] = boost::assign::list_of(0x04)(0x88)(0xB2)(0x1E).convert_to_container<std::vector<unsigned char> >();
        base58Prefixes[EXT_SECRET_KEY] = boost::assign::list_of(0x04)(0x88)(0xAD)(0xE4).convert_to_container<std::vector<unsigned char> >();

        vSeeds.push_back(CDNSSeedData("nav.community", "seed.nav.community"));
        vSeeds.push_back(CDNSSeedData("navcoin.org", "seed.navcoin.org"));

        vFixedSeeds = std::vector<SeedSpec6>(pnSeed6_main, pnSeed6_main + ARRAYLEN(pnSeed6_main));

        fMiningRequiresPeers = true;
        fDefaultConsistencyChecks = false;
        fRequireStandard = true;
        fMineBlocksOnDemand = false;
        fTestnetToBeDeprecatedFieldRPC = false;

        checkpointData = (CCheckpointData) {
            boost::assign::map_list_of
            ( 0, uint256S("0x00006a4e3e18c71c6d48ad6c261e2254fa764cf29607a4357c99b712dfbb8e6a"))
            (10000, uint256S("0x844f1eab31e8773328ba21970362b4fcff19622f13787cbbe164649ad2393b7a"))
            (10000, uint256S("0x844f1eab31e8773328ba21970362b4fcff19622f13787cbbe164649ad2393b7a"))
            (20000, uint256S("0xfea6d227117db665c5cff2fca0b29d850c5e7f064463d001f5228e80a7e21624"))
            (30000, uint256S("0x5e6212b3b23ed3e5092d7765f7ae36512ecdc254f84c9988161e955d94c91a48"))
            (40000, uint256S("0x3ae62cc62888db77de952d5855fb59f24a46f008177badc5f4f78ab12734985d"))
            (50000, uint256S("0xb0df7fbaa66f0844a607bd3d4b8d25d68a63c57fb34fdae7212c689165edcb8d"))
            (60000, uint256S("0x65504c021a5657321f070a11dd3973cc2dbc56a1f4a0c0d5f1a4d35e887e8182"))
            (70000, uint256S("0x22e5cbb2fbc635e031e424157c49ec55907ba5198ef3aee9595b30238666824f"))
            (80000, uint256S("0x64ce42ada8708c0b30b800403811275edd54054fc95f770f8dc49be1dad3a0e7"))
            (100000, uint256S("0x85e33b3e583fba18d1fc2227702ea97b9d5a441a1a3fa2633c28d6e5d3837218"))
            (120000, uint256S("0x4a11ab4cc4774ebc1dd602472fab4759c2d19ea29d8bb71073cb64474e70da89"))
            (140000, uint256S("0xe6c750c5ce99932b86ca000139909f37abbf829cc39cd09fe4eb7ec88cc50238"))
            (160000, uint256S("0xb855f143c2ebec37b0b9a9e2a2fc9e3d3d2437440c2101fb57ad11407e3bb147"))
            (180000, uint256S("0x774851c8ac775e671bed326be4fec73f5663aa4b1e84e89b20d0cea529fb5c06"))
            (200000, uint256S("0x9aa7fff01e07e800774b4ef7e11d55afffa8a1c6fdb0cd19762418cb8b901b32"))
            (500000, uint256S("0xee97c591a67c19ed74e6162f18eaa73c2a566d3e2754df8fa70a5662e3ed30df"))
            (750000, uint256S("0x7c163d8dc6320bdc3b1b726bf7be13fa3a44c621efcb0f8f3bcd7f2ad374b5ef"))
            (1000000,uint256S("0x12befed86624731beb4f53a523ece1342f68832710a2933f189f18ddaf5af713"))
            (1250000,uint256S("0x43a9f08444cf05b1193dbdcfffebd558c0d406e478606bdc8755de75c513f620"))
            (1500000,uint256S("0xdfc75b7d1be540bbcabea1323f6d06d92e96b73c93f386b57f82cd62a1c94ce1"))
            (1750000,uint256S("0x713cbac2df077bacb25dedf4acd60745f102cbe53ede019b738a6864fc0b12c6"))
            (2000000,uint256S("0x41b723e003cab30d326a0fae995521554ab59e550e1e0013187b3267d09dd42c"))
            (2250000,uint256S("0x1f7d459f6dcb3752868395819ac676adccfb0d0ec904a60b9fcb15879bcc5228"))
            (2400000,uint256S("0x0cdb7f4f763be43ddc209ffeac440ba34c850f8210d52eb010fb0e6296dbe3ea")),
            1535607904, // * UNIX timestamp of last checkpoint block
            5067164,    // * total number of transactions between genesis and last checkpoint
                        //   (the tx=... number in the SetBestChain debug.log lines)
            7000        // * estimated number of transactions per day after checkpoint
        };
    }
};
static CMainParams mainParams;

/**
 * Testnet (v3)
 */
class CTestNetParams : public CChainParams {
public:
    CTestNetParams() {
        strNetworkID = "test";
        consensus.nSubsidyHalvingInterval = 210000;
        consensus.nMajorityEnforceBlockUpgrade = 750;
        consensus.nMajorityRejectBlockOutdated = 950;
        consensus.nMajorityWindow = 1000;
        consensus.BIP34Height = 900000;
        consensus.BIP34Hash = uint256S("0xecb7444214d068028ec1fa4561662433452c1cbbd6b0f8eeb6452bcfa1d0a7d6");
        consensus.powLimit = ArithToUint256(~arith_uint256(0) >> 16);
        consensus.nPowTargetTimespan = 30;
        consensus.nPowTargetSpacing = 30;
        consensus.fPowAllowMinDifficultyBlocks = false;
        consensus.fPowNoRetargeting = false;
        consensus.nRuleChangeActivationThreshold = 300; // 75% of 400
        consensus.nMinerConfirmationWindow = 400;
        consensus.vDeployments[Consensus::DEPLOYMENT_TESTDUMMY].bit = 28;
        consensus.vDeployments[Consensus::DEPLOYMENT_TESTDUMMY].nStartTime = 1199145601; // January 1, 2008
        consensus.vDeployments[Consensus::DEPLOYMENT_TESTDUMMY].nTimeout = 1230767999; // December 31, 2008
        consensus.nStakeMinAge = 2;	// minimum for coin age: 2 seconds
        consensus.nTargetSpacing = 30; // Blocktime: 30 secs
        consensus.nStakeCombineThreshold = 1000 * COIN;
        consensus.nStakeSplitThreshold = 2 * consensus.nStakeCombineThreshold;
        consensus.nDailyBlockCount =  (24 * 60 * 60) / consensus.nTargetSpacing;
        consensus.nModifierInterval = 10 * 60; // time to elapse before new modifier is computed
        consensus.nTargetTimespan = 25 * 30;
        consensus.nLastPOWBlock = 100000;
        consensus.nBlocksPerVotingCycle = 180; // 1.5 hours
        consensus.nMinimumQuorum = 0.5;
        consensus.nQuorumVotes = consensus.nBlocksPerVotingCycle * consensus.nMinimumQuorum;
        consensus.nVotesAcceptProposal = 0.7;
        consensus.nVotesRejectProposal = 0.7;
        consensus.nVotesAcceptPaymentRequest = 0.7;
        consensus.nVotesRejectPaymentRequest = 0.7;
        consensus.nCommunityFundMinAge = 5;
        consensus.nProposalMinimalFee = 10000;
        consensus.sigActivationTime = 1512826692;
        consensus.nCoinbaseTimeActivationHeight = 30000;
<<<<<<< HEAD
=======
        consensus.nBlockSpreadCFundAccumulation = 500;
        consensus.nCommunityFundAmount = 0.25 * COIN;
        consensus.nCommunityFundAmountV2 = 0.5 * COIN;
>>>>>>> 7730c7bc
        consensus.nCyclesProposalVoting = 4;
        consensus.nCyclesPaymentRequestVoting = 4;
        consensus.nPaymentRequestMaxVersion = 2;
        consensus.nProposalMaxVersion = 2;
        consensus.nMaxFutureDrift = 60;

        // Deployment of BIP68, BIP112, and BIP113.
        consensus.vDeployments[Consensus::DEPLOYMENT_CSV].bit = 0;
        consensus.vDeployments[Consensus::DEPLOYMENT_CSV].nStartTime = 1462060800; // May 1st, 2016
        consensus.vDeployments[Consensus::DEPLOYMENT_CSV].nTimeout = 1556712000; // May 1st, 2019

        // Deployment of Cold Staking
        consensus.vDeployments[Consensus::DEPLOYMENT_COLDSTAKING].bit = 6;
        consensus.vDeployments[Consensus::DEPLOYMENT_COLDSTAKING].nStartTime = 1525132800; // May 1st, 2018
        consensus.vDeployments[Consensus::DEPLOYMENT_COLDSTAKING].nTimeout = 1556712000; // May 1st, 2019

        // Deployment of SegWit (BIP141 and BIP143)
        consensus.vDeployments[Consensus::DEPLOYMENT_SEGWIT].bit = 4;
        consensus.vDeployments[Consensus::DEPLOYMENT_SEGWIT].nStartTime = 1493424000; // May 1st, 2017
        consensus.vDeployments[Consensus::DEPLOYMENT_SEGWIT].nTimeout = 1556712000; // May 1st, 2019

        // Deployment of Community Fund
        consensus.vDeployments[Consensus::DEPLOYMENT_COMMUNITYFUND].bit = 6;
        consensus.vDeployments[Consensus::DEPLOYMENT_COMMUNITYFUND].nStartTime = 1493424000; // May 1st, 2017
        consensus.vDeployments[Consensus::DEPLOYMENT_COMMUNITYFUND].nTimeout = 1556712000; // May 1st, 2019

        // Deployment of Community Fund Accumulation
        consensus.vDeployments[Consensus::DEPLOYMENT_COMMUNITYFUND_ACCUMULATION].bit = 7;
        consensus.vDeployments[Consensus::DEPLOYMENT_COMMUNITYFUND_ACCUMULATION].nStartTime = 1525132800; // May 1st, 2018
        consensus.vDeployments[Consensus::DEPLOYMENT_COMMUNITYFUND_ACCUMULATION].nTimeout = 1556712000; // May 1st, 2019

        // Deployment of NTP Sync
        consensus.vDeployments[Consensus::DEPLOYMENT_NTPSYNC].bit = 8;
        consensus.vDeployments[Consensus::DEPLOYMENT_NTPSYNC].nStartTime = 1525132800; // May 1st, 2018
        consensus.vDeployments[Consensus::DEPLOYMENT_NTPSYNC].nTimeout = 1556712000; // May 1st, 2019

        // Deployment of Community Fund Accumulation Spread(NPIP-0003)
        consensus.vDeployments[Consensus::DEPLOYMENT_COMMUNITYFUND_ACCUMULATION_SPREAD].bit = 14;
        consensus.vDeployments[Consensus::DEPLOYMENT_COMMUNITYFUND_ACCUMULATION_SPREAD].nStartTime = 1525132800; // May 1st, 2018
        consensus.vDeployments[Consensus::DEPLOYMENT_COMMUNITYFUND_ACCUMULATION_SPREAD].nTimeout = 1556712000; // May 1st, 2019

        // Increate in Community Fund Accumulation Ammonut (NPIP-0004)
        consensus.vDeployments[Consensus::DEPLOYMENT_COMMUNITYFUND_AMOUNT_V2].bit = 16;
        consensus.vDeployments[Consensus::DEPLOYMENT_COMMUNITYFUND_AMOUNT_V2].nStartTime = 1533081600; // Aug 1st, 2018
        consensus.vDeployments[Consensus::DEPLOYMENT_COMMUNITYFUND_AMOUNT_V2].nTimeout = 1564617600; // Aug 1st, 2019

        /**
         * The message start string is designed to be unlikely to occur in normal data.
         * The characters are rarely used upper ASCII, not valid as UTF-8, and produce
         * a large 32-bit integer with any alignment.
         */
        pchMessageStart[0] = 0x3f;
        pchMessageStart[1] = 0xa4;
        pchMessageStart[2] = 0x52;
        pchMessageStart[3] = 0x22;
        nDefaultPort = 15556;
        nPruneAfterHeight = 1000;
        bnProofOfWorkLimit = arith_uint256(~arith_uint256() >> 16);
    
        uint32_t nTimestamp = 1535727262;
        uint256 hashGenesisBlock = uint256S("0x00006f7464b3c2eb79b99878d6d92d815be7662d1eba485babb6328b3d3b327f");
        uint256 hashMerkleRoot = uint256S("0x58a4826e64f486bc438f1553cf1dafffc338aa22f8fc2487cb8a378eef37056b");
        uint32_t nNonce = 2043455443;
	    
        genesis = CreateGenesisBlockTestnet(nTimestamp, nNonce, 0x1d00ffff, 1, 0);
        consensus.hashGenesisBlock = genesis.GetHash();
	    
        if (true && (genesis.GetHash() != hashGenesisBlock || genesis.hashMerkleRoot != hashMerkleRoot))
        {
            printf("recalculating params for testnet.\n");
            printf("old testnet genesis nonce: %d\n", genesis.nNonce);
            printf("old testnet genesis hash:  %s\n", hashGenesisBlock.ToString().c_str());
            // deliberately empty for loop finds nonce value.
            for(; genesis.GetHash() > consensus.powLimit; genesis.nNonce++){ }
            printf("new testnet genesis merkle root: %s\n", genesis.hashMerkleRoot.ToString().c_str());
            printf("new testnet genesis nonce: %d\n", genesis.nNonce);
            printf("new testnet genesis hash: %s\n", genesis.GetHash().ToString().c_str());
        }

        vSeeds.push_back(CDNSSeedData("testnav.community", "testseed.nav.community"));
        vSeeds.push_back(CDNSSeedData("testnavcoin.org", "testseed.navcoin.org"));

        assert(consensus.hashGenesisBlock == hashGenesisBlock);
        assert(genesis.hashMerkleRoot == hashMerkleRoot);

        base58Prefixes[PUBKEY_ADDRESS] = std::vector<unsigned char>(1,111);
        base58Prefixes[COLDSTAKING_ADDRESS] = std::vector<unsigned char>(1,8); // cold staking addresses start with 'C/D'
        base58Prefixes[SCRIPT_ADDRESS] = std::vector<unsigned char>(1,196);
        base58Prefixes[SECRET_KEY] =     std::vector<unsigned char>(1,239);
        base58Prefixes[EXT_PUBLIC_KEY] = boost::assign::list_of(0x40)(0x88)(0x2B)(0xE1).convert_to_container<std::vector<unsigned char> >();
        base58Prefixes[EXT_SECRET_KEY] = boost::assign::list_of(0x40)(0x88)(0xDA)(0x4E).convert_to_container<std::vector<unsigned char> >();

        vFixedSeeds = std::vector<SeedSpec6>(pnSeed6_test, pnSeed6_test + ARRAYLEN(pnSeed6_test));

        fMiningRequiresPeers = true;
        fDefaultConsistencyChecks = false;
        fRequireStandard = false;
        fMineBlocksOnDemand = false;
        fTestnetToBeDeprecatedFieldRPC = true;

        checkpointData = (CCheckpointData) {
            boost::assign::map_list_of
            ( 0,     hashGenesisBlock),
            1525248575, // * UNIX timestamp of last checkpoint block
            0,          // * total number of transactions between genesis and last checkpoint
                        //   (the tx=... number in the SetBestChain debug.log lines)
            7000         // * estimated number of transactions per day after checkpoint
        };

    }
};
static CTestNetParams testNetParams;

/**
 * Devnet (v3)
 */
class CDevNetParams : public CChainParams {
public:
    CDevNetParams() {
        strNetworkID = "dev";
        consensus.nSubsidyHalvingInterval = 210000;
        consensus.nMajorityEnforceBlockUpgrade = 750;
        consensus.nMajorityRejectBlockOutdated = 950;
        consensus.nMajorityWindow = 1000;
        consensus.BIP34Height = 900000;
        consensus.BIP34Hash = uint256S("0x0");
        consensus.powLimit = ArithToUint256(~arith_uint256(0) >> 16);
        consensus.nPowTargetTimespan = 30;
        consensus.nPowTargetSpacing = 30;
        consensus.fPowAllowMinDifficultyBlocks = false;
        consensus.fPowNoRetargeting = false;
        consensus.nRuleChangeActivationThreshold = 75; // 75% of 400
        consensus.nMinerConfirmationWindow = 100;
        consensus.vDeployments[Consensus::DEPLOYMENT_TESTDUMMY].bit = 28;
        consensus.vDeployments[Consensus::DEPLOYMENT_TESTDUMMY].nStartTime = 1199145601; // January 1, 2008
        consensus.vDeployments[Consensus::DEPLOYMENT_TESTDUMMY].nTimeout = 1230767999; // December 31, 2008
        consensus.nStakeMinAge = 2;	// minimum for coin age: 2 seconds
        consensus.nTargetSpacing = 30; // Blocktime: 30 secs
        consensus.nStakeCombineThreshold = 1000 * COIN;
        consensus.nStakeSplitThreshold = 2 * consensus.nStakeCombineThreshold;
        consensus.nDailyBlockCount =  (24 * 60 * 60) / consensus.nTargetSpacing;
        consensus.nModifierInterval = 10 * 60; // time to elapse before new modifier is computed
        consensus.nTargetTimespan = 25 * 30;
        consensus.nLastPOWBlock = 100000;
        consensus.nBlocksPerVotingCycle = 180; // 1.5 hours
        consensus.nMinimumQuorum = 0.5;
        consensus.nQuorumVotes = consensus.nBlocksPerVotingCycle * consensus.nMinimumQuorum;
        consensus.nVotesAcceptProposal = 0.7;
        consensus.nVotesRejectProposal = 0.7;
        consensus.nVotesAcceptPaymentRequest = 0.7;
        consensus.nVotesRejectPaymentRequest = 0.7;
        consensus.nCommunityFundMinAge = 5;
        consensus.nProposalMinimalFee = 10000;
        consensus.sigActivationTime = 1512826692;
        consensus.nCoinbaseTimeActivationHeight = 0;
<<<<<<< HEAD
=======
        consensus.nBlockSpreadCFundAccumulation = 500;
        consensus.nCommunityFundAmount = 0.25 * COIN;
        consensus.nCommunityFundAmountV2 = 0.5 * COIN;
>>>>>>> 7730c7bc
        consensus.nCyclesProposalVoting = 4;
        consensus.nCyclesPaymentRequestVoting = 4;
        consensus.nPaymentRequestMaxVersion = 2;
        consensus.nProposalMaxVersion = 2;
<<<<<<< HEAD
        consensus.nMaxFutureDrift = 60;
=======
        consensus.nMaxFutureDrift = 60000;
>>>>>>> 7730c7bc

        // Deployment of BIP68, BIP112, and BIP113.
        consensus.vDeployments[Consensus::DEPLOYMENT_CSV].bit = 0;
        consensus.vDeployments[Consensus::DEPLOYMENT_CSV].nStartTime = 1462060800; // May 1st, 2016
        consensus.vDeployments[Consensus::DEPLOYMENT_CSV].nTimeout = 1556668800; // May 1st, 2019

        // Deployment of Cold Staking
        consensus.vDeployments[Consensus::DEPLOYMENT_COLDSTAKING].bit = 3;
        consensus.vDeployments[Consensus::DEPLOYMENT_COLDSTAKING].nStartTime = 1525132800; // May 1st, 2018
        consensus.vDeployments[Consensus::DEPLOYMENT_COLDSTAKING].nTimeout = 1556712000; // May 1st, 2019

        // Deployment of SegWit (BIP141 and BIP143)
        consensus.vDeployments[Consensus::DEPLOYMENT_SEGWIT].bit = 5;
        consensus.vDeployments[Consensus::DEPLOYMENT_SEGWIT].nStartTime = 1493424000; // May 1st, 2017
        consensus.vDeployments[Consensus::DEPLOYMENT_SEGWIT].nTimeout = 1556668800; // May 1st, 2019

        // Deployment of Community Fund
        consensus.vDeployments[Consensus::DEPLOYMENT_COMMUNITYFUND].bit = 6;
        consensus.vDeployments[Consensus::DEPLOYMENT_COMMUNITYFUND].nStartTime = 1493424000; // May 1st, 2017
        consensus.vDeployments[Consensus::DEPLOYMENT_COMMUNITYFUND].nTimeout = 1556668800; // May 1st, 2019
	    
        // Deployment of NTP Sync
        consensus.vDeployments[Consensus::DEPLOYMENT_NTPSYNC].bit = 8;
        consensus.vDeployments[Consensus::DEPLOYMENT_NTPSYNC].nStartTime = 1525132800; // May 1st, 2018
        consensus.vDeployments[Consensus::DEPLOYMENT_NTPSYNC].nTimeout = 1556712000; // May 1st, 2019

        // Deployment of Community Fund Accumulation
        consensus.vDeployments[Consensus::DEPLOYMENT_COMMUNITYFUND_ACCUMULATION].bit = 7;
        consensus.vDeployments[Consensus::DEPLOYMENT_COMMUNITYFUND_ACCUMULATION].nStartTime = 1525132800; // May 1st, 2018
        consensus.vDeployments[Consensus::DEPLOYMENT_COMMUNITYFUND_ACCUMULATION].nTimeout = 1556712000; // May 1st, 2019

        // Deployment of Community Fund Accumulation Spread(NPIP-0003)
        consensus.vDeployments[Consensus::DEPLOYMENT_COMMUNITYFUND_ACCUMULATION_SPREAD].bit = 14;
        consensus.vDeployments[Consensus::DEPLOYMENT_COMMUNITYFUND_ACCUMULATION_SPREAD].nStartTime = 1525132800; // May 1st, 2018
        consensus.vDeployments[Consensus::DEPLOYMENT_COMMUNITYFUND_ACCUMULATION_SPREAD].nTimeout = 1556712000; // May 1st, 2019

        // Increate in Community Fund Accumulation Ammonut (NPIP-0004)
        consensus.vDeployments[Consensus::DEPLOYMENT_COMMUNITYFUND_AMOUNT_V2].bit = 16;
        consensus.vDeployments[Consensus::DEPLOYMENT_COMMUNITYFUND_AMOUNT_V2].nStartTime = 1533081600; // Aug 1st, 2018
        consensus.vDeployments[Consensus::DEPLOYMENT_COMMUNITYFUND_AMOUNT_V2].nTimeout = 1564617600; // Aug 1st, 2019


        /**
         * The message start string is designed to be unlikely to occur in normal data.
         * The characters are rarely used upper ASCII, not valid as UTF-8, and produce
         * a large 32-bit integer with any alignment.
         */
        pchMessageStart[0] = 0xa8;
        pchMessageStart[1] = 0xb3;
        pchMessageStart[2] = 0x89;
        pchMessageStart[3] = 0xfa;
        nDefaultPort = 18886;
        nPruneAfterHeight = 1000;
        bnProofOfWorkLimit = arith_uint256(~arith_uint256() >> 16);

        // To create a new devnet:
        //
        // 1) Replace nTimestamp with current timestamp.
        uint32_t nTimestamp = 1525248575;
        // 2) Rebuild
        // 3) Launch daemon. It'll calculate the new parameters.
        // 4) Update the following variables with the new values:
        uint256 hashGenesisBlock = uint256S("0x0000e01b12644af6917e5aada637a609dd9590ad6bdc4828cd8df95258d85c02");
        uint256 hashMerkleRoot = uint256S("0x2d9101b87fe7b9deaea41849c1f3bed71e060739147802a238fe968f75ad0fd9");
        uint32_t nNonce = 2043184832;
        // 5) Rebuild. Launch daemon.
        // 6) Generate first block using RPC command "./navcoin-cli generate 1"

        genesis = CreateGenesisBlockTestnet(nTimestamp, nNonce, 0x1d00ffff, 1, 0);
        consensus.hashGenesisBlock = genesis.GetHash();

        if (true && (genesis.GetHash() != hashGenesisBlock || genesis.hashMerkleRoot != hashMerkleRoot))
        {
            printf("recalculating params for devnet.\n");
            printf("old devnet genesis merkle root:  0x%s\n\n", hashMerkleRoot.ToString().c_str());
            printf("old devnet genesis nonce: %d\n", genesis.nNonce);
            printf("old devnet genesis hash:  0x%s\n\n", hashGenesisBlock.ToString().c_str());
            // deliberately empty for loop finds nonce value.
            for(; genesis.GetHash() > consensus.powLimit; genesis.nNonce++){ }
            printf("new devnet genesis merkle root: 0x%s\n", genesis.hashMerkleRoot.ToString().c_str());
            printf("new devnet genesis nonce: %d\n", genesis.nNonce);
            printf("new devnet genesis hash: 0x%s\n", genesis.GetHash().ToString().c_str());
            printf("use the new values to update CDevNetParams class in src/chainparams.cpp\n");
        }

        vSeeds.push_back(CDNSSeedData("devnav.community", "devseed.nav.community"));
        vSeeds.push_back(CDNSSeedData("devnet.navcoin.org", "devseed.navcoin.org"));

        assert(consensus.hashGenesisBlock == hashGenesisBlock);
        assert(genesis.hashMerkleRoot == hashMerkleRoot);

        base58Prefixes[PUBKEY_ADDRESS] = std::vector<unsigned char>(1,111);
        base58Prefixes[COLDSTAKING_ADDRESS] = std::vector<unsigned char>(1,63); // cold staking addresses start with 'S'
        base58Prefixes[SCRIPT_ADDRESS] = std::vector<unsigned char>(1,196);
        base58Prefixes[SECRET_KEY] =     std::vector<unsigned char>(1,239);
        base58Prefixes[EXT_PUBLIC_KEY] = boost::assign::list_of(0x40)(0x88)(0x2B)(0xE1).convert_to_container<std::vector<unsigned char> >();
        base58Prefixes[EXT_SECRET_KEY] = boost::assign::list_of(0x40)(0x88)(0xDA)(0x4E).convert_to_container<std::vector<unsigned char> >();

        vFixedSeeds = std::vector<SeedSpec6>(pnSeed6_dev, pnSeed6_dev + ARRAYLEN(pnSeed6_dev));

        fMiningRequiresPeers = false;
        fDefaultConsistencyChecks = false;
        fRequireStandard = false;
        fMineBlocksOnDemand = true;
        fTestnetToBeDeprecatedFieldRPC = true;

        checkpointData = (CCheckpointData) {
            boost::assign::map_list_of
            ( 0,     hashGenesisBlock),
            1515437594, // * UNIX timestamp of last checkpoint block
            0,          // * total number of transactions between genesis and last checkpoint
                        //   (the tx=... number in the SetBestChain debug.log lines)
            7000         // * estimated number of transactions per day after checkpoint
        };

    }
};
static CDevNetParams devNetParams;

/**
 * Regression test
 */
class CRegTestParams : public CChainParams {
public:
    CRegTestParams() {
        strNetworkID = "regtest";
        consensus.nSubsidyHalvingInterval = 210000;
        consensus.nMajorityEnforceBlockUpgrade = 750;
        consensus.nMajorityRejectBlockOutdated = 950;
        consensus.nMajorityWindow = 1000;
        consensus.BIP34Height = 900000;
        consensus.BIP34Hash = uint256S("0xecb7444214d068028ec1fa4561662433452c1cbbd6b0f8eeb6452bcfa1d0a7d6");
        consensus.powLimit = ArithToUint256(~arith_uint256(0) >> 1);
        consensus.nPowTargetTimespan = 30;
        consensus.nPowTargetSpacing = 30;
        consensus.fPowAllowMinDifficultyBlocks = false;
        consensus.fPowNoRetargeting = false;
        consensus.nRuleChangeActivationThreshold = 75; // 75% of 100
        consensus.nMinerConfirmationWindow = 100;
        consensus.vDeployments[Consensus::DEPLOYMENT_TESTDUMMY].bit = 28;
        consensus.vDeployments[Consensus::DEPLOYMENT_TESTDUMMY].nStartTime = 1199145601; // January 1, 2008
        consensus.vDeployments[Consensus::DEPLOYMENT_TESTDUMMY].nTimeout = 1230767999; // December 31, 2008
        consensus.nStakeMinAge = 2;	// minimum for coin age: 2 seconds
        consensus.nTargetSpacing = 30; // Blocktime: 30 secs
        consensus.nStakeCombineThreshold = 1000 * COIN;
        consensus.nStakeSplitThreshold = 2 * consensus.nStakeCombineThreshold;
        consensus.nDailyBlockCount =  (24 * 60 * 60) / consensus.nTargetSpacing;
        consensus.nModifierInterval = 10 * 60; // time to elapse before new modifier is computed
        consensus.nTargetTimespan = 25 * 30;
        consensus.nLastPOWBlock = 100000;
        consensus.nBlocksPerVotingCycle = 180; // 1.5 hours
        consensus.nMinimumQuorum = 0.5;
        consensus.nQuorumVotes = consensus.nBlocksPerVotingCycle * consensus.nMinimumQuorum;
        consensus.nVotesAcceptProposal = 0.7;
        consensus.nVotesRejectProposal = 0.7;
        consensus.nVotesAcceptPaymentRequest = 0.7;
        consensus.nVotesRejectPaymentRequest = 0.7;
        consensus.nCommunityFundMinAge = 5;
        consensus.nProposalMinimalFee = 10000;
        consensus.sigActivationTime = 0;
        consensus.nCoinbaseTimeActivationHeight = 0;
<<<<<<< HEAD
=======
        consensus.nBlockSpreadCFundAccumulation = 10;
        consensus.nCommunityFundAmount = 0.25 * COIN;
        consensus.nCommunityFundAmountV2 = 0.5 * COIN;
>>>>>>> 7730c7bc
        consensus.nCyclesProposalVoting = 4;
        consensus.nCyclesPaymentRequestVoting = 4;
        consensus.nPaymentRequestMaxVersion = 2;
        consensus.nProposalMaxVersion = 2;
<<<<<<< HEAD
        consensus.nMaxFutureDrift = 60;
=======
        consensus.nMaxFutureDrift = 60000;
>>>>>>> 7730c7bc

        // Deployment of BIP68, BIP112, and BIP113.
        consensus.vDeployments[Consensus::DEPLOYMENT_CSV].bit = 0;
        consensus.vDeployments[Consensus::DEPLOYMENT_CSV].nStartTime = 0;
        consensus.vDeployments[Consensus::DEPLOYMENT_CSV].nTimeout = 2556712000;

        // Deployment of SegWit (BIP141 and BIP143)
        consensus.vDeployments[Consensus::DEPLOYMENT_SEGWIT].bit = 5;
        consensus.vDeployments[Consensus::DEPLOYMENT_SEGWIT].nStartTime = 0;
        consensus.vDeployments[Consensus::DEPLOYMENT_SEGWIT].nTimeout = 2556712000;

        // Deployment of Community Fund
        consensus.vDeployments[Consensus::DEPLOYMENT_COMMUNITYFUND].bit = 6;
        consensus.vDeployments[Consensus::DEPLOYMENT_COMMUNITYFUND].nStartTime = 0;
        consensus.vDeployments[Consensus::DEPLOYMENT_COMMUNITYFUND].nTimeout = 2556712000;

        // Deployment of Community Fund Accumulation
        consensus.vDeployments[Consensus::DEPLOYMENT_COMMUNITYFUND_ACCUMULATION].bit = 7;
        consensus.vDeployments[Consensus::DEPLOYMENT_COMMUNITYFUND_ACCUMULATION].nStartTime = 0;
        consensus.vDeployments[Consensus::DEPLOYMENT_COMMUNITYFUND_ACCUMULATION].nTimeout = 2556712000;

        // Deployment of NTP Sync
        consensus.vDeployments[Consensus::DEPLOYMENT_NTPSYNC].bit = 8;
        consensus.vDeployments[Consensus::DEPLOYMENT_NTPSYNC].nStartTime = 0;
        consensus.vDeployments[Consensus::DEPLOYMENT_NTPSYNC].nTimeout = 2556712000;

        // Deployment of Community Fund Accumulation Spread(NPIP-0003)
        consensus.vDeployments[Consensus::DEPLOYMENT_COMMUNITYFUND_ACCUMULATION_SPREAD].bit = 14;
        consensus.vDeployments[Consensus::DEPLOYMENT_COMMUNITYFUND_ACCUMULATION_SPREAD].nStartTime = 1525132800; // May 1st, 2018
        consensus.vDeployments[Consensus::DEPLOYMENT_COMMUNITYFUND_ACCUMULATION_SPREAD].nTimeout = 1556712000; // May 1st, 2019

        // Increate in Community Fund Accumulation Ammonut (NPIP-0004)
        consensus.vDeployments[Consensus::DEPLOYMENT_COMMUNITYFUND_AMOUNT_V2].bit = 16;
        consensus.vDeployments[Consensus::DEPLOYMENT_COMMUNITYFUND_AMOUNT_V2].nStartTime = 1533081600; // Aug 1st, 2018
        consensus.vDeployments[Consensus::DEPLOYMENT_COMMUNITYFUND_AMOUNT_V2].nTimeout = 1564617600; // Aug 1st, 2019

        /**
         * The message start string is designed to be unlikely to occur in normal data.
         * The characters are rarely used upper ASCII, not valid as UTF-8, and produce
         * a large 32-bit integer with any alignment.
         */
        pchMessageStart[0] = 0x7d;
        pchMessageStart[1] = 0x11;
        pchMessageStart[2] = 0xb7;
        pchMessageStart[3] = 0x89;
        nDefaultPort = 18886;
        nPruneAfterHeight = 1000;
        bnProofOfWorkLimit = arith_uint256(~arith_uint256() >> 16);

        uint32_t nTimestamp = GetTimeNow();
        uint256 hashGenesisBlock = uint256S("0x0000e01b12644af6917e5aada637a609dd9590ad6bdc4828cd8df95258d85c02");
        uint256 hashMerkleRoot = uint256S("0x2d9101b87fe7b9deaea41849c1f3bed71e060739147802a238fe968f75ad0fd9");
        uint32_t nNonce = 2043184832;

        genesis = CreateGenesisBlockTestnet(nTimestamp, nNonce, 0x1d00ffff, 1, 0);
        consensus.hashGenesisBlock = genesis.GetHash();

        if ((genesis.GetHash() != hashGenesisBlock || genesis.hashMerkleRoot != hashMerkleRoot))
        {
            nTimestamp = GetTimeNow();
            // deliberately empty for loop finds nonce value.
            for(; genesis.GetHash() > consensus.powLimit; genesis.nNonce++){ }
            hashGenesisBlock = genesis.GetHash();
            nNonce = genesis.nNonce;
            hashMerkleRoot = genesis.hashMerkleRoot;
        }

        vSeeds.push_back(CDNSSeedData("testnav.community", "testseed.nav.community"));
        vSeeds.push_back(CDNSSeedData("testnavcoin.org", "testseed.navcoin.org"));

        consensus.hashGenesisBlock = genesis.GetHash();

        assert(consensus.hashGenesisBlock == hashGenesisBlock);
        assert(genesis.hashMerkleRoot == hashMerkleRoot);

        base58Prefixes[PUBKEY_ADDRESS] = std::vector<unsigned char>(1,111);
        base58Prefixes[COLDSTAKING_ADDRESS] = std::vector<unsigned char>(1,63); // cold staking addresses start with 'S'
        base58Prefixes[SCRIPT_ADDRESS] = std::vector<unsigned char>(1,196);
        base58Prefixes[SECRET_KEY] =     std::vector<unsigned char>(1,239);
        base58Prefixes[EXT_PUBLIC_KEY] = boost::assign::list_of(0x40)(0x88)(0x2B)(0xE1).convert_to_container<std::vector<unsigned char> >();
        base58Prefixes[EXT_SECRET_KEY] = boost::assign::list_of(0x40)(0x88)(0xDA)(0x4E).convert_to_container<std::vector<unsigned char> >();

        vFixedSeeds = std::vector<SeedSpec6>(pnSeed6_test, pnSeed6_test + ARRAYLEN(pnSeed6_test));

        fMiningRequiresPeers = false;
        fDefaultConsistencyChecks = false;
        fRequireStandard = false;
        fMineBlocksOnDemand = true;
        fTestnetToBeDeprecatedFieldRPC = true;

        checkpointData = (CCheckpointData) {
            boost::assign::map_list_of
            ( 0,         hashGenesisBlock),
            nTimestamp, // * UNIX timestamp of last checkpoint block
            0,          // * total number of transactions between genesis and last checkpoint
                        //   (the tx=... number in the SetBestChain debug.log lines)
            7000        // * estimated number of transactions per day after checkpoint
        };
    }
};
static CRegTestParams regTestParams;

static CChainParams *pCurrentParams = 0;

const CChainParams &Params() {
    assert(pCurrentParams);
    return *pCurrentParams;
}

CChainParams& Params(const std::string& chain)
{
    if (chain == CBaseChainParams::MAIN)
            return mainParams;
    else if (chain == CBaseChainParams::TESTNET)
            return testNetParams;
    else if (chain == CBaseChainParams::DEVNET)
            return devNetParams;
    else if (chain == CBaseChainParams::REGTEST)
            return regTestParams;
    else
        throw std::runtime_error(strprintf("%s: Unknown chain %s.", __func__, chain));
}

void SelectParams(const std::string& network)
{
    SelectBaseParams(network);
    pCurrentParams = &Params(network);
}<|MERGE_RESOLUTION|>--- conflicted
+++ resolved
@@ -114,13 +114,6 @@
         consensus.nProposalMinimalFee = 5000000000;
         consensus.sigActivationTime = 1512990000;
         consensus.nCoinbaseTimeActivationHeight = 20000;
-<<<<<<< HEAD
-        consensus.nCyclesProposalVoting = 4;
-        consensus.nCyclesPaymentRequestVoting = 4;
-        consensus.nPaymentRequestMaxVersion = 2;
-        consensus.nProposalMaxVersion = 2;
-	consensus.nMaxFutureDrift = 60;
-=======
         consensus.nBlockSpreadCFundAccumulation = 500;
         consensus.nCommunityFundAmount = 0.25 * COIN;
         consensus.nCommunityFundAmountV2 = 0.5 * COIN;
@@ -129,7 +122,6 @@
         consensus.nPaymentRequestMaxVersion = 2;
         consensus.nProposalMaxVersion = 2;
         consensus.nMaxFutureDrift = 60;
->>>>>>> 7730c7bc
 
         consensus.vDeployments[Consensus::DEPLOYMENT_TESTDUMMY].bit = 28;
         consensus.vDeployments[Consensus::DEPLOYMENT_TESTDUMMY].nStartTime = 1199145601; // January 1, 2008
@@ -149,7 +141,6 @@
         consensus.vDeployments[Consensus::DEPLOYMENT_CSV_LEGACY].nStartTime = 1462060800; // May 1st, 2016
         consensus.vDeployments[Consensus::DEPLOYMENT_CSV_LEGACY].nTimeout = 1525132800; // May 1st, 2018
 
-<<<<<<< HEAD
         // Deployment of Cold Staking
         consensus.vDeployments[Consensus::DEPLOYMENT_COLDSTAKING].bit = 3;
         consensus.vDeployments[Consensus::DEPLOYMENT_COLDSTAKING].nStartTime = 1525132800; // May 1st, 2018
@@ -159,12 +150,11 @@
         consensus.vDeployments[Consensus::DEPLOYMENT_SEGWIT].bit = 4;
         consensus.vDeployments[Consensus::DEPLOYMENT_SEGWIT].nStartTime = 1493424000; // May 1st, 2017
         consensus.vDeployments[Consensus::DEPLOYMENT_SEGWIT].nTimeout = 1525132800; // May 1st, 2018
-=======
-        // Deployment of Community Fund
+
+      // Deployment of Community Fund
         consensus.vDeployments[Consensus::DEPLOYMENT_COMMUNITYFUND].bit = 6;
         consensus.vDeployments[Consensus::DEPLOYMENT_COMMUNITYFUND].nStartTime = 1493424000; // May 1st, 2017
         consensus.vDeployments[Consensus::DEPLOYMENT_COMMUNITYFUND].nTimeout = 1556668800; // May 1st, 2019
->>>>>>> 7730c7bc
 
         // Deployment of Community Fund Accumulation
         consensus.vDeployments[Consensus::DEPLOYMENT_COMMUNITYFUND_ACCUMULATION].bit = 7;
@@ -303,12 +293,9 @@
         consensus.nProposalMinimalFee = 10000;
         consensus.sigActivationTime = 1512826692;
         consensus.nCoinbaseTimeActivationHeight = 30000;
-<<<<<<< HEAD
-=======
         consensus.nBlockSpreadCFundAccumulation = 500;
         consensus.nCommunityFundAmount = 0.25 * COIN;
         consensus.nCommunityFundAmountV2 = 0.5 * COIN;
->>>>>>> 7730c7bc
         consensus.nCyclesProposalVoting = 4;
         consensus.nCyclesPaymentRequestVoting = 4;
         consensus.nPaymentRequestMaxVersion = 2;
@@ -464,21 +451,14 @@
         consensus.nProposalMinimalFee = 10000;
         consensus.sigActivationTime = 1512826692;
         consensus.nCoinbaseTimeActivationHeight = 0;
-<<<<<<< HEAD
-=======
         consensus.nBlockSpreadCFundAccumulation = 500;
         consensus.nCommunityFundAmount = 0.25 * COIN;
         consensus.nCommunityFundAmountV2 = 0.5 * COIN;
->>>>>>> 7730c7bc
         consensus.nCyclesProposalVoting = 4;
         consensus.nCyclesPaymentRequestVoting = 4;
         consensus.nPaymentRequestMaxVersion = 2;
         consensus.nProposalMaxVersion = 2;
-<<<<<<< HEAD
-        consensus.nMaxFutureDrift = 60;
-=======
         consensus.nMaxFutureDrift = 60000;
->>>>>>> 7730c7bc
 
         // Deployment of BIP68, BIP112, and BIP113.
         consensus.vDeployments[Consensus::DEPLOYMENT_CSV].bit = 0;
@@ -640,21 +620,14 @@
         consensus.nProposalMinimalFee = 10000;
         consensus.sigActivationTime = 0;
         consensus.nCoinbaseTimeActivationHeight = 0;
-<<<<<<< HEAD
-=======
         consensus.nBlockSpreadCFundAccumulation = 10;
         consensus.nCommunityFundAmount = 0.25 * COIN;
         consensus.nCommunityFundAmountV2 = 0.5 * COIN;
->>>>>>> 7730c7bc
         consensus.nCyclesProposalVoting = 4;
         consensus.nCyclesPaymentRequestVoting = 4;
         consensus.nPaymentRequestMaxVersion = 2;
         consensus.nProposalMaxVersion = 2;
-<<<<<<< HEAD
-        consensus.nMaxFutureDrift = 60;
-=======
         consensus.nMaxFutureDrift = 60000;
->>>>>>> 7730c7bc
 
         // Deployment of BIP68, BIP112, and BIP113.
         consensus.vDeployments[Consensus::DEPLOYMENT_CSV].bit = 0;
