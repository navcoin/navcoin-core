// Copyright (c) 2010 Satoshi Nakamoto
// Copyright (c) 2009-2015 The Bitcoin Core developers
// Distributed under the MIT software license, see the accompanying
// file COPYING or http://www.opensource.org/licenses/mit-license.php.

#include "chainparams.h"
#include "consensus/merkle.h"

#include "tinyformat.h"
#include "util.h"
#include "utilstrencodings.h"
#include "streams.h"

#include <assert.h>

#include <boost/assign/list_of.hpp>

#include "chainparamsseeds.h"

static CBlock CreateGenesisBlock(const char* pszTimestamp, const CScript& genesisOutputScript, uint32_t nTime, uint32_t nNonce, uint32_t nBits, int32_t nVersion, const CAmount& genesisReward)
{
    CMutableTransaction txNew;
    txNew.nVersion = 1;
    txNew.vin.resize(1);
    txNew.vout.resize(1);
    txNew.vin[0].scriptSig = CScript() << CScriptNum(0) << CScriptNum(42) << std::vector<unsigned char>((const unsigned char*)pszTimestamp, (const unsigned char*)pszTimestamp + strlen(pszTimestamp));
    // txNew.vout[0].scriptPubKey.clear();
    txNew.vout[0].nValue = genesisReward;
    txNew.vout[0].scriptPubKey.clear();
    txNew.strDZeel = "NavCoin genesis block";

    CBlock genesis;
    genesis.nTime    = nTime;
    genesis.nBits    = nBits;
    genesis.nNonce   = nNonce;
    genesis.nVersion = nVersion;
    genesis.vtx.push_back(txNew);
    genesis.vtx[0].nTime = nTime;
    genesis.vtx[0].UpdateHash();
    genesis.hashPrevBlock.SetNull();
    genesis.hashMerkleRoot = BlockMerkleRoot(genesis);
    return genesis;
}

/**
 * Build the genesis block. Note that the output of its generation
 * transaction cannot be spent since it did not originally exist in the
 * database.
 *
 * CBlock(hash=000000000019d6, ver=1, hashPrevBlock=00000000000000, hashMerkleRoot=4a5e1e, nTime=1231006505, nBits=1d00ffff, nNonce=2083236893, vtx=1)
 *   CTransaction(hash=4a5e1e, ver=1, vin.size=1, vout.size=1, nLockTime=0)
 *     CTxIn(COutPoint(000000, -1), coinbase 04ffff001d0104455468652054696d65732030332f4a616e2f32303039204368616e63656c6c6f72206f6e206272696e6b206f66207365636f6e64206261696c6f757420666f722062616e6b73)
 *     CTxOut(nValue=50.00000000, scriptPubKey=0x5F1DF16B2B704C8A578D0B)
 *   vMerkleTree: 4a5e1e
 */
static CBlock CreateGenesisBlock(uint32_t nTime, uint32_t nNonce, uint32_t nBits, int32_t nVersion, const CAmount& genesisReward)
{
    const char* pszTimestamp = "Game is afoot!";
    const CScript genesisOutputScript = CScript() << ParseHex("04bf5608f13e9b2781b839ea78adbd1cb90d8fc17dcc67028e93e65223ea77f8bc8d8eed1191f37dd0ad20f371912d86e1c2e7369251cb06d2a3fdc5e26262d6df") << OP_CHECKSIG;
    return CreateGenesisBlock(pszTimestamp, genesisOutputScript, nTime, nNonce, nBits, nVersion, genesisReward);
}

static CBlock CreateGenesisBlockTestnet(uint32_t nTime, uint32_t nNonce, uint32_t nBits, int32_t nVersion, const CAmount& genesisReward)
{
    const char* pszTimestamp = "Time does not exist";
    const CScript genesisOutputScript = CScript() << ParseHex("047c3ec9cb8ea3148cfdb2107383209fc0883585b25e355ded65970bde3a49c5c79dfac1210dc8a4876f6bb68431b273b6d5347955135502726b0743948cee36d1") << OP_CHECKSIG;
    return CreateGenesisBlock(pszTimestamp, genesisOutputScript, nTime, nNonce, nBits, nVersion, genesisReward);
}

/**
 * Main network
 */
/**
 * What makes a good checkpoint block?
 * + Is surrounded by blocks with reasonable timestamps
 *   (no blocks before with a timestamp after, none after with
 *    timestamp before)
 * + Contains no strange transactions
 */

class CMainParams : public CChainParams {
public:
    CMainParams() {
        strNetworkID = "main";
        consensus.nSubsidyHalvingInterval = 210000;
        consensus.nMajorityEnforceBlockUpgrade = 750;
        consensus.nMajorityRejectBlockOutdated = 950;
        consensus.nMajorityWindow = 1000;
        consensus.BIP34Height = 900000;
        consensus.BIP34Hash = uint256S("0xecb7444214d068028ec1fa4561662433452c1cbbd6b0f8eeb6452bcfa1d0a7d6");
        consensus.powLimit = ArithToUint256(~arith_uint256(0) >> 16);
        consensus.nPowTargetTimespan = 30;
        consensus.nPowTargetSpacing = 30;
        consensus.fPowAllowMinDifficultyBlocks = false;
        consensus.fPowNoRetargeting = false;
        consensus.nRuleChangeActivationThreshold = 15120; // 75% of 20160
        consensus.nMinerConfirmationWindow = 20160;
        consensus.nStakeMinAge = 60 * 60 * 2;	// minimum for coin age: 2 hours
        consensus.nTargetSpacing = 30; // Blocktime: 30 secs
        consensus.nStakeCombineThreshold = 1000 * COIN;
        consensus.nStakeSplitThreshold = 2 * consensus.nStakeCombineThreshold;
        consensus.nDailyBlockCount =  (24 * 60 * 60) / consensus.nTargetSpacing;
        consensus.nModifierInterval = 10 * 60; // time to elapse before new modifier is computed
        consensus.nTargetTimespan = 25 * 30;
        consensus.nLastPOWBlock = 20000;
        consensus.nBlocksPerVotingCycle = 2880 * 7; // 7 Days
        consensus.nMinimumQuorum = 0.5;
        consensus.nQuorumVotes = consensus.nBlocksPerVotingCycle * consensus.nMinimumQuorum;
        consensus.nVotesAcceptProposal = 0.7;
        consensus.nVotesRejectProposal = 0.7;
        consensus.nVotesAcceptPaymentRequest = 0.7;
        consensus.nVotesRejectPaymentRequest = 0.7;
        consensus.nCommunityFundMinAge = 50;
        consensus.nProposalMinimalFee = 5000000000;
        consensus.sigActivationTime = 1512990000;
        consensus.nCoinbaseTimeActivationHeight = 20000;
<<<<<<< HEAD
        consensus.nBlockSpreadCFundAccumulation = 500;
        consensus.nCommunityFundAmount = 0.25 * COIN;
        consensus.nCommunityFundAmountV2 = 0.5 * COIN;
        consensus.nCyclesProposalVoting = 6;
        consensus.nCyclesPaymentRequestVoting = 8;
        consensus.nPaymentRequestMaxVersion = 2;
        consensus.nProposalMaxVersion = 2;
	consensus.nMaxFutureDrift = 60;
=======
        consensus.nStaticReward = 2 * COIN;
>>>>>>> 37966602

        consensus.vDeployments[Consensus::DEPLOYMENT_TESTDUMMY].bit = 28;
        consensus.vDeployments[Consensus::DEPLOYMENT_TESTDUMMY].nStartTime = 1199145601; // January 1, 2008
        consensus.vDeployments[Consensus::DEPLOYMENT_TESTDUMMY].nTimeout = 1230767999; // December 31, 2008

        // Deployment of BIP68, BIP112, and BIP113.
        consensus.vDeployments[Consensus::DEPLOYMENT_CSV].bit = 0;
        consensus.vDeployments[Consensus::DEPLOYMENT_CSV].nStartTime = 1462060800; // May 1st, 2016
        consensus.vDeployments[Consensus::DEPLOYMENT_CSV].nTimeout = 1525132800; // May 1st, 2017

        // Deployment of SegWit (BIP141 and BIP143)
        consensus.vDeployments[Consensus::DEPLOYMENT_SEGWIT_LEGACY].bit = 1;
        consensus.vDeployments[Consensus::DEPLOYMENT_SEGWIT_LEGACY].nStartTime = 1493424000; // May 1st, 2017
        consensus.vDeployments[Consensus::DEPLOYMENT_SEGWIT_LEGACY].nTimeout = 1525132800; // May 1st, 2018

        consensus.vDeployments[Consensus::DEPLOYMENT_CSV_LEGACY].bit = 2;
        consensus.vDeployments[Consensus::DEPLOYMENT_CSV_LEGACY].nStartTime = 1462060800; // May 1st, 2016
        consensus.vDeployments[Consensus::DEPLOYMENT_CSV_LEGACY].nTimeout = 1525132800; // May 1st, 2018

        // Deployment of Cold Staking
        consensus.vDeployments[Consensus::DEPLOYMENT_COLDSTAKING].bit = 3;
        consensus.vDeployments[Consensus::DEPLOYMENT_COLDSTAKING].nStartTime = 1525132800; // May 1st, 2018
        consensus.vDeployments[Consensus::DEPLOYMENT_COLDSTAKING].nTimeout = 1556712000; // May 1st, 2019

        // Deployment of SegWit (BIP141 and BIP143)
        consensus.vDeployments[Consensus::DEPLOYMENT_SEGWIT].bit = 4;
        consensus.vDeployments[Consensus::DEPLOYMENT_SEGWIT].nStartTime = 1493424000; // May 1st, 2017
        consensus.vDeployments[Consensus::DEPLOYMENT_SEGWIT].nTimeout = 1525132800; // May 1st, 2018

        // Deployment of Community Fund
        consensus.vDeployments[Consensus::DEPLOYMENT_COMMUNITYFUND].bit = 6;
        consensus.vDeployments[Consensus::DEPLOYMENT_COMMUNITYFUND].nStartTime = 1493424000; // May 1st, 2017
        consensus.vDeployments[Consensus::DEPLOYMENT_COMMUNITYFUND].nTimeout = 1556668800; // May 1st, 2019

        // Deployment of Community Fund Accumulation
        consensus.vDeployments[Consensus::DEPLOYMENT_COMMUNITYFUND_ACCUMULATION].bit = 7;
        consensus.vDeployments[Consensus::DEPLOYMENT_COMMUNITYFUND_ACCUMULATION].nStartTime = 1525132800; // May 1st, 2018
        consensus.vDeployments[Consensus::DEPLOYMENT_COMMUNITYFUND_ACCUMULATION].nTimeout = 1556712000; // May 1st, 2019

        // Deployment of NTP Sync
        consensus.vDeployments[Consensus::DEPLOYMENT_NTPSYNC].bit = 8;
        consensus.vDeployments[Consensus::DEPLOYMENT_NTPSYNC].nStartTime = 1525132800; // May 1st, 2018
        consensus.vDeployments[Consensus::DEPLOYMENT_NTPSYNC].nTimeout = 1556712000; // May 1st, 2019

<<<<<<< HEAD
        // Deployment of Community Fund Accumulation Spread(NPIP-0003)
        consensus.vDeployments[Consensus::DEPLOYMENT_COMMUNITYFUND_ACCUMULATION_SPREAD].bit = 14;
        consensus.vDeployments[Consensus::DEPLOYMENT_COMMUNITYFUND_ACCUMULATION_SPREAD].nStartTime = 1525132800; // May 1st, 2018
        consensus.vDeployments[Consensus::DEPLOYMENT_COMMUNITYFUND_ACCUMULATION_SPREAD].nTimeout = 1556712000; // May 1st, 2019

        // Increate in Community Fund Accumulation Ammonut (NPIP-0004)
        consensus.vDeployments[Consensus::DEPLOYMENT_COMMUNITYFUND_AMOUNT_V2].bit = 16;
        consensus.vDeployments[Consensus::DEPLOYMENT_COMMUNITYFUND_AMOUNT_V2].nStartTime = 1533081600; // Aug 1st, 2018
        consensus.vDeployments[Consensus::DEPLOYMENT_COMMUNITYFUND_AMOUNT_V2].nTimeout = 1564617600; // Aug 1st, 2019

=======
        // Deployment of Static Reward
        consensus.vDeployments[Consensus::DEPLOYMENT_STATIC_REWARD].bit = 15;
        consensus.vDeployments[Consensus::DEPLOYMENT_STATIC_REWARD].nStartTime = 1533081600; // August 1st, 2018
        consensus.vDeployments[Consensus::DEPLOYMENT_STATIC_REWARD].nTimeout = 1564617600; // August 1st, 2019
>>>>>>> 37966602

        /**
         * The message start string is designed to be unlikely to occur in normal data.
         * The characters are rarely used upper ASCII, not valid as UTF-8, and produce
         * a large 32-bit integer with any alignment.
         */
        pchMessageStart[0] = 0x80;
        pchMessageStart[1] = 0x50;
        pchMessageStart[2] = 0x34;
        pchMessageStart[3] = 0x20;
        nDefaultPort = 44440;
        nPruneAfterHeight = 100000;
        bnProofOfWorkLimit = arith_uint256(~arith_uint256() >> 16);

        genesis = CreateGenesisBlock(1460561040, 6945, 0x1f00ffff, 1, 0);

	      consensus.hashGenesisBlock = genesis.GetHash();

        assert(consensus.hashGenesisBlock == uint256S("0x00006a4e3e18c71c6d48ad6c261e2254fa764cf29607a4357c99b712dfbb8e6a"));
        assert(genesis.hashMerkleRoot == uint256S("0xc507eec6ccabfd5432d764afceafba42d2d946594b8a60570cb2358a7392c61a"));

        base58Prefixes[PUBKEY_ADDRESS] = std::vector<unsigned char>(1,53);
        base58Prefixes[COLDSTAKING_ADDRESS] = std::vector<unsigned char>(1,21); // cold staking addresses start with 'X'
        base58Prefixes[SCRIPT_ADDRESS] = std::vector<unsigned char>(1,85);
        base58Prefixes[SECRET_KEY] =     std::vector<unsigned char>(1,150);
        base58Prefixes[EXT_PUBLIC_KEY] = boost::assign::list_of(0x04)(0x88)(0xB2)(0x1E).convert_to_container<std::vector<unsigned char> >();
        base58Prefixes[EXT_SECRET_KEY] = boost::assign::list_of(0x04)(0x88)(0xAD)(0xE4).convert_to_container<std::vector<unsigned char> >();

        vSeeds.push_back(CDNSSeedData("nav.community", "seed.nav.community"));
        vSeeds.push_back(CDNSSeedData("navcoin.org", "seed.navcoin.org"));

        vFixedSeeds = std::vector<SeedSpec6>(pnSeed6_main, pnSeed6_main + ARRAYLEN(pnSeed6_main));

        fMiningRequiresPeers = true;
        fDefaultConsistencyChecks = false;
        fRequireStandard = true;
        fMineBlocksOnDemand = false;
        fTestnetToBeDeprecatedFieldRPC = false;

        checkpointData = (CCheckpointData) {
            boost::assign::map_list_of
            ( 0, uint256S("0x00006a4e3e18c71c6d48ad6c261e2254fa764cf29607a4357c99b712dfbb8e6a"))
            (10000, uint256S("0x844f1eab31e8773328ba21970362b4fcff19622f13787cbbe164649ad2393b7a"))
            (20000, uint256S("0xfea6d227117db665c5cff2fca0b29d850c5e7f064463d001f5228e80a7e21624"))
            (30000, uint256S("0x5e6212b3b23ed3e5092d7765f7ae36512ecdc254f84c9988161e955d94c91a48"))
            (40000, uint256S("0x3ae62cc62888db77de952d5855fb59f24a46f008177badc5f4f78ab12734985d"))
            (50000, uint256S("0xb0df7fbaa66f0844a607bd3d4b8d25d68a63c57fb34fdae7212c689165edcb8d"))
            (60000, uint256S("0x65504c021a5657321f070a11dd3973cc2dbc56a1f4a0c0d5f1a4d35e887e8182"))
            (70000, uint256S("0x22e5cbb2fbc635e031e424157c49ec55907ba5198ef3aee9595b30238666824f"))
            (80000, uint256S("0x64ce42ada8708c0b30b800403811275edd54054fc95f770f8dc49be1dad3a0e7"))
            (100000, uint256S("0x85e33b3e583fba18d1fc2227702ea97b9d5a441a1a3fa2633c28d6e5d3837218"))
            (120000, uint256S("0x4a11ab4cc4774ebc1dd602472fab4759c2d19ea29d8bb71073cb64474e70da89"))
            (140000, uint256S("0xe6c750c5ce99932b86ca000139909f37abbf829cc39cd09fe4eb7ec88cc50238"))
            (160000, uint256S("0xb855f143c2ebec37b0b9a9e2a2fc9e3d3d2437440c2101fb57ad11407e3bb147"))
            (180000, uint256S("0x774851c8ac775e671bed326be4fec73f5663aa4b1e84e89b20d0cea529fb5c06"))
            (200000, uint256S("0x9aa7fff01e07e800774b4ef7e11d55afffa8a1c6fdb0cd19762418cb8b901b32"))
            (500000, uint256S("0xee97c591a67c19ed74e6162f18eaa73c2a566d3e2754df8fa70a5662e3ed30df"))
            (750000, uint256S("0x7c163d8dc6320bdc3b1b726bf7be13fa3a44c621efcb0f8f3bcd7f2ad374b5ef"))
            (1000000,uint256S("0x12befed86624731beb4f53a523ece1342f68832710a2933f189f18ddaf5af713"))
            (1250000,uint256S("0x43a9f08444cf05b1193dbdcfffebd558c0d406e478606bdc8755de75c513f620"))
            (1500000,uint256S("0xdfc75b7d1be540bbcabea1323f6d06d92e96b73c93f386b57f82cd62a1c94ce1"))
            (1750000,uint256S("0x713cbac2df077bacb25dedf4acd60745f102cbe53ede019b738a6864fc0b12c6"))
            (2000000,uint256S("0x41b723e003cab30d326a0fae995521554ab59e550e1e0013187b3267d09dd42c"))
            (2250000,uint256S("0x1f7d459f6dcb3752868395819ac676adccfb0d0ec904a60b9fcb15879bcc5228"))
            (2400000,uint256S("0x0cdb7f4f763be43ddc209ffeac440ba34c850f8210d52eb010fb0e6296dbe3ea")),
            1535607904, // * UNIX timestamp of last checkpoint block
            5067164,    // * total number of transactions between genesis and last checkpoint
                        //   (the tx=... number in the SetBestChain debug.log lines)
            7000        // * estimated number of transactions per day after checkpoint
        };
    }
};
static CMainParams mainParams;

/**
 * Testnet (v3)
 */
class CTestNetParams : public CChainParams {
public:
    CTestNetParams() {
        strNetworkID = "test";
        consensus.nSubsidyHalvingInterval = 210000;
        consensus.nMajorityEnforceBlockUpgrade = 750;
        consensus.nMajorityRejectBlockOutdated = 950;
        consensus.nMajorityWindow = 1000;
        consensus.BIP34Height = 900000;
        consensus.BIP34Hash = uint256S("0xecb7444214d068028ec1fa4561662433452c1cbbd6b0f8eeb6452bcfa1d0a7d6");
        consensus.powLimit = ArithToUint256(~arith_uint256(0) >> 16);
        consensus.nPowTargetTimespan = 30;
        consensus.nPowTargetSpacing = 30;
        consensus.fPowAllowMinDifficultyBlocks = false;
        consensus.fPowNoRetargeting = false;
        consensus.nRuleChangeActivationThreshold = 300; // 75% of 400
        consensus.nMinerConfirmationWindow = 400;
        consensus.vDeployments[Consensus::DEPLOYMENT_TESTDUMMY].bit = 28;
        consensus.vDeployments[Consensus::DEPLOYMENT_TESTDUMMY].nStartTime = 1199145601; // January 1, 2008
        consensus.vDeployments[Consensus::DEPLOYMENT_TESTDUMMY].nTimeout = 1230767999; // December 31, 2008
        consensus.nStakeMinAge = 2;	// minimum for coin age: 2 seconds
        consensus.nTargetSpacing = 1; // Blocktime: 1 secs
        consensus.nStakeCombineThreshold = 1000 * COIN;
        consensus.nStakeSplitThreshold = 2 * consensus.nStakeCombineThreshold;
        consensus.nDailyBlockCount =  (24 * 60 * 60) / consensus.nTargetSpacing;
        consensus.nModifierInterval = 10 * 60; // time to elapse before new modifier is computed
<<<<<<< HEAD
        consensus.nTargetTimespan = 25 * 30;
        consensus.nLastPOWBlock = 1000000;
        consensus.nBlocksPerVotingCycle = 180; // 1.5 hours
=======
        consensus.nTargetTimespan = 25 * 1; // Blocktime: 1 secs
        consensus.nLastPOWBlock = 100000;
        consensus.nVotingPeriod = 180; // 1.5 hours
>>>>>>> 37966602
        consensus.nMinimumQuorum = 0.5;
        consensus.nQuorumVotes = consensus.nBlocksPerVotingCycle * consensus.nMinimumQuorum;
        consensus.nVotesAcceptProposal = 0.7;
        consensus.nVotesRejectProposal = 0.7;
        consensus.nVotesAcceptPaymentRequest = 0.7;
        consensus.nVotesRejectPaymentRequest = 0.7;
        consensus.nCommunityFundMinAge = 5;
        consensus.nProposalMinimalFee = 10000;
        consensus.sigActivationTime = 1512826692;
        consensus.nCoinbaseTimeActivationHeight = 30000;
<<<<<<< HEAD
        consensus.nBlockSpreadCFundAccumulation = 500;
        consensus.nCommunityFundAmount = 0.25 * COIN;
        consensus.nCommunityFundAmountV2 = 0.5 * COIN;
        consensus.nCyclesProposalVoting = 4;
        consensus.nCyclesPaymentRequestVoting = 4;
        consensus.nPaymentRequestMaxVersion = 2;
        consensus.nProposalMaxVersion = 2;
        consensus.nMaxFutureDrift = 60;
=======
        consensus.nStaticReward = 2 * COIN;
>>>>>>> 37966602

        // Deployment of BIP68, BIP112, and BIP113.
        consensus.vDeployments[Consensus::DEPLOYMENT_CSV].bit = 0;
        consensus.vDeployments[Consensus::DEPLOYMENT_CSV].nStartTime = 1462060800; // May 1st, 2016
        consensus.vDeployments[Consensus::DEPLOYMENT_CSV].nTimeout = 1556712000; // May 1st, 2019

        // Deployment of Cold Staking
        consensus.vDeployments[Consensus::DEPLOYMENT_COLDSTAKING].bit = 6;
        consensus.vDeployments[Consensus::DEPLOYMENT_COLDSTAKING].nStartTime = 1525132800; // May 1st, 2018
        consensus.vDeployments[Consensus::DEPLOYMENT_COLDSTAKING].nTimeout = 1556712000; // May 1st, 2019

        // Deployment of SegWit (BIP141 and BIP143)
        consensus.vDeployments[Consensus::DEPLOYMENT_SEGWIT].bit = 4;
        consensus.vDeployments[Consensus::DEPLOYMENT_SEGWIT].nStartTime = 1493424000; // May 1st, 2017
        consensus.vDeployments[Consensus::DEPLOYMENT_SEGWIT].nTimeout = 1556712000; // May 1st, 2019

        // Deployment of Community Fund
        consensus.vDeployments[Consensus::DEPLOYMENT_COMMUNITYFUND].bit = 6;
        consensus.vDeployments[Consensus::DEPLOYMENT_COMMUNITYFUND].nStartTime = 1493424000; // May 1st, 2017
        consensus.vDeployments[Consensus::DEPLOYMENT_COMMUNITYFUND].nTimeout = 1556712000; // May 1st, 2019

        // Deployment of Community Fund Accumulation
        consensus.vDeployments[Consensus::DEPLOYMENT_COMMUNITYFUND_ACCUMULATION].bit = 7;
        consensus.vDeployments[Consensus::DEPLOYMENT_COMMUNITYFUND_ACCUMULATION].nStartTime = 1525132800; // May 1st, 2018
        consensus.vDeployments[Consensus::DEPLOYMENT_COMMUNITYFUND_ACCUMULATION].nTimeout = 1556712000; // May 1st, 2019

        // Deployment of NTP Sync
        consensus.vDeployments[Consensus::DEPLOYMENT_NTPSYNC].bit = 8;
        consensus.vDeployments[Consensus::DEPLOYMENT_NTPSYNC].nStartTime = 1525132800; // May 1st, 2018
        consensus.vDeployments[Consensus::DEPLOYMENT_NTPSYNC].nTimeout = 1556712000; // May 1st, 2019

<<<<<<< HEAD
        // Deployment of Community Fund Accumulation Spread(NPIP-0003)
        consensus.vDeployments[Consensus::DEPLOYMENT_COMMUNITYFUND_ACCUMULATION_SPREAD].bit = 14;
        consensus.vDeployments[Consensus::DEPLOYMENT_COMMUNITYFUND_ACCUMULATION_SPREAD].nStartTime = 1525132800; // May 1st, 2018
        consensus.vDeployments[Consensus::DEPLOYMENT_COMMUNITYFUND_ACCUMULATION_SPREAD].nTimeout = 1556712000; // May 1st, 2019

        // Increate in Community Fund Accumulation Ammonut (NPIP-0004)
        consensus.vDeployments[Consensus::DEPLOYMENT_COMMUNITYFUND_AMOUNT_V2].bit = 16;
        consensus.vDeployments[Consensus::DEPLOYMENT_COMMUNITYFUND_AMOUNT_V2].nStartTime = 1533081600; // Aug 1st, 2018
        consensus.vDeployments[Consensus::DEPLOYMENT_COMMUNITYFUND_AMOUNT_V2].nTimeout = 1564617600; // Aug 1st, 2019
=======
        // Deployment of Static Reward
        consensus.vDeployments[Consensus::DEPLOYMENT_STATIC_REWARD].bit = 15;
        consensus.vDeployments[Consensus::DEPLOYMENT_STATIC_REWARD].nStartTime = 1533081600; // August 1st, 2018
        consensus.vDeployments[Consensus::DEPLOYMENT_STATIC_REWARD].nTimeout = 1564617600; // August 1st, 2019
>>>>>>> 37966602

        /**
         * The message start string is designed to be unlikely to occur in normal data.
         * The characters are rarely used upper ASCII, not valid as UTF-8, and produce
         * a large 32-bit integer with any alignment.
         */
        pchMessageStart[0] = 0x3f;
        pchMessageStart[1] = 0xa4;
        pchMessageStart[2] = 0x52;
        pchMessageStart[3] = 0x22;
        nDefaultPort = 15556;
        nPruneAfterHeight = 1000;
        bnProofOfWorkLimit = arith_uint256(~arith_uint256() >> 16);
    
        uint32_t nTimestamp = 1541978905;
        uint256 hashGenesisBlock = uint256S("0x0000c493d0f928a9f0a0eb0e0d88d871f4f5ab8bacc308f77bb0e8c7adee1307");
        uint256 hashMerkleRoot = uint256S("0xf3f3286d731fc322d34f6a7c4df3eecfc1abaa6032350acf6cd363eb34edf574");
        uint32_t nNonce = 2043537527;
	    
        genesis = CreateGenesisBlockTestnet(nTimestamp, nNonce, 0x1d00ffff, 1, 0);
        consensus.hashGenesisBlock = genesis.GetHash();
	    
        if (true && (genesis.GetHash() != hashGenesisBlock || genesis.hashMerkleRoot != hashMerkleRoot))
        {
            printf("recalculating params for testnet.\n");
            printf("old testnet genesis nonce: %d\n", genesis.nNonce);
            printf("old testnet genesis hash:  %s\n", hashGenesisBlock.ToString().c_str());
            // deliberately empty for loop finds nonce value.
            for(; genesis.GetHash() > consensus.powLimit; genesis.nNonce++){ }
            printf("new testnet genesis merkle root: %s\n", genesis.hashMerkleRoot.ToString().c_str());
            printf("new testnet genesis nonce: %d\n", genesis.nNonce);
            printf("new testnet genesis hash: %s\n", genesis.GetHash().ToString().c_str());
        }

        vSeeds.push_back(CDNSSeedData("testnav.community", "testseed.nav.community"));
        vSeeds.push_back(CDNSSeedData("testnavcoin.org", "testseed.navcoin.org"));

        assert(consensus.hashGenesisBlock == hashGenesisBlock);
        assert(genesis.hashMerkleRoot == hashMerkleRoot);

        base58Prefixes[PUBKEY_ADDRESS] = std::vector<unsigned char>(1,111);
        base58Prefixes[COLDSTAKING_ADDRESS] = std::vector<unsigned char>(1,8); // cold staking addresses start with 'C/D'
        base58Prefixes[SCRIPT_ADDRESS] = std::vector<unsigned char>(1,196);
        base58Prefixes[SECRET_KEY] =     std::vector<unsigned char>(1,239);
        base58Prefixes[EXT_PUBLIC_KEY] = boost::assign::list_of(0x40)(0x88)(0x2B)(0xE1).convert_to_container<std::vector<unsigned char> >();
        base58Prefixes[EXT_SECRET_KEY] = boost::assign::list_of(0x40)(0x88)(0xDA)(0x4E).convert_to_container<std::vector<unsigned char> >();

        vFixedSeeds = std::vector<SeedSpec6>(pnSeed6_test, pnSeed6_test + ARRAYLEN(pnSeed6_test));

        fMiningRequiresPeers = true;
        fDefaultConsistencyChecks = false;
        fRequireStandard = false;
        fMineBlocksOnDemand = false;
        fTestnetToBeDeprecatedFieldRPC = true;

        checkpointData = (CCheckpointData) {
            boost::assign::map_list_of
            ( 0,     hashGenesisBlock),
            1525248575, // * UNIX timestamp of last checkpoint block
            0,          // * total number of transactions between genesis and last checkpoint
                        //   (the tx=... number in the SetBestChain debug.log lines)
            7000         // * estimated number of transactions per day after checkpoint
        };

    }
};
static CTestNetParams testNetParams;

/**
 * Devnet (v3)
 */
class CDevNetParams : public CChainParams {
public:
    CDevNetParams() {
        strNetworkID = "dev";
        consensus.nSubsidyHalvingInterval = 210000;
        consensus.nMajorityEnforceBlockUpgrade = 750;
        consensus.nMajorityRejectBlockOutdated = 950;
        consensus.nMajorityWindow = 1000;
        consensus.BIP34Height = 900000;
        consensus.BIP34Hash = uint256S("0x0");
        consensus.powLimit = ArithToUint256(~arith_uint256(0) >> 16);
        consensus.nPowTargetTimespan = 30;
        consensus.nPowTargetSpacing = 30;
        consensus.fPowAllowMinDifficultyBlocks = false;
        consensus.fPowNoRetargeting = false;
        consensus.nRuleChangeActivationThreshold = 75; // 75% of 400
        consensus.nMinerConfirmationWindow = 100;
        consensus.vDeployments[Consensus::DEPLOYMENT_TESTDUMMY].bit = 28;
        consensus.vDeployments[Consensus::DEPLOYMENT_TESTDUMMY].nStartTime = 1199145601; // January 1, 2008
        consensus.vDeployments[Consensus::DEPLOYMENT_TESTDUMMY].nTimeout = 1230767999; // December 31, 2008
        consensus.nStakeMinAge = 2;	// minimum for coin age: 2 seconds
        consensus.nTargetSpacing = 30; // Blocktime: 30 secs
        consensus.nStakeCombineThreshold = 1000 * COIN;
        consensus.nStakeSplitThreshold = 2 * consensus.nStakeCombineThreshold;
        consensus.nDailyBlockCount =  (24 * 60 * 60) / consensus.nTargetSpacing;
        consensus.nModifierInterval = 10 * 60; // time to elapse before new modifier is computed
        consensus.nTargetTimespan = 25 * 30;
        consensus.nLastPOWBlock = 100000;
        consensus.nBlocksPerVotingCycle = 180; // 1.5 hours
        consensus.nMinimumQuorum = 0.5;
        consensus.nQuorumVotes = consensus.nBlocksPerVotingCycle * consensus.nMinimumQuorum;
        consensus.nVotesAcceptProposal = 0.7;
        consensus.nVotesRejectProposal = 0.7;
        consensus.nVotesAcceptPaymentRequest = 0.7;
        consensus.nVotesRejectPaymentRequest = 0.7;
        consensus.nCommunityFundMinAge = 5;
        consensus.nProposalMinimalFee = 10000;
        consensus.sigActivationTime = 1512826692;
        consensus.nCoinbaseTimeActivationHeight = 0;
<<<<<<< HEAD
        consensus.nBlockSpreadCFundAccumulation = 500;
        consensus.nCommunityFundAmount = 0.25 * COIN;
        consensus.nCommunityFundAmountV2 = 0.5 * COIN;
        consensus.nCyclesProposalVoting = 4;
        consensus.nCyclesPaymentRequestVoting = 4;
        consensus.nPaymentRequestMaxVersion = 2;
        consensus.nProposalMaxVersion = 2;
        consensus.nMaxFutureDrift = 60000;
=======
        consensus.nStaticReward = 2 * COIN;
>>>>>>> 37966602

        // Deployment of BIP68, BIP112, and BIP113.
        consensus.vDeployments[Consensus::DEPLOYMENT_CSV].bit = 0;
        consensus.vDeployments[Consensus::DEPLOYMENT_CSV].nStartTime = 1462060800; // May 1st, 2016
        consensus.vDeployments[Consensus::DEPLOYMENT_CSV].nTimeout = 1556668800; // May 1st, 2019

        // Deployment of Cold Staking
        consensus.vDeployments[Consensus::DEPLOYMENT_COLDSTAKING].bit = 3;
        consensus.vDeployments[Consensus::DEPLOYMENT_COLDSTAKING].nStartTime = 1525132800; // May 1st, 2018
        consensus.vDeployments[Consensus::DEPLOYMENT_COLDSTAKING].nTimeout = 1556712000; // May 1st, 2019

        // Deployment of SegWit (BIP141 and BIP143)
        consensus.vDeployments[Consensus::DEPLOYMENT_SEGWIT].bit = 5;
        consensus.vDeployments[Consensus::DEPLOYMENT_SEGWIT].nStartTime = 1493424000; // May 1st, 2017
        consensus.vDeployments[Consensus::DEPLOYMENT_SEGWIT].nTimeout = 1556668800; // May 1st, 2019

        // Deployment of Community Fund
        consensus.vDeployments[Consensus::DEPLOYMENT_COMMUNITYFUND].bit = 6;
        consensus.vDeployments[Consensus::DEPLOYMENT_COMMUNITYFUND].nStartTime = 1493424000; // May 1st, 2017
        consensus.vDeployments[Consensus::DEPLOYMENT_COMMUNITYFUND].nTimeout = 1556668800; // May 1st, 2019
	    
        // Deployment of NTP Sync
        consensus.vDeployments[Consensus::DEPLOYMENT_NTPSYNC].bit = 8;
        consensus.vDeployments[Consensus::DEPLOYMENT_NTPSYNC].nStartTime = 1525132800; // May 1st, 2018
        consensus.vDeployments[Consensus::DEPLOYMENT_NTPSYNC].nTimeout = 1556712000; // May 1st, 2019

        // Deployment of Community Fund Accumulation
        consensus.vDeployments[Consensus::DEPLOYMENT_COMMUNITYFUND_ACCUMULATION].bit = 7;
        consensus.vDeployments[Consensus::DEPLOYMENT_COMMUNITYFUND_ACCUMULATION].nStartTime = 1525132800; // May 1st, 2018
        consensus.vDeployments[Consensus::DEPLOYMENT_COMMUNITYFUND_ACCUMULATION].nTimeout = 1556712000; // May 1st, 2019

<<<<<<< HEAD
        // Deployment of Community Fund Accumulation Spread(NPIP-0003)
        consensus.vDeployments[Consensus::DEPLOYMENT_COMMUNITYFUND_ACCUMULATION_SPREAD].bit = 14;
        consensus.vDeployments[Consensus::DEPLOYMENT_COMMUNITYFUND_ACCUMULATION_SPREAD].nStartTime = 1525132800; // May 1st, 2018
        consensus.vDeployments[Consensus::DEPLOYMENT_COMMUNITYFUND_ACCUMULATION_SPREAD].nTimeout = 1556712000; // May 1st, 2019

        // Increate in Community Fund Accumulation Ammonut (NPIP-0004)
        consensus.vDeployments[Consensus::DEPLOYMENT_COMMUNITYFUND_AMOUNT_V2].bit = 16;
        consensus.vDeployments[Consensus::DEPLOYMENT_COMMUNITYFUND_AMOUNT_V2].nStartTime = 1533081600; // Aug 1st, 2018
        consensus.vDeployments[Consensus::DEPLOYMENT_COMMUNITYFUND_AMOUNT_V2].nTimeout = 1564617600; // Aug 1st, 2019

=======
        // Deployment of Static Reward
        consensus.vDeployments[Consensus::DEPLOYMENT_STATIC_REWARD].bit = 15;
        consensus.vDeployments[Consensus::DEPLOYMENT_STATIC_REWARD].nStartTime = 1533081600; // August 1st, 2018
        consensus.vDeployments[Consensus::DEPLOYMENT_STATIC_REWARD].nTimeout = 1564617600; // August 1st, 2019
>>>>>>> 37966602

        /**
         * The message start string is designed to be unlikely to occur in normal data.
         * The characters are rarely used upper ASCII, not valid as UTF-8, and produce
         * a large 32-bit integer with any alignment.
         */
        pchMessageStart[0] = 0xa8;
        pchMessageStart[1] = 0xb3;
        pchMessageStart[2] = 0x89;
        pchMessageStart[3] = 0xfa;
        nDefaultPort = 18886;
        nPruneAfterHeight = 1000;
        bnProofOfWorkLimit = arith_uint256(~arith_uint256() >> 16);

        // To create a new devnet:
        //
        // 1) Replace nTimestamp with current timestamp.
        uint32_t nTimestamp = 1525248575;
        // 2) Rebuild
        // 3) Launch daemon. It'll calculate the new parameters.
        // 4) Update the following variables with the new values:
        uint256 hashGenesisBlock = uint256S("0x0000e01b12644af6917e5aada637a609dd9590ad6bdc4828cd8df95258d85c02");
        uint256 hashMerkleRoot = uint256S("0x2d9101b87fe7b9deaea41849c1f3bed71e060739147802a238fe968f75ad0fd9");
        uint32_t nNonce = 2043184832;
        // 5) Rebuild. Launch daemon.
        // 6) Generate first block using RPC command "./navcoin-cli generate 1"

        genesis = CreateGenesisBlockTestnet(nTimestamp, nNonce, 0x1d00ffff, 1, 0);
        consensus.hashGenesisBlock = genesis.GetHash();

        if (true && (genesis.GetHash() != hashGenesisBlock || genesis.hashMerkleRoot != hashMerkleRoot))
        {
            printf("recalculating params for devnet.\n");
            printf("old devnet genesis merkle root:  0x%s\n\n", hashMerkleRoot.ToString().c_str());
            printf("old devnet genesis nonce: %d\n", genesis.nNonce);
            printf("old devnet genesis hash:  0x%s\n\n", hashGenesisBlock.ToString().c_str());
            // deliberately empty for loop finds nonce value.
            for(; genesis.GetHash() > consensus.powLimit; genesis.nNonce++){ }
            printf("new devnet genesis merkle root: 0x%s\n", genesis.hashMerkleRoot.ToString().c_str());
            printf("new devnet genesis nonce: %d\n", genesis.nNonce);
            printf("new devnet genesis hash: 0x%s\n", genesis.GetHash().ToString().c_str());
            printf("use the new values to update CDevNetParams class in src/chainparams.cpp\n");
        }

        vSeeds.push_back(CDNSSeedData("devnav.community", "devseed.nav.community"));
        vSeeds.push_back(CDNSSeedData("devnet.navcoin.org", "devseed.navcoin.org"));

        assert(consensus.hashGenesisBlock == hashGenesisBlock);
        assert(genesis.hashMerkleRoot == hashMerkleRoot);

        base58Prefixes[PUBKEY_ADDRESS] = std::vector<unsigned char>(1,111);
        base58Prefixes[COLDSTAKING_ADDRESS] = std::vector<unsigned char>(1,63); // cold staking addresses start with 'S'
        base58Prefixes[SCRIPT_ADDRESS] = std::vector<unsigned char>(1,196);
        base58Prefixes[SECRET_KEY] =     std::vector<unsigned char>(1,239);
        base58Prefixes[EXT_PUBLIC_KEY] = boost::assign::list_of(0x40)(0x88)(0x2B)(0xE1).convert_to_container<std::vector<unsigned char> >();
        base58Prefixes[EXT_SECRET_KEY] = boost::assign::list_of(0x40)(0x88)(0xDA)(0x4E).convert_to_container<std::vector<unsigned char> >();

        vFixedSeeds = std::vector<SeedSpec6>(pnSeed6_dev, pnSeed6_dev + ARRAYLEN(pnSeed6_dev));

        fMiningRequiresPeers = false;
        fDefaultConsistencyChecks = false;
        fRequireStandard = false;
        fMineBlocksOnDemand = true;
        fTestnetToBeDeprecatedFieldRPC = true;

        checkpointData = (CCheckpointData) {
            boost::assign::map_list_of
            ( 0,     hashGenesisBlock),
            1515437594, // * UNIX timestamp of last checkpoint block
            0,          // * total number of transactions between genesis and last checkpoint
                        //   (the tx=... number in the SetBestChain debug.log lines)
            7000         // * estimated number of transactions per day after checkpoint
        };

    }
};
static CDevNetParams devNetParams;

/**
 * Regression test
 */
class CRegTestParams : public CChainParams {
public:
    CRegTestParams() {
        strNetworkID = "regtest";
        consensus.nSubsidyHalvingInterval = 210000;
        consensus.nMajorityEnforceBlockUpgrade = 750;
        consensus.nMajorityRejectBlockOutdated = 950;
        consensus.nMajorityWindow = 1000;
        consensus.BIP34Height = 900000;
        consensus.BIP34Hash = uint256S("0xecb7444214d068028ec1fa4561662433452c1cbbd6b0f8eeb6452bcfa1d0a7d6");
        consensus.powLimit = ArithToUint256(~arith_uint256(0) >> 1);
        consensus.nPowTargetTimespan = 30;
        consensus.nPowTargetSpacing = 30;
        consensus.fPowAllowMinDifficultyBlocks = false;
        consensus.fPowNoRetargeting = false;
        consensus.nRuleChangeActivationThreshold = 75; // 75% of 100
        consensus.nMinerConfirmationWindow = 100;
        consensus.vDeployments[Consensus::DEPLOYMENT_TESTDUMMY].bit = 28;
        consensus.vDeployments[Consensus::DEPLOYMENT_TESTDUMMY].nStartTime = 1199145601; // January 1, 2008
        consensus.vDeployments[Consensus::DEPLOYMENT_TESTDUMMY].nTimeout = 1230767999; // December 31, 2008
        consensus.nStakeMinAge = 2;	// minimum for coin age: 2 seconds
        consensus.nTargetSpacing = 30; // Blocktime: 30 secs
        consensus.nStakeCombineThreshold = 1000 * COIN;
        consensus.nStakeSplitThreshold = 2 * consensus.nStakeCombineThreshold;
        consensus.nDailyBlockCount =  (24 * 60 * 60) / consensus.nTargetSpacing;
        consensus.nModifierInterval = 10 * 60; // time to elapse before new modifier is computed
        consensus.nTargetTimespan = 25 * 30;
        consensus.nLastPOWBlock = 100000;
        consensus.nBlocksPerVotingCycle = 180; // 1.5 hours
        consensus.nMinimumQuorum = 0.5;
        consensus.nQuorumVotes = consensus.nBlocksPerVotingCycle * consensus.nMinimumQuorum;
        consensus.nVotesAcceptProposal = 0.7;
        consensus.nVotesRejectProposal = 0.7;
        consensus.nVotesAcceptPaymentRequest = 0.7;
        consensus.nVotesRejectPaymentRequest = 0.7;
        consensus.nCommunityFundMinAge = 5;
        consensus.nProposalMinimalFee = 10000;
        consensus.sigActivationTime = 0;
        consensus.nCoinbaseTimeActivationHeight = 0;
<<<<<<< HEAD
        consensus.nBlockSpreadCFundAccumulation = 10;
        consensus.nCommunityFundAmount = 0.25 * COIN;
        consensus.nCommunityFundAmountV2 = 0.5 * COIN;
        consensus.nCyclesProposalVoting = 4;
        consensus.nCyclesPaymentRequestVoting = 4;
        consensus.nPaymentRequestMaxVersion = 2;
        consensus.nProposalMaxVersion = 2;
        consensus.nMaxFutureDrift = 60000;
=======
        consensus.nStaticReward = 2 * COIN;
>>>>>>> 37966602

        // Deployment of BIP68, BIP112, and BIP113.
        consensus.vDeployments[Consensus::DEPLOYMENT_CSV].bit = 0;
        consensus.vDeployments[Consensus::DEPLOYMENT_CSV].nStartTime = 0;
        consensus.vDeployments[Consensus::DEPLOYMENT_CSV].nTimeout = 2556712000;

        // Deployment of SegWit (BIP141 and BIP143)
        consensus.vDeployments[Consensus::DEPLOYMENT_SEGWIT].bit = 5;
        consensus.vDeployments[Consensus::DEPLOYMENT_SEGWIT].nStartTime = 0;
        consensus.vDeployments[Consensus::DEPLOYMENT_SEGWIT].nTimeout = 2556712000;

        // Deployment of Community Fund
        consensus.vDeployments[Consensus::DEPLOYMENT_COMMUNITYFUND].bit = 6;
        consensus.vDeployments[Consensus::DEPLOYMENT_COMMUNITYFUND].nStartTime = 0;
        consensus.vDeployments[Consensus::DEPLOYMENT_COMMUNITYFUND].nTimeout = 2556712000;

        // Deployment of Community Fund Accumulation
        consensus.vDeployments[Consensus::DEPLOYMENT_COMMUNITYFUND_ACCUMULATION].bit = 7;
        consensus.vDeployments[Consensus::DEPLOYMENT_COMMUNITYFUND_ACCUMULATION].nStartTime = 0;
        consensus.vDeployments[Consensus::DEPLOYMENT_COMMUNITYFUND_ACCUMULATION].nTimeout = 2556712000;

        // Deployment of NTP Sync
        consensus.vDeployments[Consensus::DEPLOYMENT_NTPSYNC].bit = 8;
        consensus.vDeployments[Consensus::DEPLOYMENT_NTPSYNC].nStartTime = 0;
        consensus.vDeployments[Consensus::DEPLOYMENT_NTPSYNC].nTimeout = 2556712000;

<<<<<<< HEAD
        // Deployment of Community Fund Accumulation Spread(NPIP-0003)
        consensus.vDeployments[Consensus::DEPLOYMENT_COMMUNITYFUND_ACCUMULATION_SPREAD].bit = 14;
        consensus.vDeployments[Consensus::DEPLOYMENT_COMMUNITYFUND_ACCUMULATION_SPREAD].nStartTime = 1525132800; // May 1st, 2018
        consensus.vDeployments[Consensus::DEPLOYMENT_COMMUNITYFUND_ACCUMULATION_SPREAD].nTimeout = 1556712000; // May 1st, 2019

        // Increate in Community Fund Accumulation Ammonut (NPIP-0004)
        consensus.vDeployments[Consensus::DEPLOYMENT_COMMUNITYFUND_AMOUNT_V2].bit = 16;
        consensus.vDeployments[Consensus::DEPLOYMENT_COMMUNITYFUND_AMOUNT_V2].nStartTime = 1533081600; // Aug 1st, 2018
        consensus.vDeployments[Consensus::DEPLOYMENT_COMMUNITYFUND_AMOUNT_V2].nTimeout = 1564617600; // Aug 1st, 2019
=======
        // Deployment of Static Reward
        consensus.vDeployments[Consensus::DEPLOYMENT_STATIC_REWARD].bit = 15;
        consensus.vDeployments[Consensus::DEPLOYMENT_STATIC_REWARD].nStartTime = 1533081600; // August 1st, 2018
        consensus.vDeployments[Consensus::DEPLOYMENT_STATIC_REWARD].nTimeout = 1564617600; // August 1st, 2019
>>>>>>> 37966602

        /**
         * The message start string is designed to be unlikely to occur in normal data.
         * The characters are rarely used upper ASCII, not valid as UTF-8, and produce
         * a large 32-bit integer with any alignment.
         */
        pchMessageStart[0] = 0x7d;
        pchMessageStart[1] = 0x11;
        pchMessageStart[2] = 0xb7;
        pchMessageStart[3] = 0x89;
        nDefaultPort = 18886;
        nPruneAfterHeight = 1000;
        bnProofOfWorkLimit = arith_uint256(~arith_uint256() >> 16);

        uint32_t nTimestamp = GetTimeNow();
        uint256 hashGenesisBlock = uint256S("0x0000e01b12644af6917e5aada637a609dd9590ad6bdc4828cd8df95258d85c02");
        uint256 hashMerkleRoot = uint256S("0x2d9101b87fe7b9deaea41849c1f3bed71e060739147802a238fe968f75ad0fd9");
        uint32_t nNonce = 2043184832;

        genesis = CreateGenesisBlockTestnet(nTimestamp, nNonce, 0x1d00ffff, 1, 0);
        consensus.hashGenesisBlock = genesis.GetHash();

        if ((genesis.GetHash() != hashGenesisBlock || genesis.hashMerkleRoot != hashMerkleRoot))
        {
            nTimestamp = GetTimeNow();
            // deliberately empty for loop finds nonce value.
            for(; genesis.GetHash() > consensus.powLimit; genesis.nNonce++){ }
            hashGenesisBlock = genesis.GetHash();
            nNonce = genesis.nNonce;
            hashMerkleRoot = genesis.hashMerkleRoot;
        }

        vSeeds.push_back(CDNSSeedData("testnav.community", "testseed.nav.community"));
        vSeeds.push_back(CDNSSeedData("testnavcoin.org", "testseed.navcoin.org"));

        consensus.hashGenesisBlock = genesis.GetHash();

        assert(consensus.hashGenesisBlock == hashGenesisBlock);
        assert(genesis.hashMerkleRoot == hashMerkleRoot);

        base58Prefixes[PUBKEY_ADDRESS] = std::vector<unsigned char>(1,111);
        base58Prefixes[COLDSTAKING_ADDRESS] = std::vector<unsigned char>(1,63); // cold staking addresses start with 'S'
        base58Prefixes[SCRIPT_ADDRESS] = std::vector<unsigned char>(1,196);
        base58Prefixes[SECRET_KEY] =     std::vector<unsigned char>(1,239);
        base58Prefixes[EXT_PUBLIC_KEY] = boost::assign::list_of(0x40)(0x88)(0x2B)(0xE1).convert_to_container<std::vector<unsigned char> >();
        base58Prefixes[EXT_SECRET_KEY] = boost::assign::list_of(0x40)(0x88)(0xDA)(0x4E).convert_to_container<std::vector<unsigned char> >();

        vFixedSeeds = std::vector<SeedSpec6>(pnSeed6_test, pnSeed6_test + ARRAYLEN(pnSeed6_test));

        fMiningRequiresPeers = false;
        fDefaultConsistencyChecks = false;
        fRequireStandard = false;
        fMineBlocksOnDemand = true;
        fTestnetToBeDeprecatedFieldRPC = true;

        checkpointData = (CCheckpointData) {
            boost::assign::map_list_of
            ( 0,         hashGenesisBlock),
            nTimestamp, // * UNIX timestamp of last checkpoint block
            0,          // * total number of transactions between genesis and last checkpoint
                        //   (the tx=... number in the SetBestChain debug.log lines)
            7000        // * estimated number of transactions per day after checkpoint
        };
    }
};
static CRegTestParams regTestParams;

static CChainParams *pCurrentParams = 0;

const CChainParams &Params() {
    assert(pCurrentParams);
    return *pCurrentParams;
}

CChainParams& Params(const std::string& chain)
{
    if (chain == CBaseChainParams::MAIN)
            return mainParams;
    else if (chain == CBaseChainParams::TESTNET)
            return testNetParams;
    else if (chain == CBaseChainParams::DEVNET)
            return devNetParams;
    else if (chain == CBaseChainParams::REGTEST)
            return regTestParams;
    else
        throw std::runtime_error(strprintf("%s: Unknown chain %s.", __func__, chain));
}

void SelectParams(const std::string& network)
{
    SelectBaseParams(network);
    pCurrentParams = &Params(network);
}<|MERGE_RESOLUTION|>--- conflicted
+++ resolved
@@ -114,7 +114,7 @@
         consensus.nProposalMinimalFee = 5000000000;
         consensus.sigActivationTime = 1512990000;
         consensus.nCoinbaseTimeActivationHeight = 20000;
-<<<<<<< HEAD
+        consensus.nStaticReward = 2 * COIN;
         consensus.nBlockSpreadCFundAccumulation = 500;
         consensus.nCommunityFundAmount = 0.25 * COIN;
         consensus.nCommunityFundAmountV2 = 0.5 * COIN;
@@ -122,10 +122,7 @@
         consensus.nCyclesPaymentRequestVoting = 8;
         consensus.nPaymentRequestMaxVersion = 2;
         consensus.nProposalMaxVersion = 2;
-	consensus.nMaxFutureDrift = 60;
-=======
-        consensus.nStaticReward = 2 * COIN;
->>>>>>> 37966602
+	    consensus.nMaxFutureDrift = 60;
 
         consensus.vDeployments[Consensus::DEPLOYMENT_TESTDUMMY].bit = 28;
         consensus.vDeployments[Consensus::DEPLOYMENT_TESTDUMMY].nStartTime = 1199145601; // January 1, 2008
@@ -170,7 +167,6 @@
         consensus.vDeployments[Consensus::DEPLOYMENT_NTPSYNC].nStartTime = 1525132800; // May 1st, 2018
         consensus.vDeployments[Consensus::DEPLOYMENT_NTPSYNC].nTimeout = 1556712000; // May 1st, 2019
 
-<<<<<<< HEAD
         // Deployment of Community Fund Accumulation Spread(NPIP-0003)
         consensus.vDeployments[Consensus::DEPLOYMENT_COMMUNITYFUND_ACCUMULATION_SPREAD].bit = 14;
         consensus.vDeployments[Consensus::DEPLOYMENT_COMMUNITYFUND_ACCUMULATION_SPREAD].nStartTime = 1525132800; // May 1st, 2018
@@ -181,12 +177,11 @@
         consensus.vDeployments[Consensus::DEPLOYMENT_COMMUNITYFUND_AMOUNT_V2].nStartTime = 1533081600; // Aug 1st, 2018
         consensus.vDeployments[Consensus::DEPLOYMENT_COMMUNITYFUND_AMOUNT_V2].nTimeout = 1564617600; // Aug 1st, 2019
 
-=======
+
         // Deployment of Static Reward
         consensus.vDeployments[Consensus::DEPLOYMENT_STATIC_REWARD].bit = 15;
         consensus.vDeployments[Consensus::DEPLOYMENT_STATIC_REWARD].nStartTime = 1533081600; // August 1st, 2018
         consensus.vDeployments[Consensus::DEPLOYMENT_STATIC_REWARD].nTimeout = 1564617600; // August 1st, 2019
->>>>>>> 37966602
 
         /**
          * The message start string is designed to be unlikely to occur in normal data.
@@ -229,6 +224,7 @@
         checkpointData = (CCheckpointData) {
             boost::assign::map_list_of
             ( 0, uint256S("0x00006a4e3e18c71c6d48ad6c261e2254fa764cf29607a4357c99b712dfbb8e6a"))
+            (10000, uint256S("0x844f1eab31e8773328ba21970362b4fcff19622f13787cbbe164649ad2393b7a"))
             (10000, uint256S("0x844f1eab31e8773328ba21970362b4fcff19622f13787cbbe164649ad2393b7a"))
             (20000, uint256S("0xfea6d227117db665c5cff2fca0b29d850c5e7f064463d001f5228e80a7e21624"))
             (30000, uint256S("0x5e6212b3b23ed3e5092d7765f7ae36512ecdc254f84c9988161e955d94c91a48"))
@@ -250,10 +246,9 @@
             (1500000,uint256S("0xdfc75b7d1be540bbcabea1323f6d06d92e96b73c93f386b57f82cd62a1c94ce1"))
             (1750000,uint256S("0x713cbac2df077bacb25dedf4acd60745f102cbe53ede019b738a6864fc0b12c6"))
             (2000000,uint256S("0x41b723e003cab30d326a0fae995521554ab59e550e1e0013187b3267d09dd42c"))
-            (2250000,uint256S("0x1f7d459f6dcb3752868395819ac676adccfb0d0ec904a60b9fcb15879bcc5228"))
-            (2400000,uint256S("0x0cdb7f4f763be43ddc209ffeac440ba34c850f8210d52eb010fb0e6296dbe3ea")),
-            1535607904, // * UNIX timestamp of last checkpoint block
-            5067164,    // * total number of transactions between genesis and last checkpoint
+            (2260000,uint256S("0x802ec8d44f7f5d7c9c60bc90c87c1d55a10c92baf8e691eacfc48934cbae3f2b")),
+            1524067216, // * UNIX timestamp of last checkpoint block
+            4424417,    // * total number of transactions between genesis and last checkpoint
                         //   (the tx=... number in the SetBestChain debug.log lines)
             7000        // * estimated number of transactions per day after checkpoint
         };
@@ -285,22 +280,16 @@
         consensus.vDeployments[Consensus::DEPLOYMENT_TESTDUMMY].nStartTime = 1199145601; // January 1, 2008
         consensus.vDeployments[Consensus::DEPLOYMENT_TESTDUMMY].nTimeout = 1230767999; // December 31, 2008
         consensus.nStakeMinAge = 2;	// minimum for coin age: 2 seconds
-        consensus.nTargetSpacing = 1; // Blocktime: 1 secs
+        consensus.nTargetSpacing = 30; // Blocktime: 30 secs
         consensus.nStakeCombineThreshold = 1000 * COIN;
         consensus.nStakeSplitThreshold = 2 * consensus.nStakeCombineThreshold;
         consensus.nDailyBlockCount =  (24 * 60 * 60) / consensus.nTargetSpacing;
         consensus.nModifierInterval = 10 * 60; // time to elapse before new modifier is computed
-<<<<<<< HEAD
-        consensus.nTargetTimespan = 25 * 30;
+        consensus.nTargetTimespan = 25 * 1; // Blocktime: 1 secs
         consensus.nLastPOWBlock = 1000000;
         consensus.nBlocksPerVotingCycle = 180; // 1.5 hours
-=======
-        consensus.nTargetTimespan = 25 * 1; // Blocktime: 1 secs
-        consensus.nLastPOWBlock = 100000;
-        consensus.nVotingPeriod = 180; // 1.5 hours
->>>>>>> 37966602
         consensus.nMinimumQuorum = 0.5;
-        consensus.nQuorumVotes = consensus.nBlocksPerVotingCycle * consensus.nMinimumQuorum;
+        consensus.nQuorumVotes = consensus.nVotingPeriod * consensus.nMinimumQuorum;
         consensus.nVotesAcceptProposal = 0.7;
         consensus.nVotesRejectProposal = 0.7;
         consensus.nVotesAcceptPaymentRequest = 0.7;
@@ -309,7 +298,6 @@
         consensus.nProposalMinimalFee = 10000;
         consensus.sigActivationTime = 1512826692;
         consensus.nCoinbaseTimeActivationHeight = 30000;
-<<<<<<< HEAD
         consensus.nBlockSpreadCFundAccumulation = 500;
         consensus.nCommunityFundAmount = 0.25 * COIN;
         consensus.nCommunityFundAmountV2 = 0.5 * COIN;
@@ -318,20 +306,13 @@
         consensus.nPaymentRequestMaxVersion = 2;
         consensus.nProposalMaxVersion = 2;
         consensus.nMaxFutureDrift = 60;
-=======
         consensus.nStaticReward = 2 * COIN;
->>>>>>> 37966602
 
         // Deployment of BIP68, BIP112, and BIP113.
         consensus.vDeployments[Consensus::DEPLOYMENT_CSV].bit = 0;
         consensus.vDeployments[Consensus::DEPLOYMENT_CSV].nStartTime = 1462060800; // May 1st, 2016
         consensus.vDeployments[Consensus::DEPLOYMENT_CSV].nTimeout = 1556712000; // May 1st, 2019
 
-        // Deployment of Cold Staking
-        consensus.vDeployments[Consensus::DEPLOYMENT_COLDSTAKING].bit = 6;
-        consensus.vDeployments[Consensus::DEPLOYMENT_COLDSTAKING].nStartTime = 1525132800; // May 1st, 2018
-        consensus.vDeployments[Consensus::DEPLOYMENT_COLDSTAKING].nTimeout = 1556712000; // May 1st, 2019
-
         // Deployment of SegWit (BIP141 and BIP143)
         consensus.vDeployments[Consensus::DEPLOYMENT_SEGWIT].bit = 4;
         consensus.vDeployments[Consensus::DEPLOYMENT_SEGWIT].nStartTime = 1493424000; // May 1st, 2017
@@ -352,7 +333,6 @@
         consensus.vDeployments[Consensus::DEPLOYMENT_NTPSYNC].nStartTime = 1525132800; // May 1st, 2018
         consensus.vDeployments[Consensus::DEPLOYMENT_NTPSYNC].nTimeout = 1556712000; // May 1st, 2019
 
-<<<<<<< HEAD
         // Deployment of Community Fund Accumulation Spread(NPIP-0003)
         consensus.vDeployments[Consensus::DEPLOYMENT_COMMUNITYFUND_ACCUMULATION_SPREAD].bit = 14;
         consensus.vDeployments[Consensus::DEPLOYMENT_COMMUNITYFUND_ACCUMULATION_SPREAD].nStartTime = 1525132800; // May 1st, 2018
@@ -362,12 +342,11 @@
         consensus.vDeployments[Consensus::DEPLOYMENT_COMMUNITYFUND_AMOUNT_V2].bit = 16;
         consensus.vDeployments[Consensus::DEPLOYMENT_COMMUNITYFUND_AMOUNT_V2].nStartTime = 1533081600; // Aug 1st, 2018
         consensus.vDeployments[Consensus::DEPLOYMENT_COMMUNITYFUND_AMOUNT_V2].nTimeout = 1564617600; // Aug 1st, 2019
-=======
+
         // Deployment of Static Reward
         consensus.vDeployments[Consensus::DEPLOYMENT_STATIC_REWARD].bit = 15;
         consensus.vDeployments[Consensus::DEPLOYMENT_STATIC_REWARD].nStartTime = 1533081600; // August 1st, 2018
         consensus.vDeployments[Consensus::DEPLOYMENT_STATIC_REWARD].nTimeout = 1564617600; // August 1st, 2019
->>>>>>> 37966602
 
         /**
          * The message start string is designed to be unlikely to occur in normal data.
@@ -382,10 +361,10 @@
         nPruneAfterHeight = 1000;
         bnProofOfWorkLimit = arith_uint256(~arith_uint256() >> 16);
     
-        uint32_t nTimestamp = 1541978905;
-        uint256 hashGenesisBlock = uint256S("0x0000c493d0f928a9f0a0eb0e0d88d871f4f5ab8bacc308f77bb0e8c7adee1307");
-        uint256 hashMerkleRoot = uint256S("0xf3f3286d731fc322d34f6a7c4df3eecfc1abaa6032350acf6cd363eb34edf574");
-        uint32_t nNonce = 2043537527;
+        uint32_t nTimestamp = 1525248575;
+        uint256 hashGenesisBlock = uint256S("0x000067f5aabadac676ce46ab5ce7cb331a2c791b279250683a323afaf517c9f0");
+        uint256 hashMerkleRoot = uint256S("0x2d9101b87fe7b9deaea41849c1f3bed71e060739147802a238fe968f75ad0fd9");
+        uint32_t nNonce = 2043371346;
 	    
         genesis = CreateGenesisBlockTestnet(nTimestamp, nNonce, 0x1d00ffff, 1, 0);
         consensus.hashGenesisBlock = genesis.GetHash();
@@ -409,7 +388,6 @@
         assert(genesis.hashMerkleRoot == hashMerkleRoot);
 
         base58Prefixes[PUBKEY_ADDRESS] = std::vector<unsigned char>(1,111);
-        base58Prefixes[COLDSTAKING_ADDRESS] = std::vector<unsigned char>(1,8); // cold staking addresses start with 'C/D'
         base58Prefixes[SCRIPT_ADDRESS] = std::vector<unsigned char>(1,196);
         base58Prefixes[SECRET_KEY] =     std::vector<unsigned char>(1,239);
         base58Prefixes[EXT_PUBLIC_KEY] = boost::assign::list_of(0x40)(0x88)(0x2B)(0xE1).convert_to_container<std::vector<unsigned char> >();
@@ -454,8 +432,8 @@
         consensus.nPowTargetSpacing = 30;
         consensus.fPowAllowMinDifficultyBlocks = false;
         consensus.fPowNoRetargeting = false;
-        consensus.nRuleChangeActivationThreshold = 75; // 75% of 400
-        consensus.nMinerConfirmationWindow = 100;
+        consensus.nRuleChangeActivationThreshold = 300; // 75% of 400
+        consensus.nMinerConfirmationWindow = 400;
         consensus.vDeployments[Consensus::DEPLOYMENT_TESTDUMMY].bit = 28;
         consensus.vDeployments[Consensus::DEPLOYMENT_TESTDUMMY].nStartTime = 1199145601; // January 1, 2008
         consensus.vDeployments[Consensus::DEPLOYMENT_TESTDUMMY].nTimeout = 1230767999; // December 31, 2008
@@ -467,9 +445,9 @@
         consensus.nModifierInterval = 10 * 60; // time to elapse before new modifier is computed
         consensus.nTargetTimespan = 25 * 30;
         consensus.nLastPOWBlock = 100000;
-        consensus.nBlocksPerVotingCycle = 180; // 1.5 hours
+        consensus.nVotingPeriod = 180; // 1.5 hours
         consensus.nMinimumQuorum = 0.5;
-        consensus.nQuorumVotes = consensus.nBlocksPerVotingCycle * consensus.nMinimumQuorum;
+        consensus.nQuorumVotes = consensus.nVotingPeriod * consensus.nMinimumQuorum;
         consensus.nVotesAcceptProposal = 0.7;
         consensus.nVotesRejectProposal = 0.7;
         consensus.nVotesAcceptPaymentRequest = 0.7;
@@ -478,7 +456,6 @@
         consensus.nProposalMinimalFee = 10000;
         consensus.sigActivationTime = 1512826692;
         consensus.nCoinbaseTimeActivationHeight = 0;
-<<<<<<< HEAD
         consensus.nBlockSpreadCFundAccumulation = 500;
         consensus.nCommunityFundAmount = 0.25 * COIN;
         consensus.nCommunityFundAmountV2 = 0.5 * COIN;
@@ -487,19 +464,12 @@
         consensus.nPaymentRequestMaxVersion = 2;
         consensus.nProposalMaxVersion = 2;
         consensus.nMaxFutureDrift = 60000;
-=======
         consensus.nStaticReward = 2 * COIN;
->>>>>>> 37966602
 
         // Deployment of BIP68, BIP112, and BIP113.
         consensus.vDeployments[Consensus::DEPLOYMENT_CSV].bit = 0;
         consensus.vDeployments[Consensus::DEPLOYMENT_CSV].nStartTime = 1462060800; // May 1st, 2016
         consensus.vDeployments[Consensus::DEPLOYMENT_CSV].nTimeout = 1556668800; // May 1st, 2019
-
-        // Deployment of Cold Staking
-        consensus.vDeployments[Consensus::DEPLOYMENT_COLDSTAKING].bit = 3;
-        consensus.vDeployments[Consensus::DEPLOYMENT_COLDSTAKING].nStartTime = 1525132800; // May 1st, 2018
-        consensus.vDeployments[Consensus::DEPLOYMENT_COLDSTAKING].nTimeout = 1556712000; // May 1st, 2019
 
         // Deployment of SegWit (BIP141 and BIP143)
         consensus.vDeployments[Consensus::DEPLOYMENT_SEGWIT].bit = 5;
@@ -521,7 +491,6 @@
         consensus.vDeployments[Consensus::DEPLOYMENT_COMMUNITYFUND_ACCUMULATION].nStartTime = 1525132800; // May 1st, 2018
         consensus.vDeployments[Consensus::DEPLOYMENT_COMMUNITYFUND_ACCUMULATION].nTimeout = 1556712000; // May 1st, 2019
 
-<<<<<<< HEAD
         // Deployment of Community Fund Accumulation Spread(NPIP-0003)
         consensus.vDeployments[Consensus::DEPLOYMENT_COMMUNITYFUND_ACCUMULATION_SPREAD].bit = 14;
         consensus.vDeployments[Consensus::DEPLOYMENT_COMMUNITYFUND_ACCUMULATION_SPREAD].nStartTime = 1525132800; // May 1st, 2018
@@ -532,12 +501,11 @@
         consensus.vDeployments[Consensus::DEPLOYMENT_COMMUNITYFUND_AMOUNT_V2].nStartTime = 1533081600; // Aug 1st, 2018
         consensus.vDeployments[Consensus::DEPLOYMENT_COMMUNITYFUND_AMOUNT_V2].nTimeout = 1564617600; // Aug 1st, 2019
 
-=======
+
         // Deployment of Static Reward
         consensus.vDeployments[Consensus::DEPLOYMENT_STATIC_REWARD].bit = 15;
         consensus.vDeployments[Consensus::DEPLOYMENT_STATIC_REWARD].nStartTime = 1533081600; // August 1st, 2018
         consensus.vDeployments[Consensus::DEPLOYMENT_STATIC_REWARD].nTimeout = 1564617600; // August 1st, 2019
->>>>>>> 37966602
 
         /**
          * The message start string is designed to be unlikely to occur in normal data.
@@ -589,7 +557,6 @@
         assert(genesis.hashMerkleRoot == hashMerkleRoot);
 
         base58Prefixes[PUBKEY_ADDRESS] = std::vector<unsigned char>(1,111);
-        base58Prefixes[COLDSTAKING_ADDRESS] = std::vector<unsigned char>(1,63); // cold staking addresses start with 'S'
         base58Prefixes[SCRIPT_ADDRESS] = std::vector<unsigned char>(1,196);
         base58Prefixes[SECRET_KEY] =     std::vector<unsigned char>(1,239);
         base58Prefixes[EXT_PUBLIC_KEY] = boost::assign::list_of(0x40)(0x88)(0x2B)(0xE1).convert_to_container<std::vector<unsigned char> >();
@@ -600,7 +567,7 @@
         fMiningRequiresPeers = false;
         fDefaultConsistencyChecks = false;
         fRequireStandard = false;
-        fMineBlocksOnDemand = true;
+        fMineBlocksOnDemand = false;
         fTestnetToBeDeprecatedFieldRPC = true;
 
         checkpointData = (CCheckpointData) {
@@ -647,9 +614,9 @@
         consensus.nModifierInterval = 10 * 60; // time to elapse before new modifier is computed
         consensus.nTargetTimespan = 25 * 30;
         consensus.nLastPOWBlock = 100000;
-        consensus.nBlocksPerVotingCycle = 180; // 1.5 hours
+        consensus.nVotingPeriod = 30; // 15 minutes
         consensus.nMinimumQuorum = 0.5;
-        consensus.nQuorumVotes = consensus.nBlocksPerVotingCycle * consensus.nMinimumQuorum;
+        consensus.nQuorumVotes = consensus.nVotingPeriod * consensus.nMinimumQuorum;
         consensus.nVotesAcceptProposal = 0.7;
         consensus.nVotesRejectProposal = 0.7;
         consensus.nVotesAcceptPaymentRequest = 0.7;
@@ -658,7 +625,6 @@
         consensus.nProposalMinimalFee = 10000;
         consensus.sigActivationTime = 0;
         consensus.nCoinbaseTimeActivationHeight = 0;
-<<<<<<< HEAD
         consensus.nBlockSpreadCFundAccumulation = 10;
         consensus.nCommunityFundAmount = 0.25 * COIN;
         consensus.nCommunityFundAmountV2 = 0.5 * COIN;
@@ -667,9 +633,7 @@
         consensus.nPaymentRequestMaxVersion = 2;
         consensus.nProposalMaxVersion = 2;
         consensus.nMaxFutureDrift = 60000;
-=======
         consensus.nStaticReward = 2 * COIN;
->>>>>>> 37966602
 
         // Deployment of BIP68, BIP112, and BIP113.
         consensus.vDeployments[Consensus::DEPLOYMENT_CSV].bit = 0;
@@ -696,7 +660,11 @@
         consensus.vDeployments[Consensus::DEPLOYMENT_NTPSYNC].nStartTime = 0;
         consensus.vDeployments[Consensus::DEPLOYMENT_NTPSYNC].nTimeout = 2556712000;
 
-<<<<<<< HEAD
+        // Deployment of Static Reward
+        consensus.vDeployments[Consensus::DEPLOYMENT_STATIC_REWARD].bit = 15;
+        consensus.vDeployments[Consensus::DEPLOYMENT_STATIC_REWARD].nStartTime = 1533081600; // August 1st, 2018
+        consensus.vDeployments[Consensus::DEPLOYMENT_STATIC_REWARD].nTimeout = 1564617600; // August 1st, 2019
+
         // Deployment of Community Fund Accumulation Spread(NPIP-0003)
         consensus.vDeployments[Consensus::DEPLOYMENT_COMMUNITYFUND_ACCUMULATION_SPREAD].bit = 14;
         consensus.vDeployments[Consensus::DEPLOYMENT_COMMUNITYFUND_ACCUMULATION_SPREAD].nStartTime = 1525132800; // May 1st, 2018
@@ -706,12 +674,6 @@
         consensus.vDeployments[Consensus::DEPLOYMENT_COMMUNITYFUND_AMOUNT_V2].bit = 16;
         consensus.vDeployments[Consensus::DEPLOYMENT_COMMUNITYFUND_AMOUNT_V2].nStartTime = 1533081600; // Aug 1st, 2018
         consensus.vDeployments[Consensus::DEPLOYMENT_COMMUNITYFUND_AMOUNT_V2].nTimeout = 1564617600; // Aug 1st, 2019
-=======
-        // Deployment of Static Reward
-        consensus.vDeployments[Consensus::DEPLOYMENT_STATIC_REWARD].bit = 15;
-        consensus.vDeployments[Consensus::DEPLOYMENT_STATIC_REWARD].nStartTime = 1533081600; // August 1st, 2018
-        consensus.vDeployments[Consensus::DEPLOYMENT_STATIC_REWARD].nTimeout = 1564617600; // August 1st, 2019
->>>>>>> 37966602
 
         /**
          * The message start string is designed to be unlikely to occur in normal data.
@@ -753,7 +715,6 @@
         assert(genesis.hashMerkleRoot == hashMerkleRoot);
 
         base58Prefixes[PUBKEY_ADDRESS] = std::vector<unsigned char>(1,111);
-        base58Prefixes[COLDSTAKING_ADDRESS] = std::vector<unsigned char>(1,63); // cold staking addresses start with 'S'
         base58Prefixes[SCRIPT_ADDRESS] = std::vector<unsigned char>(1,196);
         base58Prefixes[SECRET_KEY] =     std::vector<unsigned char>(1,239);
         base58Prefixes[EXT_PUBLIC_KEY] = boost::assign::list_of(0x40)(0x88)(0x2B)(0xE1).convert_to_container<std::vector<unsigned char> >();
@@ -764,7 +725,7 @@
         fMiningRequiresPeers = false;
         fDefaultConsistencyChecks = false;
         fRequireStandard = false;
-        fMineBlocksOnDemand = true;
+        fMineBlocksOnDemand = false;
         fTestnetToBeDeprecatedFieldRPC = true;
 
         checkpointData = (CCheckpointData) {
@@ -775,6 +736,7 @@
                         //   (the tx=... number in the SetBestChain debug.log lines)
             7000        // * estimated number of transactions per day after checkpoint
         };
+
     }
 };
 static CRegTestParams regTestParams;
