--- conflicted
+++ resolved
@@ -113,14 +113,11 @@
         consensus.nCommunityFundMinAge = 50;
         consensus.nProposalMinimalFee = 10000000000;
         consensus.sigActivationTime = 1512990000;
-<<<<<<< HEAD
         consensus.nCoinbaseTimeActivationHeight = 20000;
-=======
         consensus.nCyclesProposalVoting = 4;
         consensus.nCyclesPaymentRequestVoting = 4;
         consensus.nPaymentRequestMaxVersion = 2;
         consensus.nProposalMaxVersion = 2;
->>>>>>> cf2e85b2
 
         consensus.vDeployments[Consensus::DEPLOYMENT_TESTDUMMY].bit = 28;
         consensus.vDeployments[Consensus::DEPLOYMENT_TESTDUMMY].nStartTime = 1199145601; // January 1, 2008
@@ -268,14 +265,11 @@
         consensus.nCommunityFundMinAge = 5;
         consensus.nProposalMinimalFee = 10000;
         consensus.sigActivationTime = 1512826692;
-<<<<<<< HEAD
         consensus.nCoinbaseTimeActivationHeight = 30000;
-=======
         consensus.nCyclesProposalVoting = 4;
         consensus.nCyclesPaymentRequestVoting = 4;
         consensus.nPaymentRequestMaxVersion = 2;
         consensus.nProposalMaxVersion = 2;
->>>>>>> cf2e85b2
 
         // Deployment of BIP68, BIP112, and BIP113.
         consensus.vDeployments[Consensus::DEPLOYMENT_CSV].bit = 0;
@@ -409,14 +403,11 @@
         consensus.nCommunityFundMinAge = 5;
         consensus.nProposalMinimalFee = 10000;
         consensus.sigActivationTime = 1512826692;
-<<<<<<< HEAD
         consensus.nCoinbaseTimeActivationHeight = 0;
-=======
         consensus.nCyclesProposalVoting = 4;
         consensus.nCyclesPaymentRequestVoting = 4;
         consensus.nPaymentRequestMaxVersion = 2;
         consensus.nProposalMaxVersion = 2;
->>>>>>> cf2e85b2
 
         // Deployment of BIP68, BIP112, and BIP113.
         consensus.vDeployments[Consensus::DEPLOYMENT_CSV].bit = 0;
@@ -565,14 +556,11 @@
         consensus.nCommunityFundMinAge = 5;
         consensus.nProposalMinimalFee = 10000;
         consensus.sigActivationTime = 1512826692;
-<<<<<<< HEAD
         consensus.nCoinbaseTimeActivationHeight = 0;
-=======
         consensus.nCyclesProposalVoting = 4;
         consensus.nCyclesPaymentRequestVoting = 4;
         consensus.nPaymentRequestMaxVersion = 2;
         consensus.nProposalMaxVersion = 2;
->>>>>>> cf2e85b2
 
         // Deployment of BIP68, BIP112, and BIP113.
         consensus.vDeployments[Consensus::DEPLOYMENT_CSV].bit = 0;
