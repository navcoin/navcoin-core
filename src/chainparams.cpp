--- conflicted
+++ resolved
@@ -752,14 +752,11 @@
         consensus.vDeployments[Consensus::DEPLOYMENT_EXCLUDE].bit = 28;
         consensus.vDeployments[Consensus::DEPLOYMENT_EXCLUDE].nStartTime =1602343915; // oct 10th, 2020
         consensus.vDeployments[Consensus::DEPLOYMENT_EXCLUDE].nTimeout = 1700784000; // Nov 24th, 2023
-<<<<<<< HEAD
 
         // Deployment of DAO upgrade
         consensus.vDeployments[Consensus::DEPLOYMENT_DAO_SUPER].bit = 11;
         consensus.vDeployments[Consensus::DEPLOYMENT_DAO_SUPER].nStartTime = 1633704250; // Oct 8th, 2021
         consensus.vDeployments[Consensus::DEPLOYMENT_DAO_SUPER].nTimeout = 1700784000; // Nov 24th, 2023
-=======
->>>>>>> 6e5d192e
 
         // Deployment of Burn Fees
         consensus.vDeployments[Consensus::DEPLOYMENT_BURN_FEES].bit = 9;
