// Copyright (c) 2010 Satoshi Nakamoto
// Copyright (c) 2009-2015 The Bitcoin Core developers
// Distributed under the MIT software license, see the accompanying
// file COPYING or http://www.opensource.org/licenses/mit-license.php.

#include "chainparams.h"
#include "consensus/merkle.h"

#include "tinyformat.h"
#include "util.h"
#include "utilstrencodings.h"
#include "streams.h"

#include <assert.h>

#include <boost/assign/list_of.hpp>

#include "chainparamsseeds.h"

static CBlock CreateGenesisBlock(const char* pszTimestamp, const CScript& genesisOutputScript, uint32_t nTime, uint32_t nNonce, uint32_t nBits, int32_t nVersion, const CAmount& genesisReward)
{
    CMutableTransaction txNew;
    txNew.nVersion = 1;
    txNew.vin.resize(1);
    txNew.vout.resize(1);
    txNew.vin[0].scriptSig = CScript() << CScriptNum(0) << CScriptNum(42) << std::vector<unsigned char>((const unsigned char*)pszTimestamp, (const unsigned char*)pszTimestamp + strlen(pszTimestamp));
    // txNew.vout[0].scriptPubKey.clear();
    txNew.vout[0].nValue = genesisReward;
    txNew.vout[0].scriptPubKey.clear();
    txNew.strDZeel = "NavCoin genesis block";

    CBlock genesis;
    genesis.nTime    = nTime;
    genesis.nBits    = nBits;
    genesis.nNonce   = nNonce;
    genesis.nVersion = nVersion;
    genesis.vtx.push_back(txNew);
    genesis.vtx[0].nTime = nTime;
    genesis.vtx[0].UpdateHash();
    genesis.hashPrevBlock.SetNull();
    genesis.hashMerkleRoot = BlockMerkleRoot(genesis);
    return genesis;
}

/**
 * Build the genesis block. Note that the output of its generation
 * transaction cannot be spent since it did not originally exist in the
 * database.
 *
 * CBlock(hash=000000000019d6, ver=1, hashPrevBlock=00000000000000, hashMerkleRoot=4a5e1e, nTime=1231006505, nBits=1d00ffff, nNonce=2083236893, vtx=1)
 *   CTransaction(hash=4a5e1e, ver=1, vin.size=1, vout.size=1, nLockTime=0)
 *     CTxIn(COutPoint(000000, -1), coinbase 04ffff001d0104455468652054696d65732030332f4a616e2f32303039204368616e63656c6c6f72206f6e206272696e6b206f66207365636f6e64206261696c6f757420666f722062616e6b73)
 *     CTxOut(nValue=50.00000000, scriptPubKey=0x5F1DF16B2B704C8A578D0B)
 *   vMerkleTree: 4a5e1e
 */
static CBlock CreateGenesisBlock(uint32_t nTime, uint32_t nNonce, uint32_t nBits, int32_t nVersion, const CAmount& genesisReward)
{
    const char* pszTimestamp = "Game is afoot!";
    const CScript genesisOutputScript = CScript() << ParseHex("04bf5608f13e9b2781b839ea78adbd1cb90d8fc17dcc67028e93e65223ea77f8bc8d8eed1191f37dd0ad20f371912d86e1c2e7369251cb06d2a3fdc5e26262d6df") << OP_CHECKSIG;
    return CreateGenesisBlock(pszTimestamp, genesisOutputScript, nTime, nNonce, nBits, nVersion, genesisReward);
}

static CBlock CreateGenesisBlockTestnet(uint32_t nTime, uint32_t nNonce, uint32_t nBits, int32_t nVersion, const CAmount& genesisReward)
{
    const char* pszTimestamp = "Time does not exist";
    const CScript genesisOutputScript = CScript() << ParseHex("047c3ec9cb8ea3148cfdb2107383209fc0883585b25e355ded65970bde3a49c5c79dfac1210dc8a4876f6bb68431b273b6d5347955135502726b0743948cee36d1") << OP_CHECKSIG;
    return CreateGenesisBlock(pszTimestamp, genesisOutputScript, nTime, nNonce, nBits, nVersion, genesisReward);
}

/**
 * Main network
 */
/**
 * What makes a good checkpoint block?
 * + Is surrounded by blocks with reasonable timestamps
 *   (no blocks before with a timestamp after, none after with
 *    timestamp before)
 * + Contains no strange transactions
 */

class CMainParams : public CChainParams {
public:
    CMainParams() {
        strNetworkID = "main";
        consensus.nSubsidyHalvingInterval = 210000;
        consensus.nMajorityEnforceBlockUpgrade = 750;
        consensus.nMajorityRejectBlockOutdated = 950;
        consensus.nMajorityWindow = 1000;
        consensus.BIP34Height = 900000;
        consensus.BIP34Hash = uint256S("0xecb7444214d068028ec1fa4561662433452c1cbbd6b0f8eeb6452bcfa1d0a7d6");
        consensus.powLimit = ArithToUint256(~arith_uint256(0) >> 16);
        consensus.nPowTargetTimespan = 30;
        consensus.nPowTargetSpacing = 30;
        consensus.fPowAllowMinDifficultyBlocks = false;
        consensus.fPowNoRetargeting = false;
        consensus.nRuleChangeActivationThreshold = 15120; // 75% of 20160
        consensus.nMinerConfirmationWindow = 20160;
        consensus.nStakeMinAge = 60 * 60 * 2;	// minimum for coin age: 2 hours
        consensus.nTargetSpacing = 30; // Blocktime: 30 secs
        consensus.nStakeCombineThreshold = 1000 * COIN;
        consensus.nStakeSplitThreshold = 2 * consensus.nStakeCombineThreshold;
        consensus.nDailyBlockCount =  (24 * 60 * 60) / consensus.nTargetSpacing;
        consensus.nModifierInterval = 10 * 60; // time to elapse before new modifier is computed
        consensus.nTargetTimespan = 25 * 30;
        consensus.nLastPOWBlock = 20000;
        consensus.nBlocksPerVotingCycle = 2880 * 7; // 7 Days
        consensus.nMinimumQuorum = 0.5;
        consensus.nQuorumVotes = consensus.nBlocksPerVotingCycle * consensus.nMinimumQuorum;
        consensus.nVotesAcceptProposal = 0.7;
        consensus.nVotesRejectProposal = 0.7;
        consensus.nVotesAcceptPaymentRequest = 0.7;
        consensus.nVotesRejectPaymentRequest = 0.7;
        consensus.nCommunityFundMinAge = 50;
        consensus.nProposalMinimalFee = 10000000000;
        consensus.sigActivationTime = 1512990000;
        consensus.nCoinbaseTimeActivationHeight = 20000;
        consensus.nCyclesProposalVoting = 4;
        consensus.nCyclesPaymentRequestVoting = 4;
        consensus.nPaymentRequestMaxVersion = 2;
        consensus.nProposalMaxVersion = 2;

        consensus.vDeployments[Consensus::DEPLOYMENT_TESTDUMMY].bit = 28;
        consensus.vDeployments[Consensus::DEPLOYMENT_TESTDUMMY].nStartTime = 1199145601; // January 1, 2008
        consensus.vDeployments[Consensus::DEPLOYMENT_TESTDUMMY].nTimeout = 1230767999; // December 31, 2008

        // Deployment of BIP68, BIP112, and BIP113.
        consensus.vDeployments[Consensus::DEPLOYMENT_CSV].bit = 0;
        consensus.vDeployments[Consensus::DEPLOYMENT_CSV].nStartTime = 1462060800; // May 1st, 2016
        consensus.vDeployments[Consensus::DEPLOYMENT_CSV].nTimeout = 1525132800; // May 1st, 2017

        // Deployment of SegWit (BIP141 and BIP143)
        consensus.vDeployments[Consensus::DEPLOYMENT_SEGWIT].bit = 4;
        consensus.vDeployments[Consensus::DEPLOYMENT_SEGWIT].nStartTime = 1493424000; // May 1st, 2017
        consensus.vDeployments[Consensus::DEPLOYMENT_SEGWIT].nTimeout = 1525132800; // May 1st, 2018

        // Deployment of SegWit (BIP141 and BIP143)
        consensus.vDeployments[Consensus::DEPLOYMENT_SEGWIT_LEGACY].bit = 1;
        consensus.vDeployments[Consensus::DEPLOYMENT_SEGWIT_LEGACY].nStartTime = 1493424000; // May 1st, 2017
        consensus.vDeployments[Consensus::DEPLOYMENT_SEGWIT_LEGACY].nTimeout = 1525132800; // May 1st, 2018

        consensus.vDeployments[Consensus::DEPLOYMENT_CSV_LEGACY].bit = 2;
        consensus.vDeployments[Consensus::DEPLOYMENT_CSV_LEGACY].nStartTime = 1462060800; // May 1st, 2016
        consensus.vDeployments[Consensus::DEPLOYMENT_CSV_LEGACY].nTimeout = 1525132800; // May 1st, 2018

        // Deployment of Community Fund Accumulation
        consensus.vDeployments[Consensus::DEPLOYMENT_COMMUNITYFUND_ACCUMULATION].bit = 7;
        consensus.vDeployments[Consensus::DEPLOYMENT_COMMUNITYFUND_ACCUMULATION].nStartTime = 1525132800; // May 1st, 2018
        consensus.vDeployments[Consensus::DEPLOYMENT_COMMUNITYFUND_ACCUMULATION].nTimeout = 1556712000; // May 1st, 2019

        // Deployment of NTP Sync
        consensus.vDeployments[Consensus::DEPLOYMENT_NTPSYNC].bit = 8;
        consensus.vDeployments[Consensus::DEPLOYMENT_NTPSYNC].nStartTime = 1525132800; // May 1st, 2018
        consensus.vDeployments[Consensus::DEPLOYMENT_NTPSYNC].nTimeout = 1556712000; // May 1st, 2019

        /**
         * The message start string is designed to be unlikely to occur in normal data.
         * The characters are rarely used upper ASCII, not valid as UTF-8, and produce
         * a large 32-bit integer with any alignment.
         */
        pchMessageStart[0] = 0x80;
        pchMessageStart[1] = 0x50;
        pchMessageStart[2] = 0x34;
        pchMessageStart[3] = 0x20;
        nDefaultPort = 44440;
        nPruneAfterHeight = 100000;
        bnProofOfWorkLimit = arith_uint256(~arith_uint256() >> 16);

        genesis = CreateGenesisBlock(1460561040, 6945, 0x1f00ffff, 1, 0);

	      consensus.hashGenesisBlock = genesis.GetHash();

        assert(consensus.hashGenesisBlock == uint256S("0x00006a4e3e18c71c6d48ad6c261e2254fa764cf29607a4357c99b712dfbb8e6a"));
        assert(genesis.hashMerkleRoot == uint256S("0xc507eec6ccabfd5432d764afceafba42d2d946594b8a60570cb2358a7392c61a"));

        base58Prefixes[PUBKEY_ADDRESS] = std::vector<unsigned char>(1,53);
        base58Prefixes[SCRIPT_ADDRESS] = std::vector<unsigned char>(1,85);
        base58Prefixes[SECRET_KEY] =     std::vector<unsigned char>(1,150);
        base58Prefixes[EXT_PUBLIC_KEY] = boost::assign::list_of(0x04)(0x88)(0xB2)(0x1E).convert_to_container<std::vector<unsigned char> >();
        base58Prefixes[EXT_SECRET_KEY] = boost::assign::list_of(0x04)(0x88)(0xAD)(0xE4).convert_to_container<std::vector<unsigned char> >();

        vSeeds.push_back(CDNSSeedData("nav.community", "seed.nav.community"));
        vSeeds.push_back(CDNSSeedData("navcoin.org", "seed.navcoin.org"));

        vFixedSeeds = std::vector<SeedSpec6>(pnSeed6_main, pnSeed6_main + ARRAYLEN(pnSeed6_main));

        fMiningRequiresPeers = true;
        fDefaultConsistencyChecks = false;
        fRequireStandard = true;
        fMineBlocksOnDemand = false;
        fTestnetToBeDeprecatedFieldRPC = false;

        checkpointData = (CCheckpointData) {
            boost::assign::map_list_of
            ( 0, uint256S("0x00006a4e3e18c71c6d48ad6c261e2254fa764cf29607a4357c99b712dfbb8e6a"))
            (10000, uint256S("0x844f1eab31e8773328ba21970362b4fcff19622f13787cbbe164649ad2393b7a"))
            (10000, uint256S("0x844f1eab31e8773328ba21970362b4fcff19622f13787cbbe164649ad2393b7a"))
            (20000, uint256S("0xfea6d227117db665c5cff2fca0b29d850c5e7f064463d001f5228e80a7e21624"))
            (30000, uint256S("0x5e6212b3b23ed3e5092d7765f7ae36512ecdc254f84c9988161e955d94c91a48"))
            (40000, uint256S("0x3ae62cc62888db77de952d5855fb59f24a46f008177badc5f4f78ab12734985d"))
            (50000, uint256S("0xb0df7fbaa66f0844a607bd3d4b8d25d68a63c57fb34fdae7212c689165edcb8d"))
            (60000, uint256S("0x65504c021a5657321f070a11dd3973cc2dbc56a1f4a0c0d5f1a4d35e887e8182"))
            (70000, uint256S("0x22e5cbb2fbc635e031e424157c49ec55907ba5198ef3aee9595b30238666824f"))
            (80000, uint256S("0x64ce42ada8708c0b30b800403811275edd54054fc95f770f8dc49be1dad3a0e7"))
            (100000, uint256S("0x85e33b3e583fba18d1fc2227702ea97b9d5a441a1a3fa2633c28d6e5d3837218"))
            (120000, uint256S("0x4a11ab4cc4774ebc1dd602472fab4759c2d19ea29d8bb71073cb64474e70da89"))
            (140000, uint256S("0xe6c750c5ce99932b86ca000139909f37abbf829cc39cd09fe4eb7ec88cc50238"))
            (160000, uint256S("0xb855f143c2ebec37b0b9a9e2a2fc9e3d3d2437440c2101fb57ad11407e3bb147"))
            (180000, uint256S("0x774851c8ac775e671bed326be4fec73f5663aa4b1e84e89b20d0cea529fb5c06"))
            (200000, uint256S("0x9aa7fff01e07e800774b4ef7e11d55afffa8a1c6fdb0cd19762418cb8b901b32"))
            (500000, uint256S("0xee97c591a67c19ed74e6162f18eaa73c2a566d3e2754df8fa70a5662e3ed30df"))
            (750000, uint256S("0x7c163d8dc6320bdc3b1b726bf7be13fa3a44c621efcb0f8f3bcd7f2ad374b5ef"))
            (1000000,uint256S("0x12befed86624731beb4f53a523ece1342f68832710a2933f189f18ddaf5af713"))
            (1250000,uint256S("0x43a9f08444cf05b1193dbdcfffebd558c0d406e478606bdc8755de75c513f620"))
            (1500000,uint256S("0xdfc75b7d1be540bbcabea1323f6d06d92e96b73c93f386b57f82cd62a1c94ce1"))
            (1750000,uint256S("0x713cbac2df077bacb25dedf4acd60745f102cbe53ede019b738a6864fc0b12c6"))
            (2000000,uint256S("0x41b723e003cab30d326a0fae995521554ab59e550e1e0013187b3267d09dd42c"))
            (2260000,uint256S("0x802ec8d44f7f5d7c9c60bc90c87c1d55a10c92baf8e691eacfc48934cbae3f2b")),
            1524067216, // * UNIX timestamp of last checkpoint block
            4424417,    // * total number of transactions between genesis and last checkpoint
                        //   (the tx=... number in the SetBestChain debug.log lines)
            7000        // * estimated number of transactions per day after checkpoint
        };
    }
};
static CMainParams mainParams;

/**
 * Testnet (v3)
 */
class CTestNetParams : public CChainParams {
public:
    CTestNetParams() {
        strNetworkID = "test";
        consensus.nSubsidyHalvingInterval = 210000;
        consensus.nMajorityEnforceBlockUpgrade = 750;
        consensus.nMajorityRejectBlockOutdated = 950;
        consensus.nMajorityWindow = 1000;
        consensus.BIP34Height = 900000;
        consensus.BIP34Hash = uint256S("0xecb7444214d068028ec1fa4561662433452c1cbbd6b0f8eeb6452bcfa1d0a7d6");
        consensus.powLimit = ArithToUint256(~arith_uint256(0) >> 16);
        consensus.nPowTargetTimespan = 30;
        consensus.nPowTargetSpacing = 30;
        consensus.fPowAllowMinDifficultyBlocks = false;
        consensus.fPowNoRetargeting = false;
        consensus.nRuleChangeActivationThreshold = 300; // 75% of 400
        consensus.nMinerConfirmationWindow = 400;
        consensus.vDeployments[Consensus::DEPLOYMENT_TESTDUMMY].bit = 28;
        consensus.vDeployments[Consensus::DEPLOYMENT_TESTDUMMY].nStartTime = 1199145601; // January 1, 2008
        consensus.vDeployments[Consensus::DEPLOYMENT_TESTDUMMY].nTimeout = 1230767999; // December 31, 2008
        consensus.nStakeMinAge = 2;	// minimum for coin age: 2 seconds
        consensus.nTargetSpacing = 30; // Blocktime: 30 secs
        consensus.nStakeCombineThreshold = 1000 * COIN;
        consensus.nStakeSplitThreshold = 2 * consensus.nStakeCombineThreshold;
        consensus.nDailyBlockCount =  (24 * 60 * 60) / consensus.nTargetSpacing;
        consensus.nModifierInterval = 10 * 60; // time to elapse before new modifier is computed
        consensus.nTargetTimespan = 25 * 30;
        consensus.nLastPOWBlock = 100000;
        consensus.nBlocksPerVotingCycle = 180; // 1.5 hours
        consensus.nMinimumQuorum = 0.5;
        consensus.nQuorumVotes = consensus.nBlocksPerVotingCycle * consensus.nMinimumQuorum;
        consensus.nVotesAcceptProposal = 0.7;
        consensus.nVotesRejectProposal = 0.7;
        consensus.nVotesAcceptPaymentRequest = 0.7;
        consensus.nVotesRejectPaymentRequest = 0.7;
        consensus.nCommunityFundMinAge = 5;
        consensus.nProposalMinimalFee = 10000;
        consensus.sigActivationTime = 1512826692;
        consensus.nCoinbaseTimeActivationHeight = 30000;
        consensus.nCyclesProposalVoting = 4;
        consensus.nCyclesPaymentRequestVoting = 4;
        consensus.nPaymentRequestMaxVersion = 2;
        consensus.nProposalMaxVersion = 2;

        // Deployment of BIP68, BIP112, and BIP113.
        consensus.vDeployments[Consensus::DEPLOYMENT_CSV].bit = 0;
        consensus.vDeployments[Consensus::DEPLOYMENT_CSV].nStartTime = 1462060800; // May 1st, 2016
        consensus.vDeployments[Consensus::DEPLOYMENT_CSV].nTimeout = 1556712000; // May 1st, 2019

        // Deployment of SegWit (BIP141 and BIP143)
        consensus.vDeployments[Consensus::DEPLOYMENT_SEGWIT].bit = 4;
        consensus.vDeployments[Consensus::DEPLOYMENT_SEGWIT].nStartTime = 1493424000; // May 1st, 2017
        consensus.vDeployments[Consensus::DEPLOYMENT_SEGWIT].nTimeout = 1556712000; // May 1st, 2019

        // Deployment of Community Fund
        consensus.vDeployments[Consensus::DEPLOYMENT_COMMUNITYFUND].bit = 6;
        consensus.vDeployments[Consensus::DEPLOYMENT_COMMUNITYFUND].nStartTime = 1493424000; // May 1st, 2017
        consensus.vDeployments[Consensus::DEPLOYMENT_COMMUNITYFUND].nTimeout = 1556712000; // May 1st, 2019

        // Deployment of Community Fund Accumulation
        consensus.vDeployments[Consensus::DEPLOYMENT_COMMUNITYFUND_ACCUMULATION].bit = 7;
        consensus.vDeployments[Consensus::DEPLOYMENT_COMMUNITYFUND_ACCUMULATION].nStartTime = 1525132800; // May 1st, 2018
        consensus.vDeployments[Consensus::DEPLOYMENT_COMMUNITYFUND_ACCUMULATION].nTimeout = 1556712000; // May 1st, 2019

        // Deployment of NTP Sync
        consensus.vDeployments[Consensus::DEPLOYMENT_NTPSYNC].bit = 8;
        consensus.vDeployments[Consensus::DEPLOYMENT_NTPSYNC].nStartTime = 1525132800; // May 1st, 2018
        consensus.vDeployments[Consensus::DEPLOYMENT_NTPSYNC].nTimeout = 1556712000; // May 1st, 2019

        /**
         * The message start string is designed to be unlikely to occur in normal data.
         * The characters are rarely used upper ASCII, not valid as UTF-8, and produce
         * a large 32-bit integer with any alignment.
         */
        pchMessageStart[0] = 0x3f;
        pchMessageStart[1] = 0xa4;
        pchMessageStart[2] = 0x52;
        pchMessageStart[3] = 0x22;
        nDefaultPort = 15556;
        nPruneAfterHeight = 1000;
        bnProofOfWorkLimit = arith_uint256(~arith_uint256() >> 16);
    
        uint32_t nTimestamp = 1525248575;
        uint256 hashGenesisBlock = uint256S("0x000067f5aabadac676ce46ab5ce7cb331a2c791b279250683a323afaf517c9f0");
        uint256 hashMerkleRoot = uint256S("0x2d9101b87fe7b9deaea41849c1f3bed71e060739147802a238fe968f75ad0fd9");
        uint32_t nNonce = 2043371346;
	    
        genesis = CreateGenesisBlockTestnet(nTimestamp, nNonce, 0x1d00ffff, 1, 0);
        consensus.hashGenesisBlock = genesis.GetHash();
	    
        if (true && (genesis.GetHash() != hashGenesisBlock || genesis.hashMerkleRoot != hashMerkleRoot))
        {
            printf("recalculating params for testnet.\n");
            printf("old testnet genesis nonce: %d\n", genesis.nNonce);
            printf("old testnet genesis hash:  %s\n", hashGenesisBlock.ToString().c_str());
            // deliberately empty for loop finds nonce value.
            for(; genesis.GetHash() > consensus.powLimit; genesis.nNonce++){ }
            printf("new testnet genesis merkle root: %s\n", genesis.hashMerkleRoot.ToString().c_str());
            printf("new testnet genesis nonce: %d\n", genesis.nNonce);
            printf("new testnet genesis hash: %s\n", genesis.GetHash().ToString().c_str());
        }

        vSeeds.push_back(CDNSSeedData("testnav.community", "testseed.nav.community"));
        vSeeds.push_back(CDNSSeedData("testnavcoin.org", "testseed.navcoin.org"));

        assert(consensus.hashGenesisBlock == hashGenesisBlock);
        assert(genesis.hashMerkleRoot == hashMerkleRoot);

        base58Prefixes[PUBKEY_ADDRESS] = std::vector<unsigned char>(1,111);
        base58Prefixes[SCRIPT_ADDRESS] = std::vector<unsigned char>(1,196);
        base58Prefixes[SECRET_KEY] =     std::vector<unsigned char>(1,239);
        base58Prefixes[EXT_PUBLIC_KEY] = boost::assign::list_of(0x40)(0x88)(0x2B)(0xE1).convert_to_container<std::vector<unsigned char> >();
        base58Prefixes[EXT_SECRET_KEY] = boost::assign::list_of(0x40)(0x88)(0xDA)(0x4E).convert_to_container<std::vector<unsigned char> >();

        vFixedSeeds = std::vector<SeedSpec6>(pnSeed6_test, pnSeed6_test + ARRAYLEN(pnSeed6_test));

        fMiningRequiresPeers = true;
        fDefaultConsistencyChecks = false;
        fRequireStandard = false;
        fMineBlocksOnDemand = false;
        fTestnetToBeDeprecatedFieldRPC = true;

        checkpointData = (CCheckpointData) {
            boost::assign::map_list_of
            ( 0,     hashGenesisBlock),
            1525248575, // * UNIX timestamp of last checkpoint block
            0,          // * total number of transactions between genesis and last checkpoint
                        //   (the tx=... number in the SetBestChain debug.log lines)
            7000         // * estimated number of transactions per day after checkpoint
        };

    }
};
static CTestNetParams testNetParams;

/**
 * Devnet (v3)
 */
class CDevNetParams : public CChainParams {
public:
    CDevNetParams() {
        strNetworkID = "dev";
        consensus.nSubsidyHalvingInterval = 210000;
        consensus.nMajorityEnforceBlockUpgrade = 750;
        consensus.nMajorityRejectBlockOutdated = 950;
        consensus.nMajorityWindow = 1000;
        consensus.BIP34Height = 900000;
        consensus.BIP34Hash = uint256S("0x0");
        consensus.powLimit = ArithToUint256(~arith_uint256(0) >> 16);
        consensus.nPowTargetTimespan = 30;
        consensus.nPowTargetSpacing = 30;
        consensus.fPowAllowMinDifficultyBlocks = false;
        consensus.fPowNoRetargeting = false;
        consensus.nRuleChangeActivationThreshold = 300; // 75% of 400
        consensus.nMinerConfirmationWindow = 400;
        consensus.vDeployments[Consensus::DEPLOYMENT_TESTDUMMY].bit = 28;
        consensus.vDeployments[Consensus::DEPLOYMENT_TESTDUMMY].nStartTime = 1199145601; // January 1, 2008
        consensus.vDeployments[Consensus::DEPLOYMENT_TESTDUMMY].nTimeout = 1230767999; // December 31, 2008
        consensus.nStakeMinAge = 2;	// minimum for coin age: 2 seconds
        consensus.nTargetSpacing = 30; // Blocktime: 30 secs
        consensus.nStakeCombineThreshold = 1000 * COIN;
        consensus.nStakeSplitThreshold = 2 * consensus.nStakeCombineThreshold;
        consensus.nDailyBlockCount =  (24 * 60 * 60) / consensus.nTargetSpacing;
        consensus.nModifierInterval = 10 * 60; // time to elapse before new modifier is computed
        consensus.nTargetTimespan = 25 * 30;
        consensus.nLastPOWBlock = 100000;
        consensus.nBlocksPerVotingCycle = 180; // 1.5 hours
        consensus.nMinimumQuorum = 0.5;
        consensus.nQuorumVotes = consensus.nBlocksPerVotingCycle * consensus.nMinimumQuorum;
        consensus.nVotesAcceptProposal = 0.7;
        consensus.nVotesRejectProposal = 0.7;
        consensus.nVotesAcceptPaymentRequest = 0.7;
        consensus.nVotesRejectPaymentRequest = 0.7;
        consensus.nCommunityFundMinAge = 5;
        consensus.nProposalMinimalFee = 10000;
        consensus.sigActivationTime = 1512826692;
        consensus.nCoinbaseTimeActivationHeight = 0;
        consensus.nCyclesProposalVoting = 4;
        consensus.nCyclesPaymentRequestVoting = 4;
        consensus.nPaymentRequestMaxVersion = 2;
        consensus.nProposalMaxVersion = 2;

        // Deployment of BIP68, BIP112, and BIP113.
        consensus.vDeployments[Consensus::DEPLOYMENT_CSV].bit = 0;
        consensus.vDeployments[Consensus::DEPLOYMENT_CSV].nStartTime = 1462060800; // May 1st, 2016
        consensus.vDeployments[Consensus::DEPLOYMENT_CSV].nTimeout = 1556668800; // May 1st, 2019

        // Deployment of SegWit (BIP141 and BIP143)
        consensus.vDeployments[Consensus::DEPLOYMENT_SEGWIT].bit = 5;
        consensus.vDeployments[Consensus::DEPLOYMENT_SEGWIT].nStartTime = 1493424000; // May 1st, 2017
        consensus.vDeployments[Consensus::DEPLOYMENT_SEGWIT].nTimeout = 1556668800; // May 1st, 2019

        // Deployment of Community Fund
        consensus.vDeployments[Consensus::DEPLOYMENT_COMMUNITYFUND].bit = 6;
        consensus.vDeployments[Consensus::DEPLOYMENT_COMMUNITYFUND].nStartTime = 1493424000; // May 1st, 2017
        consensus.vDeployments[Consensus::DEPLOYMENT_COMMUNITYFUND].nTimeout = 1556668800; // May 1st, 2019
	    
        // Deployment of NTP Sync
        consensus.vDeployments[Consensus::DEPLOYMENT_NTPSYNC].bit = 8;
        consensus.vDeployments[Consensus::DEPLOYMENT_NTPSYNC].nStartTime = 1525132800; // May 1st, 2018
        consensus.vDeployments[Consensus::DEPLOYMENT_NTPSYNC].nTimeout = 1556712000; // May 1st, 2019

        // Deployment of Community Fund Accumulation
        consensus.vDeployments[Consensus::DEPLOYMENT_COMMUNITYFUND_ACCUMULATION].bit = 7;
        consensus.vDeployments[Consensus::DEPLOYMENT_COMMUNITYFUND_ACCUMULATION].nStartTime = 1525132800; // May 1st, 2018
        consensus.vDeployments[Consensus::DEPLOYMENT_COMMUNITYFUND_ACCUMULATION].nTimeout = 1556712000; // May 1st, 2019

        /**
         * The message start string is designed to be unlikely to occur in normal data.
         * The characters are rarely used upper ASCII, not valid as UTF-8, and produce
         * a large 32-bit integer with any alignment.
         */
        pchMessageStart[0] = 0xa8;
        pchMessageStart[1] = 0xb3;
        pchMessageStart[2] = 0x89;
        pchMessageStart[3] = 0xfa;
        nDefaultPort = 18886;
        nPruneAfterHeight = 1000;
        bnProofOfWorkLimit = arith_uint256(~arith_uint256() >> 16);

        // To create a new devnet:
        //
        // 1) Replace nTimestamp with current timestamp.
        uint32_t nTimestamp = 1525248575;
        // 2) Rebuild
        // 3) Launch daemon. It'll calculate the new parameters.
        // 4) Update the following variables with the new values:
        uint256 hashGenesisBlock = uint256S("0x0000e01b12644af6917e5aada637a609dd9590ad6bdc4828cd8df95258d85c02");
        uint256 hashMerkleRoot = uint256S("0x2d9101b87fe7b9deaea41849c1f3bed71e060739147802a238fe968f75ad0fd9");
        uint32_t nNonce = 2043184832;
        // 5) Rebuild. Launch daemon.
        // 6) Generate first block using RPC command "./navcoin-cli generate 1"

        genesis = CreateGenesisBlockTestnet(nTimestamp, nNonce, 0x1d00ffff, 1, 0);
        consensus.hashGenesisBlock = genesis.GetHash();

        if (true && (genesis.GetHash() != hashGenesisBlock || genesis.hashMerkleRoot != hashMerkleRoot))
        {
            printf("recalculating params for devnet.\n");
            printf("old devnet genesis merkle root:  0x%s\n\n", hashMerkleRoot.ToString().c_str());
            printf("old devnet genesis nonce: %d\n", genesis.nNonce);
            printf("old devnet genesis hash:  0x%s\n\n", hashGenesisBlock.ToString().c_str());
            // deliberately empty for loop finds nonce value.
            for(; genesis.GetHash() > consensus.powLimit; genesis.nNonce++){ }
            printf("new devnet genesis merkle root: 0x%s\n", genesis.hashMerkleRoot.ToString().c_str());
            printf("new devnet genesis nonce: %d\n", genesis.nNonce);
            printf("new devnet genesis hash: 0x%s\n", genesis.GetHash().ToString().c_str());
            printf("use the new values to update CDevNetParams class in src/chainparams.cpp\n");
        }

        vSeeds.push_back(CDNSSeedData("devnav.community", "devseed.nav.community"));
        vSeeds.push_back(CDNSSeedData("devnet.navcoin.org", "devseed.navcoin.org"));

        assert(consensus.hashGenesisBlock == hashGenesisBlock);
        assert(genesis.hashMerkleRoot == hashMerkleRoot);

        base58Prefixes[PUBKEY_ADDRESS] = std::vector<unsigned char>(1,111);
        base58Prefixes[SCRIPT_ADDRESS] = std::vector<unsigned char>(1,196);
        base58Prefixes[SECRET_KEY] =     std::vector<unsigned char>(1,239);
        base58Prefixes[EXT_PUBLIC_KEY] = boost::assign::list_of(0x40)(0x88)(0x2B)(0xE1).convert_to_container<std::vector<unsigned char> >();
        base58Prefixes[EXT_SECRET_KEY] = boost::assign::list_of(0x40)(0x88)(0xDA)(0x4E).convert_to_container<std::vector<unsigned char> >();

        vFixedSeeds = std::vector<SeedSpec6>(pnSeed6_dev, pnSeed6_dev + ARRAYLEN(pnSeed6_dev));

        fMiningRequiresPeers = false;
        fDefaultConsistencyChecks = false;
        fRequireStandard = false;
        fMineBlocksOnDemand = false;
        fTestnetToBeDeprecatedFieldRPC = true;

        checkpointData = (CCheckpointData) {
            boost::assign::map_list_of
            ( 0,     hashGenesisBlock),
            1515437594, // * UNIX timestamp of last checkpoint block
            0,          // * total number of transactions between genesis and last checkpoint
                        //   (the tx=... number in the SetBestChain debug.log lines)
            7000         // * estimated number of transactions per day after checkpoint
        };

    }
};
static CDevNetParams devNetParams;

/**
 * Regression test
 */
class CRegTestParams : public CChainParams {
public:
    CRegTestParams() {
        strNetworkID = "regtest";
        consensus.nSubsidyHalvingInterval = 210000;
        consensus.nMajorityEnforceBlockUpgrade = 750;
        consensus.nMajorityRejectBlockOutdated = 950;
        consensus.nMajorityWindow = 1000;
        consensus.BIP34Height = 900000;
        consensus.BIP34Hash = uint256S("0xecb7444214d068028ec1fa4561662433452c1cbbd6b0f8eeb6452bcfa1d0a7d6");
        consensus.powLimit = ArithToUint256(~arith_uint256(0) >> 1);
        consensus.nPowTargetTimespan = 30;
        consensus.nPowTargetSpacing = 30;
        consensus.fPowAllowMinDifficultyBlocks = false;
        consensus.fPowNoRetargeting = false;
        consensus.nRuleChangeActivationThreshold = 75; // 75% of 100
        consensus.nMinerConfirmationWindow = 100;
        consensus.vDeployments[Consensus::DEPLOYMENT_TESTDUMMY].bit = 28;
        consensus.vDeployments[Consensus::DEPLOYMENT_TESTDUMMY].nStartTime = 1199145601; // January 1, 2008
        consensus.vDeployments[Consensus::DEPLOYMENT_TESTDUMMY].nTimeout = 1230767999; // December 31, 2008
        consensus.nStakeMinAge = 2;	// minimum for coin age: 2 seconds
        consensus.nTargetSpacing = 30; // Blocktime: 30 secs
        consensus.nStakeCombineThreshold = 1000 * COIN;
        consensus.nStakeSplitThreshold = 2 * consensus.nStakeCombineThreshold;
        consensus.nDailyBlockCount =  (24 * 60 * 60) / consensus.nTargetSpacing;
        consensus.nModifierInterval = 10 * 60; // time to elapse before new modifier is computed
        consensus.nTargetTimespan = 25 * 30;
        consensus.nLastPOWBlock = 100000;
<<<<<<< HEAD
        consensus.nBlocksPerVotingCycle = 180; // 1.5 hours
=======
        consensus.nVotingPeriod = 30; // 15 minutes
>>>>>>> 87ab5965
        consensus.nMinimumQuorum = 0.5;
        consensus.nQuorumVotes = consensus.nBlocksPerVotingCycle * consensus.nMinimumQuorum;
        consensus.nVotesAcceptProposal = 0.7;
        consensus.nVotesRejectProposal = 0.7;
        consensus.nVotesAcceptPaymentRequest = 0.7;
        consensus.nVotesRejectPaymentRequest = 0.7;
        consensus.nCommunityFundMinAge = 5;
        consensus.nProposalMinimalFee = 10000;
        consensus.sigActivationTime = 0;
        consensus.nCoinbaseTimeActivationHeight = 0;
        consensus.nCyclesProposalVoting = 4;
        consensus.nCyclesPaymentRequestVoting = 4;
        consensus.nPaymentRequestMaxVersion = 2;
        consensus.nProposalMaxVersion = 2;

        // Deployment of BIP68, BIP112, and BIP113.
        consensus.vDeployments[Consensus::DEPLOYMENT_CSV].bit = 0;
        consensus.vDeployments[Consensus::DEPLOYMENT_CSV].nStartTime = 0;
        consensus.vDeployments[Consensus::DEPLOYMENT_CSV].nTimeout = 2556712000;

        // Deployment of SegWit (BIP141 and BIP143)
        consensus.vDeployments[Consensus::DEPLOYMENT_SEGWIT].bit = 5;
        consensus.vDeployments[Consensus::DEPLOYMENT_SEGWIT].nStartTime = 0;
        consensus.vDeployments[Consensus::DEPLOYMENT_SEGWIT].nTimeout = 2556712000;

        // Deployment of Community Fund
        consensus.vDeployments[Consensus::DEPLOYMENT_COMMUNITYFUND].bit = 6;
        consensus.vDeployments[Consensus::DEPLOYMENT_COMMUNITYFUND].nStartTime = 0;
        consensus.vDeployments[Consensus::DEPLOYMENT_COMMUNITYFUND].nTimeout = 2556712000;

        // Deployment of Community Fund Accumulation
        consensus.vDeployments[Consensus::DEPLOYMENT_COMMUNITYFUND_ACCUMULATION].bit = 7;
        consensus.vDeployments[Consensus::DEPLOYMENT_COMMUNITYFUND_ACCUMULATION].nStartTime = 0;
        consensus.vDeployments[Consensus::DEPLOYMENT_COMMUNITYFUND_ACCUMULATION].nTimeout = 2556712000;

        // Deployment of NTP Sync
        consensus.vDeployments[Consensus::DEPLOYMENT_NTPSYNC].bit = 8;
        consensus.vDeployments[Consensus::DEPLOYMENT_NTPSYNC].nStartTime = 0;
        consensus.vDeployments[Consensus::DEPLOYMENT_NTPSYNC].nTimeout = 2556712000;

        /**
         * The message start string is designed to be unlikely to occur in normal data.
         * The characters are rarely used upper ASCII, not valid as UTF-8, and produce
         * a large 32-bit integer with any alignment.
         */
        pchMessageStart[0] = 0x7d;
        pchMessageStart[1] = 0x11;
        pchMessageStart[2] = 0xb7;
        pchMessageStart[3] = 0x89;
        nDefaultPort = 18886;
        nPruneAfterHeight = 1000;
        bnProofOfWorkLimit = arith_uint256(~arith_uint256() >> 16);

        uint32_t nTimestamp = GetTimeNow();
        uint256 hashGenesisBlock = uint256S("0x0000e01b12644af6917e5aada637a609dd9590ad6bdc4828cd8df95258d85c02");
        uint256 hashMerkleRoot = uint256S("0x2d9101b87fe7b9deaea41849c1f3bed71e060739147802a238fe968f75ad0fd9");
        uint32_t nNonce = 2043184832;

        genesis = CreateGenesisBlockTestnet(nTimestamp, nNonce, 0x1d00ffff, 1, 0);
        consensus.hashGenesisBlock = genesis.GetHash();

        if ((genesis.GetHash() != hashGenesisBlock || genesis.hashMerkleRoot != hashMerkleRoot))
        {
            nTimestamp = GetTimeNow();
            // deliberately empty for loop finds nonce value.
            for(; genesis.GetHash() > consensus.powLimit; genesis.nNonce++){ }
            hashGenesisBlock = genesis.GetHash();
            nNonce = genesis.nNonce;
            hashMerkleRoot = genesis.hashMerkleRoot;
        }

        vSeeds.push_back(CDNSSeedData("testnav.community", "testseed.nav.community"));
        vSeeds.push_back(CDNSSeedData("testnavcoin.org", "testseed.navcoin.org"));

        consensus.hashGenesisBlock = genesis.GetHash();

        assert(consensus.hashGenesisBlock == hashGenesisBlock);
        assert(genesis.hashMerkleRoot == hashMerkleRoot);

        base58Prefixes[PUBKEY_ADDRESS] = std::vector<unsigned char>(1,111);
        base58Prefixes[SCRIPT_ADDRESS] = std::vector<unsigned char>(1,196);
        base58Prefixes[SECRET_KEY] =     std::vector<unsigned char>(1,239);
        base58Prefixes[EXT_PUBLIC_KEY] = boost::assign::list_of(0x40)(0x88)(0x2B)(0xE1).convert_to_container<std::vector<unsigned char> >();
        base58Prefixes[EXT_SECRET_KEY] = boost::assign::list_of(0x40)(0x88)(0xDA)(0x4E).convert_to_container<std::vector<unsigned char> >();

        vFixedSeeds = std::vector<SeedSpec6>(pnSeed6_test, pnSeed6_test + ARRAYLEN(pnSeed6_test));

        fMiningRequiresPeers = false;
        fDefaultConsistencyChecks = false;
        fRequireStandard = false;
        fMineBlocksOnDemand = false;
        fTestnetToBeDeprecatedFieldRPC = true;

        checkpointData = (CCheckpointData) {
            boost::assign::map_list_of
            ( 0,         hashGenesisBlock),
            nTimestamp, // * UNIX timestamp of last checkpoint block
            0,          // * total number of transactions between genesis and last checkpoint
                        //   (the tx=... number in the SetBestChain debug.log lines)
            7000        // * estimated number of transactions per day after checkpoint
        };

    }
};
static CRegTestParams regTestParams;

static CChainParams *pCurrentParams = 0;

const CChainParams &Params() {
    assert(pCurrentParams);
    return *pCurrentParams;
}

CChainParams& Params(const std::string& chain)
{
    if (chain == CBaseChainParams::MAIN)
            return mainParams;
    else if (chain == CBaseChainParams::TESTNET)
            return testNetParams;
    else if (chain == CBaseChainParams::DEVNET)
            return devNetParams;
    else if (chain == CBaseChainParams::REGTEST)
            return regTestParams;
    else
        throw std::runtime_error(strprintf("%s: Unknown chain %s.", __func__, chain));
}

void SelectParams(const std::string& network)
{
    SelectBaseParams(network);
    pCurrentParams = &Params(network);
}<|MERGE_RESOLUTION|>--- conflicted
+++ resolved
@@ -541,11 +541,7 @@
         consensus.nModifierInterval = 10 * 60; // time to elapse before new modifier is computed
         consensus.nTargetTimespan = 25 * 30;
         consensus.nLastPOWBlock = 100000;
-<<<<<<< HEAD
         consensus.nBlocksPerVotingCycle = 180; // 1.5 hours
-=======
-        consensus.nVotingPeriod = 30; // 15 minutes
->>>>>>> 87ab5965
         consensus.nMinimumQuorum = 0.5;
         consensus.nQuorumVotes = consensus.nBlocksPerVotingCycle * consensus.nMinimumQuorum;
         consensus.nVotesAcceptProposal = 0.7;
