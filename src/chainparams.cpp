// Copyright (c) 2010 Satoshi Nakamoto
// Copyright (c) 2009-2015 The Bitcoin Core developers
// Distributed under the MIT software license, see the accompanying
// file COPYING or http://www.opensource.org/licenses/mit-license.php.

#include "chainparams.h"
#include "consensus/merkle.h"

#include "tinyformat.h"
#include "util.h"
#include "utilstrencodings.h"
#include "streams.h"

#include <assert.h>

#include <boost/assign/list_of.hpp>

#include "chainparamsseeds.h"

static CBlock CreateGenesisBlock(const char* pszTimestamp, const CScript& genesisOutputScript, uint32_t nTime, uint32_t nNonce, uint32_t nBits, int32_t nVersion, const CAmount& genesisReward)
{
    CMutableTransaction txNew;
    txNew.nVersion = 1;
    txNew.vin.resize(1);
    txNew.vout.resize(1);
    txNew.vin[0].scriptSig = CScript() << CScriptNum(0) << CScriptNum(42) << std::vector<unsigned char>((const unsigned char*)pszTimestamp, (const unsigned char*)pszTimestamp + strlen(pszTimestamp));
    // txNew.vout[0].scriptPubKey.clear();
    txNew.vout[0].nValue = genesisReward;
    txNew.vout[0].scriptPubKey.clear();
    txNew.strDZeel = "NavCoin genesis block";

    CBlock genesis;
    genesis.nTime    = nTime;
    genesis.nBits    = nBits;
    genesis.nNonce   = nNonce;
    genesis.nVersion = nVersion;
    genesis.vtx.push_back(txNew);
    genesis.vtx[0].nTime = nTime;
    genesis.vtx[0].UpdateHash();
    genesis.hashPrevBlock.SetNull();
    genesis.hashMerkleRoot = BlockMerkleRoot(genesis);
    return genesis;
}

/**
 * Build the genesis block. Note that the output of its generation
 * transaction cannot be spent since it did not originally exist in the
 * database.
 *
 * CBlock(hash=000000000019d6, ver=1, hashPrevBlock=00000000000000, hashMerkleRoot=4a5e1e, nTime=1231006505, nBits=1d00ffff, nNonce=2083236893, vtx=1)
 *   CTransaction(hash=4a5e1e, ver=1, vin.size=1, vout.size=1, nLockTime=0)
 *     CTxIn(COutPoint(000000, -1), coinbase 04ffff001d0104455468652054696d65732030332f4a616e2f32303039204368616e63656c6c6f72206f6e206272696e6b206f66207365636f6e64206261696c6f757420666f722062616e6b73)
 *     CTxOut(nValue=50.00000000, scriptPubKey=0x5F1DF16B2B704C8A578D0B)
 *   vMerkleTree: 4a5e1e
 */
static CBlock CreateGenesisBlock(uint32_t nTime, uint32_t nNonce, uint32_t nBits, int32_t nVersion, const CAmount& genesisReward)
{
    const char* pszTimestamp = "Game is afoot!";
    const CScript genesisOutputScript = CScript() << ParseHex("04bf5608f13e9b2781b839ea78adbd1cb90d8fc17dcc67028e93e65223ea77f8bc8d8eed1191f37dd0ad20f371912d86e1c2e7369251cb06d2a3fdc5e26262d6df") << OP_CHECKSIG;
    return CreateGenesisBlock(pszTimestamp, genesisOutputScript, nTime, nNonce, nBits, nVersion, genesisReward);
}

static CBlock CreateGenesisBlockTestnet(uint32_t nTime, uint32_t nNonce, uint32_t nBits, int32_t nVersion, const CAmount& genesisReward)
{
    const char* pszTimestamp = "Time does not exist";
    const CScript genesisOutputScript = CScript() << ParseHex("047c3ec9cb8ea3148cfdb2107383209fc0883585b25e355ded65970bde3a49c5c79dfac1210dc8a4876f6bb68431b273b6d5347955135502726b0743948cee36d1") << OP_CHECKSIG;
    return CreateGenesisBlock(pszTimestamp, genesisOutputScript, nTime, nNonce, nBits, nVersion, genesisReward);
}

/**
 * Main network
 */
/**
 * What makes a good checkpoint block?
 * + Is surrounded by blocks with reasonable timestamps
 *   (no blocks before with a timestamp after, none after with
 *    timestamp before)
 * + Contains no strange transactions
 */

class CMainParams : public CChainParams {
public:
    CMainParams() {
        strNetworkID = "main";
        consensus.nSubsidyHalvingInterval = 210000;
        consensus.nMajorityEnforceBlockUpgrade = 750;
        consensus.nMajorityRejectBlockOutdated = 950;
        consensus.nMajorityWindow = 1000;
        consensus.BIP34Height = 900000;
        consensus.BIP34Hash = uint256S("0xecb7444214d068028ec1fa4561662433452c1cbbd6b0f8eeb6452bcfa1d0a7d6");
        consensus.powLimit = ArithToUint256(~arith_uint256(0) >> 16);
        consensus.nPowTargetTimespan = 30;
        consensus.nPowTargetSpacing = 30;
        consensus.fPowAllowMinDifficultyBlocks = false;
        consensus.fPowNoRetargeting = false;
        consensus.nRuleChangeActivationThreshold = 15120; // 75% of 20160
        consensus.nMinerConfirmationWindow = 20160;
        consensus.nStakeMinAge = 60 * 60 * 2;	// minimum for coin age: 2 hours
        consensus.nTargetSpacing = 30; // Blocktime: 30 secs
        consensus.nStakeCombineThreshold = 1000 * COIN;
        consensus.nStakeSplitThreshold = 2 * consensus.nStakeCombineThreshold;
        consensus.nDailyBlockCount =  (24 * 60 * 60) / consensus.nTargetSpacing;
        consensus.nModifierInterval = 10 * 60; // time to elapse before new modifier is computed
        consensus.nTargetTimespan = 25 * 30;
        consensus.nLastPOWBlock = 20000;
        consensus.nBlocksPerVotingCycle = 2880 * 7; // 7 Days
        consensus.nMinimumQuorum = 0.5;
        consensus.nQuorumVotes = consensus.nBlocksPerVotingCycle * consensus.nMinimumQuorum;
        consensus.nVotesAcceptProposal = 0.7;
        consensus.nVotesRejectProposal = 0.7;
        consensus.nVotesAcceptPaymentRequest = 0.7;
        consensus.nVotesRejectPaymentRequest = 0.7;
        consensus.nCommunityFundMinAge = 50;
        consensus.nProposalMinimalFee = 5000000000;
        consensus.sigActivationTime = 1512990000;
        consensus.nCoinbaseTimeActivationHeight = 20000;
        consensus.nBlockSpreadCFundAccumulation = 500;
        consensus.nCommunityFundAmount = 0.25 * COIN;
        consensus.nCommunityFundAmountV2 = 0.5 * COIN;
        consensus.nCyclesProposalVoting = 6;
        consensus.nCyclesPaymentRequestVoting = 8;
        consensus.nPaymentRequestMaxVersion = 2;
        consensus.nProposalMaxVersion = 2;
<<<<<<< HEAD
      	consensus.nMaxFutureDrift = 60;
=======
        consensus.nMaxFutureDrift = 60;
        consensus.nStaticReward = 2 * COIN;
>>>>>>> 9601f850

        consensus.vDeployments[Consensus::DEPLOYMENT_TESTDUMMY].bit = 28;
        consensus.vDeployments[Consensus::DEPLOYMENT_TESTDUMMY].nStartTime = 1199145601; // January 1, 2008
        consensus.vDeployments[Consensus::DEPLOYMENT_TESTDUMMY].nTimeout = 1230767999; // December 31, 2008

        // Deployment of BIP68, BIP112, and BIP113.
        consensus.vDeployments[Consensus::DEPLOYMENT_CSV].bit = 0;
        consensus.vDeployments[Consensus::DEPLOYMENT_CSV].nStartTime = 1462060800; // May 1st, 2016
        consensus.vDeployments[Consensus::DEPLOYMENT_CSV].nTimeout = 1525132800; // May 1st, 2017

        // Deployment of SegWit (BIP141 and BIP143)
        consensus.vDeployments[Consensus::DEPLOYMENT_SEGWIT_LEGACY].bit = 1;
        consensus.vDeployments[Consensus::DEPLOYMENT_SEGWIT_LEGACY].nStartTime = 1493424000; // May 1st, 2017
        consensus.vDeployments[Consensus::DEPLOYMENT_SEGWIT_LEGACY].nTimeout = 1525132800; // May 1st, 2018

        consensus.vDeployments[Consensus::DEPLOYMENT_CSV_LEGACY].bit = 2;
        consensus.vDeployments[Consensus::DEPLOYMENT_CSV_LEGACY].nStartTime = 1462060800; // May 1st, 2016
        consensus.vDeployments[Consensus::DEPLOYMENT_CSV_LEGACY].nTimeout = 1525132800; // May 1st, 2018

        // Deployment of Cold Staking
        consensus.vDeployments[Consensus::DEPLOYMENT_COLDSTAKING].bit = 3;
        consensus.vDeployments[Consensus::DEPLOYMENT_COLDSTAKING].nStartTime = 1525132800; // May 1st, 2018
        consensus.vDeployments[Consensus::DEPLOYMENT_COLDSTAKING].nTimeout = 1556712000; // May 1st, 2019

        // Deployment of SegWit (BIP141 and BIP143)
        consensus.vDeployments[Consensus::DEPLOYMENT_SEGWIT].bit = 4;
        consensus.vDeployments[Consensus::DEPLOYMENT_SEGWIT].nStartTime = 1493424000; // May 1st, 2017
        consensus.vDeployments[Consensus::DEPLOYMENT_SEGWIT].nTimeout = 1525132800; // May 1st, 2018

        // Deployment of Community Fund
        consensus.vDeployments[Consensus::DEPLOYMENT_COMMUNITYFUND].bit = 6;
        consensus.vDeployments[Consensus::DEPLOYMENT_COMMUNITYFUND].nStartTime = 1493424000; // May 1st, 2017
        consensus.vDeployments[Consensus::DEPLOYMENT_COMMUNITYFUND].nTimeout = 1556668800; // May 1st, 2019

        // Deployment of Community Fund Accumulation
        consensus.vDeployments[Consensus::DEPLOYMENT_COMMUNITYFUND_ACCUMULATION].bit = 7;
        consensus.vDeployments[Consensus::DEPLOYMENT_COMMUNITYFUND_ACCUMULATION].nStartTime = 1525132800; // May 1st, 2018
        consensus.vDeployments[Consensus::DEPLOYMENT_COMMUNITYFUND_ACCUMULATION].nTimeout = 1556712000; // May 1st, 2019

        // Deployment of NTP Sync
        consensus.vDeployments[Consensus::DEPLOYMENT_NTPSYNC].bit = 8;
        consensus.vDeployments[Consensus::DEPLOYMENT_NTPSYNC].nStartTime = 1525132800; // May 1st, 2018
        consensus.vDeployments[Consensus::DEPLOYMENT_NTPSYNC].nTimeout = 1556712000; // May 1st, 2019

        // Deployment of Community Fund Accumulation Spread(NPIP-0003)
        consensus.vDeployments[Consensus::DEPLOYMENT_COMMUNITYFUND_ACCUMULATION_SPREAD].bit = 14;
        consensus.vDeployments[Consensus::DEPLOYMENT_COMMUNITYFUND_ACCUMULATION_SPREAD].nStartTime = 1525132800; // May 1st, 2018
        consensus.vDeployments[Consensus::DEPLOYMENT_COMMUNITYFUND_ACCUMULATION_SPREAD].nTimeout = 1556712000; // May 1st, 2019

        // Increate in Community Fund Accumulation Ammonut (NPIP-0004)
        consensus.vDeployments[Consensus::DEPLOYMENT_COMMUNITYFUND_AMOUNT_V2].bit = 16;
        consensus.vDeployments[Consensus::DEPLOYMENT_COMMUNITYFUND_AMOUNT_V2].nStartTime = 1533081600; // Aug 1st, 2018
        consensus.vDeployments[Consensus::DEPLOYMENT_COMMUNITYFUND_AMOUNT_V2].nTimeout = 1564617600; // Aug 1st, 2019

        // Deployment of Static Reward
        consensus.vDeployments[Consensus::DEPLOYMENT_STATIC_REWARD].bit = 15;
        consensus.vDeployments[Consensus::DEPLOYMENT_STATIC_REWARD].nStartTime = 1533081600; // August 1st, 2018
        consensus.vDeployments[Consensus::DEPLOYMENT_STATIC_REWARD].nTimeout = 1564617600; // August 1st, 2019

        /**
         * The message start string is designed to be unlikely to occur in normal data.
         * The characters are rarely used upper ASCII, not valid as UTF-8, and produce
         * a large 32-bit integer with any alignment.
         */
        pchMessageStart[0] = 0x80;
        pchMessageStart[1] = 0x50;
        pchMessageStart[2] = 0x34;
        pchMessageStart[3] = 0x20;
        nDefaultPort = 44440;
        nPruneAfterHeight = 100000;
        bnProofOfWorkLimit = arith_uint256(~arith_uint256() >> 16);

        genesis = CreateGenesisBlock(1460561040, 6945, 0x1f00ffff, 1, 0);

	      consensus.hashGenesisBlock = genesis.GetHash();

        assert(consensus.hashGenesisBlock == uint256S("0x00006a4e3e18c71c6d48ad6c261e2254fa764cf29607a4357c99b712dfbb8e6a"));
        assert(genesis.hashMerkleRoot == uint256S("0xc507eec6ccabfd5432d764afceafba42d2d946594b8a60570cb2358a7392c61a"));

        base58Prefixes[PUBKEY_ADDRESS] = std::vector<unsigned char>(1,53);
        base58Prefixes[COLDSTAKING_ADDRESS] = std::vector<unsigned char>(1,21); // cold staking addresses start with 'X'
        base58Prefixes[SCRIPT_ADDRESS] = std::vector<unsigned char>(1,85);
        base58Prefixes[SECRET_KEY] =     std::vector<unsigned char>(1,150);
        base58Prefixes[EXT_PUBLIC_KEY] = boost::assign::list_of(0x04)(0x88)(0xB2)(0x1E).convert_to_container<std::vector<unsigned char> >();
        base58Prefixes[EXT_SECRET_KEY] = boost::assign::list_of(0x04)(0x88)(0xAD)(0xE4).convert_to_container<std::vector<unsigned char> >();

        vSeeds.push_back(CDNSSeedData("nav.community", "seed.nav.community"));
        vSeeds.push_back(CDNSSeedData("navcoin.org", "seed.navcoin.org"));

        vFixedSeeds = std::vector<SeedSpec6>(pnSeed6_main, pnSeed6_main + ARRAYLEN(pnSeed6_main));

        fMiningRequiresPeers = true;
        fDefaultConsistencyChecks = false;
        fRequireStandard = true;
        fMineBlocksOnDemand = false;
        fTestnetToBeDeprecatedFieldRPC = false;

        checkpointData = (CCheckpointData) {
            boost::assign::map_list_of
            ( 0, uint256S("0x00006a4e3e18c71c6d48ad6c261e2254fa764cf29607a4357c99b712dfbb8e6a"))
            (10000, uint256S("0x844f1eab31e8773328ba21970362b4fcff19622f13787cbbe164649ad2393b7a"))
            (10000, uint256S("0x844f1eab31e8773328ba21970362b4fcff19622f13787cbbe164649ad2393b7a"))
            (20000, uint256S("0xfea6d227117db665c5cff2fca0b29d850c5e7f064463d001f5228e80a7e21624"))
            (30000, uint256S("0x5e6212b3b23ed3e5092d7765f7ae36512ecdc254f84c9988161e955d94c91a48"))
            (40000, uint256S("0x3ae62cc62888db77de952d5855fb59f24a46f008177badc5f4f78ab12734985d"))
            (50000, uint256S("0xb0df7fbaa66f0844a607bd3d4b8d25d68a63c57fb34fdae7212c689165edcb8d"))
            (60000, uint256S("0x65504c021a5657321f070a11dd3973cc2dbc56a1f4a0c0d5f1a4d35e887e8182"))
            (70000, uint256S("0x22e5cbb2fbc635e031e424157c49ec55907ba5198ef3aee9595b30238666824f"))
            (80000, uint256S("0x64ce42ada8708c0b30b800403811275edd54054fc95f770f8dc49be1dad3a0e7"))
            (100000, uint256S("0x85e33b3e583fba18d1fc2227702ea97b9d5a441a1a3fa2633c28d6e5d3837218"))
            (120000, uint256S("0x4a11ab4cc4774ebc1dd602472fab4759c2d19ea29d8bb71073cb64474e70da89"))
            (140000, uint256S("0xe6c750c5ce99932b86ca000139909f37abbf829cc39cd09fe4eb7ec88cc50238"))
            (160000, uint256S("0xb855f143c2ebec37b0b9a9e2a2fc9e3d3d2437440c2101fb57ad11407e3bb147"))
            (180000, uint256S("0x774851c8ac775e671bed326be4fec73f5663aa4b1e84e89b20d0cea529fb5c06"))
            (200000, uint256S("0x9aa7fff01e07e800774b4ef7e11d55afffa8a1c6fdb0cd19762418cb8b901b32"))
            (500000, uint256S("0xee97c591a67c19ed74e6162f18eaa73c2a566d3e2754df8fa70a5662e3ed30df"))
            (750000, uint256S("0x7c163d8dc6320bdc3b1b726bf7be13fa3a44c621efcb0f8f3bcd7f2ad374b5ef"))
            (1000000,uint256S("0x12befed86624731beb4f53a523ece1342f68832710a2933f189f18ddaf5af713"))
            (1250000,uint256S("0x43a9f08444cf05b1193dbdcfffebd558c0d406e478606bdc8755de75c513f620"))
            (1500000,uint256S("0xdfc75b7d1be540bbcabea1323f6d06d92e96b73c93f386b57f82cd62a1c94ce1"))
            (1750000,uint256S("0x713cbac2df077bacb25dedf4acd60745f102cbe53ede019b738a6864fc0b12c6"))
            (2000000,uint256S("0x41b723e003cab30d326a0fae995521554ab59e550e1e0013187b3267d09dd42c"))
            (2250000,uint256S("0x1f7d459f6dcb3752868395819ac676adccfb0d0ec904a60b9fcb15879bcc5228"))
            (2400000,uint256S("0x0cdb7f4f763be43ddc209ffeac440ba34c850f8210d52eb010fb0e6296dbe3ea")),
            1535607904, // * UNIX timestamp of last checkpoint block
            5067164,    // * total number of transactions between genesis and last checkpoint
                        //   (the tx=... number in the SetBestChain debug.log lines)
            7000        // * estimated number of transactions per day after checkpoint
        };
    }
};
static CMainParams mainParams;

/**
 * Testnet (v3)
 */
class CTestNetParams : public CChainParams {
public:
    CTestNetParams() {
        strNetworkID = "test";
        consensus.nSubsidyHalvingInterval = 210000;
        consensus.nMajorityEnforceBlockUpgrade = 750;
        consensus.nMajorityRejectBlockOutdated = 950;
        consensus.nMajorityWindow = 1000;
        consensus.BIP34Height = 900000;
        consensus.BIP34Hash = uint256S("0xecb7444214d068028ec1fa4561662433452c1cbbd6b0f8eeb6452bcfa1d0a7d6");
        consensus.powLimit = ArithToUint256(~arith_uint256(0) >> 16);
        consensus.nPowTargetTimespan = 30;
        consensus.nPowTargetSpacing = 30;
        consensus.fPowAllowMinDifficultyBlocks = false;
        consensus.fPowNoRetargeting = false;
        consensus.nRuleChangeActivationThreshold = 300; // 75% of 400
        consensus.nMinerConfirmationWindow = 400;
        consensus.vDeployments[Consensus::DEPLOYMENT_TESTDUMMY].bit = 28;
        consensus.vDeployments[Consensus::DEPLOYMENT_TESTDUMMY].nStartTime = 1199145601; // January 1, 2008
        consensus.vDeployments[Consensus::DEPLOYMENT_TESTDUMMY].nTimeout = 1230767999; // December 31, 2008
        consensus.nStakeMinAge = 2;	// minimum for coin age: 2 seconds
        consensus.nTargetSpacing = 30; // Blocktime: 30 secs
        consensus.nStakeCombineThreshold = 1000 * COIN;
        consensus.nStakeSplitThreshold = 2 * consensus.nStakeCombineThreshold;
        consensus.nDailyBlockCount =  (24 * 60 * 60) / consensus.nTargetSpacing;
        consensus.nModifierInterval = 10 * 60; // time to elapse before new modifier is computed
        consensus.nTargetTimespan = 25 * 30;
        consensus.nLastPOWBlock = 1000000;
        consensus.nBlocksPerVotingCycle = 180; // 1.5 hours
        consensus.nMinimumQuorum = 0.5;
        consensus.nQuorumVotes = consensus.nBlocksPerVotingCycle * consensus.nMinimumQuorum;
        consensus.nVotesAcceptProposal = 0.7;
        consensus.nVotesRejectProposal = 0.7;
        consensus.nVotesAcceptPaymentRequest = 0.7;
        consensus.nVotesRejectPaymentRequest = 0.7;
        consensus.nCommunityFundMinAge = 5;
        consensus.nProposalMinimalFee = 10000;
        consensus.sigActivationTime = 1512826692;
        consensus.nCoinbaseTimeActivationHeight = 30000;
        consensus.nBlockSpreadCFundAccumulation = 500;
        consensus.nCommunityFundAmount = 0.25 * COIN;
        consensus.nCommunityFundAmountV2 = 0.5 * COIN;
        consensus.nCyclesProposalVoting = 4;
        consensus.nCyclesPaymentRequestVoting = 4;
        consensus.nPaymentRequestMaxVersion = 2;
        consensus.nProposalMaxVersion = 2;
        consensus.nMaxFutureDrift = 60;
        consensus.nStaticReward = 2 * COIN;

        // Deployment of BIP68, BIP112, and BIP113.
        consensus.vDeployments[Consensus::DEPLOYMENT_CSV].bit = 0;
        consensus.vDeployments[Consensus::DEPLOYMENT_CSV].nStartTime = 1462060800; // May 1st, 2016
        consensus.vDeployments[Consensus::DEPLOYMENT_CSV].nTimeout = 1556712000; // May 1st, 2019

        // Deployment of Cold Staking
        consensus.vDeployments[Consensus::DEPLOYMENT_COLDSTAKING].bit = 6;
        consensus.vDeployments[Consensus::DEPLOYMENT_COLDSTAKING].nStartTime = 1525132800; // May 1st, 2018
        consensus.vDeployments[Consensus::DEPLOYMENT_COLDSTAKING].nTimeout = 1556712000; // May 1st, 2019

        // Deployment of SegWit (BIP141 and BIP143)
        consensus.vDeployments[Consensus::DEPLOYMENT_SEGWIT].bit = 4;
        consensus.vDeployments[Consensus::DEPLOYMENT_SEGWIT].nStartTime = 1493424000; // May 1st, 2017
        consensus.vDeployments[Consensus::DEPLOYMENT_SEGWIT].nTimeout = 1556712000; // May 1st, 2019

        // Deployment of Community Fund
        consensus.vDeployments[Consensus::DEPLOYMENT_COMMUNITYFUND].bit = 6;
        consensus.vDeployments[Consensus::DEPLOYMENT_COMMUNITYFUND].nStartTime = 1493424000; // May 1st, 2017
        consensus.vDeployments[Consensus::DEPLOYMENT_COMMUNITYFUND].nTimeout = 1556712000; // May 1st, 2019

        // Deployment of Community Fund Accumulation
        consensus.vDeployments[Consensus::DEPLOYMENT_COMMUNITYFUND_ACCUMULATION].bit = 7;
        consensus.vDeployments[Consensus::DEPLOYMENT_COMMUNITYFUND_ACCUMULATION].nStartTime = 1525132800; // May 1st, 2018
        consensus.vDeployments[Consensus::DEPLOYMENT_COMMUNITYFUND_ACCUMULATION].nTimeout = 1556712000; // May 1st, 2019

        // Deployment of NTP Sync
        consensus.vDeployments[Consensus::DEPLOYMENT_NTPSYNC].bit = 8;
        consensus.vDeployments[Consensus::DEPLOYMENT_NTPSYNC].nStartTime = 1525132800; // May 1st, 2018
        consensus.vDeployments[Consensus::DEPLOYMENT_NTPSYNC].nTimeout = 1556712000; // May 1st, 2019

        // Deployment of Community Fund Accumulation Spread(NPIP-0003)
        consensus.vDeployments[Consensus::DEPLOYMENT_COMMUNITYFUND_ACCUMULATION_SPREAD].bit = 14;
        consensus.vDeployments[Consensus::DEPLOYMENT_COMMUNITYFUND_ACCUMULATION_SPREAD].nStartTime = 1525132800; // May 1st, 2018
        consensus.vDeployments[Consensus::DEPLOYMENT_COMMUNITYFUND_ACCUMULATION_SPREAD].nTimeout = 1556712000; // May 1st, 2019

        // Increate in Community Fund Accumulation Ammonut (NPIP-0004)
        consensus.vDeployments[Consensus::DEPLOYMENT_COMMUNITYFUND_AMOUNT_V2].bit = 16;
        consensus.vDeployments[Consensus::DEPLOYMENT_COMMUNITYFUND_AMOUNT_V2].nStartTime = 1533081600; // Aug 1st, 2018
        consensus.vDeployments[Consensus::DEPLOYMENT_COMMUNITYFUND_AMOUNT_V2].nTimeout = 1564617600; // Aug 1st, 2019

        // Deployment of Static Reward
        consensus.vDeployments[Consensus::DEPLOYMENT_STATIC_REWARD].bit = 15;
        consensus.vDeployments[Consensus::DEPLOYMENT_STATIC_REWARD].nStartTime = 1533081600; // August 1st, 2018
        consensus.vDeployments[Consensus::DEPLOYMENT_STATIC_REWARD].nTimeout = 1564617600; // August 1st, 2019

        /**
         * The message start string is designed to be unlikely to occur in normal data.
         * The characters are rarely used upper ASCII, not valid as UTF-8, and produce
         * a large 32-bit integer with any alignment.
         */
        pchMessageStart[0] = 0x3f;
        pchMessageStart[1] = 0xa4;
        pchMessageStart[2] = 0x52;
        pchMessageStart[3] = 0x22;
        nDefaultPort = 15556;
        nPruneAfterHeight = 1000;
        bnProofOfWorkLimit = arith_uint256(~arith_uint256() >> 16);
    
        uint32_t nTimestamp = 1541978905;
        uint256 hashGenesisBlock = uint256S("0x0000c493d0f928a9f0a0eb0e0d88d871f4f5ab8bacc308f77bb0e8c7adee1307");
        uint256 hashMerkleRoot = uint256S("0xf3f3286d731fc322d34f6a7c4df3eecfc1abaa6032350acf6cd363eb34edf574");
        uint32_t nNonce = 2043537527;
	    
        genesis = CreateGenesisBlockTestnet(nTimestamp, nNonce, 0x1d00ffff, 1, 0);
        consensus.hashGenesisBlock = genesis.GetHash();
	    
        if (true && (genesis.GetHash() != hashGenesisBlock || genesis.hashMerkleRoot != hashMerkleRoot))
        {
            printf("recalculating params for testnet.\n");
            printf("old testnet genesis nonce: %d\n", genesis.nNonce);
            printf("old testnet genesis hash:  %s\n", hashGenesisBlock.ToString().c_str());
            // deliberately empty for loop finds nonce value.
            for(; genesis.GetHash() > consensus.powLimit; genesis.nNonce++){ }
            printf("new testnet genesis merkle root: %s\n", genesis.hashMerkleRoot.ToString().c_str());
            printf("new testnet genesis nonce: %d\n", genesis.nNonce);
            printf("new testnet genesis hash: %s\n", genesis.GetHash().ToString().c_str());
        }

        vSeeds.push_back(CDNSSeedData("testnav.community", "testseed.nav.community"));
        vSeeds.push_back(CDNSSeedData("testnavcoin.org", "testseed.navcoin.org"));

        assert(consensus.hashGenesisBlock == hashGenesisBlock);
        assert(genesis.hashMerkleRoot == hashMerkleRoot);

        base58Prefixes[PUBKEY_ADDRESS] = std::vector<unsigned char>(1,111);
        base58Prefixes[COLDSTAKING_ADDRESS] = std::vector<unsigned char>(1,8); // cold staking addresses start with 'C/D'
        base58Prefixes[SCRIPT_ADDRESS] = std::vector<unsigned char>(1,196);
        base58Prefixes[SECRET_KEY] =     std::vector<unsigned char>(1,239);
        base58Prefixes[EXT_PUBLIC_KEY] = boost::assign::list_of(0x40)(0x88)(0x2B)(0xE1).convert_to_container<std::vector<unsigned char> >();
        base58Prefixes[EXT_SECRET_KEY] = boost::assign::list_of(0x40)(0x88)(0xDA)(0x4E).convert_to_container<std::vector<unsigned char> >();

        vFixedSeeds = std::vector<SeedSpec6>(pnSeed6_test, pnSeed6_test + ARRAYLEN(pnSeed6_test));

        fMiningRequiresPeers = true;
        fDefaultConsistencyChecks = false;
        fRequireStandard = false;
        fMineBlocksOnDemand = false;
        fTestnetToBeDeprecatedFieldRPC = true;

        checkpointData = (CCheckpointData) {
            boost::assign::map_list_of
            ( 0,     hashGenesisBlock),
            1525248575, // * UNIX timestamp of last checkpoint block
            0,          // * total number of transactions between genesis and last checkpoint
                        //   (the tx=... number in the SetBestChain debug.log lines)
            7000         // * estimated number of transactions per day after checkpoint
        };

    }
};
static CTestNetParams testNetParams;

/**
 * Devnet (v3)
 */
class CDevNetParams : public CChainParams {
public:
    CDevNetParams() {
        strNetworkID = "dev";
        consensus.nSubsidyHalvingInterval = 210000;
        consensus.nMajorityEnforceBlockUpgrade = 750;
        consensus.nMajorityRejectBlockOutdated = 950;
        consensus.nMajorityWindow = 1000;
        consensus.BIP34Height = 900000;
        consensus.BIP34Hash = uint256S("0x0");
        consensus.powLimit = ArithToUint256(~arith_uint256(0) >> 16);
        consensus.nPowTargetTimespan = 30;
        consensus.nPowTargetSpacing = 30;
        consensus.fPowAllowMinDifficultyBlocks = false;
        consensus.fPowNoRetargeting = false;
        consensus.nRuleChangeActivationThreshold = 75; // 75% of 400
        consensus.nMinerConfirmationWindow = 100;
        consensus.vDeployments[Consensus::DEPLOYMENT_TESTDUMMY].bit = 28;
        consensus.vDeployments[Consensus::DEPLOYMENT_TESTDUMMY].nStartTime = 1199145601; // January 1, 2008
        consensus.vDeployments[Consensus::DEPLOYMENT_TESTDUMMY].nTimeout = 1230767999; // December 31, 2008
        consensus.nStakeMinAge = 2;	// minimum for coin age: 2 seconds
        consensus.nTargetSpacing = 30; // Blocktime: 30 secs
        consensus.nStakeCombineThreshold = 1000 * COIN;
        consensus.nStakeSplitThreshold = 2 * consensus.nStakeCombineThreshold;
        consensus.nDailyBlockCount =  (24 * 60 * 60) / consensus.nTargetSpacing;
        consensus.nModifierInterval = 10 * 60; // time to elapse before new modifier is computed
        consensus.nTargetTimespan = 25 * 30;
        consensus.nLastPOWBlock = 100000;
        consensus.nBlocksPerVotingCycle = 180; // 1.5 hours
        consensus.nMinimumQuorum = 0.5;
        consensus.nQuorumVotes = consensus.nBlocksPerVotingCycle * consensus.nMinimumQuorum;
        consensus.nVotesAcceptProposal = 0.7;
        consensus.nVotesRejectProposal = 0.7;
        consensus.nVotesAcceptPaymentRequest = 0.7;
        consensus.nVotesRejectPaymentRequest = 0.7;
        consensus.nCommunityFundMinAge = 5;
        consensus.nProposalMinimalFee = 10000;
        consensus.sigActivationTime = 1512826692;
        consensus.nCoinbaseTimeActivationHeight = 0;
        consensus.nBlockSpreadCFundAccumulation = 500;
        consensus.nCommunityFundAmount = 0.25 * COIN;
        consensus.nCommunityFundAmountV2 = 0.5 * COIN;
        consensus.nCyclesProposalVoting = 4;
        consensus.nCyclesPaymentRequestVoting = 4;
        consensus.nPaymentRequestMaxVersion = 2;
        consensus.nProposalMaxVersion = 2;
        consensus.nMaxFutureDrift = 60000;
        consensus.nStaticReward = 2 * COIN;

        // Deployment of BIP68, BIP112, and BIP113.
        consensus.vDeployments[Consensus::DEPLOYMENT_CSV].bit = 0;
        consensus.vDeployments[Consensus::DEPLOYMENT_CSV].nStartTime = 1462060800; // May 1st, 2016
        consensus.vDeployments[Consensus::DEPLOYMENT_CSV].nTimeout = 1556668800; // May 1st, 2019

        // Deployment of Cold Staking
        consensus.vDeployments[Consensus::DEPLOYMENT_COLDSTAKING].bit = 3;
        consensus.vDeployments[Consensus::DEPLOYMENT_COLDSTAKING].nStartTime = 1525132800; // May 1st, 2018
        consensus.vDeployments[Consensus::DEPLOYMENT_COLDSTAKING].nTimeout = 1556712000; // May 1st, 2019

        // Deployment of SegWit (BIP141 and BIP143)
        consensus.vDeployments[Consensus::DEPLOYMENT_SEGWIT].bit = 5;
        consensus.vDeployments[Consensus::DEPLOYMENT_SEGWIT].nStartTime = 1493424000; // May 1st, 2017
        consensus.vDeployments[Consensus::DEPLOYMENT_SEGWIT].nTimeout = 1556668800; // May 1st, 2019

        // Deployment of Community Fund
        consensus.vDeployments[Consensus::DEPLOYMENT_COMMUNITYFUND].bit = 6;
        consensus.vDeployments[Consensus::DEPLOYMENT_COMMUNITYFUND].nStartTime = 1493424000; // May 1st, 2017
        consensus.vDeployments[Consensus::DEPLOYMENT_COMMUNITYFUND].nTimeout = 1556668800; // May 1st, 2019
	    
        // Deployment of NTP Sync
        consensus.vDeployments[Consensus::DEPLOYMENT_NTPSYNC].bit = 8;
        consensus.vDeployments[Consensus::DEPLOYMENT_NTPSYNC].nStartTime = 1525132800; // May 1st, 2018
        consensus.vDeployments[Consensus::DEPLOYMENT_NTPSYNC].nTimeout = 1556712000; // May 1st, 2019

        // Deployment of Community Fund Accumulation
        consensus.vDeployments[Consensus::DEPLOYMENT_COMMUNITYFUND_ACCUMULATION].bit = 7;
        consensus.vDeployments[Consensus::DEPLOYMENT_COMMUNITYFUND_ACCUMULATION].nStartTime = 1525132800; // May 1st, 2018
        consensus.vDeployments[Consensus::DEPLOYMENT_COMMUNITYFUND_ACCUMULATION].nTimeout = 1556712000; // May 1st, 2019

        // Deployment of Community Fund Accumulation Spread(NPIP-0003)
        consensus.vDeployments[Consensus::DEPLOYMENT_COMMUNITYFUND_ACCUMULATION_SPREAD].bit = 14;
        consensus.vDeployments[Consensus::DEPLOYMENT_COMMUNITYFUND_ACCUMULATION_SPREAD].nStartTime = 1525132800; // May 1st, 2018
        consensus.vDeployments[Consensus::DEPLOYMENT_COMMUNITYFUND_ACCUMULATION_SPREAD].nTimeout = 1556712000; // May 1st, 2019

        // Increate in Community Fund Accumulation Ammonut (NPIP-0004)
        consensus.vDeployments[Consensus::DEPLOYMENT_COMMUNITYFUND_AMOUNT_V2].bit = 16;
        consensus.vDeployments[Consensus::DEPLOYMENT_COMMUNITYFUND_AMOUNT_V2].nStartTime = 1533081600; // Aug 1st, 2018
        consensus.vDeployments[Consensus::DEPLOYMENT_COMMUNITYFUND_AMOUNT_V2].nTimeout = 1564617600; // Aug 1st, 2019

        // Deployment of Static Reward
        consensus.vDeployments[Consensus::DEPLOYMENT_STATIC_REWARD].bit = 15;
        consensus.vDeployments[Consensus::DEPLOYMENT_STATIC_REWARD].nStartTime = 1533081600; // August 1st, 2018
        consensus.vDeployments[Consensus::DEPLOYMENT_STATIC_REWARD].nTimeout = 1564617600; // August 1st, 2019

        /**
         * The message start string is designed to be unlikely to occur in normal data.
         * The characters are rarely used upper ASCII, not valid as UTF-8, and produce
         * a large 32-bit integer with any alignment.
         */
        pchMessageStart[0] = 0xa8;
        pchMessageStart[1] = 0xb3;
        pchMessageStart[2] = 0x89;
        pchMessageStart[3] = 0xfa;
        nDefaultPort = 18886;
        nPruneAfterHeight = 1000;
        bnProofOfWorkLimit = arith_uint256(~arith_uint256() >> 16);

        // To create a new devnet:
        //
        // 1) Replace nTimestamp with current timestamp.
        uint32_t nTimestamp = 1525248575;
        // 2) Rebuild
        // 3) Launch daemon. It'll calculate the new parameters.
        // 4) Update the following variables with the new values:
        uint256 hashGenesisBlock = uint256S("0x0000e01b12644af6917e5aada637a609dd9590ad6bdc4828cd8df95258d85c02");
        uint256 hashMerkleRoot = uint256S("0x2d9101b87fe7b9deaea41849c1f3bed71e060739147802a238fe968f75ad0fd9");
        uint32_t nNonce = 2043184832;
        // 5) Rebuild. Launch daemon.
        // 6) Generate first block using RPC command "./navcoin-cli generate 1"

        genesis = CreateGenesisBlockTestnet(nTimestamp, nNonce, 0x1d00ffff, 1, 0);
        consensus.hashGenesisBlock = genesis.GetHash();

        if (true && (genesis.GetHash() != hashGenesisBlock || genesis.hashMerkleRoot != hashMerkleRoot))
        {
            printf("recalculating params for devnet.\n");
            printf("old devnet genesis merkle root:  0x%s\n\n", hashMerkleRoot.ToString().c_str());
            printf("old devnet genesis nonce: %d\n", genesis.nNonce);
            printf("old devnet genesis hash:  0x%s\n\n", hashGenesisBlock.ToString().c_str());
            // deliberately empty for loop finds nonce value.
            for(; genesis.GetHash() > consensus.powLimit; genesis.nNonce++){ }
            printf("new devnet genesis merkle root: 0x%s\n", genesis.hashMerkleRoot.ToString().c_str());
            printf("new devnet genesis nonce: %d\n", genesis.nNonce);
            printf("new devnet genesis hash: 0x%s\n", genesis.GetHash().ToString().c_str());
            printf("use the new values to update CDevNetParams class in src/chainparams.cpp\n");
        }

        vSeeds.push_back(CDNSSeedData("devnav.community", "devseed.nav.community"));
        vSeeds.push_back(CDNSSeedData("devnet.navcoin.org", "devseed.navcoin.org"));

        assert(consensus.hashGenesisBlock == hashGenesisBlock);
        assert(genesis.hashMerkleRoot == hashMerkleRoot);

        base58Prefixes[PUBKEY_ADDRESS] = std::vector<unsigned char>(1,111);
        base58Prefixes[COLDSTAKING_ADDRESS] = std::vector<unsigned char>(1,63); // cold staking addresses start with 'S'
        base58Prefixes[SCRIPT_ADDRESS] = std::vector<unsigned char>(1,196);
        base58Prefixes[SECRET_KEY] =     std::vector<unsigned char>(1,239);
        base58Prefixes[EXT_PUBLIC_KEY] = boost::assign::list_of(0x40)(0x88)(0x2B)(0xE1).convert_to_container<std::vector<unsigned char> >();
        base58Prefixes[EXT_SECRET_KEY] = boost::assign::list_of(0x40)(0x88)(0xDA)(0x4E).convert_to_container<std::vector<unsigned char> >();

        vFixedSeeds = std::vector<SeedSpec6>(pnSeed6_dev, pnSeed6_dev + ARRAYLEN(pnSeed6_dev));

        fMiningRequiresPeers = false;
        fDefaultConsistencyChecks = false;
        fRequireStandard = false;
        fMineBlocksOnDemand = true;
        fTestnetToBeDeprecatedFieldRPC = true;

        checkpointData = (CCheckpointData) {
            boost::assign::map_list_of
            ( 0,     hashGenesisBlock),
            1515437594, // * UNIX timestamp of last checkpoint block
            0,          // * total number of transactions between genesis and last checkpoint
                        //   (the tx=... number in the SetBestChain debug.log lines)
            7000         // * estimated number of transactions per day after checkpoint
        };

    }
};
static CDevNetParams devNetParams;

/**
 * Regression test
 */
class CRegTestParams : public CChainParams {
public:
    CRegTestParams() {
        strNetworkID = "regtest";
        consensus.nSubsidyHalvingInterval = 210000;
        consensus.nMajorityEnforceBlockUpgrade = 750;
        consensus.nMajorityRejectBlockOutdated = 950;
        consensus.nMajorityWindow = 1000;
        consensus.BIP34Height = 900000;
        consensus.BIP34Hash = uint256S("0xecb7444214d068028ec1fa4561662433452c1cbbd6b0f8eeb6452bcfa1d0a7d6");
        consensus.powLimit = ArithToUint256(~arith_uint256(0) >> 1);
        consensus.nPowTargetTimespan = 30;
        consensus.nPowTargetSpacing = 30;
        consensus.fPowAllowMinDifficultyBlocks = false;
        consensus.fPowNoRetargeting = false;
        consensus.nRuleChangeActivationThreshold = 75; // 75% of 100
        consensus.nMinerConfirmationWindow = 100;
        consensus.vDeployments[Consensus::DEPLOYMENT_TESTDUMMY].bit = 28;
        consensus.vDeployments[Consensus::DEPLOYMENT_TESTDUMMY].nStartTime = 1199145601; // January 1, 2008
        consensus.vDeployments[Consensus::DEPLOYMENT_TESTDUMMY].nTimeout = 1230767999; // December 31, 2008
        consensus.nStakeMinAge = 2;	// minimum for coin age: 2 seconds
        consensus.nTargetSpacing = 30; // Blocktime: 30 secs
        consensus.nStakeCombineThreshold = 1000 * COIN;
        consensus.nStakeSplitThreshold = 2 * consensus.nStakeCombineThreshold;
        consensus.nDailyBlockCount =  (24 * 60 * 60) / consensus.nTargetSpacing;
        consensus.nModifierInterval = 10 * 60; // time to elapse before new modifier is computed
        consensus.nTargetTimespan = 25 * 30;
        consensus.nLastPOWBlock = 100000;
        consensus.nBlocksPerVotingCycle = 180; // 1.5 hours
        consensus.nMinimumQuorum = 0.5;
        consensus.nQuorumVotes = consensus.nBlocksPerVotingCycle * consensus.nMinimumQuorum;
        consensus.nVotesAcceptProposal = 0.7;
        consensus.nVotesRejectProposal = 0.7;
        consensus.nVotesAcceptPaymentRequest = 0.7;
        consensus.nVotesRejectPaymentRequest = 0.7;
        consensus.nCommunityFundMinAge = 5;
        consensus.nProposalMinimalFee = 10000;
        consensus.sigActivationTime = 0;
        consensus.nCoinbaseTimeActivationHeight = 0;
        consensus.nBlockSpreadCFundAccumulation = 10;
        consensus.nCommunityFundAmount = 0.25 * COIN;
        consensus.nCommunityFundAmountV2 = 0.5 * COIN;
        consensus.nCyclesProposalVoting = 4;
        consensus.nCyclesPaymentRequestVoting = 4;
        consensus.nPaymentRequestMaxVersion = 2;
        consensus.nProposalMaxVersion = 2;
        consensus.nMaxFutureDrift = 60000;
        consensus.nStaticReward = 2 * COIN;

        // Deployment of BIP68, BIP112, and BIP113.
        consensus.vDeployments[Consensus::DEPLOYMENT_CSV].bit = 0;
        consensus.vDeployments[Consensus::DEPLOYMENT_CSV].nStartTime = 0;
        consensus.vDeployments[Consensus::DEPLOYMENT_CSV].nTimeout = 2556712000;

        // Deployment of Cold Staking
        consensus.vDeployments[Consensus::DEPLOYMENT_COLDSTAKING].bit = 3;
        consensus.vDeployments[Consensus::DEPLOYMENT_COLDSTAKING].nStartTime = 1525132800; // May 1st, 2018
        consensus.vDeployments[Consensus::DEPLOYMENT_COLDSTAKING].nTimeout = 1556712000; // May 1st, 2019

        // Deployment of SegWit (BIP141 and BIP143)
        consensus.vDeployments[Consensus::DEPLOYMENT_SEGWIT].bit = 5;
        consensus.vDeployments[Consensus::DEPLOYMENT_SEGWIT].nStartTime = 0;
        consensus.vDeployments[Consensus::DEPLOYMENT_SEGWIT].nTimeout = 2556712000;

        // Deployment of Community Fund
        consensus.vDeployments[Consensus::DEPLOYMENT_COMMUNITYFUND].bit = 6;
        consensus.vDeployments[Consensus::DEPLOYMENT_COMMUNITYFUND].nStartTime = 0;
        consensus.vDeployments[Consensus::DEPLOYMENT_COMMUNITYFUND].nTimeout = 2556712000;

        // Deployment of Community Fund Accumulation
        consensus.vDeployments[Consensus::DEPLOYMENT_COMMUNITYFUND_ACCUMULATION].bit = 7;
        consensus.vDeployments[Consensus::DEPLOYMENT_COMMUNITYFUND_ACCUMULATION].nStartTime = 0;
        consensus.vDeployments[Consensus::DEPLOYMENT_COMMUNITYFUND_ACCUMULATION].nTimeout = 2556712000;

        // Deployment of NTP Sync
        consensus.vDeployments[Consensus::DEPLOYMENT_NTPSYNC].bit = 8;
        consensus.vDeployments[Consensus::DEPLOYMENT_NTPSYNC].nStartTime = 0;
        consensus.vDeployments[Consensus::DEPLOYMENT_NTPSYNC].nTimeout = 2556712000;

        // Deployment of Community Fund Accumulation Spread(NPIP-0003)
        consensus.vDeployments[Consensus::DEPLOYMENT_COMMUNITYFUND_ACCUMULATION_SPREAD].bit = 14;
        consensus.vDeployments[Consensus::DEPLOYMENT_COMMUNITYFUND_ACCUMULATION_SPREAD].nStartTime = 1525132800; // May 1st, 2018
        consensus.vDeployments[Consensus::DEPLOYMENT_COMMUNITYFUND_ACCUMULATION_SPREAD].nTimeout = 1556712000; // May 1st, 2019

        // Increate in Community Fund Accumulation Ammonut (NPIP-0004)
        consensus.vDeployments[Consensus::DEPLOYMENT_COMMUNITYFUND_AMOUNT_V2].bit = 16;
        consensus.vDeployments[Consensus::DEPLOYMENT_COMMUNITYFUND_AMOUNT_V2].nStartTime = 1533081600; // Aug 1st, 2018
        consensus.vDeployments[Consensus::DEPLOYMENT_COMMUNITYFUND_AMOUNT_V2].nTimeout = 1564617600; // Aug 1st, 2019

        // Deployment of Static Reward
        consensus.vDeployments[Consensus::DEPLOYMENT_STATIC_REWARD].bit = 15;
        consensus.vDeployments[Consensus::DEPLOYMENT_STATIC_REWARD].nStartTime = 1533081600; // August 1st, 2018
        consensus.vDeployments[Consensus::DEPLOYMENT_STATIC_REWARD].nTimeout = 1564617600; // August 1st, 2019

        /**
         * The message start string is designed to be unlikely to occur in normal data.
         * The characters are rarely used upper ASCII, not valid as UTF-8, and produce
         * a large 32-bit integer with any alignment.
         */
        pchMessageStart[0] = 0x7d;
        pchMessageStart[1] = 0x11;
        pchMessageStart[2] = 0xb7;
        pchMessageStart[3] = 0x89;
        nDefaultPort = 18886;
        nPruneAfterHeight = 1000;
        bnProofOfWorkLimit = arith_uint256(~arith_uint256() >> 16);

        uint32_t nTimestamp = GetTimeNow();
        uint256 hashGenesisBlock = uint256S("0x0000e01b12644af6917e5aada637a609dd9590ad6bdc4828cd8df95258d85c02");
        uint256 hashMerkleRoot = uint256S("0x2d9101b87fe7b9deaea41849c1f3bed71e060739147802a238fe968f75ad0fd9");
        uint32_t nNonce = 2043184832;

        genesis = CreateGenesisBlockTestnet(nTimestamp, nNonce, 0x1d00ffff, 1, 0);
        consensus.hashGenesisBlock = genesis.GetHash();

        if ((genesis.GetHash() != hashGenesisBlock || genesis.hashMerkleRoot != hashMerkleRoot))
        {
            nTimestamp = GetTimeNow();
            // deliberately empty for loop finds nonce value.
            for(; genesis.GetHash() > consensus.powLimit; genesis.nNonce++){ }
            hashGenesisBlock = genesis.GetHash();
            nNonce = genesis.nNonce;
            hashMerkleRoot = genesis.hashMerkleRoot;
        }

        vSeeds.push_back(CDNSSeedData("testnav.community", "testseed.nav.community"));
        vSeeds.push_back(CDNSSeedData("testnavcoin.org", "testseed.navcoin.org"));

        consensus.hashGenesisBlock = genesis.GetHash();

        assert(consensus.hashGenesisBlock == hashGenesisBlock);
        assert(genesis.hashMerkleRoot == hashMerkleRoot);

        base58Prefixes[PUBKEY_ADDRESS] = std::vector<unsigned char>(1,111);
        base58Prefixes[COLDSTAKING_ADDRESS] = std::vector<unsigned char>(1,63); // cold staking addresses start with 'S'
        base58Prefixes[SCRIPT_ADDRESS] = std::vector<unsigned char>(1,196);
        base58Prefixes[SECRET_KEY] =     std::vector<unsigned char>(1,239);
        base58Prefixes[EXT_PUBLIC_KEY] = boost::assign::list_of(0x40)(0x88)(0x2B)(0xE1).convert_to_container<std::vector<unsigned char> >();
        base58Prefixes[EXT_SECRET_KEY] = boost::assign::list_of(0x40)(0x88)(0xDA)(0x4E).convert_to_container<std::vector<unsigned char> >();

        vFixedSeeds = std::vector<SeedSpec6>(pnSeed6_test, pnSeed6_test + ARRAYLEN(pnSeed6_test));

        fMiningRequiresPeers = false;
        fDefaultConsistencyChecks = false;
        fRequireStandard = false;
        fMineBlocksOnDemand = true;
        fTestnetToBeDeprecatedFieldRPC = true;

        checkpointData = (CCheckpointData) {
            boost::assign::map_list_of
            ( 0,         hashGenesisBlock),
            nTimestamp, // * UNIX timestamp of last checkpoint block
            0,          // * total number of transactions between genesis and last checkpoint
                        //   (the tx=... number in the SetBestChain debug.log lines)
            7000        // * estimated number of transactions per day after checkpoint
        };
    }
};
static CRegTestParams regTestParams;

static CChainParams *pCurrentParams = 0;

const CChainParams &Params() {
    assert(pCurrentParams);
    return *pCurrentParams;
}

CChainParams& Params(const std::string& chain)
{
    if (chain == CBaseChainParams::MAIN)
            return mainParams;
    else if (chain == CBaseChainParams::TESTNET)
            return testNetParams;
    else if (chain == CBaseChainParams::DEVNET)
            return devNetParams;
    else if (chain == CBaseChainParams::REGTEST)
            return regTestParams;
    else
        throw std::runtime_error(strprintf("%s: Unknown chain %s.", __func__, chain));
}

void SelectParams(const std::string& network)
{
    SelectBaseParams(network);
    pCurrentParams = &Params(network);
}<|MERGE_RESOLUTION|>--- conflicted
+++ resolved
@@ -121,12 +121,8 @@
         consensus.nCyclesPaymentRequestVoting = 8;
         consensus.nPaymentRequestMaxVersion = 2;
         consensus.nProposalMaxVersion = 2;
-<<<<<<< HEAD
-      	consensus.nMaxFutureDrift = 60;
-=======
         consensus.nMaxFutureDrift = 60;
         consensus.nStaticReward = 2 * COIN;
->>>>>>> 9601f850
 
         consensus.vDeployments[Consensus::DEPLOYMENT_TESTDUMMY].bit = 28;
         consensus.vDeployments[Consensus::DEPLOYMENT_TESTDUMMY].nStartTime = 1199145601; // January 1, 2008
