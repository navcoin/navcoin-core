// Copyright (c) 2010 Satoshi Nakamoto
// Copyright (c) 2009-2015 The Bitcoin Core developers
// Distributed under the MIT software license, see the accompanying
// file COPYING or http://www.opensource.org/licenses/mit-license.php.

#include "chainparams.h"
#include "consensus/merkle.h"

#include "tinyformat.h"
#include "util.h"
#include "utilstrencodings.h"
#include "streams.h"

#include <assert.h>

#include <boost/assign/list_of.hpp>

#include "chainparamsseeds.h"

static CBlock CreateGenesisBlock(const char* pszTimestamp, const CScript& genesisOutputScript, uint32_t nTime, uint32_t nNonce, uint32_t nBits, int32_t nVersion, const CAmount& genesisReward)
{
    CMutableTransaction txNew;
    txNew.nVersion = 1;
    txNew.vin.resize(1);
    txNew.vout.resize(1);
    txNew.vin[0].scriptSig = CScript() << CScriptNum(0) << CScriptNum(42) << std::vector<unsigned char>((const unsigned char*)pszTimestamp, (const unsigned char*)pszTimestamp + strlen(pszTimestamp));
    // txNew.vout[0].scriptPubKey.clear();
    txNew.vout[0].nValue = genesisReward;
    txNew.vout[0].scriptPubKey.clear();
    txNew.strDZeel = "NavCoin genesis block";

    CBlock genesis;
    genesis.nTime    = nTime;
    genesis.nBits    = nBits;
    genesis.nNonce   = nNonce;
    genesis.nVersion = nVersion;
    genesis.vtx.push_back(txNew);
    genesis.vtx[0].nTime = nTime;
    genesis.vtx[0].UpdateHash();
    genesis.hashPrevBlock.SetNull();
    genesis.hashMerkleRoot = BlockMerkleRoot(genesis);
    return genesis;
}

/**
 * Build the genesis block. Note that the output of its generation
 * transaction cannot be spent since it did not originally exist in the
 * database.
 *
 * CBlock(hash=000000000019d6, ver=1, hashPrevBlock=00000000000000, hashMerkleRoot=4a5e1e, nTime=1231006505, nBits=1d00ffff, nNonce=2083236893, vtx=1)
 *   CTransaction(hash=4a5e1e, ver=1, vin.size=1, vout.size=1, nLockTime=0)
 *     CTxIn(COutPoint(000000, -1), coinbase 04ffff001d0104455468652054696d65732030332f4a616e2f32303039204368616e63656c6c6f72206f6e206272696e6b206f66207365636f6e64206261696c6f757420666f722062616e6b73)
 *     CTxOut(nValue=50.00000000, scriptPubKey=0x5F1DF16B2B704C8A578D0B)
 *   vMerkleTree: 4a5e1e
 */
static CBlock CreateGenesisBlock(uint32_t nTime, uint32_t nNonce, uint32_t nBits, int32_t nVersion, const CAmount& genesisReward)
{
    const char* pszTimestamp = "Game is afoot!";
    const CScript genesisOutputScript = CScript() << ParseHex("04bf5608f13e9b2781b839ea78adbd1cb90d8fc17dcc67028e93e65223ea77f8bc8d8eed1191f37dd0ad20f371912d86e1c2e7369251cb06d2a3fdc5e26262d6df") << OP_CHECKSIG;
    return CreateGenesisBlock(pszTimestamp, genesisOutputScript, nTime, nNonce, nBits, nVersion, genesisReward);
}

static CBlock CreateGenesisBlockTestnet(uint32_t nTime, uint32_t nNonce, uint32_t nBits, int32_t nVersion, const CAmount& genesisReward)
{
    const char* pszTimestamp = "Time does not exist";
    const CScript genesisOutputScript = CScript() << ParseHex("047c3ec9cb8ea3148cfdb2107383209fc0883585b25e355ded65970bde3a49c5c79dfac1210dc8a4876f6bb68431b273b6d5347955135502726b0743948cee36d1") << OP_CHECKSIG;
    return CreateGenesisBlock(pszTimestamp, genesisOutputScript, nTime, nNonce, nBits, nVersion, genesisReward);
}

/**
 * Main network
 */
/**
 * What makes a good checkpoint block?
 * + Is surrounded by blocks with reasonable timestamps
 *   (no blocks before with a timestamp after, none after with
 *    timestamp before)
 * + Contains no strange transactions
 */

class CMainParams : public CChainParams {
public:
    CMainParams() {
        strNetworkID = "main";
        consensus.nSubsidyHalvingInterval = 210000;
        consensus.nMajorityEnforceBlockUpgrade = 750;
        consensus.nMajorityRejectBlockOutdated = 950;
        consensus.nMajorityWindow = 1000;
        consensus.BIP34Height = 900000;
        consensus.BIP34Hash = uint256S("0xecb7444214d068028ec1fa4561662433452c1cbbd6b0f8eeb6452bcfa1d0a7d6");
        consensus.powLimit = ArithToUint256(~arith_uint256(0) >> 16);
        consensus.nPowTargetTimespan = 30;
        consensus.nPowTargetSpacing = 30;
        consensus.fPowAllowMinDifficultyBlocks = false;
        consensus.fPowNoRetargeting = false;
        consensus.nRuleChangeActivationThreshold = 15120; // 75% of 20160
        consensus.nMinerConfirmationWindow = 20160;
        consensus.nStakeMinAge = 60 * 60 * 2;	// minimum for coin age: 2 hours
        consensus.nTargetSpacing = 30; // Blocktime: 30 secs
        consensus.nStakeCombineThreshold = 1000 * COIN;
        consensus.nStakeSplitThreshold = 2 * consensus.nStakeCombineThreshold;
        consensus.nDailyBlockCount =  (24 * 60 * 60) / consensus.nTargetSpacing;
        consensus.nModifierInterval = 10 * 60; // time to elapse before new modifier is computed
        consensus.nTargetTimespan = 25 * 30;
        consensus.nLastPOWBlock = 20000;
        consensus.nBlocksPerVotingCycle = 2880 * 7; // 7 Days
        consensus.nMinimumQuorum = 0.5;
        consensus.nQuorumVotes = consensus.nBlocksPerVotingCycle * consensus.nMinimumQuorum;
        consensus.nVotesAcceptProposal = 0.7;
        consensus.nVotesRejectProposal = 0.7;
        consensus.nVotesAcceptPaymentRequest = 0.7;
        consensus.nVotesRejectPaymentRequest = 0.7;
        consensus.nCommunityFundMinAge = 50;
        consensus.nProposalMinimalFee = 10000000000;
        consensus.sigActivationTime = 1512990000;
        consensus.nCyclesProposalVoting = 4;
        consensus.nCyclesPaymentRequestVoting = 4;
        consensus.nPaymentRequestMaxVersion = 2;
        consensus.nProposalMaxVersion = 2;
        consensus.nCoinbaseTimeActivationHeight = 20000;

        consensus.vDeployments[Consensus::DEPLOYMENT_TESTDUMMY].bit = 28;
        consensus.vDeployments[Consensus::DEPLOYMENT_TESTDUMMY].nStartTime = 1199145601; // January 1, 2008
        consensus.vDeployments[Consensus::DEPLOYMENT_TESTDUMMY].nTimeout = 1230767999; // December 31, 2008

        // Deployment of BIP68, BIP112, and BIP113.
        consensus.vDeployments[Consensus::DEPLOYMENT_CSV].bit = 0;
        consensus.vDeployments[Consensus::DEPLOYMENT_CSV].nStartTime = 1462060800; // May 1st, 2016
        consensus.vDeployments[Consensus::DEPLOYMENT_CSV].nTimeout = 1525132800; // May 1st, 2017

        // Deployment of SegWit (BIP141 and BIP143)
        consensus.vDeployments[Consensus::DEPLOYMENT_SEGWIT_LEGACY].bit = 1;
        consensus.vDeployments[Consensus::DEPLOYMENT_SEGWIT_LEGACY].nStartTime = 1493424000; // May 1st, 2017
        consensus.vDeployments[Consensus::DEPLOYMENT_SEGWIT_LEGACY].nTimeout = 1525132800; // May 1st, 2018

        consensus.vDeployments[Consensus::DEPLOYMENT_CSV_LEGACY].bit = 2;
        consensus.vDeployments[Consensus::DEPLOYMENT_CSV_LEGACY].nStartTime = 1462060800; // May 1st, 2016
        consensus.vDeployments[Consensus::DEPLOYMENT_CSV_LEGACY].nTimeout = 1525132800; // May 1st, 2018

        // Deployment of Cold Staking
        consensus.vDeployments[Consensus::DEPLOYMENT_COLDSTAKING].bit = 3;
        consensus.vDeployments[Consensus::DEPLOYMENT_COLDSTAKING].nStartTime = 1525132800; // May 1st, 2018
        consensus.vDeployments[Consensus::DEPLOYMENT_COLDSTAKING].nTimeout = 1556712000; // May 1st, 2019

        // Deployment of SegWit (BIP141 and BIP143)
        consensus.vDeployments[Consensus::DEPLOYMENT_SEGWIT].bit = 4;
        consensus.vDeployments[Consensus::DEPLOYMENT_SEGWIT].nStartTime = 1493424000; // May 1st, 2017
        consensus.vDeployments[Consensus::DEPLOYMENT_SEGWIT].nTimeout = 1525132800; // May 1st, 2018

        // Deployment of Community Fund Accumulation
        consensus.vDeployments[Consensus::DEPLOYMENT_COMMUNITYFUND_ACCUMULATION].bit = 7;
        consensus.vDeployments[Consensus::DEPLOYMENT_COMMUNITYFUND_ACCUMULATION].nStartTime = 1525132800; // May 1st, 2018
        consensus.vDeployments[Consensus::DEPLOYMENT_COMMUNITYFUND_ACCUMULATION].nTimeout = 1556712000; // May 1st, 2019

        // Deployment of NTP Sync
        consensus.vDeployments[Consensus::DEPLOYMENT_NTPSYNC].bit = 8;
        consensus.vDeployments[Consensus::DEPLOYMENT_NTPSYNC].nStartTime = 1525132800; // May 1st, 2018
        consensus.vDeployments[Consensus::DEPLOYMENT_NTPSYNC].nTimeout = 1556712000; // May 1st, 2019

        /**
         * The message start string is designed to be unlikely to occur in normal data.
         * The characters are rarely used upper ASCII, not valid as UTF-8, and produce
         * a large 32-bit integer with any alignment.
         */
        pchMessageStart[0] = 0x80;
        pchMessageStart[1] = 0x50;
        pchMessageStart[2] = 0x34;
        pchMessageStart[3] = 0x20;
        nDefaultPort = 44440;
        nPruneAfterHeight = 100000;
        bnProofOfWorkLimit = arith_uint256(~arith_uint256() >> 16);

        genesis = CreateGenesisBlock(1460561040, 6945, 0x1f00ffff, 1, 0);

	      consensus.hashGenesisBlock = genesis.GetHash();

        assert(consensus.hashGenesisBlock == uint256S("0x00006a4e3e18c71c6d48ad6c261e2254fa764cf29607a4357c99b712dfbb8e6a"));
        assert(genesis.hashMerkleRoot == uint256S("0xc507eec6ccabfd5432d764afceafba42d2d946594b8a60570cb2358a7392c61a"));

        base58Prefixes[PUBKEY_ADDRESS] = std::vector<unsigned char>(1,53);
        base58Prefixes[COLDSTAKING_ADDRESS] = std::vector<unsigned char>(1,21); // cold staking addresses start with 'X'
        base58Prefixes[SCRIPT_ADDRESS] = std::vector<unsigned char>(1,85);
        base58Prefixes[SECRET_KEY] =     std::vector<unsigned char>(1,150);
        base58Prefixes[EXT_PUBLIC_KEY] = boost::assign::list_of(0x04)(0x88)(0xB2)(0x1E).convert_to_container<std::vector<unsigned char> >();
        base58Prefixes[EXT_SECRET_KEY] = boost::assign::list_of(0x04)(0x88)(0xAD)(0xE4).convert_to_container<std::vector<unsigned char> >();

        vSeeds.push_back(CDNSSeedData("nav.community", "seed.nav.community"));
        vSeeds.push_back(CDNSSeedData("navcoin.org", "seed.navcoin.org"));

        vFixedSeeds = std::vector<SeedSpec6>(pnSeed6_main, pnSeed6_main + ARRAYLEN(pnSeed6_main));

        fMiningRequiresPeers = true;
        fDefaultConsistencyChecks = false;
        fRequireStandard = true;
        fMineBlocksOnDemand = false;
        fTestnetToBeDeprecatedFieldRPC = false;

        checkpointData = (CCheckpointData) {
            boost::assign::map_list_of
            ( 0, uint256S("0x00006a4e3e18c71c6d48ad6c261e2254fa764cf29607a4357c99b712dfbb8e6a"))
            (10000, uint256S("0x844f1eab31e8773328ba21970362b4fcff19622f13787cbbe164649ad2393b7a"))
            (10000, uint256S("0x844f1eab31e8773328ba21970362b4fcff19622f13787cbbe164649ad2393b7a"))
            (20000, uint256S("0xfea6d227117db665c5cff2fca0b29d850c5e7f064463d001f5228e80a7e21624"))
            (30000, uint256S("0x5e6212b3b23ed3e5092d7765f7ae36512ecdc254f84c9988161e955d94c91a48"))
            (40000, uint256S("0x3ae62cc62888db77de952d5855fb59f24a46f008177badc5f4f78ab12734985d"))
            (50000, uint256S("0xb0df7fbaa66f0844a607bd3d4b8d25d68a63c57fb34fdae7212c689165edcb8d"))
            (60000, uint256S("0x65504c021a5657321f070a11dd3973cc2dbc56a1f4a0c0d5f1a4d35e887e8182"))
            (70000, uint256S("0x22e5cbb2fbc635e031e424157c49ec55907ba5198ef3aee9595b30238666824f"))
            (80000, uint256S("0x64ce42ada8708c0b30b800403811275edd54054fc95f770f8dc49be1dad3a0e7"))
            (100000, uint256S("0x85e33b3e583fba18d1fc2227702ea97b9d5a441a1a3fa2633c28d6e5d3837218"))
            (120000, uint256S("0x4a11ab4cc4774ebc1dd602472fab4759c2d19ea29d8bb71073cb64474e70da89"))
            (140000, uint256S("0xe6c750c5ce99932b86ca000139909f37abbf829cc39cd09fe4eb7ec88cc50238"))
            (160000, uint256S("0xb855f143c2ebec37b0b9a9e2a2fc9e3d3d2437440c2101fb57ad11407e3bb147"))
            (180000, uint256S("0x774851c8ac775e671bed326be4fec73f5663aa4b1e84e89b20d0cea529fb5c06"))
            (200000, uint256S("0x9aa7fff01e07e800774b4ef7e11d55afffa8a1c6fdb0cd19762418cb8b901b32"))
            (500000, uint256S("0xee97c591a67c19ed74e6162f18eaa73c2a566d3e2754df8fa70a5662e3ed30df"))
            (750000, uint256S("0x7c163d8dc6320bdc3b1b726bf7be13fa3a44c621efcb0f8f3bcd7f2ad374b5ef"))
            (1000000,uint256S("0x12befed86624731beb4f53a523ece1342f68832710a2933f189f18ddaf5af713"))
            (1250000,uint256S("0x43a9f08444cf05b1193dbdcfffebd558c0d406e478606bdc8755de75c513f620"))
            (1500000,uint256S("0xdfc75b7d1be540bbcabea1323f6d06d92e96b73c93f386b57f82cd62a1c94ce1"))
            (1750000,uint256S("0x713cbac2df077bacb25dedf4acd60745f102cbe53ede019b738a6864fc0b12c6"))
            (2000000,uint256S("0x41b723e003cab30d326a0fae995521554ab59e550e1e0013187b3267d09dd42c"))
            (2260000,uint256S("0x802ec8d44f7f5d7c9c60bc90c87c1d55a10c92baf8e691eacfc48934cbae3f2b")),
            1524067216, // * UNIX timestamp of last checkpoint block
            4424417,    // * total number of transactions between genesis and last checkpoint
                        //   (the tx=... number in the SetBestChain debug.log lines)
            7000        // * estimated number of transactions per day after checkpoint
        };
    }
};
static CMainParams mainParams;

/**
 * Testnet (v3)
 */
class CTestNetParams : public CChainParams {
public:
    CTestNetParams() {
        strNetworkID = "test";
        consensus.nSubsidyHalvingInterval = 210000;
        consensus.nMajorityEnforceBlockUpgrade = 750;
        consensus.nMajorityRejectBlockOutdated = 950;
        consensus.nMajorityWindow = 1000;
        consensus.BIP34Height = 900000;
        consensus.BIP34Hash = uint256S("0xecb7444214d068028ec1fa4561662433452c1cbbd6b0f8eeb6452bcfa1d0a7d6");
        consensus.powLimit = ArithToUint256(~arith_uint256(0) >> 16);
        consensus.nPowTargetTimespan = 30;
        consensus.nPowTargetSpacing = 30;
        consensus.fPowAllowMinDifficultyBlocks = false;
        consensus.fPowNoRetargeting = false;
        consensus.nRuleChangeActivationThreshold = 300; // 75% of 400
        consensus.nMinerConfirmationWindow = 400;
        consensus.vDeployments[Consensus::DEPLOYMENT_TESTDUMMY].bit = 28;
        consensus.vDeployments[Consensus::DEPLOYMENT_TESTDUMMY].nStartTime = 1199145601; // January 1, 2008
        consensus.vDeployments[Consensus::DEPLOYMENT_TESTDUMMY].nTimeout = 1230767999; // December 31, 2008
        consensus.nStakeMinAge = 2;	// minimum for coin age: 2 seconds
        consensus.nTargetSpacing = 30; // Blocktime: 30 secs
        consensus.nStakeCombineThreshold = 1000 * COIN;
        consensus.nStakeSplitThreshold = 2 * consensus.nStakeCombineThreshold;
        consensus.nDailyBlockCount =  (24 * 60 * 60) / consensus.nTargetSpacing;
        consensus.nModifierInterval = 10 * 60; // time to elapse before new modifier is computed
        consensus.nTargetTimespan = 25 * 30;
        consensus.nLastPOWBlock = 100000;
        consensus.nBlocksPerVotingCycle = 180; // 1.5 hours
        consensus.nMinimumQuorum = 0.5;
        consensus.nQuorumVotes = consensus.nBlocksPerVotingCycle * consensus.nMinimumQuorum;
        consensus.nVotesAcceptProposal = 0.7;
        consensus.nVotesRejectProposal = 0.7;
        consensus.nVotesAcceptPaymentRequest = 0.7;
        consensus.nVotesRejectPaymentRequest = 0.7;
        consensus.nCommunityFundMinAge = 5;
        consensus.nProposalMinimalFee = 10000;
        consensus.sigActivationTime = 1512826692;
<<<<<<< HEAD
        consensus.nCyclesProposalVoting = 4;
        consensus.nCyclesPaymentRequestVoting = 4;
        consensus.nPaymentRequestMaxVersion = 2;
        consensus.nProposalMaxVersion = 2;
=======
>>>>>>> 0a9efd61
        consensus.nCoinbaseTimeActivationHeight = 30000;

        // Deployment of BIP68, BIP112, and BIP113.
        consensus.vDeployments[Consensus::DEPLOYMENT_CSV].bit = 0;
        consensus.vDeployments[Consensus::DEPLOYMENT_CSV].nStartTime = 1462060800; // May 1st, 2016
        consensus.vDeployments[Consensus::DEPLOYMENT_CSV].nTimeout = 1556712000; // May 1st, 2019

        // Deployment of Cold Staking
        consensus.vDeployments[Consensus::DEPLOYMENT_COLDSTAKING].bit = 3;
        consensus.vDeployments[Consensus::DEPLOYMENT_COLDSTAKING].nStartTime = 1525132800; // May 1st, 2018
        consensus.vDeployments[Consensus::DEPLOYMENT_COLDSTAKING].nTimeout = 1556712000; // May 1st, 2019

        // Deployment of SegWit (BIP141 and BIP143)
        consensus.vDeployments[Consensus::DEPLOYMENT_SEGWIT].bit = 4;
        consensus.vDeployments[Consensus::DEPLOYMENT_SEGWIT].nStartTime = 1493424000; // May 1st, 2017
        consensus.vDeployments[Consensus::DEPLOYMENT_SEGWIT].nTimeout = 1556712000; // May 1st, 2019

        // Deployment of Community Fund
        consensus.vDeployments[Consensus::DEPLOYMENT_COMMUNITYFUND].bit = 6;
        consensus.vDeployments[Consensus::DEPLOYMENT_COMMUNITYFUND].nStartTime = 1493424000; // May 1st, 2017
        consensus.vDeployments[Consensus::DEPLOYMENT_COMMUNITYFUND].nTimeout = 1556712000; // May 1st, 2019

        // Deployment of Community Fund Accumulation
        consensus.vDeployments[Consensus::DEPLOYMENT_COMMUNITYFUND_ACCUMULATION].bit = 7;
        consensus.vDeployments[Consensus::DEPLOYMENT_COMMUNITYFUND_ACCUMULATION].nStartTime = 1525132800; // May 1st, 2018
        consensus.vDeployments[Consensus::DEPLOYMENT_COMMUNITYFUND_ACCUMULATION].nTimeout = 1556712000; // May 1st, 2019

        // Deployment of NTP Sync
        consensus.vDeployments[Consensus::DEPLOYMENT_NTPSYNC].bit = 8;
        consensus.vDeployments[Consensus::DEPLOYMENT_NTPSYNC].nStartTime = 1525132800; // May 1st, 2018
        consensus.vDeployments[Consensus::DEPLOYMENT_NTPSYNC].nTimeout = 1556712000; // May 1st, 2019

        /**
         * The message start string is designed to be unlikely to occur in normal data.
         * The characters are rarely used upper ASCII, not valid as UTF-8, and produce
         * a large 32-bit integer with any alignment.
         */
        pchMessageStart[0] = 0x3f;
        pchMessageStart[1] = 0xa4;
        pchMessageStart[2] = 0x52;
        pchMessageStart[3] = 0x22;
        nDefaultPort = 15556;
        nPruneAfterHeight = 1000;
        bnProofOfWorkLimit = arith_uint256(~arith_uint256() >> 16);
    
        uint32_t nTimestamp = 1525248575;

        uint256 hashGenesisBlock = uint256S("0x000067f5aabadac676ce46ab5ce7cb331a2c791b279250683a323afaf517c9f0");
        uint256 hashMerkleRoot = uint256S("0x2d9101b87fe7b9deaea41849c1f3bed71e060739147802a238fe968f75ad0fd9");
        uint32_t nNonce = 2043371346;
	    
        genesis = CreateGenesisBlockTestnet(nTimestamp, nNonce, 0x1d00ffff, 1, 0);

        consensus.hashGenesisBlock = genesis.GetHash();
	    
        if (true && (genesis.GetHash() != hashGenesisBlock || genesis.hashMerkleRoot != hashMerkleRoot))
        {
            printf("recalculating params for testnet.\n");
            printf("old testnet genesis nonce: %d\n", genesis.nNonce);
            printf("old testnet genesis hash:  %s\n", hashGenesisBlock.ToString().c_str());
            // deliberately empty for loop finds nonce value.
            for(; genesis.GetHash() > consensus.powLimit; genesis.nNonce++){ }
            printf("new testnet genesis merkle root: %s\n", genesis.hashMerkleRoot.ToString().c_str());
            printf("new testnet genesis nonce: %d\n", genesis.nNonce);
            printf("new testnet genesis hash: %s\n", genesis.GetHash().ToString().c_str());
        }

        vSeeds.push_back(CDNSSeedData("testnav.community", "testseed.nav.community"));
        vSeeds.push_back(CDNSSeedData("testnavcoin.org", "testseed.navcoin.org"));

        assert(consensus.hashGenesisBlock == hashGenesisBlock);
        assert(genesis.hashMerkleRoot == hashMerkleRoot);

        base58Prefixes[PUBKEY_ADDRESS] = std::vector<unsigned char>(1,111);
        base58Prefixes[COLDSTAKING_ADDRESS] = std::vector<unsigned char>(1,8); // cold staking addresses start with 'C/D'
        base58Prefixes[SCRIPT_ADDRESS] = std::vector<unsigned char>(1,196);
        base58Prefixes[SECRET_KEY] =     std::vector<unsigned char>(1,239);
        base58Prefixes[EXT_PUBLIC_KEY] = boost::assign::list_of(0x40)(0x88)(0x2B)(0xE1).convert_to_container<std::vector<unsigned char> >();
        base58Prefixes[EXT_SECRET_KEY] = boost::assign::list_of(0x40)(0x88)(0xDA)(0x4E).convert_to_container<std::vector<unsigned char> >();

        vFixedSeeds = std::vector<SeedSpec6>(pnSeed6_test, pnSeed6_test + ARRAYLEN(pnSeed6_test));

        fMiningRequiresPeers = true;
        fDefaultConsistencyChecks = false;
        fRequireStandard = false;
        fMineBlocksOnDemand = false;
        fTestnetToBeDeprecatedFieldRPC = true;

        checkpointData = (CCheckpointData) {
            boost::assign::map_list_of
            ( 0,     hashGenesisBlock),
            1525248575, // * UNIX timestamp of last checkpoint block
            0,          // * total number of transactions between genesis and last checkpoint
                        //   (the tx=... number in the SetBestChain debug.log lines)
            7000         // * estimated number of transactions per day after checkpoint
        };

    }
};
static CTestNetParams testNetParams;

/**
 * Devnet (v3)
 */
class CDevNetParams : public CChainParams {
public:
    CDevNetParams() {
        strNetworkID = "dev";
        consensus.nSubsidyHalvingInterval = 210000;
        consensus.nMajorityEnforceBlockUpgrade = 750;
        consensus.nMajorityRejectBlockOutdated = 950;
        consensus.nMajorityWindow = 1000;
        consensus.BIP34Height = 900000;
        consensus.BIP34Hash = uint256S("0x0");
        consensus.powLimit = ArithToUint256(~arith_uint256(0) >> 16);
        consensus.nPowTargetTimespan = 30;
        consensus.nPowTargetSpacing = 30;
        consensus.fPowAllowMinDifficultyBlocks = false;
        consensus.fPowNoRetargeting = false;
        consensus.nRuleChangeActivationThreshold = 300; // 75% of 400
        consensus.nMinerConfirmationWindow = 400;
        consensus.vDeployments[Consensus::DEPLOYMENT_TESTDUMMY].bit = 28;
        consensus.vDeployments[Consensus::DEPLOYMENT_TESTDUMMY].nStartTime = 1199145601; // January 1, 2008
        consensus.vDeployments[Consensus::DEPLOYMENT_TESTDUMMY].nTimeout = 1230767999; // December 31, 2008
        consensus.nStakeMinAge = 2;	// minimum for coin age: 2 seconds
        consensus.nTargetSpacing = 30; // Blocktime: 30 secs
        consensus.nStakeCombineThreshold = 1000 * COIN;
        consensus.nStakeSplitThreshold = 2 * consensus.nStakeCombineThreshold;
        consensus.nDailyBlockCount =  (24 * 60 * 60) / consensus.nTargetSpacing;
        consensus.nModifierInterval = 10 * 60; // time to elapse before new modifier is computed
        consensus.nTargetTimespan = 25 * 30;
        consensus.nLastPOWBlock = 100000;
        consensus.nBlocksPerVotingCycle = 180; // 1.5 hours
        consensus.nMinimumQuorum = 0.5;
        consensus.nQuorumVotes = consensus.nBlocksPerVotingCycle * consensus.nMinimumQuorum;
        consensus.nVotesAcceptProposal = 0.7;
        consensus.nVotesRejectProposal = 0.7;
        consensus.nVotesAcceptPaymentRequest = 0.7;
        consensus.nVotesRejectPaymentRequest = 0.7;
        consensus.nCommunityFundMinAge = 5;
        consensus.nProposalMinimalFee = 10000;
        consensus.sigActivationTime = 1512826692;
        consensus.nCyclesProposalVoting = 4;
        consensus.nCyclesPaymentRequestVoting = 4;
        consensus.nPaymentRequestMaxVersion = 2;
        consensus.nProposalMaxVersion = 2;
        consensus.nCoinbaseTimeActivationHeight = 0;

        // Deployment of BIP68, BIP112, and BIP113.
        consensus.vDeployments[Consensus::DEPLOYMENT_CSV].bit = 0;
        consensus.vDeployments[Consensus::DEPLOYMENT_CSV].nStartTime = 1462060800; // May 1st, 2016
        consensus.vDeployments[Consensus::DEPLOYMENT_CSV].nTimeout = 1556668800; // May 1st, 2019

        // Deployment of Cold Staking
        consensus.vDeployments[Consensus::DEPLOYMENT_COLDSTAKING].bit = 3;
        consensus.vDeployments[Consensus::DEPLOYMENT_COLDSTAKING].nStartTime = 1525132800; // May 1st, 2018
        consensus.vDeployments[Consensus::DEPLOYMENT_COLDSTAKING].nTimeout = 1556712000; // May 1st, 2019

        // Deployment of SegWit (BIP141 and BIP143)
        consensus.vDeployments[Consensus::DEPLOYMENT_SEGWIT].bit = 5;
        consensus.vDeployments[Consensus::DEPLOYMENT_SEGWIT].nStartTime = 1493424000; // May 1st, 2017
        consensus.vDeployments[Consensus::DEPLOYMENT_SEGWIT].nTimeout = 1556668800; // May 1st, 2019

        // Deployment of Community Fund
        consensus.vDeployments[Consensus::DEPLOYMENT_COMMUNITYFUND].bit = 6;
        consensus.vDeployments[Consensus::DEPLOYMENT_COMMUNITYFUND].nStartTime = 1493424000; // May 1st, 2017
        consensus.vDeployments[Consensus::DEPLOYMENT_COMMUNITYFUND].nTimeout = 1556668800; // May 1st, 2019
	    
        // Deployment of NTP Sync
        consensus.vDeployments[Consensus::DEPLOYMENT_NTPSYNC].bit = 8;
        consensus.vDeployments[Consensus::DEPLOYMENT_NTPSYNC].nStartTime = 1525132800; // May 1st, 2018
        consensus.vDeployments[Consensus::DEPLOYMENT_NTPSYNC].nTimeout = 1556712000; // May 1st, 2019

        // Deployment of Community Fund Accumulation
        consensus.vDeployments[Consensus::DEPLOYMENT_COMMUNITYFUND_ACCUMULATION].bit = 7;
        consensus.vDeployments[Consensus::DEPLOYMENT_COMMUNITYFUND_ACCUMULATION].nStartTime = 1525132800; // May 1st, 2018
        consensus.vDeployments[Consensus::DEPLOYMENT_COMMUNITYFUND_ACCUMULATION].nTimeout = 1556712000; // May 1st, 2019

        /**
         * The message start string is designed to be unlikely to occur in normal data.
         * The characters are rarely used upper ASCII, not valid as UTF-8, and produce
         * a large 32-bit integer with any alignment.
         */
        pchMessageStart[0] = 0xa8;
        pchMessageStart[1] = 0xb3;
        pchMessageStart[2] = 0x89;
        pchMessageStart[3] = 0xfa;
        nDefaultPort = 18886;
        nPruneAfterHeight = 1000;
        bnProofOfWorkLimit = arith_uint256(~arith_uint256() >> 16);

        // To create a new devnet:
        //
        // 1) Replace nTimestamp with current timestamp.
        uint32_t nTimestamp = 1525248575;
        // 2) Rebuild
        // 3) Launch daemon. It'll calculate the new parameters.
        // 4) Update the following variables with the new values:
        uint256 hashGenesisBlock = uint256S("0x0000e01b12644af6917e5aada637a609dd9590ad6bdc4828cd8df95258d85c02");
        uint256 hashMerkleRoot = uint256S("0x2d9101b87fe7b9deaea41849c1f3bed71e060739147802a238fe968f75ad0fd9");
        uint32_t nNonce = 2043184832;
        // 5) Rebuild. Launch daemon.
        // 6) Generate first block using RPC command "./navcoin-cli generate 1"

        genesis = CreateGenesisBlockTestnet(nTimestamp, nNonce, 0x1d00ffff, 1, 0);
        consensus.hashGenesisBlock = genesis.GetHash();

        if (true && (genesis.GetHash() != hashGenesisBlock || genesis.hashMerkleRoot != hashMerkleRoot))
        {
            printf("recalculating params for devnet.\n");
            printf("old devnet genesis merkle root:  0x%s\n\n", hashMerkleRoot.ToString().c_str());
            printf("old devnet genesis nonce: %d\n", genesis.nNonce);
            printf("old devnet genesis hash:  0x%s\n\n", hashGenesisBlock.ToString().c_str());
            // deliberately empty for loop finds nonce value.
            for(; genesis.GetHash() > consensus.powLimit; genesis.nNonce++){ }
            printf("new devnet genesis merkle root: 0x%s\n", genesis.hashMerkleRoot.ToString().c_str());
            printf("new devnet genesis nonce: %d\n", genesis.nNonce);
            printf("new devnet genesis hash: 0x%s\n", genesis.GetHash().ToString().c_str());
            printf("use the new values to update CDevNetParams class in src/chainparams.cpp\n");
        }

        vSeeds.push_back(CDNSSeedData("devnav.community", "devseed.nav.community"));
        vSeeds.push_back(CDNSSeedData("devnet.navcoin.org", "devseed.navcoin.org"));

        assert(consensus.hashGenesisBlock == hashGenesisBlock);
        assert(genesis.hashMerkleRoot == hashMerkleRoot);

        base58Prefixes[PUBKEY_ADDRESS] = std::vector<unsigned char>(1,111);
        base58Prefixes[COLDSTAKING_ADDRESS] = std::vector<unsigned char>(1,63); // cold staking addresses start with 'S'
        base58Prefixes[SCRIPT_ADDRESS] = std::vector<unsigned char>(1,196);
        base58Prefixes[SECRET_KEY] =     std::vector<unsigned char>(1,239);
        base58Prefixes[EXT_PUBLIC_KEY] = boost::assign::list_of(0x40)(0x88)(0x2B)(0xE1).convert_to_container<std::vector<unsigned char> >();
        base58Prefixes[EXT_SECRET_KEY] = boost::assign::list_of(0x40)(0x88)(0xDA)(0x4E).convert_to_container<std::vector<unsigned char> >();

        vFixedSeeds = std::vector<SeedSpec6>(pnSeed6_dev, pnSeed6_dev + ARRAYLEN(pnSeed6_dev));

        fMiningRequiresPeers = false;
        fDefaultConsistencyChecks = false;
        fRequireStandard = false;
        fMineBlocksOnDemand = false;
        fTestnetToBeDeprecatedFieldRPC = true;

        checkpointData = (CCheckpointData) {
            boost::assign::map_list_of
            ( 0,     hashGenesisBlock),
            1515437594, // * UNIX timestamp of last checkpoint block
            0,          // * total number of transactions between genesis and last checkpoint
                        //   (the tx=... number in the SetBestChain debug.log lines)
            7000         // * estimated number of transactions per day after checkpoint
        };

    }
};
static CDevNetParams devNetParams;

/**
 * Regression test
 */
class CRegTestParams : public CChainParams {
public:
    CRegTestParams() {
        strNetworkID = "regtest";
        consensus.nSubsidyHalvingInterval = 210000;
        consensus.nMajorityEnforceBlockUpgrade = 750;
        consensus.nMajorityRejectBlockOutdated = 950;
        consensus.nMajorityWindow = 1000;
        consensus.BIP34Height = 900000;
        consensus.BIP34Hash = uint256S("0xecb7444214d068028ec1fa4561662433452c1cbbd6b0f8eeb6452bcfa1d0a7d6");
        consensus.powLimit = ArithToUint256(~arith_uint256(0) >> 1);
        consensus.nPowTargetTimespan = 30;
        consensus.nPowTargetSpacing = 30;
        consensus.fPowAllowMinDifficultyBlocks = false;
        consensus.fPowNoRetargeting = false;
        consensus.nRuleChangeActivationThreshold = 75; // 75% of 100
        consensus.nMinerConfirmationWindow = 100;
        consensus.vDeployments[Consensus::DEPLOYMENT_TESTDUMMY].bit = 28;
        consensus.vDeployments[Consensus::DEPLOYMENT_TESTDUMMY].nStartTime = 1199145601; // January 1, 2008
        consensus.vDeployments[Consensus::DEPLOYMENT_TESTDUMMY].nTimeout = 1230767999; // December 31, 2008
        consensus.nStakeMinAge = 2;	// minimum for coin age: 2 seconds
        consensus.nTargetSpacing = 30; // Blocktime: 30 secs
        consensus.nStakeCombineThreshold = 1000 * COIN;
        consensus.nStakeSplitThreshold = 2 * consensus.nStakeCombineThreshold;
        consensus.nDailyBlockCount =  (24 * 60 * 60) / consensus.nTargetSpacing;
        consensus.nModifierInterval = 10 * 60; // time to elapse before new modifier is computed
        consensus.nTargetTimespan = 25 * 30;
        consensus.nLastPOWBlock = 100000;
        consensus.nVotingPeriod = 30; // 15 minutes
        consensus.nMinimumQuorum = 0.5;
        consensus.nQuorumVotes = consensus.nBlocksPerVotingCycle * consensus.nMinimumQuorum;
        consensus.nVotesAcceptProposal = 0.7;
        consensus.nVotesRejectProposal = 0.7;
        consensus.nVotesAcceptPaymentRequest = 0.7;
        consensus.nVotesRejectPaymentRequest = 0.7;
        consensus.nCommunityFundMinAge = 5;
        consensus.nProposalMinimalFee = 10000;
        consensus.nCyclesProposalVoting = 4;
        consensus.nCyclesPaymentRequestVoting = 4;
        consensus.nPaymentRequestMaxVersion = 2;
        consensus.nProposalMaxVersion = 2;
        consensus.sigActivationTime = 0;
        consensus.nCoinbaseTimeActivationHeight = 0;

        // Deployment of BIP68, BIP112, and BIP113.
        consensus.vDeployments[Consensus::DEPLOYMENT_CSV].bit = 0;
        consensus.vDeployments[Consensus::DEPLOYMENT_CSV].nStartTime = 0;
        consensus.vDeployments[Consensus::DEPLOYMENT_CSV].nTimeout = 2556712000;

        // Deployment of Cold Staking
        consensus.vDeployments[Consensus::DEPLOYMENT_COLDSTAKING].bit = 3;
        consensus.vDeployments[Consensus::DEPLOYMENT_COLDSTAKING].nStartTime = 1525132800; // May 1st, 2018
        consensus.vDeployments[Consensus::DEPLOYMENT_COLDSTAKING].nTimeout = 1556712000; // May 1st, 2019

        // Deployment of SegWit (BIP141 and BIP143)
        consensus.vDeployments[Consensus::DEPLOYMENT_SEGWIT].bit = 5;
        consensus.vDeployments[Consensus::DEPLOYMENT_SEGWIT].nStartTime = 0;
        consensus.vDeployments[Consensus::DEPLOYMENT_SEGWIT].nTimeout = 2556712000;

        // Deployment of Community Fund
        consensus.vDeployments[Consensus::DEPLOYMENT_COMMUNITYFUND].bit = 6;
        consensus.vDeployments[Consensus::DEPLOYMENT_COMMUNITYFUND].nStartTime = 0;
        consensus.vDeployments[Consensus::DEPLOYMENT_COMMUNITYFUND].nTimeout = 2556712000;

        // Deployment of Community Fund Accumulation
        consensus.vDeployments[Consensus::DEPLOYMENT_COMMUNITYFUND_ACCUMULATION].bit = 7;
        consensus.vDeployments[Consensus::DEPLOYMENT_COMMUNITYFUND_ACCUMULATION].nStartTime = 0;
        consensus.vDeployments[Consensus::DEPLOYMENT_COMMUNITYFUND_ACCUMULATION].nTimeout = 2556712000;

        // Deployment of NTP Sync
        consensus.vDeployments[Consensus::DEPLOYMENT_NTPSYNC].bit = 8;
        consensus.vDeployments[Consensus::DEPLOYMENT_NTPSYNC].nStartTime = 0;
        consensus.vDeployments[Consensus::DEPLOYMENT_NTPSYNC].nTimeout = 2556712000;

        /**
         * The message start string is designed to be unlikely to occur in normal data.
         * The characters are rarely used upper ASCII, not valid as UTF-8, and produce
         * a large 32-bit integer with any alignment.
         */
        pchMessageStart[0] = 0x7d;
        pchMessageStart[1] = 0x11;
        pchMessageStart[2] = 0xb7;
        pchMessageStart[3] = 0x89;
        nDefaultPort = 18886;
        nPruneAfterHeight = 1000;
        bnProofOfWorkLimit = arith_uint256(~arith_uint256() >> 16);

        uint32_t nTimestamp = GetTimeNow();
        uint256 hashGenesisBlock = uint256S("0x0000e01b12644af6917e5aada637a609dd9590ad6bdc4828cd8df95258d85c02");
        uint256 hashMerkleRoot = uint256S("0x2d9101b87fe7b9deaea41849c1f3bed71e060739147802a238fe968f75ad0fd9");
        uint32_t nNonce = 2043184832;

        genesis = CreateGenesisBlockTestnet(nTimestamp, nNonce, 0x1d00ffff, 1, 0);
        consensus.hashGenesisBlock = genesis.GetHash();

        if ((genesis.GetHash() != hashGenesisBlock || genesis.hashMerkleRoot != hashMerkleRoot))
        {
            nTimestamp = GetTimeNow();
            // deliberately empty for loop finds nonce value.
            for(; genesis.GetHash() > consensus.powLimit; genesis.nNonce++){ }
            hashGenesisBlock = genesis.GetHash();
            nNonce = genesis.nNonce;
            hashMerkleRoot = genesis.hashMerkleRoot;
        }

        vSeeds.push_back(CDNSSeedData("testnav.community", "testseed.nav.community"));
        vSeeds.push_back(CDNSSeedData("testnavcoin.org", "testseed.navcoin.org"));

        consensus.hashGenesisBlock = genesis.GetHash();

        assert(consensus.hashGenesisBlock == hashGenesisBlock);
        assert(genesis.hashMerkleRoot == hashMerkleRoot);

        base58Prefixes[PUBKEY_ADDRESS] = std::vector<unsigned char>(1,111);
        base58Prefixes[COLDSTAKING_ADDRESS] = std::vector<unsigned char>(1,63); // cold staking addresses start with 'S'
        base58Prefixes[SCRIPT_ADDRESS] = std::vector<unsigned char>(1,196);
        base58Prefixes[SECRET_KEY] =     std::vector<unsigned char>(1,239);
        base58Prefixes[EXT_PUBLIC_KEY] = boost::assign::list_of(0x40)(0x88)(0x2B)(0xE1).convert_to_container<std::vector<unsigned char> >();
        base58Prefixes[EXT_SECRET_KEY] = boost::assign::list_of(0x40)(0x88)(0xDA)(0x4E).convert_to_container<std::vector<unsigned char> >();

        vFixedSeeds = std::vector<SeedSpec6>(pnSeed6_test, pnSeed6_test + ARRAYLEN(pnSeed6_test));

        fMiningRequiresPeers = false;
        fDefaultConsistencyChecks = false;
        fRequireStandard = false;
        fMineBlocksOnDemand = false;
        fTestnetToBeDeprecatedFieldRPC = true;

        checkpointData = (CCheckpointData) {
            boost::assign::map_list_of
            ( 0,         hashGenesisBlock),
            nTimestamp, // * UNIX timestamp of last checkpoint block
            0,          // * total number of transactions between genesis and last checkpoint
                        //   (the tx=... number in the SetBestChain debug.log lines)
            7000        // * estimated number of transactions per day after checkpoint
        };
    }
};
static CRegTestParams regTestParams;

static CChainParams *pCurrentParams = 0;

const CChainParams &Params() {
    assert(pCurrentParams);
    return *pCurrentParams;
}

CChainParams& Params(const std::string& chain)
{
    if (chain == CBaseChainParams::MAIN)
            return mainParams;
    else if (chain == CBaseChainParams::TESTNET)
            return testNetParams;
    else if (chain == CBaseChainParams::DEVNET)
            return devNetParams;
    else if (chain == CBaseChainParams::REGTEST)
            return regTestParams;
    else
        throw std::runtime_error(strprintf("%s: Unknown chain %s.", __func__, chain));
}

void SelectParams(const std::string& network)
{
    SelectBaseParams(network);
    pCurrentParams = &Params(network);
}<|MERGE_RESOLUTION|>--- conflicted
+++ resolved
@@ -129,6 +129,11 @@
         consensus.vDeployments[Consensus::DEPLOYMENT_CSV].nTimeout = 1525132800; // May 1st, 2017
 
         // Deployment of SegWit (BIP141 and BIP143)
+        consensus.vDeployments[Consensus::DEPLOYMENT_SEGWIT].bit = 4;
+        consensus.vDeployments[Consensus::DEPLOYMENT_SEGWIT].nStartTime = 1493424000; // May 1st, 2017
+        consensus.vDeployments[Consensus::DEPLOYMENT_SEGWIT].nTimeout = 1525132800; // May 1st, 2018
+
+        // Deployment of SegWit (BIP141 and BIP143)
         consensus.vDeployments[Consensus::DEPLOYMENT_SEGWIT_LEGACY].bit = 1;
         consensus.vDeployments[Consensus::DEPLOYMENT_SEGWIT_LEGACY].nStartTime = 1493424000; // May 1st, 2017
         consensus.vDeployments[Consensus::DEPLOYMENT_SEGWIT_LEGACY].nTimeout = 1525132800; // May 1st, 2018
@@ -136,16 +141,6 @@
         consensus.vDeployments[Consensus::DEPLOYMENT_CSV_LEGACY].bit = 2;
         consensus.vDeployments[Consensus::DEPLOYMENT_CSV_LEGACY].nStartTime = 1462060800; // May 1st, 2016
         consensus.vDeployments[Consensus::DEPLOYMENT_CSV_LEGACY].nTimeout = 1525132800; // May 1st, 2018
-
-        // Deployment of Cold Staking
-        consensus.vDeployments[Consensus::DEPLOYMENT_COLDSTAKING].bit = 3;
-        consensus.vDeployments[Consensus::DEPLOYMENT_COLDSTAKING].nStartTime = 1525132800; // May 1st, 2018
-        consensus.vDeployments[Consensus::DEPLOYMENT_COLDSTAKING].nTimeout = 1556712000; // May 1st, 2019
-
-        // Deployment of SegWit (BIP141 and BIP143)
-        consensus.vDeployments[Consensus::DEPLOYMENT_SEGWIT].bit = 4;
-        consensus.vDeployments[Consensus::DEPLOYMENT_SEGWIT].nStartTime = 1493424000; // May 1st, 2017
-        consensus.vDeployments[Consensus::DEPLOYMENT_SEGWIT].nTimeout = 1525132800; // May 1st, 2018
 
         // Deployment of Community Fund Accumulation
         consensus.vDeployments[Consensus::DEPLOYMENT_COMMUNITYFUND_ACCUMULATION].bit = 7;
@@ -178,7 +173,6 @@
         assert(genesis.hashMerkleRoot == uint256S("0xc507eec6ccabfd5432d764afceafba42d2d946594b8a60570cb2358a7392c61a"));
 
         base58Prefixes[PUBKEY_ADDRESS] = std::vector<unsigned char>(1,53);
-        base58Prefixes[COLDSTAKING_ADDRESS] = std::vector<unsigned char>(1,21); // cold staking addresses start with 'X'
         base58Prefixes[SCRIPT_ADDRESS] = std::vector<unsigned char>(1,85);
         base58Prefixes[SECRET_KEY] =     std::vector<unsigned char>(1,150);
         base58Prefixes[EXT_PUBLIC_KEY] = boost::assign::list_of(0x04)(0x88)(0xB2)(0x1E).convert_to_container<std::vector<unsigned char> >();
@@ -271,13 +265,10 @@
         consensus.nCommunityFundMinAge = 5;
         consensus.nProposalMinimalFee = 10000;
         consensus.sigActivationTime = 1512826692;
-<<<<<<< HEAD
         consensus.nCyclesProposalVoting = 4;
         consensus.nCyclesPaymentRequestVoting = 4;
         consensus.nPaymentRequestMaxVersion = 2;
         consensus.nProposalMaxVersion = 2;
-=======
->>>>>>> 0a9efd61
         consensus.nCoinbaseTimeActivationHeight = 30000;
 
         // Deployment of BIP68, BIP112, and BIP113.
@@ -352,7 +343,6 @@
         assert(genesis.hashMerkleRoot == hashMerkleRoot);
 
         base58Prefixes[PUBKEY_ADDRESS] = std::vector<unsigned char>(1,111);
-        base58Prefixes[COLDSTAKING_ADDRESS] = std::vector<unsigned char>(1,8); // cold staking addresses start with 'C/D'
         base58Prefixes[SCRIPT_ADDRESS] = std::vector<unsigned char>(1,196);
         base58Prefixes[SECRET_KEY] =     std::vector<unsigned char>(1,239);
         base58Prefixes[EXT_PUBLIC_KEY] = boost::assign::list_of(0x40)(0x88)(0x2B)(0xE1).convert_to_container<std::vector<unsigned char> >();
@@ -431,11 +421,6 @@
         consensus.vDeployments[Consensus::DEPLOYMENT_CSV].nStartTime = 1462060800; // May 1st, 2016
         consensus.vDeployments[Consensus::DEPLOYMENT_CSV].nTimeout = 1556668800; // May 1st, 2019
 
-        // Deployment of Cold Staking
-        consensus.vDeployments[Consensus::DEPLOYMENT_COLDSTAKING].bit = 3;
-        consensus.vDeployments[Consensus::DEPLOYMENT_COLDSTAKING].nStartTime = 1525132800; // May 1st, 2018
-        consensus.vDeployments[Consensus::DEPLOYMENT_COLDSTAKING].nTimeout = 1556712000; // May 1st, 2019
-
         // Deployment of SegWit (BIP141 and BIP143)
         consensus.vDeployments[Consensus::DEPLOYMENT_SEGWIT].bit = 5;
         consensus.vDeployments[Consensus::DEPLOYMENT_SEGWIT].nStartTime = 1493424000; // May 1st, 2017
@@ -506,7 +491,6 @@
         assert(genesis.hashMerkleRoot == hashMerkleRoot);
 
         base58Prefixes[PUBKEY_ADDRESS] = std::vector<unsigned char>(1,111);
-        base58Prefixes[COLDSTAKING_ADDRESS] = std::vector<unsigned char>(1,63); // cold staking addresses start with 'S'
         base58Prefixes[SCRIPT_ADDRESS] = std::vector<unsigned char>(1,196);
         base58Prefixes[SECRET_KEY] =     std::vector<unsigned char>(1,239);
         base58Prefixes[EXT_PUBLIC_KEY] = boost::assign::list_of(0x40)(0x88)(0x2B)(0xE1).convert_to_container<std::vector<unsigned char> >();
@@ -585,11 +569,6 @@
         consensus.vDeployments[Consensus::DEPLOYMENT_CSV].nStartTime = 0;
         consensus.vDeployments[Consensus::DEPLOYMENT_CSV].nTimeout = 2556712000;
 
-        // Deployment of Cold Staking
-        consensus.vDeployments[Consensus::DEPLOYMENT_COLDSTAKING].bit = 3;
-        consensus.vDeployments[Consensus::DEPLOYMENT_COLDSTAKING].nStartTime = 1525132800; // May 1st, 2018
-        consensus.vDeployments[Consensus::DEPLOYMENT_COLDSTAKING].nTimeout = 1556712000; // May 1st, 2019
-
         // Deployment of SegWit (BIP141 and BIP143)
         consensus.vDeployments[Consensus::DEPLOYMENT_SEGWIT].bit = 5;
         consensus.vDeployments[Consensus::DEPLOYMENT_SEGWIT].nStartTime = 0;
@@ -650,7 +629,6 @@
         assert(genesis.hashMerkleRoot == hashMerkleRoot);
 
         base58Prefixes[PUBKEY_ADDRESS] = std::vector<unsigned char>(1,111);
-        base58Prefixes[COLDSTAKING_ADDRESS] = std::vector<unsigned char>(1,63); // cold staking addresses start with 'S'
         base58Prefixes[SCRIPT_ADDRESS] = std::vector<unsigned char>(1,196);
         base58Prefixes[SECRET_KEY] =     std::vector<unsigned char>(1,239);
         base58Prefixes[EXT_PUBLIC_KEY] = boost::assign::list_of(0x40)(0x88)(0x2B)(0xE1).convert_to_container<std::vector<unsigned char> >();
@@ -672,6 +650,7 @@
                         //   (the tx=... number in the SetBestChain debug.log lines)
             7000        // * estimated number of transactions per day after checkpoint
         };
+
     }
 };
 static CRegTestParams regTestParams;
