--- conflicted
+++ resolved
@@ -270,13 +270,8 @@
         consensus.nDailyBlockCount =  (24 * 60 * 60) / consensus.nTargetSpacing;
         consensus.nModifierInterval = 10 * 60; // time to elapse before new modifier is computed
         consensus.nTargetTimespan = 25 * 30;
-<<<<<<< HEAD
         consensus.nLastPOWBlock = 100000;
         consensus.nBlocksPerVotingCycle = 180; // 1.5 hours
-=======
-        consensus.nLastPOWBlock = 1000000;
-        consensus.nVotingPeriod = 180; // 1.5 hours
->>>>>>> 7578fd0f
         consensus.nMinimumQuorum = 0.5;
         consensus.nQuorumVotes = consensus.nBlocksPerVotingCycle * consensus.nMinimumQuorum;
         consensus.nVotesAcceptProposal = 0.7;
