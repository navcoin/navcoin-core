--- conflicted
+++ resolved
@@ -113,14 +113,11 @@
         consensus.nCommunityFundMinAge = 50;
         consensus.nProposalMinimalFee = 10000000000;
         consensus.sigActivationTime = 1512990000;
-<<<<<<< HEAD
         consensus.nCoinbaseTimeActivationHeight = 20000;
-=======
         consensus.nCyclesProposalVoting = 4;
         consensus.nCyclesPaymentRequestVoting = 4;
         consensus.nPaymentRequestMaxVersion = 2;
         consensus.nProposalMaxVersion = 2;
->>>>>>> 2c7aaa16
 
         consensus.vDeployments[Consensus::DEPLOYMENT_TESTDUMMY].bit = 28;
         consensus.vDeployments[Consensus::DEPLOYMENT_TESTDUMMY].nStartTime = 1199145601; // January 1, 2008
@@ -269,14 +266,11 @@
         consensus.nCommunityFundMinAge = 5;
         consensus.nProposalMinimalFee = 10000;
         consensus.sigActivationTime = 1512826692;
-<<<<<<< HEAD
         consensus.nCoinbaseTimeActivationHeight = 30000;
-=======
         consensus.nCyclesProposalVoting = 4;
         consensus.nCyclesPaymentRequestVoting = 4;
         consensus.nPaymentRequestMaxVersion = 2;
         consensus.nProposalMaxVersion = 2;
->>>>>>> 2c7aaa16
 
         // Deployment of BIP68, BIP112, and BIP113.
         consensus.vDeployments[Consensus::DEPLOYMENT_CSV].bit = 0;
@@ -411,14 +405,11 @@
         consensus.nCommunityFundMinAge = 5;
         consensus.nProposalMinimalFee = 10000;
         consensus.sigActivationTime = 1512826692;
-<<<<<<< HEAD
         consensus.nCoinbaseTimeActivationHeight = 0;
-=======
         consensus.nCyclesProposalVoting = 4;
         consensus.nCyclesPaymentRequestVoting = 4;
         consensus.nPaymentRequestMaxVersion = 2;
         consensus.nProposalMaxVersion = 2;
->>>>>>> 2c7aaa16
 
         // Deployment of BIP68, BIP112, and BIP113.
         consensus.vDeployments[Consensus::DEPLOYMENT_CSV].bit = 0;
@@ -568,14 +559,11 @@
         consensus.nCommunityFundMinAge = 5;
         consensus.nProposalMinimalFee = 10000;
         consensus.sigActivationTime = 1512826692;
-<<<<<<< HEAD
         consensus.nCoinbaseTimeActivationHeight = 0;
-=======
         consensus.nCyclesProposalVoting = 4;
         consensus.nCyclesPaymentRequestVoting = 4;
         consensus.nPaymentRequestMaxVersion = 2;
         consensus.nProposalMaxVersion = 2;
->>>>>>> 2c7aaa16
 
         // Deployment of BIP68, BIP112, and BIP113.
         consensus.vDeployments[Consensus::DEPLOYMENT_CSV].bit = 0;
