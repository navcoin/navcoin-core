--- conflicted
+++ resolved
@@ -118,11 +118,7 @@
         consensus.nCyclesPaymentRequestVoting = 4;
         consensus.nPaymentRequestMaxVersion = 2;
         consensus.nProposalMaxVersion = 2;
-<<<<<<< HEAD
-        consensus.nMaxFutureDrift = 60;
-=======
 	consensus.nMaxFutureDrift = 60;
->>>>>>> 0db1313d
 
         consensus.vDeployments[Consensus::DEPLOYMENT_TESTDUMMY].bit = 28;
         consensus.vDeployments[Consensus::DEPLOYMENT_TESTDUMMY].nStartTime = 1199145601; // January 1, 2008
@@ -581,11 +577,7 @@
         consensus.nCyclesPaymentRequestVoting = 4;
         consensus.nPaymentRequestMaxVersion = 2;
         consensus.nProposalMaxVersion = 2;
-<<<<<<< HEAD
         consensus.nMaxFutureDrift = 60000;
-=======
-        consensus.nMaxFutureDrift = 60;
->>>>>>> 0db1313d
 
         // Deployment of BIP68, BIP112, and BIP113.
         consensus.vDeployments[Consensus::DEPLOYMENT_CSV].bit = 0;
