// Copyright (c) 2010 Satoshi Nakamoto
// Copyright (c) 2009-2015 The Bitcoin Core developers
// Distributed under the MIT software license, see the accompanying
// file COPYING or http://www.opensource.org/licenses/mit-license.php.

#include "chainparams.h"
#include "consensus/merkle.h"

#include "tinyformat.h"
#include "util.h"
#include "utilstrencodings.h"
#include "streams.h"

#include <assert.h>

#include <boost/assign/list_of.hpp>

#include "chainparamsseeds.h"

static CBlock CreateGenesisBlock(const char* pszTimestamp, const CScript& genesisOutputScript, uint32_t nTime, uint32_t nNonce, uint32_t nBits, int32_t nVersion, const CAmount& genesisReward)
{
    CMutableTransaction txNew;
    txNew.nVersion = 1;
    txNew.vin.resize(1);
    txNew.vout.resize(1);
    txNew.vin[0].scriptSig = CScript() << CScriptNum(0) << CScriptNum(42) << std::vector<unsigned char>((const unsigned char*)pszTimestamp, (const unsigned char*)pszTimestamp + strlen(pszTimestamp));
    // txNew.vout[0].scriptPubKey.clear();
    txNew.vout[0].nValue = genesisReward;
    txNew.vout[0].scriptPubKey.clear();
    txNew.strDZeel = "NavCoin genesis block";

    CBlock genesis;
    genesis.nTime    = nTime;
    genesis.nBits    = nBits;
    genesis.nNonce   = nNonce;
    genesis.nVersion = nVersion;
    genesis.vtx.push_back(txNew);
    genesis.vtx[0].nTime = nTime;
    genesis.vtx[0].UpdateHash();
    genesis.hashPrevBlock.SetNull();
    genesis.hashMerkleRoot = BlockMerkleRoot(genesis);
    return genesis;
}

/**
 * Build the genesis block. Note that the output of its generation
 * transaction cannot be spent since it did not originally exist in the
 * database.
 *
 * CBlock(hash=000000000019d6, ver=1, hashPrevBlock=00000000000000, hashMerkleRoot=4a5e1e, nTime=1231006505, nBits=1d00ffff, nNonce=2083236893, vtx=1)
 *   CTransaction(hash=4a5e1e, ver=1, vin.size=1, vout.size=1, nLockTime=0)
 *     CTxIn(COutPoint(000000, -1), coinbase 04ffff001d0104455468652054696d65732030332f4a616e2f32303039204368616e63656c6c6f72206f6e206272696e6b206f66207365636f6e64206261696c6f757420666f722062616e6b73)
 *     CTxOut(nValue=50.00000000, scriptPubKey=0x5F1DF16B2B704C8A578D0B)
 *   vMerkleTree: 4a5e1e
 */
static CBlock CreateGenesisBlock(uint32_t nTime, uint32_t nNonce, uint32_t nBits, int32_t nVersion, const CAmount& genesisReward)
{
    const char* pszTimestamp = "Game is afoot!";
    const CScript genesisOutputScript = CScript() << ParseHex("04bf5608f13e9b2781b839ea78adbd1cb90d8fc17dcc67028e93e65223ea77f8bc8d8eed1191f37dd0ad20f371912d86e1c2e7369251cb06d2a3fdc5e26262d6df") << OP_CHECKSIG;
    return CreateGenesisBlock(pszTimestamp, genesisOutputScript, nTime, nNonce, nBits, nVersion, genesisReward);
}

static CBlock CreateGenesisBlockTestnet(uint32_t nTime, uint32_t nNonce, uint32_t nBits, int32_t nVersion, const CAmount& genesisReward)
{
    const char* pszTimestamp = "Time does not exist";
    const CScript genesisOutputScript = CScript() << ParseHex("047c3ec9cb8ea3148cfdb2107383209fc0883585b25e355ded65970bde3a49c5c79dfac1210dc8a4876f6bb68431b273b6d5347955135502726b0743948cee36d1") << OP_CHECKSIG;
    return CreateGenesisBlock(pszTimestamp, genesisOutputScript, nTime, nNonce, nBits, nVersion, genesisReward);
}

/**
 * Main network
 */
/**
 * What makes a good checkpoint block?
 * + Is surrounded by blocks with reasonable timestamps
 *   (no blocks before with a timestamp after, none after with
 *    timestamp before)
 * + Contains no strange transactions
 */

class CMainParams : public CChainParams {
public:
    CMainParams() {
        strNetworkID = "main";
        consensus.nSubsidyHalvingInterval = 210000;
        consensus.nMajorityEnforceBlockUpgrade = 750;
        consensus.nMajorityRejectBlockOutdated = 950;
        consensus.nMajorityWindow = 1000;
        consensus.BIP34Height = 900000;
        consensus.BIP34Hash = uint256S("0xecb7444214d068028ec1fa4561662433452c1cbbd6b0f8eeb6452bcfa1d0a7d6");
        consensus.powLimit = ArithToUint256(~arith_uint256(0) >> 16);
        consensus.nPowTargetTimespan = 30;
        consensus.nPowTargetSpacing = 30;
        consensus.fPowAllowMinDifficultyBlocks = false;
        consensus.fPowNoRetargeting = false;
        consensus.nRuleChangeActivationThreshold = 15120; // 75% of 20160
        consensus.nMinerConfirmationWindow = 20160;
        consensus.nStakeMinAge = 60 * 60 * 2;	// minimum for coin age: 2 hours
        consensus.nTargetSpacing = 30; // Blocktime: 30 secs
        consensus.nStakeCombineThreshold = 1000 * COIN;
        consensus.nStakeSplitThreshold = 2 * consensus.nStakeCombineThreshold;
        consensus.nDailyBlockCount =  (24 * 60 * 60) / consensus.nTargetSpacing;
        consensus.nModifierInterval = 10 * 60; // time to elapse before new modifier is computed
        consensus.nTargetTimespan = 25 * 30;
        consensus.nLastPOWBlock = 20000;
        consensus.nBlocksPerVotingCycle = 2880 * 7; // 7 Days
        consensus.nMinimumQuorum = 0.5;
        consensus.nQuorumVotes = consensus.nBlocksPerVotingCycle * consensus.nMinimumQuorum;
        consensus.nVotesAcceptProposal = 0.7;
        consensus.nVotesRejectProposal = 0.7;
        consensus.nVotesAcceptPaymentRequest = 0.7;
        consensus.nVotesRejectPaymentRequest = 0.7;
        consensus.nCommunityFundMinAge = 50;
        consensus.nProposalMinimalFee = 5000000000;
        consensus.sigActivationTime = 1512990000;
        consensus.nCoinbaseTimeActivationHeight = 20000;
        consensus.nBlockSpreadCFundAccumulation = 500;
        consensus.nCommunityFundAmount = 0.25 * COIN;
        consensus.nCommunityFundAmountV2 = 0.5 * COIN;
        consensus.nCyclesProposalVoting = 6;
        consensus.nCyclesPaymentRequestVoting = 8;
        consensus.nPaymentRequestMaxVersion = 2;
        consensus.nProposalMaxVersion = 2;
	consensus.nMaxFutureDrift = 60;

        consensus.vDeployments[Consensus::DEPLOYMENT_TESTDUMMY].bit = 28;
        consensus.vDeployments[Consensus::DEPLOYMENT_TESTDUMMY].nStartTime = 1199145601; // January 1, 2008
        consensus.vDeployments[Consensus::DEPLOYMENT_TESTDUMMY].nTimeout = 1230767999; // December 31, 2008

        // Deployment of BIP68, BIP112, and BIP113.
        consensus.vDeployments[Consensus::DEPLOYMENT_CSV].bit = 0;
        consensus.vDeployments[Consensus::DEPLOYMENT_CSV].nStartTime = 1462060800; // May 1st, 2016
        consensus.vDeployments[Consensus::DEPLOYMENT_CSV].nTimeout = 1525132800; // May 1st, 2017

        // Deployment of SegWit (BIP141 and BIP143)
        consensus.vDeployments[Consensus::DEPLOYMENT_SEGWIT_LEGACY].bit = 1;
        consensus.vDeployments[Consensus::DEPLOYMENT_SEGWIT_LEGACY].nStartTime = 1493424000; // May 1st, 2017
        consensus.vDeployments[Consensus::DEPLOYMENT_SEGWIT_LEGACY].nTimeout = 1525132800; // May 1st, 2018

        consensus.vDeployments[Consensus::DEPLOYMENT_CSV_LEGACY].bit = 2;
        consensus.vDeployments[Consensus::DEPLOYMENT_CSV_LEGACY].nStartTime = 1462060800; // May 1st, 2016
        consensus.vDeployments[Consensus::DEPLOYMENT_CSV_LEGACY].nTimeout = 1525132800; // May 1st, 2018

<<<<<<< HEAD
        // Deployment of Cold Staking
        consensus.vDeployments[Consensus::DEPLOYMENT_COLDSTAKING].bit = 3;
        consensus.vDeployments[Consensus::DEPLOYMENT_COLDSTAKING].nStartTime = 1525132800; // May 1st, 2018
        consensus.vDeployments[Consensus::DEPLOYMENT_COLDSTAKING].nTimeout = 1556712000; // May 1st, 2019

        // Deployment of SegWit (BIP141 and BIP143)
        consensus.vDeployments[Consensus::DEPLOYMENT_SEGWIT].bit = 4;
        consensus.vDeployments[Consensus::DEPLOYMENT_SEGWIT].nStartTime = 1493424000; // May 1st, 2017
        consensus.vDeployments[Consensus::DEPLOYMENT_SEGWIT].nTimeout = 1525132800; // May 1st, 2018
=======
        // Deployment of Community Fund
        consensus.vDeployments[Consensus::DEPLOYMENT_COMMUNITYFUND].bit = 6;
        consensus.vDeployments[Consensus::DEPLOYMENT_COMMUNITYFUND].nStartTime = 1493424000; // May 1st, 2017
        consensus.vDeployments[Consensus::DEPLOYMENT_COMMUNITYFUND].nTimeout = 1556668800; // May 1st, 2019
>>>>>>> 50132cd4

        // Deployment of Community Fund Accumulation
        consensus.vDeployments[Consensus::DEPLOYMENT_COMMUNITYFUND_ACCUMULATION].bit = 7;
        consensus.vDeployments[Consensus::DEPLOYMENT_COMMUNITYFUND_ACCUMULATION].nStartTime = 1525132800; // May 1st, 2018
        consensus.vDeployments[Consensus::DEPLOYMENT_COMMUNITYFUND_ACCUMULATION].nTimeout = 1556712000; // May 1st, 2019

        // Deployment of NTP Sync
        consensus.vDeployments[Consensus::DEPLOYMENT_NTPSYNC].bit = 8;
        consensus.vDeployments[Consensus::DEPLOYMENT_NTPSYNC].nStartTime = 1525132800; // May 1st, 2018
        consensus.vDeployments[Consensus::DEPLOYMENT_NTPSYNC].nTimeout = 1556712000; // May 1st, 2019

        // Deployment of Community Fund Accumulation Spread(NPIP-0003)
        consensus.vDeployments[Consensus::DEPLOYMENT_COMMUNITYFUND_ACCUMULATION_SPREAD].bit = 14;
        consensus.vDeployments[Consensus::DEPLOYMENT_COMMUNITYFUND_ACCUMULATION_SPREAD].nStartTime = 1525132800; // May 1st, 2018
        consensus.vDeployments[Consensus::DEPLOYMENT_COMMUNITYFUND_ACCUMULATION_SPREAD].nTimeout = 1556712000; // May 1st, 2019

        // Increate in Community Fund Accumulation Ammonut (NPIP-0004)
        consensus.vDeployments[Consensus::DEPLOYMENT_COMMUNITYFUND_AMOUNT_V2].bit = 16;
        consensus.vDeployments[Consensus::DEPLOYMENT_COMMUNITYFUND_AMOUNT_V2].nStartTime = 1533081600; // Aug 1st, 2018
        consensus.vDeployments[Consensus::DEPLOYMENT_COMMUNITYFUND_AMOUNT_V2].nTimeout = 1564617600; // Aug 1st, 2019


        /**
         * The message start string is designed to be unlikely to occur in normal data.
         * The characters are rarely used upper ASCII, not valid as UTF-8, and produce
         * a large 32-bit integer with any alignment.
         */
        pchMessageStart[0] = 0x80;
        pchMessageStart[1] = 0x50;
        pchMessageStart[2] = 0x34;
        pchMessageStart[3] = 0x20;
        nDefaultPort = 44440;
        nPruneAfterHeight = 100000;
        bnProofOfWorkLimit = arith_uint256(~arith_uint256() >> 16);

        genesis = CreateGenesisBlock(1460561040, 6945, 0x1f00ffff, 1, 0);

	      consensus.hashGenesisBlock = genesis.GetHash();

        assert(consensus.hashGenesisBlock == uint256S("0x00006a4e3e18c71c6d48ad6c261e2254fa764cf29607a4357c99b712dfbb8e6a"));
        assert(genesis.hashMerkleRoot == uint256S("0xc507eec6ccabfd5432d764afceafba42d2d946594b8a60570cb2358a7392c61a"));

        base58Prefixes[PUBKEY_ADDRESS] = std::vector<unsigned char>(1,53);
        base58Prefixes[COLDSTAKING_ADDRESS] = std::vector<unsigned char>(1,21); // cold staking addresses start with 'X'
        base58Prefixes[SCRIPT_ADDRESS] = std::vector<unsigned char>(1,85);
        base58Prefixes[SECRET_KEY] =     std::vector<unsigned char>(1,150);
        base58Prefixes[EXT_PUBLIC_KEY] = boost::assign::list_of(0x04)(0x88)(0xB2)(0x1E).convert_to_container<std::vector<unsigned char> >();
        base58Prefixes[EXT_SECRET_KEY] = boost::assign::list_of(0x04)(0x88)(0xAD)(0xE4).convert_to_container<std::vector<unsigned char> >();

        vSeeds.push_back(CDNSSeedData("nav.community", "seed.nav.community"));
        vSeeds.push_back(CDNSSeedData("navcoin.org", "seed.navcoin.org"));

        vFixedSeeds = std::vector<SeedSpec6>(pnSeed6_main, pnSeed6_main + ARRAYLEN(pnSeed6_main));

        fMiningRequiresPeers = true;
        fDefaultConsistencyChecks = false;
        fRequireStandard = true;
        fMineBlocksOnDemand = false;
        fTestnetToBeDeprecatedFieldRPC = false;

        checkpointData = (CCheckpointData) {
            boost::assign::map_list_of
            ( 0, uint256S("0x00006a4e3e18c71c6d48ad6c261e2254fa764cf29607a4357c99b712dfbb8e6a"))
            (10000, uint256S("0x844f1eab31e8773328ba21970362b4fcff19622f13787cbbe164649ad2393b7a"))
            (10000, uint256S("0x844f1eab31e8773328ba21970362b4fcff19622f13787cbbe164649ad2393b7a"))
            (20000, uint256S("0xfea6d227117db665c5cff2fca0b29d850c5e7f064463d001f5228e80a7e21624"))
            (30000, uint256S("0x5e6212b3b23ed3e5092d7765f7ae36512ecdc254f84c9988161e955d94c91a48"))
            (40000, uint256S("0x3ae62cc62888db77de952d5855fb59f24a46f008177badc5f4f78ab12734985d"))
            (50000, uint256S("0xb0df7fbaa66f0844a607bd3d4b8d25d68a63c57fb34fdae7212c689165edcb8d"))
            (60000, uint256S("0x65504c021a5657321f070a11dd3973cc2dbc56a1f4a0c0d5f1a4d35e887e8182"))
            (70000, uint256S("0x22e5cbb2fbc635e031e424157c49ec55907ba5198ef3aee9595b30238666824f"))
            (80000, uint256S("0x64ce42ada8708c0b30b800403811275edd54054fc95f770f8dc49be1dad3a0e7"))
            (100000, uint256S("0x85e33b3e583fba18d1fc2227702ea97b9d5a441a1a3fa2633c28d6e5d3837218"))
            (120000, uint256S("0x4a11ab4cc4774ebc1dd602472fab4759c2d19ea29d8bb71073cb64474e70da89"))
            (140000, uint256S("0xe6c750c5ce99932b86ca000139909f37abbf829cc39cd09fe4eb7ec88cc50238"))
            (160000, uint256S("0xb855f143c2ebec37b0b9a9e2a2fc9e3d3d2437440c2101fb57ad11407e3bb147"))
            (180000, uint256S("0x774851c8ac775e671bed326be4fec73f5663aa4b1e84e89b20d0cea529fb5c06"))
            (200000, uint256S("0x9aa7fff01e07e800774b4ef7e11d55afffa8a1c6fdb0cd19762418cb8b901b32"))
            (500000, uint256S("0xee97c591a67c19ed74e6162f18eaa73c2a566d3e2754df8fa70a5662e3ed30df"))
            (750000, uint256S("0x7c163d8dc6320bdc3b1b726bf7be13fa3a44c621efcb0f8f3bcd7f2ad374b5ef"))
            (1000000,uint256S("0x12befed86624731beb4f53a523ece1342f68832710a2933f189f18ddaf5af713"))
            (1250000,uint256S("0x43a9f08444cf05b1193dbdcfffebd558c0d406e478606bdc8755de75c513f620"))
            (1500000,uint256S("0xdfc75b7d1be540bbcabea1323f6d06d92e96b73c93f386b57f82cd62a1c94ce1"))
            (1750000,uint256S("0x713cbac2df077bacb25dedf4acd60745f102cbe53ede019b738a6864fc0b12c6"))
            (2000000,uint256S("0x41b723e003cab30d326a0fae995521554ab59e550e1e0013187b3267d09dd42c"))
            (2250000,uint256S("0x1f7d459f6dcb3752868395819ac676adccfb0d0ec904a60b9fcb15879bcc5228"))
            (2400000,uint256S("0x0cdb7f4f763be43ddc209ffeac440ba34c850f8210d52eb010fb0e6296dbe3ea")),
            1535607904, // * UNIX timestamp of last checkpoint block
            5067164,    // * total number of transactions between genesis and last checkpoint
                        //   (the tx=... number in the SetBestChain debug.log lines)
            7000        // * estimated number of transactions per day after checkpoint
        };
    }
};
static CMainParams mainParams;

/**
 * Testnet (v3)
 */
class CTestNetParams : public CChainParams {
public:
    CTestNetParams() {
        strNetworkID = "test";
        consensus.nSubsidyHalvingInterval = 210000;
        consensus.nMajorityEnforceBlockUpgrade = 750;
        consensus.nMajorityRejectBlockOutdated = 950;
        consensus.nMajorityWindow = 1000;
        consensus.BIP34Height = 900000;
        consensus.BIP34Hash = uint256S("0xecb7444214d068028ec1fa4561662433452c1cbbd6b0f8eeb6452bcfa1d0a7d6");
        consensus.powLimit = ArithToUint256(~arith_uint256(0) >> 16);
        consensus.nPowTargetTimespan = 30;
        consensus.nPowTargetSpacing = 30;
        consensus.fPowAllowMinDifficultyBlocks = false;
        consensus.fPowNoRetargeting = false;
        consensus.nRuleChangeActivationThreshold = 300; // 75% of 400
        consensus.nMinerConfirmationWindow = 400;
        consensus.vDeployments[Consensus::DEPLOYMENT_TESTDUMMY].bit = 28;
        consensus.vDeployments[Consensus::DEPLOYMENT_TESTDUMMY].nStartTime = 1199145601; // January 1, 2008
        consensus.vDeployments[Consensus::DEPLOYMENT_TESTDUMMY].nTimeout = 1230767999; // December 31, 2008
        consensus.nStakeMinAge = 2;	// minimum for coin age: 2 seconds
        consensus.nTargetSpacing = 30; // Blocktime: 30 secs
        consensus.nStakeCombineThreshold = 1000 * COIN;
        consensus.nStakeSplitThreshold = 2 * consensus.nStakeCombineThreshold;
        consensus.nDailyBlockCount =  (24 * 60 * 60) / consensus.nTargetSpacing;
        consensus.nModifierInterval = 10 * 60; // time to elapse before new modifier is computed
        consensus.nTargetTimespan = 25 * 30;
        consensus.nLastPOWBlock = 1000000;
        consensus.nBlocksPerVotingCycle = 180; // 1.5 hours
        consensus.nMinimumQuorum = 0.5;
        consensus.nQuorumVotes = consensus.nBlocksPerVotingCycle * consensus.nMinimumQuorum;
        consensus.nVotesAcceptProposal = 0.7;
        consensus.nVotesRejectProposal = 0.7;
        consensus.nVotesAcceptPaymentRequest = 0.7;
        consensus.nVotesRejectPaymentRequest = 0.7;
        consensus.nCommunityFundMinAge = 5;
        consensus.nProposalMinimalFee = 10000;
        consensus.sigActivationTime = 1512826692;
        consensus.nCoinbaseTimeActivationHeight = 30000;
        consensus.nBlockSpreadCFundAccumulation = 500;
        consensus.nCommunityFundAmount = 0.25 * COIN;
        consensus.nCommunityFundAmountV2 = 0.5 * COIN;
        consensus.nCyclesProposalVoting = 4;
        consensus.nCyclesPaymentRequestVoting = 4;
        consensus.nPaymentRequestMaxVersion = 2;
        consensus.nProposalMaxVersion = 2;
        consensus.nMaxFutureDrift = 60;

        // Deployment of BIP68, BIP112, and BIP113.
        consensus.vDeployments[Consensus::DEPLOYMENT_CSV].bit = 0;
        consensus.vDeployments[Consensus::DEPLOYMENT_CSV].nStartTime = 1462060800; // May 1st, 2016
        consensus.vDeployments[Consensus::DEPLOYMENT_CSV].nTimeout = 1556712000; // May 1st, 2019

        // Deployment of Cold Staking
        consensus.vDeployments[Consensus::DEPLOYMENT_COLDSTAKING].bit = 6;
        consensus.vDeployments[Consensus::DEPLOYMENT_COLDSTAKING].nStartTime = 1525132800; // May 1st, 2018
        consensus.vDeployments[Consensus::DEPLOYMENT_COLDSTAKING].nTimeout = 1556712000; // May 1st, 2019

        // Deployment of SegWit (BIP141 and BIP143)
        consensus.vDeployments[Consensus::DEPLOYMENT_SEGWIT].bit = 4;
        consensus.vDeployments[Consensus::DEPLOYMENT_SEGWIT].nStartTime = 1493424000; // May 1st, 2017
        consensus.vDeployments[Consensus::DEPLOYMENT_SEGWIT].nTimeout = 1556712000; // May 1st, 2019

        // Deployment of Community Fund
        consensus.vDeployments[Consensus::DEPLOYMENT_COMMUNITYFUND].bit = 6;
        consensus.vDeployments[Consensus::DEPLOYMENT_COMMUNITYFUND].nStartTime = 1493424000; // May 1st, 2017
        consensus.vDeployments[Consensus::DEPLOYMENT_COMMUNITYFUND].nTimeout = 1556712000; // May 1st, 2019

        // Deployment of Community Fund Accumulation
        consensus.vDeployments[Consensus::DEPLOYMENT_COMMUNITYFUND_ACCUMULATION].bit = 7;
        consensus.vDeployments[Consensus::DEPLOYMENT_COMMUNITYFUND_ACCUMULATION].nStartTime = 1525132800; // May 1st, 2018
        consensus.vDeployments[Consensus::DEPLOYMENT_COMMUNITYFUND_ACCUMULATION].nTimeout = 1556712000; // May 1st, 2019

        // Deployment of NTP Sync
        consensus.vDeployments[Consensus::DEPLOYMENT_NTPSYNC].bit = 8;
        consensus.vDeployments[Consensus::DEPLOYMENT_NTPSYNC].nStartTime = 1525132800; // May 1st, 2018
        consensus.vDeployments[Consensus::DEPLOYMENT_NTPSYNC].nTimeout = 1556712000; // May 1st, 2019

        // Deployment of Community Fund Accumulation Spread(NPIP-0003)
        consensus.vDeployments[Consensus::DEPLOYMENT_COMMUNITYFUND_ACCUMULATION_SPREAD].bit = 14;
        consensus.vDeployments[Consensus::DEPLOYMENT_COMMUNITYFUND_ACCUMULATION_SPREAD].nStartTime = 1525132800; // May 1st, 2018
        consensus.vDeployments[Consensus::DEPLOYMENT_COMMUNITYFUND_ACCUMULATION_SPREAD].nTimeout = 1556712000; // May 1st, 2019

        // Increate in Community Fund Accumulation Ammonut (NPIP-0004)
        consensus.vDeployments[Consensus::DEPLOYMENT_COMMUNITYFUND_AMOUNT_V2].bit = 16;
        consensus.vDeployments[Consensus::DEPLOYMENT_COMMUNITYFUND_AMOUNT_V2].nStartTime = 1533081600; // Aug 1st, 2018
        consensus.vDeployments[Consensus::DEPLOYMENT_COMMUNITYFUND_AMOUNT_V2].nTimeout = 1564617600; // Aug 1st, 2019

        /**
         * The message start string is designed to be unlikely to occur in normal data.
         * The characters are rarely used upper ASCII, not valid as UTF-8, and produce
         * a large 32-bit integer with any alignment.
         */
        pchMessageStart[0] = 0x3f;
        pchMessageStart[1] = 0xa4;
        pchMessageStart[2] = 0x52;
        pchMessageStart[3] = 0x22;
        nDefaultPort = 15556;
        nPruneAfterHeight = 1000;
        bnProofOfWorkLimit = arith_uint256(~arith_uint256() >> 16);
    
        uint32_t nTimestamp = 1535727262;
        uint256 hashGenesisBlock = uint256S("0x00006f7464b3c2eb79b99878d6d92d815be7662d1eba485babb6328b3d3b327f");
        uint256 hashMerkleRoot = uint256S("0x58a4826e64f486bc438f1553cf1dafffc338aa22f8fc2487cb8a378eef37056b");
        uint32_t nNonce = 2043455443;
	    
        genesis = CreateGenesisBlockTestnet(nTimestamp, nNonce, 0x1d00ffff, 1, 0);
        consensus.hashGenesisBlock = genesis.GetHash();
	    
        if (true && (genesis.GetHash() != hashGenesisBlock || genesis.hashMerkleRoot != hashMerkleRoot))
        {
            printf("recalculating params for testnet.\n");
            printf("old testnet genesis nonce: %d\n", genesis.nNonce);
            printf("old testnet genesis hash:  %s\n", hashGenesisBlock.ToString().c_str());
            // deliberately empty for loop finds nonce value.
            for(; genesis.GetHash() > consensus.powLimit; genesis.nNonce++){ }
            printf("new testnet genesis merkle root: %s\n", genesis.hashMerkleRoot.ToString().c_str());
            printf("new testnet genesis nonce: %d\n", genesis.nNonce);
            printf("new testnet genesis hash: %s\n", genesis.GetHash().ToString().c_str());
        }

        vSeeds.push_back(CDNSSeedData("testnav.community", "testseed.nav.community"));
        vSeeds.push_back(CDNSSeedData("testnavcoin.org", "testseed.navcoin.org"));

        assert(consensus.hashGenesisBlock == hashGenesisBlock);
        assert(genesis.hashMerkleRoot == hashMerkleRoot);

        base58Prefixes[PUBKEY_ADDRESS] = std::vector<unsigned char>(1,111);
        base58Prefixes[COLDSTAKING_ADDRESS] = std::vector<unsigned char>(1,8); // cold staking addresses start with 'C/D'
        base58Prefixes[SCRIPT_ADDRESS] = std::vector<unsigned char>(1,196);
        base58Prefixes[SECRET_KEY] =     std::vector<unsigned char>(1,239);
        base58Prefixes[EXT_PUBLIC_KEY] = boost::assign::list_of(0x40)(0x88)(0x2B)(0xE1).convert_to_container<std::vector<unsigned char> >();
        base58Prefixes[EXT_SECRET_KEY] = boost::assign::list_of(0x40)(0x88)(0xDA)(0x4E).convert_to_container<std::vector<unsigned char> >();

        vFixedSeeds = std::vector<SeedSpec6>(pnSeed6_test, pnSeed6_test + ARRAYLEN(pnSeed6_test));

        fMiningRequiresPeers = true;
        fDefaultConsistencyChecks = false;
        fRequireStandard = false;
        fMineBlocksOnDemand = false;
        fTestnetToBeDeprecatedFieldRPC = true;

        checkpointData = (CCheckpointData) {
            boost::assign::map_list_of
            ( 0,     hashGenesisBlock),
            1525248575, // * UNIX timestamp of last checkpoint block
            0,          // * total number of transactions between genesis and last checkpoint
                        //   (the tx=... number in the SetBestChain debug.log lines)
            7000         // * estimated number of transactions per day after checkpoint
        };

    }
};
static CTestNetParams testNetParams;

/**
 * Devnet (v3)
 */
class CDevNetParams : public CChainParams {
public:
    CDevNetParams() {
        strNetworkID = "dev";
        consensus.nSubsidyHalvingInterval = 210000;
        consensus.nMajorityEnforceBlockUpgrade = 750;
        consensus.nMajorityRejectBlockOutdated = 950;
        consensus.nMajorityWindow = 1000;
        consensus.BIP34Height = 900000;
        consensus.BIP34Hash = uint256S("0x0");
        consensus.powLimit = ArithToUint256(~arith_uint256(0) >> 16);
        consensus.nPowTargetTimespan = 30;
        consensus.nPowTargetSpacing = 30;
        consensus.fPowAllowMinDifficultyBlocks = false;
        consensus.fPowNoRetargeting = false;
        consensus.nRuleChangeActivationThreshold = 75; // 75% of 400
        consensus.nMinerConfirmationWindow = 100;
        consensus.vDeployments[Consensus::DEPLOYMENT_TESTDUMMY].bit = 28;
        consensus.vDeployments[Consensus::DEPLOYMENT_TESTDUMMY].nStartTime = 1199145601; // January 1, 2008
        consensus.vDeployments[Consensus::DEPLOYMENT_TESTDUMMY].nTimeout = 1230767999; // December 31, 2008
        consensus.nStakeMinAge = 2;	// minimum for coin age: 2 seconds
        consensus.nTargetSpacing = 30; // Blocktime: 30 secs
        consensus.nStakeCombineThreshold = 1000 * COIN;
        consensus.nStakeSplitThreshold = 2 * consensus.nStakeCombineThreshold;
        consensus.nDailyBlockCount =  (24 * 60 * 60) / consensus.nTargetSpacing;
        consensus.nModifierInterval = 10 * 60; // time to elapse before new modifier is computed
        consensus.nTargetTimespan = 25 * 30;
        consensus.nLastPOWBlock = 100000;
        consensus.nBlocksPerVotingCycle = 180; // 1.5 hours
        consensus.nMinimumQuorum = 0.5;
        consensus.nQuorumVotes = consensus.nBlocksPerVotingCycle * consensus.nMinimumQuorum;
        consensus.nVotesAcceptProposal = 0.7;
        consensus.nVotesRejectProposal = 0.7;
        consensus.nVotesAcceptPaymentRequest = 0.7;
        consensus.nVotesRejectPaymentRequest = 0.7;
        consensus.nCommunityFundMinAge = 5;
        consensus.nProposalMinimalFee = 10000;
        consensus.sigActivationTime = 1512826692;
        consensus.nCoinbaseTimeActivationHeight = 0;
        consensus.nBlockSpreadCFundAccumulation = 500;
        consensus.nCommunityFundAmount = 0.25 * COIN;
        consensus.nCommunityFundAmountV2 = 0.5 * COIN;
        consensus.nCyclesProposalVoting = 4;
        consensus.nCyclesPaymentRequestVoting = 4;
        consensus.nPaymentRequestMaxVersion = 2;
        consensus.nProposalMaxVersion = 2;
        consensus.nMaxFutureDrift = 60000;

        // Deployment of BIP68, BIP112, and BIP113.
        consensus.vDeployments[Consensus::DEPLOYMENT_CSV].bit = 0;
        consensus.vDeployments[Consensus::DEPLOYMENT_CSV].nStartTime = 1462060800; // May 1st, 2016
        consensus.vDeployments[Consensus::DEPLOYMENT_CSV].nTimeout = 1556668800; // May 1st, 2019

        // Deployment of Cold Staking
        consensus.vDeployments[Consensus::DEPLOYMENT_COLDSTAKING].bit = 3;
        consensus.vDeployments[Consensus::DEPLOYMENT_COLDSTAKING].nStartTime = 1525132800; // May 1st, 2018
        consensus.vDeployments[Consensus::DEPLOYMENT_COLDSTAKING].nTimeout = 1556712000; // May 1st, 2019

        // Deployment of SegWit (BIP141 and BIP143)
        consensus.vDeployments[Consensus::DEPLOYMENT_SEGWIT].bit = 5;
        consensus.vDeployments[Consensus::DEPLOYMENT_SEGWIT].nStartTime = 1493424000; // May 1st, 2017
        consensus.vDeployments[Consensus::DEPLOYMENT_SEGWIT].nTimeout = 1556668800; // May 1st, 2019

        // Deployment of Community Fund
        consensus.vDeployments[Consensus::DEPLOYMENT_COMMUNITYFUND].bit = 6;
        consensus.vDeployments[Consensus::DEPLOYMENT_COMMUNITYFUND].nStartTime = 1493424000; // May 1st, 2017
        consensus.vDeployments[Consensus::DEPLOYMENT_COMMUNITYFUND].nTimeout = 1556668800; // May 1st, 2019
	    
        // Deployment of NTP Sync
        consensus.vDeployments[Consensus::DEPLOYMENT_NTPSYNC].bit = 8;
        consensus.vDeployments[Consensus::DEPLOYMENT_NTPSYNC].nStartTime = 1525132800; // May 1st, 2018
        consensus.vDeployments[Consensus::DEPLOYMENT_NTPSYNC].nTimeout = 1556712000; // May 1st, 2019

        // Deployment of Community Fund Accumulation
        consensus.vDeployments[Consensus::DEPLOYMENT_COMMUNITYFUND_ACCUMULATION].bit = 7;
        consensus.vDeployments[Consensus::DEPLOYMENT_COMMUNITYFUND_ACCUMULATION].nStartTime = 1525132800; // May 1st, 2018
        consensus.vDeployments[Consensus::DEPLOYMENT_COMMUNITYFUND_ACCUMULATION].nTimeout = 1556712000; // May 1st, 2019

        // Deployment of Community Fund Accumulation Spread(NPIP-0003)
        consensus.vDeployments[Consensus::DEPLOYMENT_COMMUNITYFUND_ACCUMULATION_SPREAD].bit = 14;
        consensus.vDeployments[Consensus::DEPLOYMENT_COMMUNITYFUND_ACCUMULATION_SPREAD].nStartTime = 1525132800; // May 1st, 2018
        consensus.vDeployments[Consensus::DEPLOYMENT_COMMUNITYFUND_ACCUMULATION_SPREAD].nTimeout = 1556712000; // May 1st, 2019

        // Increate in Community Fund Accumulation Ammonut (NPIP-0004)
        consensus.vDeployments[Consensus::DEPLOYMENT_COMMUNITYFUND_AMOUNT_V2].bit = 16;
        consensus.vDeployments[Consensus::DEPLOYMENT_COMMUNITYFUND_AMOUNT_V2].nStartTime = 1533081600; // Aug 1st, 2018
        consensus.vDeployments[Consensus::DEPLOYMENT_COMMUNITYFUND_AMOUNT_V2].nTimeout = 1564617600; // Aug 1st, 2019


        /**
         * The message start string is designed to be unlikely to occur in normal data.
         * The characters are rarely used upper ASCII, not valid as UTF-8, and produce
         * a large 32-bit integer with any alignment.
         */
        pchMessageStart[0] = 0xa8;
        pchMessageStart[1] = 0xb3;
        pchMessageStart[2] = 0x89;
        pchMessageStart[3] = 0xfa;
        nDefaultPort = 18886;
        nPruneAfterHeight = 1000;
        bnProofOfWorkLimit = arith_uint256(~arith_uint256() >> 16);

        // To create a new devnet:
        //
        // 1) Replace nTimestamp with current timestamp.
        uint32_t nTimestamp = 1525248575;
        // 2) Rebuild
        // 3) Launch daemon. It'll calculate the new parameters.
        // 4) Update the following variables with the new values:
        uint256 hashGenesisBlock = uint256S("0x0000e01b12644af6917e5aada637a609dd9590ad6bdc4828cd8df95258d85c02");
        uint256 hashMerkleRoot = uint256S("0x2d9101b87fe7b9deaea41849c1f3bed71e060739147802a238fe968f75ad0fd9");
        uint32_t nNonce = 2043184832;
        // 5) Rebuild. Launch daemon.
        // 6) Generate first block using RPC command "./navcoin-cli generate 1"

        genesis = CreateGenesisBlockTestnet(nTimestamp, nNonce, 0x1d00ffff, 1, 0);
        consensus.hashGenesisBlock = genesis.GetHash();

        if (true && (genesis.GetHash() != hashGenesisBlock || genesis.hashMerkleRoot != hashMerkleRoot))
        {
            printf("recalculating params for devnet.\n");
            printf("old devnet genesis merkle root:  0x%s\n\n", hashMerkleRoot.ToString().c_str());
            printf("old devnet genesis nonce: %d\n", genesis.nNonce);
            printf("old devnet genesis hash:  0x%s\n\n", hashGenesisBlock.ToString().c_str());
            // deliberately empty for loop finds nonce value.
            for(; genesis.GetHash() > consensus.powLimit; genesis.nNonce++){ }
            printf("new devnet genesis merkle root: 0x%s\n", genesis.hashMerkleRoot.ToString().c_str());
            printf("new devnet genesis nonce: %d\n", genesis.nNonce);
            printf("new devnet genesis hash: 0x%s\n", genesis.GetHash().ToString().c_str());
            printf("use the new values to update CDevNetParams class in src/chainparams.cpp\n");
        }

        vSeeds.push_back(CDNSSeedData("devnav.community", "devseed.nav.community"));
        vSeeds.push_back(CDNSSeedData("devnet.navcoin.org", "devseed.navcoin.org"));

        assert(consensus.hashGenesisBlock == hashGenesisBlock);
        assert(genesis.hashMerkleRoot == hashMerkleRoot);

        base58Prefixes[PUBKEY_ADDRESS] = std::vector<unsigned char>(1,111);
        base58Prefixes[COLDSTAKING_ADDRESS] = std::vector<unsigned char>(1,63); // cold staking addresses start with 'S'
        base58Prefixes[SCRIPT_ADDRESS] = std::vector<unsigned char>(1,196);
        base58Prefixes[SECRET_KEY] =     std::vector<unsigned char>(1,239);
        base58Prefixes[EXT_PUBLIC_KEY] = boost::assign::list_of(0x40)(0x88)(0x2B)(0xE1).convert_to_container<std::vector<unsigned char> >();
        base58Prefixes[EXT_SECRET_KEY] = boost::assign::list_of(0x40)(0x88)(0xDA)(0x4E).convert_to_container<std::vector<unsigned char> >();

        vFixedSeeds = std::vector<SeedSpec6>(pnSeed6_dev, pnSeed6_dev + ARRAYLEN(pnSeed6_dev));

        fMiningRequiresPeers = false;
        fDefaultConsistencyChecks = false;
        fRequireStandard = false;
        fMineBlocksOnDemand = true;
        fTestnetToBeDeprecatedFieldRPC = true;

        checkpointData = (CCheckpointData) {
            boost::assign::map_list_of
            ( 0,     hashGenesisBlock),
            1515437594, // * UNIX timestamp of last checkpoint block
            0,          // * total number of transactions between genesis and last checkpoint
                        //   (the tx=... number in the SetBestChain debug.log lines)
            7000         // * estimated number of transactions per day after checkpoint
        };

    }
};
static CDevNetParams devNetParams;

/**
 * Regression test
 */
class CRegTestParams : public CChainParams {
public:
    CRegTestParams() {
        strNetworkID = "regtest";
        consensus.nSubsidyHalvingInterval = 210000;
        consensus.nMajorityEnforceBlockUpgrade = 750;
        consensus.nMajorityRejectBlockOutdated = 950;
        consensus.nMajorityWindow = 1000;
        consensus.BIP34Height = 900000;
        consensus.BIP34Hash = uint256S("0xecb7444214d068028ec1fa4561662433452c1cbbd6b0f8eeb6452bcfa1d0a7d6");
        consensus.powLimit = ArithToUint256(~arith_uint256(0) >> 1);
        consensus.nPowTargetTimespan = 30;
        consensus.nPowTargetSpacing = 30;
        consensus.fPowAllowMinDifficultyBlocks = false;
        consensus.fPowNoRetargeting = false;
        consensus.nRuleChangeActivationThreshold = 75; // 75% of 100
        consensus.nMinerConfirmationWindow = 100;
        consensus.vDeployments[Consensus::DEPLOYMENT_TESTDUMMY].bit = 28;
        consensus.vDeployments[Consensus::DEPLOYMENT_TESTDUMMY].nStartTime = 1199145601; // January 1, 2008
        consensus.vDeployments[Consensus::DEPLOYMENT_TESTDUMMY].nTimeout = 1230767999; // December 31, 2008
        consensus.nStakeMinAge = 2;	// minimum for coin age: 2 seconds
        consensus.nTargetSpacing = 30; // Blocktime: 30 secs
        consensus.nStakeCombineThreshold = 1000 * COIN;
        consensus.nStakeSplitThreshold = 2 * consensus.nStakeCombineThreshold;
        consensus.nDailyBlockCount =  (24 * 60 * 60) / consensus.nTargetSpacing;
        consensus.nModifierInterval = 10 * 60; // time to elapse before new modifier is computed
        consensus.nTargetTimespan = 25 * 30;
        consensus.nLastPOWBlock = 100000;
        consensus.nBlocksPerVotingCycle = 180; // 1.5 hours
        consensus.nMinimumQuorum = 0.5;
        consensus.nQuorumVotes = consensus.nBlocksPerVotingCycle * consensus.nMinimumQuorum;
        consensus.nVotesAcceptProposal = 0.7;
        consensus.nVotesRejectProposal = 0.7;
        consensus.nVotesAcceptPaymentRequest = 0.7;
        consensus.nVotesRejectPaymentRequest = 0.7;
        consensus.nCommunityFundMinAge = 5;
        consensus.nProposalMinimalFee = 10000;
        consensus.sigActivationTime = 0;
        consensus.nCoinbaseTimeActivationHeight = 0;
        consensus.nBlockSpreadCFundAccumulation = 10;
        consensus.nCommunityFundAmount = 0.25 * COIN;
        consensus.nCommunityFundAmountV2 = 0.5 * COIN;
        consensus.nCyclesProposalVoting = 4;
        consensus.nCyclesPaymentRequestVoting = 4;
        consensus.nPaymentRequestMaxVersion = 2;
        consensus.nProposalMaxVersion = 2;
        consensus.nMaxFutureDrift = 60000;

        // Deployment of BIP68, BIP112, and BIP113.
        consensus.vDeployments[Consensus::DEPLOYMENT_CSV].bit = 0;
        consensus.vDeployments[Consensus::DEPLOYMENT_CSV].nStartTime = 0;
        consensus.vDeployments[Consensus::DEPLOYMENT_CSV].nTimeout = 2556712000;

        // Deployment of SegWit (BIP141 and BIP143)
        consensus.vDeployments[Consensus::DEPLOYMENT_SEGWIT].bit = 5;
        consensus.vDeployments[Consensus::DEPLOYMENT_SEGWIT].nStartTime = 0;
        consensus.vDeployments[Consensus::DEPLOYMENT_SEGWIT].nTimeout = 2556712000;

        // Deployment of Community Fund
        consensus.vDeployments[Consensus::DEPLOYMENT_COMMUNITYFUND].bit = 6;
        consensus.vDeployments[Consensus::DEPLOYMENT_COMMUNITYFUND].nStartTime = 0;
        consensus.vDeployments[Consensus::DEPLOYMENT_COMMUNITYFUND].nTimeout = 2556712000;

        // Deployment of Community Fund Accumulation
        consensus.vDeployments[Consensus::DEPLOYMENT_COMMUNITYFUND_ACCUMULATION].bit = 7;
        consensus.vDeployments[Consensus::DEPLOYMENT_COMMUNITYFUND_ACCUMULATION].nStartTime = 0;
        consensus.vDeployments[Consensus::DEPLOYMENT_COMMUNITYFUND_ACCUMULATION].nTimeout = 2556712000;

        // Deployment of NTP Sync
        consensus.vDeployments[Consensus::DEPLOYMENT_NTPSYNC].bit = 8;
        consensus.vDeployments[Consensus::DEPLOYMENT_NTPSYNC].nStartTime = 0;
        consensus.vDeployments[Consensus::DEPLOYMENT_NTPSYNC].nTimeout = 2556712000;

        // Deployment of Community Fund Accumulation Spread(NPIP-0003)
        consensus.vDeployments[Consensus::DEPLOYMENT_COMMUNITYFUND_ACCUMULATION_SPREAD].bit = 14;
        consensus.vDeployments[Consensus::DEPLOYMENT_COMMUNITYFUND_ACCUMULATION_SPREAD].nStartTime = 1525132800; // May 1st, 2018
        consensus.vDeployments[Consensus::DEPLOYMENT_COMMUNITYFUND_ACCUMULATION_SPREAD].nTimeout = 1556712000; // May 1st, 2019

        // Increate in Community Fund Accumulation Ammonut (NPIP-0004)
        consensus.vDeployments[Consensus::DEPLOYMENT_COMMUNITYFUND_AMOUNT_V2].bit = 16;
        consensus.vDeployments[Consensus::DEPLOYMENT_COMMUNITYFUND_AMOUNT_V2].nStartTime = 1533081600; // Aug 1st, 2018
        consensus.vDeployments[Consensus::DEPLOYMENT_COMMUNITYFUND_AMOUNT_V2].nTimeout = 1564617600; // Aug 1st, 2019

        /**
         * The message start string is designed to be unlikely to occur in normal data.
         * The characters are rarely used upper ASCII, not valid as UTF-8, and produce
         * a large 32-bit integer with any alignment.
         */
        pchMessageStart[0] = 0x7d;
        pchMessageStart[1] = 0x11;
        pchMessageStart[2] = 0xb7;
        pchMessageStart[3] = 0x89;
        nDefaultPort = 18886;
        nPruneAfterHeight = 1000;
        bnProofOfWorkLimit = arith_uint256(~arith_uint256() >> 16);

        uint32_t nTimestamp = GetTimeNow();
        uint256 hashGenesisBlock = uint256S("0x0000e01b12644af6917e5aada637a609dd9590ad6bdc4828cd8df95258d85c02");
        uint256 hashMerkleRoot = uint256S("0x2d9101b87fe7b9deaea41849c1f3bed71e060739147802a238fe968f75ad0fd9");
        uint32_t nNonce = 2043184832;

        genesis = CreateGenesisBlockTestnet(nTimestamp, nNonce, 0x1d00ffff, 1, 0);
        consensus.hashGenesisBlock = genesis.GetHash();

        if ((genesis.GetHash() != hashGenesisBlock || genesis.hashMerkleRoot != hashMerkleRoot))
        {
            nTimestamp = GetTimeNow();
            // deliberately empty for loop finds nonce value.
            for(; genesis.GetHash() > consensus.powLimit; genesis.nNonce++){ }
            hashGenesisBlock = genesis.GetHash();
            nNonce = genesis.nNonce;
            hashMerkleRoot = genesis.hashMerkleRoot;
        }

        vSeeds.push_back(CDNSSeedData("testnav.community", "testseed.nav.community"));
        vSeeds.push_back(CDNSSeedData("testnavcoin.org", "testseed.navcoin.org"));

        consensus.hashGenesisBlock = genesis.GetHash();

        assert(consensus.hashGenesisBlock == hashGenesisBlock);
        assert(genesis.hashMerkleRoot == hashMerkleRoot);

        base58Prefixes[PUBKEY_ADDRESS] = std::vector<unsigned char>(1,111);
        base58Prefixes[COLDSTAKING_ADDRESS] = std::vector<unsigned char>(1,63); // cold staking addresses start with 'S'
        base58Prefixes[SCRIPT_ADDRESS] = std::vector<unsigned char>(1,196);
        base58Prefixes[SECRET_KEY] =     std::vector<unsigned char>(1,239);
        base58Prefixes[EXT_PUBLIC_KEY] = boost::assign::list_of(0x40)(0x88)(0x2B)(0xE1).convert_to_container<std::vector<unsigned char> >();
        base58Prefixes[EXT_SECRET_KEY] = boost::assign::list_of(0x40)(0x88)(0xDA)(0x4E).convert_to_container<std::vector<unsigned char> >();

        vFixedSeeds = std::vector<SeedSpec6>(pnSeed6_test, pnSeed6_test + ARRAYLEN(pnSeed6_test));

        fMiningRequiresPeers = false;
        fDefaultConsistencyChecks = false;
        fRequireStandard = false;
        fMineBlocksOnDemand = true;
        fTestnetToBeDeprecatedFieldRPC = true;

        checkpointData = (CCheckpointData) {
            boost::assign::map_list_of
            ( 0,         hashGenesisBlock),
            nTimestamp, // * UNIX timestamp of last checkpoint block
            0,          // * total number of transactions between genesis and last checkpoint
                        //   (the tx=... number in the SetBestChain debug.log lines)
            7000        // * estimated number of transactions per day after checkpoint
        };
    }
};
static CRegTestParams regTestParams;

static CChainParams *pCurrentParams = 0;

const CChainParams &Params() {
    assert(pCurrentParams);
    return *pCurrentParams;
}

CChainParams& Params(const std::string& chain)
{
    if (chain == CBaseChainParams::MAIN)
            return mainParams;
    else if (chain == CBaseChainParams::TESTNET)
            return testNetParams;
    else if (chain == CBaseChainParams::DEVNET)
            return devNetParams;
    else if (chain == CBaseChainParams::REGTEST)
            return regTestParams;
    else
        throw std::runtime_error(strprintf("%s: Unknown chain %s.", __func__, chain));
}

void SelectParams(const std::string& network)
{
    SelectBaseParams(network);
    pCurrentParams = &Params(network);
}<|MERGE_RESOLUTION|>--- conflicted
+++ resolved
@@ -141,7 +141,6 @@
         consensus.vDeployments[Consensus::DEPLOYMENT_CSV_LEGACY].nStartTime = 1462060800; // May 1st, 2016
         consensus.vDeployments[Consensus::DEPLOYMENT_CSV_LEGACY].nTimeout = 1525132800; // May 1st, 2018
 
-<<<<<<< HEAD
         // Deployment of Cold Staking
         consensus.vDeployments[Consensus::DEPLOYMENT_COLDSTAKING].bit = 3;
         consensus.vDeployments[Consensus::DEPLOYMENT_COLDSTAKING].nStartTime = 1525132800; // May 1st, 2018
@@ -151,12 +150,11 @@
         consensus.vDeployments[Consensus::DEPLOYMENT_SEGWIT].bit = 4;
         consensus.vDeployments[Consensus::DEPLOYMENT_SEGWIT].nStartTime = 1493424000; // May 1st, 2017
         consensus.vDeployments[Consensus::DEPLOYMENT_SEGWIT].nTimeout = 1525132800; // May 1st, 2018
-=======
+
         // Deployment of Community Fund
         consensus.vDeployments[Consensus::DEPLOYMENT_COMMUNITYFUND].bit = 6;
         consensus.vDeployments[Consensus::DEPLOYMENT_COMMUNITYFUND].nStartTime = 1493424000; // May 1st, 2017
         consensus.vDeployments[Consensus::DEPLOYMENT_COMMUNITYFUND].nTimeout = 1556668800; // May 1st, 2019
->>>>>>> 50132cd4
 
         // Deployment of Community Fund Accumulation
         consensus.vDeployments[Consensus::DEPLOYMENT_COMMUNITYFUND_ACCUMULATION].bit = 7;
