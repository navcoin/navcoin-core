// Copyright (c) 2009-2010 Satoshi Nakamoto
// Copyright (c) 2009-2015 The Bitcoin Core developers
// Copyright (c) 2018 The NavCoin Core developers
// Distributed under the MIT software license, see the accompanying
// file COPYING or http://www.opensource.org/licenses/mit-license.php.

#ifndef NAVCOIN_MAIN_H
#define NAVCOIN_MAIN_H

#if defined(HAVE_CONFIG_H)
#include <config/navcoin-config.h>
#endif

#include <amount.h>
#include <chain.h>
#include <coins.h>
#include <net.h>
#include <script/interpreter.h>
#include <script/script_error.h>
#include <sync.h>
#include <versionbits.h>
#include <spentindex.h>
#include <addressindex.h>
#include <timestampindex.h>
#include <wallet/walletdb.h>
#include <txdb.h>
#include <consensus/consensus.h>


#include <algorithm>
#include <exception>
#include <map>
#include <set>
#include <stdint.h>
#include <string>
#include <utility>
#include <vector>

#include <boost/unordered_map.hpp>
#include <openssl/rsa.h>
#include <openssl/pem.h>

#define START_INODE_PAYMENTS_TESTNET 1429456427
#define START_INODE_PAYMENTS 1429456427
#define PROGRESS_INTERVAL 15000

static const int64_t MAX_MINT_PROOF_OF_STAKE = 0.1 * COIN;

class CBlockIndex;
class CBlockTreeDB;
class CBloomFilter;
class CChainParams;
class CInv;
class CPaymentRequest;
class CProposal;
class CScriptCheck;
class CTxMemPool;
class CValidationInterface;
class CValidationState;

struct CNodeStateStats;
struct LockPoints;

/** Default for DEFAULT_WHITELISTRELAY. */
static const bool DEFAULT_WHITELISTRELAY = true;
/** Default for DEFAULT_WHITELISTFORCERELAY. */
static const bool DEFAULT_WHITELISTFORCERELAY = true;
/** Default for -minrelaytxfee, minimum relay fee for transactions */
static const unsigned int DEFAULT_MIN_RELAY_TX_FEE = 1000;
//! -maxtxfee default
static const CAmount DEFAULT_TRANSACTION_MAXFEE = 0.1 * COIN;
//! Discourage users to set fees higher than this amount (in satoshis) per kB
static const CAmount HIGH_TX_FEE_PER_KB = 0.01 * COIN;
//! -maxtxfee will warn if called with a higher fee than this amount (in satoshis)
static const CAmount HIGH_MAX_TX_FEE = 100 * HIGH_TX_FEE_PER_KB;
/** Default for -maxorphantx, maximum number of orphan transactions kept in memory */
static const unsigned int DEFAULT_MAX_ORPHAN_TRANSACTIONS = 10;
/** Expiration time for orphan transactions in seconds */
static const int64_t ORPHAN_TX_EXPIRE_TIME = 20 * 60;
/** Minimum time between orphan transactions expire time checks in seconds */
static const int64_t ORPHAN_TX_EXPIRE_INTERVAL = 5 * 60;
/** Default for -limitancestorcount, max number of in-mempool ancestors */
static const unsigned int DEFAULT_ANCESTOR_LIMIT = 25;
/** Default for -limitancestorsize, maximum kilobytes of tx + all in-mempool ancestors */
static const unsigned int DEFAULT_ANCESTOR_SIZE_LIMIT = 101;
/** Default for -limitdescendantcount, max number of in-mempool descendants */
static const unsigned int DEFAULT_DESCENDANT_LIMIT = 25;
/** Default for -limitdescendantsize, maximum kilobytes of in-mempool descendants */
static const unsigned int DEFAULT_DESCENDANT_SIZE_LIMIT = 101;
/** Default for -mempoolexpiry, expiration time for mempool transactions in hours */
static const unsigned int DEFAULT_MEMPOOL_EXPIRY = 72;
/** The maximum size of a blk?????.dat file (since 0.8) */
static const unsigned int MAX_BLOCKFILE_SIZE = 0x8000000; // 128 MiB
/** The pre-allocation chunk size for blk?????.dat files (since 0.8) */
static const unsigned int BLOCKFILE_CHUNK_SIZE = 0x1000000; // 16 MiB
/** The pre-allocation chunk size for rev?????.dat files (since 0.8) */
static const unsigned int UNDOFILE_CHUNK_SIZE = 0x100000; // 1 MiB

/** Maximum number of script-checking threads allowed */
static const int MAX_SCRIPTCHECK_THREADS = 16;
/** -par default (number of script-checking threads, 0 = auto) */
static const int DEFAULT_SCRIPTCHECK_THREADS = 0;
/** Number of blocks that can be requested at any given time from a single peer. */
static const int MAX_BLOCKS_IN_TRANSIT_PER_PEER = 64;
/** Timeout in seconds during which a peer must stall block download progress before being disconnected. */
static const unsigned int BLOCK_STALLING_TIMEOUT = 2;
/** Number of headers sent in one getheaders result. We rely on the assumption that if a peer sends
 *  less than this number, we reached its tip. Changing this value is a protocol upgrade. */
static const unsigned int MAX_HEADERS_RESULTS = 2000;
/** Size of the "block download window": how far ahead of our current height do we fetch?
 *  Larger windows tolerate larger download speed differences between peer, but increase the potential
 *  degree of disordering of blocks on disk (which make reindexing and in the future perhaps pruning
 *  harder). We'll probably want to make this a per-peer adaptive value at some point. */
static const unsigned int BLOCK_DOWNLOAD_WINDOW = 1024;
/** Time to wait (in seconds) between writing blocks/block index to disk. */
static const unsigned int DATABASE_WRITE_INTERVAL = 60 * 60;
/** Time to wait (in seconds) between flushing chainstate to disk. */
static const unsigned int DATABASE_FLUSH_INTERVAL = 24 * 60 * 60;
/** Maximum length of reject messages. */
static const unsigned int MAX_REJECT_MESSAGE_LENGTH = 111;
/** Average delay between local address broadcasts in seconds. */
static const unsigned int AVG_LOCAL_ADDRESS_BROADCAST_INTERVAL = 24 * 24 * 60;
/** Average delay between peer address broadcasts in seconds. */
static const unsigned int AVG_ADDRESS_BROADCAST_INTERVAL = 30;
/** Average delay between trickled inventory transmissions in seconds.
 *  Blocks and whitelisted receivers bypass this, outbound peers get half this delay. */
static const unsigned int INVENTORY_BROADCAST_INTERVAL = 5;
/** Maximum number of inventory items to send per transmission.
 *  Limits the impact of low-fee transaction floods. */
static const unsigned int INVENTORY_BROADCAST_MAX = 7 * INVENTORY_BROADCAST_INTERVAL;
/** Average delay between feefilter broadcasts in seconds. */
static const unsigned int AVG_FEEFILTER_BROADCAST_INTERVAL = 10 * 60;
/** Maximum feefilter broadcast delay after significant change. */
static const unsigned int MAX_FEEFILTER_CHANGE_DELAY = 5 * 60;
/** Block download timeout base, expressed in millionths of the block interval (i.e. 10 min) */
static const int64_t BLOCK_DOWNLOAD_TIMEOUT_BASE = 1000000;
/** Additional block download timeout per parallel downloading peer (i.e. 5 min) */
static const int64_t BLOCK_DOWNLOAD_TIMEOUT_PER_PEER = 500000;

static const unsigned int DEFAULT_LIMITFREERELAY = 15;
static const bool DEFAULT_RELAYPRIORITY = true;
static const int64_t DEFAULT_MAX_TIP_AGE = 24 * 60 * 60;

/** Default for -permitbaremultisig */
static const bool DEFAULT_PERMIT_BAREMULTISIG = true;
static const bool DEFAULT_CHECKPOINTS_ENABLED = true;
static const bool DEFAULT_TXINDEX = false;
static const bool DEFAULT_ADDRESSINDEX = false;
static const bool DEFAULT_TIMESTAMPINDEX = false;
static const bool DEFAULT_SPENTINDEX = false;
static const unsigned int DEFAULT_DB_MAX_OPEN_FILES = 1000;
static const bool DEFAULT_DB_COMPRESSION = true;
static const unsigned int DEFAULT_BANSCORE_THRESHOLD = 100;

static const bool DEFAULT_TESTSAFEMODE = false;
/** Default for -mempoolreplacement */
static const bool DEFAULT_ENABLE_REPLACEMENT = true;
/** Default for using fee filter */
static const bool DEFAULT_FEEFILTER = true;

/** Default for -headerspamfilter, use header spam filter */
static const bool DEFAULT_HEADER_SPAM_FILTER = true;
/** Default for -headerspamfiltermaxsize, maximum size of the list of indexes in the header spam filter */
static const unsigned int DEFAULT_HEADER_SPAM_FILTER_MAX_SIZE = 50;
/** Default for -headerspamfiltermaxavg, maximum average size of an index occurrence in the header spam filter */
static const unsigned int DEFAULT_HEADER_SPAM_FILTER_MAX_AVG = 10;
/** Default for -headerspamfilterignoreport, ignore the port in the ip address when looking for header spam,
 multiple nodes on the same ip will be treated as the one when computing the filter*/
static const unsigned int DEFAULT_HEADER_SPAM_FILTER_IGNORE_PORT = true;

/** Maximum number of headers to announce when relaying blocks with headers message.*/
static const unsigned int MAX_BLOCKS_TO_ANNOUNCE = 8;

/** Maximum number of unconnecting headers announcements before DoS score */
static const int MAX_UNCONNECTING_HEADERS = 10;

static const bool DEFAULT_PEERBLOOMFILTERS = true;

struct BlockHasher
{
    size_t operator()(const uint256& hash) const { return hash.GetCheapHash(); }
};

extern CScript COINBASE_FLAGS;
extern CCriticalSection cs_main;
extern CTxMemPool mempool;
extern CTxMemPool stempool;
typedef boost::unordered_map<uint256, CBlockIndex*, BlockHasher> BlockMap;
extern BlockMap mapBlockIndex;
extern std::map<uint256,std::vector<std::pair<uint256, int>>> vProposalVotes;
extern std::map<uint256,std::vector<std::pair<uint256, int>>> vPaymentRequestVotes;
extern std::map<uint256,std::map<uint256, bool>> mapSupport;
extern std::map<uint256,std::map<uint256, uint64_t>> mapConsultationVotes;
extern uint64_t nLastBlockTx;
extern uint64_t nLastBlockSize;
extern uint64_t nLastBlockWeight;
extern const std::string strMessageMagic;
extern CWaitableCriticalSection csBestBlock;
extern CConditionVariable cvBlockChange;
extern bool fImporting;
extern bool fReindex;
extern bool fVerifyChain;
extern int nScriptCheckThreads;
extern bool fTxIndex;
extern bool fAddressIndex;
extern bool fSpentIndex;
extern bool fTimestampIndex;
extern bool fIsBareMultisigStd;
extern bool fRequireStandard;
extern bool fCheckBlockIndex;
extern bool fCheckpointsEnabled;
extern size_t nCoinCacheUsage;
/** A fee rate smaller than this is considered zero fee (for relaying, mining and transaction creation) */
extern CFeeRate minRelayTxFee;
/** Absolute maximum transaction fee (in satoshis) used by wallet and mempool (rejects high fee in sendrawtransaction) */
extern CAmount maxTxFee;
/** If the tip is older than this (in seconds), the node is considered to be in initial block download. */
extern int64_t nMaxTipAge;
extern bool fEnableReplacement;

/** Best header we've seen so far (used for getheaders queries' starting points). */
extern CBlockIndex *pindexBestHeader;

/** Best header during verify chain */
extern CBlockIndex *pindexVerifyChainTip;

/** Minimum disk space required - used in CheckDiskSpace() */
static const uint64_t nMinDiskSpace = 26218800;

/** Pruning-related variables and constants */
/** True if any block files have ever been pruned. */
extern bool fHavePruned;
/** True if we're running in -prune mode. */
extern bool fPruneMode;
/** Number of MiB of block files that we're trying to stay below. */
extern uint64_t nPruneTarget;
/** Block files containing a block-height within MIN_BLOCKS_TO_KEEP of chainActive.Tip() will not be pruned. */
static const unsigned int MIN_BLOCKS_TO_KEEP = 288;

static const signed int DEFAULT_CHECKBLOCKS = MIN_BLOCKS_TO_KEEP;
static const unsigned int DEFAULT_CHECKLEVEL = 4;

/** Fixed delay for Dandelion embargo in seconds */
static const int64_t EMBARGO_FIXED_DELAY = 10;
/** Mean delay for Dandelion embargo in seconds, after the fixed delay */
static const int64_t EMBARGO_MEAN_DELAY = 30;

// Require that user allocate at least 550MB for block & undo files (blk???.dat and rev???.dat)
// At 1MB per block, 288 blocks = 288MB.
// Add 15% for Undo data = 331MB
// Add 20% for Orphan block rate = 397MB
// We want the low water mark after pruning to be at least 397 MB and since we prune in
// full block file chunks, we need the high water mark which triggers the prune to be
// one 128MB block file + added 15% undo data = 147MB greater for a total of 545MB
// Setting the target to > than 550MB will make it likely we can respect the target.
static const uint64_t MIN_DISK_SPACE_FOR_BLOCK_FILES = 550 * 1024 * 1024;

/** Register with a network node to receive its signals */
void RegisterNodeSignals(CNodeSignals& nodeSignals);
/** Unregister a network node */
void UnregisterNodeSignals(CNodeSignals& nodeSignals);

/**
 * Process an incoming block. This only returns after the best known valid
 * block is made active. Note that it does not, however, guarantee that the
 * specific block passed to it has been checked for validity!
 *
 * @param[out]  state   This may be set to an Error state if any error occurred processing it, including during validation/connection/etc of otherwise unrelated blocks during reorganisation; or it may be set to an Invalid state if pblock is itself invalid (but this is not guaranteed even when the block is checked). If you want to *possibly* get feedback on whether pblock is valid, you must also install a CValidationInterface (see validationinterface.h) - this will have its BlockChecked method called whenever *any* block completes validation.
 * @param[in]   pfrom   The node which we are receiving the block from; it is added to mapBlockSource and may be penalised if the block is invalid.
 * @param[in]   pblock  The block we want to process.
 * @param[in]   fForceProcessing Process this block even if unrequested; used for non-network block sources and whitelisted peers.
 * @param[out]  dbp     The already known disk position of pblock, or NULL if not yet stored.
 * @return True if state.IsValid()
 */
bool ProcessNewBlock(CValidationState& state, const CChainParams& chainparams, CNode* pfrom, const CBlock* pblock, bool fForceProcessing, const CDiskBlockPos* dbp);
/** Check whether enough disk space is available for an incoming block */
bool CheckDiskSpace(uint64_t nAdditionalBytes = 0);
/** Open a block file (blk?????.dat) */
FILE* OpenBlockFile(const CDiskBlockPos &pos, bool fReadOnly = false);
/** Open an undo file (rev?????.dat) */
FILE* OpenUndoFile(const CDiskBlockPos &pos, bool fReadOnly = false);
/** Translation to a filesystem path */
boost::filesystem::path GetBlockPosFilename(const CDiskBlockPos &pos, const char *prefix);
/** Import blocks from an external file */
bool LoadExternalBlockFile(const CChainParams& chainparams, FILE* fileIn, CDiskBlockPos *dbp = NULL);
/** Initialize a new block tree database + block data on disk */
bool InitBlockIndex(const CChainParams& chainparams);
/** Load the block tree and coins database from disk */
bool LoadBlockIndex();
/** Unload database information */
void UnloadBlockIndex();
/** Process protocol messages received from a given node */
bool ProcessMessages(CNode* pfrom);
/**
 * Send queued protocol messages to be sent to a give node.
 *
 * @param[in]   pto             The node which we are sending messages to.
 */
bool SendMessages(CNode* pto);
/** Run an instance of the script checking thread */
void ThreadScriptCheck();
/** Check whether we are doing an initial block download (synchronizing from disk or network) */
bool IsInitialBlockDownload();
/** Format a string that describes several potential problems detected by the core.
 * strFor can have three values:
 * - "rpc": get critical warnings, which should put the client in safe mode if non-empty
 * - "statusbar": get all warnings
 * - "gui": get all warnings, translated (where possible) for GUI
 * This function only returns the highest priority warning of the set selected by strFor.
 */
std::string GetWarnings(const std::string& strFor);
std::string GetWarnings(const std::string& strFor, bool fForStaking);
/** Retrieve a transaction (from memory pool, or from disk, if possible) */
bool GetTransaction(const uint256 &hash, CTransaction &txOut, const Consensus::Params& consensusParams, uint256 &hashBlock, const CStateViewCache& view, bool fAllowSlow = false);
/** Find the best known block, and make it the tip of the block chain */
bool ActivateBestChain(CValidationState& state, const CChainParams& chainparams, const CBlock* pblock = NULL);
CAmount GetBlockSubsidy(int nHeight, const Consensus::Params& consensusParams);

/**
 * Prune block and undo files (blk???.dat and undo???.dat) so that the disk space used is less than a user-defined target.
 * The user sets the target (in MB) on the command line or in config file.  This will be run on startup and whenever new
 * space is allocated in a block or undo file, staying below the target. Changing back to unpruned requires a reindex
 * (which in this case means the blockchain must be re-downloaded.)
 *
 * Pruning functions are called from FlushStateToDisk when the global fCheckForPruning flag has been set.
 * Block and undo files are deleted in lock-step (when blk00003.dat is deleted, so is rev00003.dat.)
 * Pruning cannot take place until the longest chain is at least a certain length (100000 on mainnet, 1000 on testnet, 1000 on regtest).
 * Pruning will never delete a block within a defined distance (currently 288) from the active chain's tip.
 * The block index is updated by unsetting HAVE_DATA and HAVE_UNDO for any blocks that were stored in the deleted files.
 * A db flag records the fact that at least some block files have been pruned.
 *
 * @param[out]   setFilesToPrune   The set of file indices that can be unlinked will be returned
 */
void FindFilesToPrune(std::set<int>& setFilesToPrune, uint64_t nPruneAfterHeight);

/**
 *  Actually unlink the specified files
 */
void UnlinkPrunedFiles(std::set<int>& setFilesToPrune);

/** Create a new block index entry for a given block hash */
CBlockIndex * InsertBlockIndex(uint256 hash);
/** Get statistics from node state */
bool GetNodeStateStats(NodeId nodeid, CNodeStateStats &stats);
/** Increase a node's misbehavior score. */
void Misbehaving(NodeId nodeid, int howmuch);
/** Flush all state, indexes and buffers to disk. */
void FlushStateToDisk();
void FlushStateToDiskIfNeeded();
/** Prune block files and flush state to disk. */
void PruneAndFlush();

/** (try to) add transaction to memory pool **/
bool AcceptToMemoryPool(CTxMemPool& pool, CValidationState &state, const CTransaction &tx, bool fLimitFree,
                        bool* pfMissingInputs, bool fOverrideMempoolLimit=false, const CAmount nAbsurdFee=0);

/** Convert CValidationState to a human-readable message for logging */
std::string FormatStateMessage(const CValidationState &state);

/** Get the BIP9 state for a given deployment at the current tip. */
ThresholdState VersionBitsTipState(const Consensus::Params& params, Consensus::DeploymentPos pos);

struct CNodeStateStats {
    int nMisbehavior;
    int nSyncHeight;
    int nCommonHeight;
    std::vector<int> vHeightInFlight;
};

/**
 * Count ECDSA signature operations the old-fashioned (pre-0.6) way
 * @return number of sigops this transaction's outputs will produce when spent
 * @see CTransaction::FetchInputs
 */
unsigned int GetLegacySigOpCount(const CTransaction& tx);

/**
 * Count ECDSA signature operations in pay-to-script-hash inputs.
 *
 * @param[in] mapInputs Map of previous transactions that have outputs we're spending
 * @return maximum number of sigops required to validate this transaction's inputs
 * @see CTransaction::FetchInputs
 */
unsigned int GetP2SHSigOpCount(const CTransaction& tx, const CStateViewCache& mapInputs);

/**
 * Compute total signature operation cost of a transaction.
 * @param[in] tx     Transaction for which we are computing the cost
 * @param[in] inputs Map of previous transactions that have outputs we're spending
 * @param[out] flags Script verification flags
 * @return Total signature operation cost of tx
 */
int64_t GetTransactionSigOpCost(const CTransaction& tx, const CStateViewCache& inputs, int flags);

/**
 * Check whether all inputs of this transaction are valid (no double spends, scripts & sigs, amounts)
 * This does not modify the UTXO set. If pvChecks is not NULL, script checks are pushed onto it
 * instead of being performed inline.
 */
bool CheckInputs(const CTransaction& tx, CValidationState &state, const CStateViewCache &view, bool fScriptChecks,
                 unsigned int flags, bool cacheStore, PrecomputedTransactionData& txdata, std::vector<CScriptCheck> *pvChecks = NULL);

/** Apply the effects of this transaction on the UTXO set represented by view */
void UpdateCoins(const CTransaction& tx, CStateViewCache& inputs, int nHeight);

/** Context-independent validity checks */
bool CheckTransaction(const CTransaction& tx, CValidationState& state);

/**
 * Check if transaction is final and can be included in a block with the
 * specified height and time. Consensus critical.
 */
bool IsFinalTx(const CTransaction &tx, int nBlockHeight, int64_t nBlockTime);

/**
 * Check if transaction will be final in the next block to be created.
 *
 * Calls IsFinalTx() with current block height and appropriate block time.
 *
 * See consensus/consensus.h for flag definitions.
 */
bool CheckFinalTx(const CTransaction &tx, int flags = -1);

/**
 * Test whether the LockPoints height and time are still valid on the current chain
 */
bool TestLockPointValidity(const LockPoints* lp);

/**
 * Check if transaction is final per BIP 68 sequence numbers and can be included in a block.
 * Consensus critical. Takes as input a list of heights at which tx's inputs (in order) confirmed.
 */
bool SequenceLocks(const CTransaction &tx, int flags, std::vector<int>* prevHeights, const CBlockIndex& block);

/**
 * Check if transaction will be BIP 68 final in the next block to be created.
 *
 * Simulates calling SequenceLocks() with data from the tip of the current active chain.
 * Optionally stores in LockPoints the resulting height and time calculated and the hash
 * of the block needed for calculation or skips the calculation and uses the LockPoints
 * passed in for evaluation.
 * The LockPoints should not be considered valid if CheckSequenceLocks returns false.
 *
 * See consensus/consensus.h for flag definitions.
 */
bool CheckSequenceLocks(const CTransaction &tx, int flags, LockPoints* lp = NULL, bool useExistingLockPoints = false);

/**
 * Closure representing one script verification
 * Note that this stores references to the spending transaction
 */
class CScriptCheck
{
private:
    CScript scriptPubKey;
    CAmount amount;
    const CTransaction *ptxTo;
    unsigned int nIn;
    unsigned int nFlags;
    bool cacheStore;
    ScriptError error;
    PrecomputedTransactionData *txdata;

public:
    CScriptCheck(): amount(0), ptxTo(0), nIn(0), nFlags(0), cacheStore(false), error(SCRIPT_ERR_UNKNOWN_ERROR) {}
    CScriptCheck(const CCoins& txFromIn, const CTransaction& txToIn, unsigned int nInIn, unsigned int nFlagsIn, bool cacheIn, PrecomputedTransactionData* txdataIn) :
        scriptPubKey(txFromIn.vout[txToIn.vin[nInIn].prevout.n].scriptPubKey), amount(txFromIn.vout[txToIn.vin[nInIn].prevout.n].nValue),
        ptxTo(&txToIn), nIn(nInIn), nFlags(nFlagsIn), cacheStore(cacheIn), error(SCRIPT_ERR_UNKNOWN_ERROR), txdata(txdataIn) { }

    bool operator()();

    void swap(CScriptCheck &check) {
        scriptPubKey.swap(check.scriptPubKey);
        std::swap(ptxTo, check.ptxTo);
        std::swap(amount, check.amount);
        std::swap(nIn, check.nIn);
        std::swap(nFlags, check.nFlags);
        std::swap(cacheStore, check.cacheStore);
        std::swap(error, check.error);
        std::swap(txdata, check.txdata);
    }

    ScriptError GetScriptError() const { return error; }
};

bool GetTimestampIndex(const unsigned int &high, const unsigned int &low, const bool fActiveOnly, std::vector<std::pair<uint256, unsigned int> > &hashes);
bool GetSpentIndex(CSpentIndexKey &key, CSpentIndexValue &value);
bool HashOnchainActive(const uint256 &hash);
bool GetAddressIndex(uint160 addressHash, int type,
                     std::vector<std::pair<CAddressIndexKey, CAmount> > &addressIndex,
                     int start = 0, int end = 0);
bool GetAddressUnspent(uint160 addressHash, int type,
                       std::vector<std::pair<CAddressUnspentKey, CAddressUnspentValue> > &unspentOutputs);

/** Functions for disk access for blocks */
bool WriteBlockToDisk(const CBlock& block, CDiskBlockPos& pos, const CMessageHeader::MessageStartChars& messageStart);
bool ReadBlockFromDisk(CBlock& block, const CDiskBlockPos& pos, const Consensus::Params& consensusParams);
bool ReadBlockFromDisk(CBlock& block, const CBlockIndex* pindex, const Consensus::Params& consensusParams);

/** Functions for validating blocks and updating the block tree */

/** Context-independent validity checks */
bool CheckBlockHeader(const CBlockHeader& block, CValidationState& state, const Consensus::Params& consensusParams, bool fCheckPOW = true);
bool CheckBlock(const CBlock& block, CValidationState& state, const Consensus::Params& consensusParams, bool fCheckPOW = true, bool fCheckMerkleRoot = true, bool fCheckSig = true);

/** Context-dependent validity checks.
 *  By "context", we mean only the previous block headers, but not the UTXO
 *  set; UTXO-related validity checks are done in ConnectBlock(). */
bool ContextualCheckBlockHeader(const CBlockHeader& block, CValidationState& state, const Consensus::Params& consensusParams, CBlockIndex* pindexPrev, int64_t nAdjustedTime);
bool ContextualCheckBlock(const CBlock& block, CValidationState& state, CBlockIndex *pindexPrev, bool fProofOfStake = false);

/** Apply the effects of this block (with given index) on the UTXO set represented by coins.
 *  Validity checks that depend on the UTXO set are also done; ConnectBlock()
 *  can fail if those validity checks fail (among other reasons). */
bool ConnectBlock(const CBlock& block, CValidationState& state, CBlockIndex* pindex, CStateViewCache& coins,
                  const CChainParams& chainparams, bool fJustCheck = false, bool fProofOfStake = false);

/** Undo the effects of this block (with given index) on the UTXO set represented by coins.
 *  In case pfClean is provided, operation will try to be tolerant about errors, and *pfClean
 *  will be true if no problems were found. Otherwise, the return value will be false in case
 *  of problems. Note that in any case, coins may be modified. */
bool DisconnectBlock(const CBlock& block, CValidationState& state, const CBlockIndex* pindex, CStateViewCache& coins, bool* pfClean = NULL);

/** Check a block is completely valid from start to finish (only works on top of our current best block, with cs_main held) */
bool TestBlockValidity(CValidationState& state, const CChainParams& chainparams, const CBlock& block, CBlockIndex* pindexPrev, bool fCheckPOW = true, bool fCheckMerkleRoot = true, bool fCheckSig = true);

/** Check whether witness commitments are required for block. */
bool IsWitnessEnabled(const CBlockIndex* pindexPrev, const Consensus::Params& params);
bool IsWitnessLocked(const CBlockIndex* pindexPrev, const Consensus::Params& params);

/** Check whether community fund has been activated. */
bool IsCommunityFundEnabled(const CBlockIndex* pindexPrev, const Consensus::Params& params);
bool IsCommunityFundLocked(const CBlockIndex* pindexPrev, const Consensus::Params& params);
bool IsCommunityFundAccumulationEnabled(const CBlockIndex* pindexPrev, const Consensus::Params& params, bool fStrict = true);
bool IsCommunityFundAccumulationSpreadEnabled(const CBlockIndex* pindexPrev, const Consensus::Params& params);
bool IsCommunityFundAmountV2Enabled(const CBlockIndex* pindexPrev, const Consensus::Params& params);
bool IsVoteCacheStateEnabled(const CBlockIndex* pindexPrev, const Consensus::Params& params);
bool IsDAOEnabled(const CBlockIndex* pindexPrev, const Consensus::Params& params);
bool IsDaoConsensusEnabled(const CBlockIndex* pindexPrev, const Consensus::Params& params);

/** Check whether the static reward has been activated **/
bool IsStaticRewardEnabled(const CBlockIndex* pindexPrev, const Consensus::Params& params);
bool IsStaticRewardLocked(const CBlockIndex* pindexPrev, const Consensus::Params& params);

/** Check whether NtpSync has been activated. */
bool IsNtpSyncEnabled(const CBlockIndex* pindexPrev, const Consensus::Params& params);

bool IsReducedCFundQuorumEnabled(const CBlockIndex* pindexPrev, const Consensus::Params& params);

/** Check whether ColdStaking has been activated. */
bool IsColdStakingEnabled(const CBlockIndex* pindexPrev, const Consensus::Params& params);
bool IsColdStakingv2Enabled(const CBlockIndex* pindexPrev, const Consensus::Params& params);
bool IsColdStakingPoolFeeEnabled(const CBlockIndex* pindexPrev, const Consensus::Params& params);

/** When there are blocks in the active chain with missing data, rewind the chainstate and remove them from the block index */
bool RewindBlockIndex(const CChainParams& params);

/** Update uncommitted block structures (currently: only the witness nonce). This is safe for submitted blocks. */
void UpdateUncommittedBlockStructures(CBlock& block, const CBlockIndex* pindexPrev, const Consensus::Params& consensusParams);

/** Produce the necessary coinbase commitment for a block (modifies the hash, don't call for mined blocks). */
std::vector<unsigned char> GenerateCoinbaseCommitment(CBlock& block, const CBlockIndex* pindexPrev, const Consensus::Params& consensusParams);

/** RAII wrapper for VerifyDB: Verify consistency of the block and coin databases */
class CVerifyDB {
public:
<<<<<<< HEAD
    CVerifyDB();
    ~CVerifyDB();
=======
>>>>>>> 7cbb0de9
    bool VerifyDB(const CChainParams& chainparams, CStateView *coinsview, int nCheckLevel, int nCheckDepth);
};

/** Find the last common block between the parameter chain and a locator. */
CBlockIndex* FindForkInGlobalIndex(const CChain& chain, const CBlockLocator& locator);

/** Mark a block as invalid. */
bool InvalidateBlock(CValidationState& state, const CChainParams& chainparams, CBlockIndex *pindex);

/** Remove invalidity status from a block and its descendants. */
bool ResetBlockFailureFlags(CBlockIndex *pindex);

// NAVCoin

inline unsigned int GetTargetSpacing(int nHeight) { return 30; }

void ThreadStakeMiner(CWallet *pwallet);

arith_uint256 GetProofOfStakeLimit(int nHeight);
unsigned int GetNextTargetRequired(const CBlockIndex* pindexLast, bool fProofOfStake);

/** The currently-connected chain of blocks (protected by cs_main). */
extern CChain chainActive;

/** Global variable that points to the active CStateView (protected by cs_main) */
extern CStateViewCache *pcoinsTip;

/** Global variable that points to the active block tree (protected by cs_main) */
extern CBlockTreeDB *pblocktree;
extern uint256 hashBestChain;

/**
 * Return the spend height, which is one more than the inputs.GetBestBlock().
 * While checking, GetBestBlock() refers to the parent block. (protected by cs_main)
 * This is also true for mempool checks.
 */
int GetSpendHeight(const CStateViewCache& inputs);

extern VersionBitsCache versionbitscache;

/**
 * Determine what nVersion a new block should use.
 */
int32_t ComputeBlockVersion(const CBlockIndex* pindexPrev, const Consensus::Params& params);

/** Reject codes greater or equal to this can be returned by AcceptToMemPool
 * for transactions, to signal internal conditions. They cannot and should not
 * be sent over the P2P network.
 */
static const unsigned int REJECT_INTERNAL = 0x100;
/** Too high fee. Can not be triggered by P2P transactions */
static const unsigned int REJECT_HIGHFEE = 0x100;
/** Transaction is already known (either in mempool or blockchain) */
static const unsigned int REJECT_ALREADY_KNOWN = 0x101;
/** Transaction conflicts with a transaction already known */
static const unsigned int REJECT_CONFLICT = 0x102;

bool TransactionGetCoinAge(CTransaction& transaction, uint64_t& nCoinAge, const CStateViewCache& view);

// MODIFIER_INTERVAL_RATIO:
// ratio of group interval length between the last group and the first group
static const int MODIFIER_INTERVAL_RATIO = 3;

// Compute the hash modifier for proof-of-stake
bool ComputeNextStakeModifier(const CBlockIndex* pindexPrev, uint64_t& nStakeModifier, bool& fGeneratedStakeModifier);

// Check whether stake kernel meets hash target
// Sets hashProofOfStake on success return
bool CheckStakeKernelHash(CBlockIndex* pindexPrev, unsigned int nBits, CBlockIndex& blockFrom, const CTransaction& txPrev, const COutPoint& prevout, unsigned int nTimeTx, arith_uint256& hashProofOfStake, arith_uint256& targetProofOfStake, bool fPrintProofOfStake=false);

// Check kernel hash target and coinstake signature
// Sets hashProofOfStake on success return
bool CheckProofOfStake(CBlockIndex* pindexPrev, const CTransaction& tx, unsigned int nBits, arith_uint256& hashProofOfStake, arith_uint256& targetProofOfStake, std::vector<CScriptCheck> *pvChecks, CStateViewCache& view, bool fCHeckSignature = false);

// Check whether the coinstake timestamp meets protocol
bool CheckCoinStakeTimestamp(int nHeight, int64_t nTimeBlock, int64_t nTimeTx);

// Get time weight using supplied timestamps
int64_t GetWeight(int64_t nIntervalBeginning, int64_t nIntervalEnd);

// Wrapper around CheckStakeKernelHash()
// Also checks existence of kernel input and min age
// Convenient for searching a kernel
bool CheckKernel(CBlockIndex* pindexPrev, unsigned int nBits, int64_t nTime, const COutPoint& prevout, const CStateViewCache& view, int64_t* pBlockTime = NULL);

int64_t GetProofOfStakeReward(int nHeight, int64_t nCoinAge, int64_t nFees, CBlockIndex* pindexPrev, const CStateViewCache& view);
bool CheckBlockSignature(const CBlock& block);

unsigned int ComputeMaxBits(arith_uint256 bnTargetLimit, unsigned int nBase, int64_t nTime);

/** The maximum size for mined blocks */
static const unsigned int MAX_BLOCK_SIZE_GEN = MAX_BLOCK_BASE_SIZE/2;
/** The maximum size for transactions we're willing to relay/mine **/
static const unsigned int MAX_STANDARD_TX_SIZE = MAX_BLOCK_SIZE_GEN/5;
/** The maximum allowed number of signature check operations in a block (network rule) */

const CBlockIndex* GetLastBlockIndex(const CBlockIndex* pindex, bool fProofOfStake);

bool IsSigHFEnabled(const Consensus::Params &consensus, const CBlockIndex *pindexPrev);

bool TxToProposal(std::string strDZeel, uint256 hash, const uint256& blockhash, const CAmount& nProposalFee, CProposal& proposal);
bool TxToPaymentRequest(std::string strDZeel, uint256 hash, const uint256& blockhash, CPaymentRequest& prequest);
bool TxToConsultation(std::string strDZeel, uint256 hash, const uint256& blockhash, CConsultation& consultation, std::vector<CConsultationAnswer>& answers);
bool TxToConsultationAnswer(std::string strDZeel, uint256 hash, const uint256& blockhash, CConsultationAnswer& answer);

uint64_t GetConsensusParameter(Consensus::ConsensusParamsPos pos, const CStateViewCache& view);
uint64_t GetFundContributionPerBlock(const CStateViewCache& view);
uint64_t GetStakingRewardPerBlock(const CStateViewCache& view);

static void RelayDandelionTransaction(const CTransaction& tx, CNode* pfrom);
static void CheckDandelionEmbargoes();

std::vector<std::pair<uint256, int>>* GetProposalVotes(const uint256& hash);
std::vector<std::pair<uint256, int>>* GetPaymentRequestVotes(const uint256& hash);
std::map<uint256, bool>* GetSupport(const uint256& hash);
std::map<uint256, uint64_t>* GetConsultationVotes(const uint256& hash);
std::vector<std::pair<uint256, int>>* InsertProposalVotes(const uint256& hash);
std::vector<std::pair<uint256, int>>* InsertPaymentRequestVotes(const uint256& hash);
std::map<uint256, bool>* InsertSupport(const uint256& hash);
std::map<uint256, uint64_t>* InsertConsultationVotes(const uint256& hash);

#endif // NAVCOIN_MAIN_H<|MERGE_RESOLUTION|>--- conflicted
+++ resolved
@@ -564,11 +564,6 @@
 /** RAII wrapper for VerifyDB: Verify consistency of the block and coin databases */
 class CVerifyDB {
 public:
-<<<<<<< HEAD
-    CVerifyDB();
-    ~CVerifyDB();
-=======
->>>>>>> 7cbb0de9
     bool VerifyDB(const CChainParams& chainparams, CStateView *coinsview, int nCheckLevel, int nCheckDepth);
 };
 
