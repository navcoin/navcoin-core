// Copyright (c) 2009-2010 Satoshi Nakamoto
// Copyright (c) 2009-2015 The Bitcoin Core developers
// Copyright (c) 2018-2020 The Navcoin Core developers
// Distributed under the MIT software license, see the accompanying
// file COPYING or http://www.opensource.org/licenses/mit-license.php.

#ifndef NAVCOIN_MAIN_H
#define NAVCOIN_MAIN_H

#if defined(HAVE_CONFIG_H)
#include <config/navcoin-config.h>
#endif

#include <amount.h>
#include <blsct/verification.h>
#include <chain.h>
#include <coins.h>
#include <net.h>
#include <script/interpreter.h>
#include <script/script_error.h>
#include <sync.h>
#include <versionbits.h>
#include <spentindex.h>
#include <addressindex.h>
#include <timestampindex.h>
#include <wallet/walletdb.h>
#include <txdb.h>
#include <consensus/consensus.h>


#include <algorithm>
#include <exception>
#include <map>
#include <set>
#include <stdint.h>
#include <string>
#include <utility>
#include <vector>

#include <boost/unordered_map.hpp>
#include <openssl/rsa.h>
#include <openssl/pem.h>

#define START_INODE_PAYMENTS_TESTNET 1429456427
#define START_INODE_PAYMENTS 1429456427
#define PROGRESS_INTERVAL 15000

static const int64_t MAX_MINT_PROOF_OF_STAKE = 0.1 * COIN;

class CBlockIndex;
class CBlockTreeDB;
class CBloomFilter;
class CChainParams;
class CInv;
class CPaymentRequest;
class CProposal;
class CScriptCheck;
class CTxMemPool;
class CValidationInterface;
class CValidationState;

struct CNodeStateStats;
struct LockPoints;

/** Default for DEFAULT_WHITELISTRELAY. */
static const bool DEFAULT_WHITELISTRELAY = true;
/** Default for DEFAULT_WHITELISTFORCERELAY. */
static const bool DEFAULT_WHITELISTFORCERELAY = true;
/** Default for -minrelaytxfee, minimum relay fee for transactions */
static const unsigned int DEFAULT_MIN_RELAY_TX_FEE = 1000;
//! -maxtxfee default
static const CAmount DEFAULT_TRANSACTION_MAXFEE = 1000.0 * COIN;
//! Discourage users to set fees higher than this amount (in satoshis) per kB
static const CAmount HIGH_TX_FEE_PER_KB = 0.01 * COIN;
//! -maxtxfee will warn if called with a higher fee than this amount (in satoshis)
static const CAmount HIGH_MAX_TX_FEE = 100 * HIGH_TX_FEE_PER_KB;
/** Default for -maxorphantx, maximum number of orphan transactions kept in memory */
static const unsigned int DEFAULT_MAX_ORPHAN_TRANSACTIONS = 10;
/** Expiration time for orphan transactions in seconds */
static const int64_t ORPHAN_TX_EXPIRE_TIME = 20 * 60;
/** Minimum time between orphan transactions expire time checks in seconds */
static const int64_t ORPHAN_TX_EXPIRE_INTERVAL = 5 * 60;
/** Default for -limitancestorcount, max number of in-mempool ancestors */
static const unsigned int DEFAULT_ANCESTOR_LIMIT = 25;
/** Default for -limitancestorsize, maximum kilobytes of tx + all in-mempool ancestors */
static const unsigned int DEFAULT_ANCESTOR_SIZE_LIMIT = 101;
/** Default for -limitdescendantcount, max number of in-mempool descendants */
static const unsigned int DEFAULT_DESCENDANT_LIMIT = 25;
/** Default for -limitdescendantsize, maximum kilobytes of in-mempool descendants */
static const unsigned int DEFAULT_DESCENDANT_SIZE_LIMIT = 101;
/** Default for -mempoolexpiry, expiration time for mempool transactions in hours */
static const unsigned int DEFAULT_MEMPOOL_EXPIRY = 72;
/** The maximum size of a blk?????.dat file (since 0.8) */
static const unsigned int MAX_BLOCKFILE_SIZE = 0x8000000; // 128 MiB
/** The pre-allocation chunk size for blk?????.dat files (since 0.8) */
static const unsigned int BLOCKFILE_CHUNK_SIZE = 0x1000000; // 16 MiB
/** The pre-allocation chunk size for rev?????.dat files (since 0.8) */
static const unsigned int UNDOFILE_CHUNK_SIZE = 0x100000; // 1 MiB

/** Maximum number of script-checking threads allowed */
static const int MAX_SCRIPTCHECK_THREADS = 16;
/** -par default (number of script-checking threads, 0 = auto) */
static const int DEFAULT_SCRIPTCHECK_THREADS = 0;
/** Number of blocks that can be requested at any given time from a single peer. */
static const int MAX_BLOCKS_IN_TRANSIT_PER_PEER = 64;
/** Timeout in seconds during which a peer must stall block download progress before being disconnected. */
static const unsigned int BLOCK_STALLING_TIMEOUT = 2;
/** Number of headers sent in one getheaders result. We rely on the assumption that if a peer sends
 *  less than this number, we reached its tip. Changing this value is a protocol upgrade. */
static const unsigned int MAX_HEADERS_RESULTS = 2000;
/** Size of the "block download window": how far ahead of our current height do we fetch?
 *  Larger windows tolerate larger download speed differences between peer, but increase the potential
 *  degree of disordering of blocks on disk (which make reindexing and in the future perhaps pruning
 *  harder). We'll probably want to make this a per-peer adaptive value at some point. */
static const unsigned int BLOCK_DOWNLOAD_WINDOW = 1024;
/** Time to wait (in seconds) between writing blocks/block index to disk. */
static const unsigned int DATABASE_WRITE_INTERVAL = 60 * 60;
/** Time to wait (in seconds) between flushing chainstate to disk. */
static const unsigned int DATABASE_FLUSH_INTERVAL = 24 * 60 * 60;
/** Maximum length of reject messages. */
static const unsigned int MAX_REJECT_MESSAGE_LENGTH = 111;
/** Average delay between local address broadcasts in seconds. */
static const unsigned int AVG_LOCAL_ADDRESS_BROADCAST_INTERVAL = 24 * 24 * 60;
/** Average delay between peer address broadcasts in seconds. */
static const unsigned int AVG_ADDRESS_BROADCAST_INTERVAL = 30;
/** Average delay between trickled inventory transmissions in seconds.
 *  Blocks and whitelisted receivers bypass this, outbound peers get half this delay. */
static const unsigned int INVENTORY_BROADCAST_INTERVAL = 5;
/** Maximum number of inventory items to send per transmission.
 *  Limits the impact of low-fee transaction floods. */
static const unsigned int INVENTORY_BROADCAST_MAX = 7 * INVENTORY_BROADCAST_INTERVAL;
/** Average delay between feefilter broadcasts in seconds. */
static const unsigned int AVG_FEEFILTER_BROADCAST_INTERVAL = 10 * 60;
/** Maximum feefilter broadcast delay after significant change. */
static const unsigned int MAX_FEEFILTER_CHANGE_DELAY = 5 * 60;
/** Block download timeout base, expressed in millionths of the block interval (i.e. 10 min) */
static const int64_t BLOCK_DOWNLOAD_TIMEOUT_BASE = 1000000;
/** Additional block download timeout per parallel downloading peer (i.e. 5 min) */
static const int64_t BLOCK_DOWNLOAD_TIMEOUT_PER_PEER = 500000;

static const unsigned int DEFAULT_LIMITFREERELAY = 15;
static const bool DEFAULT_RELAYPRIORITY = true;
static const int64_t DEFAULT_MAX_TIP_AGE = 24 * 60 * 60;

/** Default for -permitbaremultisig */
static const bool DEFAULT_PERMIT_BAREMULTISIG = true;
static const bool DEFAULT_CHECKPOINTS_ENABLED = true;
static const bool DEFAULT_TXINDEX = false;
static const bool DEFAULT_ADDRESSINDEX = false;
static const bool DEFAULT_TIMESTAMPINDEX = false;
static const bool DEFAULT_SPENTINDEX = false;
static const unsigned int DEFAULT_DB_MAX_OPEN_FILES = 1000;
static const bool DEFAULT_DB_COMPRESSION = true;
static const unsigned int DEFAULT_BANSCORE_THRESHOLD = 100;

static const bool DEFAULT_TESTSAFEMODE = false;
/** Default for -mempoolreplacement */
static const bool DEFAULT_ENABLE_REPLACEMENT = true;
/** Default for using fee filter */
static const bool DEFAULT_FEEFILTER = true;

/** Default for -headerspamfilter, use header spam filter */
static const bool DEFAULT_HEADER_SPAM_FILTER = true;
/** Default for -headerspamfiltermaxsize, maximum size of the list of indexes in the header spam filter */
static const unsigned int DEFAULT_HEADER_SPAM_FILTER_MAX_SIZE = 50;
/** Default for -headerspamfiltermaxavg, maximum average size of an index occurrence in the header spam filter */
static const unsigned int DEFAULT_HEADER_SPAM_FILTER_MAX_AVG = 10;
/** Default for -headerspamfilterignoreport, ignore the port in the ip address when looking for header spam,
 multiple nodes on the same ip will be treated as the one when computing the filter*/
static const unsigned int DEFAULT_HEADER_SPAM_FILTER_IGNORE_PORT = true;

/** Maximum number of headers to announce when relaying blocks with headers message.*/
static const unsigned int MAX_BLOCKS_TO_ANNOUNCE = 8;

/** Maximum number of unconnecting headers announcements before DoS score */
static const int MAX_UNCONNECTING_HEADERS = 10;

static const bool DEFAULT_PEERBLOOMFILTERS = true;

struct BlockHasher
{
    size_t operator()(const uint256& hash) const { return hash.GetCheapHash(); }
};

extern CScript COINBASE_FLAGS;
extern CCriticalSection cs_main;
extern CTxMemPool mempool;
extern CTxMemPool stempool;
typedef boost::unordered_map<uint256, CBlockIndex*, BlockHasher> BlockMap;
extern BlockMap mapBlockIndex;
extern std::map<uint256,std::vector<std::pair<uint256, int>>> vProposalVotes;
extern std::map<uint256,std::vector<std::pair<uint256, int>>> vPaymentRequestVotes;
extern std::map<uint256,std::map<uint256, bool>> mapSupport;
extern std::map<uint256,std::map<uint256, uint64_t>> mapConsultationVotes;
extern uint64_t nLastBlockTx;
extern uint64_t nLastBlockSize;
extern uint64_t nLastBlockWeight;
extern const std::string strMessageMagic;
extern CWaitableCriticalSection csBestBlock;
extern CConditionVariable cvBlockChange;
extern bool fImporting;
extern bool fReindex;
extern bool fVerifyChain;
extern int nScriptCheckThreads;
extern bool fTxIndex;
extern bool fAddressIndex;
extern bool fSpentIndex;
extern bool fTimestampIndex;
extern bool fIsBareMultisigStd;
extern bool fRequireStandard;
extern bool fCheckBlockIndex;
extern bool fCheckpointsEnabled;
extern size_t nCoinCacheUsage;
/** A fee rate smaller than this is considered zero fee (for relaying, mining and transaction creation) */
extern CFeeRate minRelayTxFee;
/** Absolute maximum transaction fee (in satoshis) used by wallet and mempool (rejects high fee in sendrawtransaction) */
extern CAmount maxTxFee;
/** If the tip is older than this (in seconds), the node is considered to be in initial block download. */
extern int64_t nMaxTipAge;
extern bool fEnableReplacement;

/** Best header we've seen so far (used for getheaders queries' starting points). */
extern CBlockIndex *pindexBestHeader;

/** Best header during verify chain */
extern CBlockIndex *pindexVerifyChainTip;

/** Minimum disk space required - used in CheckDiskSpace() */
static const uint64_t nMinDiskSpace = 26218800;

/** Pruning-related variables and constants */
/** True if any block files have ever been pruned. */
extern bool fHavePruned;
/** True if we're running in -prune mode. */
extern bool fPruneMode;
/** Number of MiB of block files that we're trying to stay below. */
extern uint64_t nPruneTarget;
/** Block files containing a block-height within MIN_BLOCKS_TO_KEEP of chainActive.Tip() will not be pruned. */
static const unsigned int MIN_BLOCKS_TO_KEEP = 288;

static const signed int DEFAULT_CHECKBLOCKS = MIN_BLOCKS_TO_KEEP;
static const unsigned int DEFAULT_CHECKLEVEL = 4;

/** Fixed delay for Dandelion embargo in seconds */
static const int64_t EMBARGO_FIXED_DELAY = 10;
/** Mean delay for Dandelion embargo in seconds, after the fixed delay */
static const int64_t EMBARGO_MEAN_DELAY = 30;

// Require that user allocate at least 550MB for block & undo files (blk???.dat and rev???.dat)
// At 1MB per block, 288 blocks = 288MB.
// Add 15% for Undo data = 331MB
// Add 20% for Orphan block rate = 397MB
// We want the low water mark after pruning to be at least 397 MB and since we prune in
// full block file chunks, we need the high water mark which triggers the prune to be
// one 128MB block file + added 15% undo data = 147MB greater for a total of 545MB
// Setting the target to > than 550MB will make it likely we can respect the target.
static const uint64_t MIN_DISK_SPACE_FOR_BLOCK_FILES = 550 * 1024 * 1024;

/** Register with a network node to receive its signals */
void RegisterNodeSignals(CNodeSignals& nodeSignals);
/** Unregister a network node */
void UnregisterNodeSignals(CNodeSignals& nodeSignals);

/**
 * Process an incoming block. This only returns after the best known valid
 * block is made active. Note that it does not, however, guarantee that the
 * specific block passed to it has been checked for validity!
 *
 * @param[out]  state   This may be set to an Error state if any error occurred processing it, including during validation/connection/etc of otherwise unrelated blocks during reorganisation; or it may be set to an Invalid state if pblock is itself invalid (but this is not guaranteed even when the block is checked). If you want to *possibly* get feedback on whether pblock is valid, you must also install a CValidationInterface (see validationinterface.h) - this will have its BlockChecked method called whenever *any* block completes validation.
 * @param[in]   pfrom   The node which we are receiving the block from; it is added to mapBlockSource and may be penalised if the block is invalid.
 * @param[in]   pblock  The block we want to process.
 * @param[in]   fForceProcessing Process this block even if unrequested; used for non-network block sources and whitelisted peers.
 * @param[out]  dbp     The already known disk position of pblock, or NULL if not yet stored.
 * @return True if state.IsValid()
 */
bool ProcessNewBlock(CValidationState& state, const CChainParams& chainparams, CNode* pfrom, const CBlock* pblock, bool fForceProcessing, const CDiskBlockPos* dbp);
/** Check whether enough disk space is available for an incoming block */
bool CheckDiskSpace(uint64_t nAdditionalBytes = 0);
/** Open a block file (blk?????.dat) */
FILE* OpenBlockFile(const CDiskBlockPos &pos, bool fReadOnly = false);
/** Open an undo file (rev?????.dat) */
FILE* OpenUndoFile(const CDiskBlockPos &pos, bool fReadOnly = false);
/** Translation to a filesystem path */
boost::filesystem::path GetBlockPosFilename(const CDiskBlockPos &pos, const char *prefix);
/** Import blocks from an external file */
bool LoadExternalBlockFile(const CChainParams& chainparams, FILE* fileIn, CDiskBlockPos *dbp = NULL);
/** Initialize a new block tree database + block data on disk */
bool InitBlockIndex(const CChainParams& chainparams);
/** Load the block tree and coins database from disk */
bool LoadBlockIndex();
/** Unload database information */
void UnloadBlockIndex();
/** Process protocol messages received from a given node */
bool ProcessMessages(CNode* pfrom);
/**
 * Send queued protocol messages to be sent to a give node.
 *
 * @param[in]   pto             The node which we are sending messages to.
 */
bool SendMessages(CNode* pto);
/** Run an instance of the script checking thread */
void ThreadScriptCheck();
/** Check whether we are doing an initial block download (synchronizing from disk or network) */
bool IsInitialBlockDownload();
/** Format a string that describes several potential problems detected by the core.
 * strFor can have three values:
 * - "rpc": get critical warnings, which should put the client in safe mode if non-empty
 * - "statusbar": get all warnings
 * - "gui": get all warnings, translated (where possible) for GUI
 * This function only returns the highest priority warning of the set selected by strFor.
 */
std::string GetWarnings(const std::string& strFor);
std::string GetWarnings(const std::string& strFor, bool fForStaking);
/** Retrieve a transaction (from memory pool, or from disk, if possible) */
bool GetTransaction(const uint256 &hash, CTransaction &txOut, const Consensus::Params& consensusParams, uint256 &hashBlock, const CStateViewCache& view, bool fAllowSlow = false);
/** Find the best known block, and make it the tip of the block chain */
bool ActivateBestChain(CValidationState& state, const CChainParams& chainparams, const CBlock* pblock = NULL);
CAmount GetBlockSubsidy(int nHeight, const Consensus::Params& consensusParams);

/**
 * Prune block and undo files (blk???.dat and undo???.dat) so that the disk space used is less than a user-defined target.
 * The user sets the target (in MB) on the command line or in config file.  This will be run on startup and whenever new
 * space is allocated in a block or undo file, staying below the target. Changing back to unpruned requires a reindex
 * (which in this case means the blockchain must be re-downloaded.)
 *
 * Pruning functions are called from FlushStateToDisk when the global fCheckForPruning flag has been set.
 * Block and undo files are deleted in lock-step (when blk00003.dat is deleted, so is rev00003.dat.)
 * Pruning cannot take place until the longest chain is at least a certain length (100000 on mainnet, 1000 on testnet, 1000 on regtest).
 * Pruning will never delete a block within a defined distance (currently 288) from the active chain's tip.
 * The block index is updated by unsetting HAVE_DATA and HAVE_UNDO for any blocks that were stored in the deleted files.
 * A db flag records the fact that at least some block files have been pruned.
 *
 * @param[out]   setFilesToPrune   The set of file indices that can be unlinked will be returned
 */
void FindFilesToPrune(std::set<int>& setFilesToPrune, uint64_t nPruneAfterHeight);

/**
 *  Actually unlink the specified files
 */
void UnlinkPrunedFiles(std::set<int>& setFilesToPrune);

/** Create a new block index entry for a given block hash */
CBlockIndex * InsertBlockIndex(uint256 hash);
/** Get statistics from node state */
bool GetNodeStateStats(NodeId nodeid, CNodeStateStats &stats);
/** Increase a node's misbehavior score. */
void Misbehaving(NodeId nodeid, int howmuch);
/** Flush all state, indexes and buffers to disk. */
void FlushStateToDisk();
void FlushStateToDiskIfNeeded();
/** Prune block files and flush state to disk. */
void PruneAndFlush();

bool RemoveBLSCTConflicting(CTxMemPool& pool, const CTxIn& txin, CCriticalSection* mpcs, CCriticalSection* spcs);

/** (try to) add transaction to memory pool **/
bool AcceptToMemoryPool(CTxMemPool& pool, CCriticalSection *mpcs, CCriticalSection *spcs, CValidationState &state, const CTransaction &tx, bool fLimitFree,
                        bool* pfMissingInputs, bool fOverrideMempoolLimit=false, const CAmount nAbsurdFee=0);

/** Convert CValidationState to a human-readable message for logging */
std::string FormatStateMessage(const CValidationState &state);

/** Get the BIP9 state for a given deployment at the current tip. */
ThresholdState VersionBitsTipState(const Consensus::Params& params, Consensus::DeploymentPos pos);

struct CNodeStateStats {
    int nMisbehavior;
    int nSyncHeight;
    int nCommonHeight;
    std::vector<int> vHeightInFlight;
};

/**
 * Count ECDSA signature operations the old-fashioned (pre-0.6) way
 * @return number of sigops this transaction's outputs will produce when spent
 * @see CTransaction::FetchInputs
 */
unsigned int GetLegacySigOpCount(const CTransaction& tx);

/**
 * Count ECDSA signature operations in pay-to-script-hash inputs.
 *
 * @param[in] mapInputs Map of previous transactions that have outputs we're spending
 * @return maximum number of sigops required to validate this transaction's inputs
 * @see CTransaction::FetchInputs
 */
unsigned int GetP2SHSigOpCount(const CTransaction& tx, const CStateViewCache& mapInputs);

/**
 * Compute total signature operation cost of a transaction.
 * @param[in] tx     Transaction for which we are computing the cost
 * @param[in] inputs Map of previous transactions that have outputs we're spending
 * @param[out] flags Script verification flags
 * @return Total signature operation cost of tx
 */
int64_t GetTransactionSigOpCost(const CTransaction& tx, const CStateViewCache& inputs, int flags);

/**
 * Check whether all inputs of this transaction are valid (no double spends, scripts & sigs, amounts)
 * This does not modify the UTXO set. If pvChecks is not NULL, script checks are pushed onto it
 * instead of being performed inline.
 */
bool CheckInputs(const CTransaction& tx, CValidationState &state, const CStateViewCache &view, bool fScriptChecks,
                 unsigned int flags, bool cacheStore, std::vector<RangeproofEncodedData>& blsctData, PrecomputedTransactionData& txdata, std::vector<CScriptCheck> *pvChecks = NULL, CAmount allowedInPrivate = 0);

/** Apply the effects of this transaction on the UTXO set represented by view */
void UpdateCoins(const CTransaction& tx, CStateViewCache& inputs, int nHeight);

/** Context-independent validity checks */
bool CheckTransaction(const CTransaction& tx, CValidationState& state);

/**
 * Check if transaction is final and can be included in a block with the
 * specified height and time. Consensus critical.
 */
bool IsFinalTx(const CTransaction &tx, int nBlockHeight, int64_t nBlockTime);

/**
 * Check if transaction will be final in the next block to be created.
 *
 * Calls IsFinalTx() with current block height and appropriate block time.
 *
 * See consensus/consensus.h for flag definitions.
 */
bool CheckFinalTx(const CTransaction &tx, int flags = -1);

/**
 * Test whether the LockPoints height and time are still valid on the current chain
 */
bool TestLockPointValidity(const LockPoints* lp);

/**
 * Check if transaction is final per BIP 68 sequence numbers and can be included in a block.
 * Consensus critical. Takes as input a list of heights at which tx's inputs (in order) confirmed.
 */
bool SequenceLocks(const CTransaction &tx, int flags, std::vector<int>* prevHeights, const CBlockIndex& block);

/**
 * Check if transaction will be BIP 68 final in the next block to be created.
 *
 * Simulates calling SequenceLocks() with data from the tip of the current active chain.
 * Optionally stores in LockPoints the resulting height and time calculated and the hash
 * of the block needed for calculation or skips the calculation and uses the LockPoints
 * passed in for evaluation.
 * The LockPoints should not be considered valid if CheckSequenceLocks returns false.
 *
 * See consensus/consensus.h for flag definitions.
 */
bool CheckSequenceLocks(const CTransaction &tx, int flags, LockPoints* lp = NULL, bool useExistingLockPoints = false);

/**
 * Closure representing one script verification
 * Note that this stores references to the spending transaction
 */
class CScriptCheck
{
private:
    CScript scriptPubKey;
    CAmount amount;
    const CTransaction *ptxTo;
    unsigned int nIn;
    unsigned int nFlags;
    bool cacheStore;
    ScriptError error;
    PrecomputedTransactionData *txdata;

public:
    CScriptCheck(): amount(0), ptxTo(0), nIn(0), nFlags(0), cacheStore(false), error(SCRIPT_ERR_UNKNOWN_ERROR) {}
    CScriptCheck(const CCoins& txFromIn, const CTransaction& txToIn, unsigned int nInIn, unsigned int nFlagsIn, bool cacheIn, PrecomputedTransactionData* txdataIn) :
        scriptPubKey(txFromIn.vout[txToIn.vin[nInIn].prevout.n].scriptPubKey), amount(txFromIn.vout[txToIn.vin[nInIn].prevout.n].nValue),
        ptxTo(&txToIn), nIn(nInIn), nFlags(nFlagsIn), cacheStore(cacheIn), error(SCRIPT_ERR_UNKNOWN_ERROR), txdata(txdataIn) { }

    bool operator()();

    void swap(CScriptCheck &check) {
        scriptPubKey.swap(check.scriptPubKey);
        std::swap(ptxTo, check.ptxTo);
        std::swap(amount, check.amount);
        std::swap(nIn, check.nIn);
        std::swap(nFlags, check.nFlags);
        std::swap(cacheStore, check.cacheStore);
        std::swap(error, check.error);
        std::swap(txdata, check.txdata);
    }

    ScriptError GetScriptError() const { return error; }
};

bool GetTimestampIndex(const unsigned int &high, const unsigned int &low, const bool fActiveOnly, std::vector<std::pair<uint256, unsigned int> > &hashes);
bool GetSpentIndex(CSpentIndexKey &key, CSpentIndexValue &value);
bool HashOnchainActive(const uint256 &hash);
bool GetAddressIndex(uint160 addressHash, int type,
                     std::vector<std::pair<CAddressIndexKey, CAmount> > &addressIndex,
                     int start = 0, int end = 0);
bool GetAddressHistory(uint160 addressHash, uint160 addressHash2,
                     std::vector<std::pair<CAddressHistoryKey, CAddressHistoryValue> > &addressHistory,
                     AddressHistoryFilter filter = AddressHistoryFilter::ALL, int start = 0, int end = 0);
bool GetAddressUnspent(uint160 addressHash, int type,
                       std::vector<std::pair<CAddressUnspentKey, CAddressUnspentValue> > &unspentOutputs);

/** Functions for disk access for blocks */
bool WriteBlockToDisk(const CBlock& block, CDiskBlockPos& pos, const CMessageHeader::MessageStartChars& messageStart);
bool ReadBlockFromDisk(CBlock& block, const CDiskBlockPos& pos, const Consensus::Params& consensusParams);
bool ReadBlockFromDisk(CBlock& block, const CBlockIndex* pindex, const Consensus::Params& consensusParams);

/** Functions for validating blocks and updating the block tree */

/** Context-independent validity checks */
bool CheckBlockHeader(const CBlockHeader& block, CValidationState& state, const Consensus::Params& consensusParams, bool fCheckPOW = true);
bool CheckBlock(const CBlock& block, CValidationState& state, const Consensus::Params& consensusParams, bool fCheckPOW = true, bool fCheckMerkleRoot = true, bool fCheckSig = true, bool fScriptChecks = true);

/** Context-dependent validity checks.
 *  By "context", we mean only the previous block headers, but not the UTXO
 *  set; UTXO-related validity checks are done in ConnectBlock(). */
bool ContextualCheckBlockHeader(const CBlockHeader& block, CValidationState& state, const Consensus::Params& consensusParams, CBlockIndex* pindexPrev, int64_t nAdjustedTime);
bool ContextualCheckBlock(const CBlock& block, CValidationState& state, CBlockIndex *pindexPrev, bool fProofOfStake = false);

/** Apply the effects of this block (with given index) on the UTXO set represented by coins.
 *  Validity checks that depend on the UTXO set are also done; ConnectBlock()
 *  can fail if those validity checks fail (among other reasons). */
bool ConnectBlock(const CBlock& block, CValidationState& state, CBlockIndex* pindex, CStateViewCache& coins,
                  const CChainParams& chainparams, std::map<int, std::vector<RangeproofEncodedData>>& blsctData,
                  bool fJustCheck = false, bool fProofOfStake = false);

/** Undo the effects of this block (with given index) on the UTXO set represented by coins.
 *  In case pfClean is provided, operation will try to be tolerant about errors, and *pfClean
 *  will be true if no problems were found. Otherwise, the return value will be false in case
 *  of problems. Note that in any case, coins may be modified. */
bool DisconnectBlock(const CBlock& block, CValidationState& state, const CBlockIndex* pindex, CStateViewCache& coins, bool* pfClean = NULL);

/** Check a block is completely valid from start to finish (only works on top of our current best block, with cs_main held) */
bool TestBlockValidity(CValidationState& state, const CChainParams& chainparams, const CBlock& block, CBlockIndex* pindexPrev, bool fCheckPOW = true, bool fCheckMerkleRoot = true, bool fCheckSig = true);

/** Check whether witness commitments are required for block. */
bool IsWitnessEnabled(const CBlockIndex* pindexPrev, const Consensus::Params& params);
bool IsWitnessLocked(const CBlockIndex* pindexPrev, const Consensus::Params& params);

/** Check whether community fund has been activated. */
bool IsCommunityFundEnabled(const CBlockIndex* pindexPrev, const Consensus::Params& params);
bool IsCommunityFundLocked(const CBlockIndex* pindexPrev, const Consensus::Params& params);
bool IsCommunityFundAccumulationEnabled(const CBlockIndex* pindexPrev, const Consensus::Params& params, bool fStrict = true);
bool IsCommunityFundAccumulationSpreadEnabled(const CBlockIndex* pindexPrev, const Consensus::Params& params);
bool IsCommunityFundAmountV2Enabled(const CBlockIndex* pindexPrev, const Consensus::Params& params);
bool IsVoteCacheStateEnabled(const CBlockIndex* pindexPrev, const Consensus::Params& params);
bool IsDAOEnabled(const CBlockIndex* pindexPrev, const Consensus::Params& params);
bool IsDaoConsensusEnabled(const CBlockIndex* pindexPrev, const Consensus::Params& params);

/** Check whether the static reward has been activated **/
bool IsStaticRewardEnabled(const CBlockIndex* pindexPrev, const Consensus::Params& params);
bool IsStaticRewardLocked(const CBlockIndex* pindexPrev, const Consensus::Params& params);

<<<<<<< HEAD
/** Check whether the super dao has been activated **/
bool IsDaoSuperEnabled(const CBlockIndex* pindexPrev, const Consensus::Params& params);
bool IsDaoSuperLocked(const CBlockIndex* pindexPrev, const Consensus::Params& params);
=======
/** Check whether the burn fees upgrade has been activated **/
bool IsBurnFeesEnabled(const CBlockIndex* pindexPrev, const Consensus::Params& params);
bool IsBurnFeesLocked(const CBlockIndex* pindexPrev, const Consensus::Params& params);
>>>>>>> a86fb1f7

/** Check whether NtpSync has been activated. */
bool IsNtpSyncEnabled(const CBlockIndex* pindexPrev, const Consensus::Params& params);

bool IsReducedCFundQuorumEnabled(const CBlockIndex* pindexPrev, const Consensus::Params& params);
bool IsBLSCTEnabled(const CBlockIndex* pindexPrev, const Consensus::Params& params);

/** Check whether ColdStaking has been activated. */
bool IsColdStakingEnabled(const CBlockIndex* pindexPrev, const Consensus::Params& params);
bool IsColdStakingv2Enabled(const CBlockIndex* pindexPrev, const Consensus::Params& params);
bool IsColdStakingPoolFeeEnabled(const CBlockIndex* pindexPrev, const Consensus::Params& params);

bool IsExcludeEnabled(const CBlockIndex* pindexPrev, const Consensus::Params& params);

/** When there are blocks in the active chain with missing data, rewind the chainstate and remove them from the block index */
bool RewindBlockIndex(const CChainParams& params);

/** Update uncommitted block structures (currently: only the witness nonce). This is safe for submitted blocks. */
void UpdateUncommittedBlockStructures(CBlock& block, const CBlockIndex* pindexPrev, const Consensus::Params& consensusParams);

/** Produce the necessary coinbase commitment for a block (modifies the hash, don't call for mined blocks). */
std::vector<unsigned char> GenerateCoinbaseCommitment(CBlock& block, const CBlockIndex* pindexPrev, const Consensus::Params& consensusParams);

/** RAII wrapper for VerifyDB: Verify consistency of the block and coin databases */
class CVerifyDB {
public:
    bool VerifyDB(const CChainParams& chainparams, CStateView *coinsview, int nCheckLevel, int nCheckDepth);
};

/** Find the last common block between the parameter chain and a locator. */
CBlockIndex* FindForkInGlobalIndex(const CChain& chain, const CBlockLocator& locator);

/** Mark a block as invalid. */
bool InvalidateBlock(CValidationState& state, const CChainParams& chainparams, CBlockIndex *pindex);

/** Remove invalidity status from a block and its descendants. */
bool ResetBlockFailureFlags(CBlockIndex *pindex);

// NAVCoin

inline unsigned int GetTargetSpacing(int nHeight) { return 30; }

void ThreadStakeMiner(CWallet *pwallet);

arith_uint256 GetProofOfStakeLimit(int nHeight);
unsigned int GetNextTargetRequired(const CBlockIndex* pindexLast, bool fProofOfStake);

/** The currently-connected chain of blocks (protected by cs_main). */
extern CChain chainActive;

/** Global variable that points to the active CStateView (protected by cs_main) */
extern CStateViewCache *pcoinsTip;

/** Global variable that points to the active block tree (protected by cs_main) */
extern CBlockTreeDB *pblocktree;
extern uint256 hashBestChain;

/**
 * Return the spend height, which is one more than the inputs.GetBestBlock().
 * While checking, GetBestBlock() refers to the parent block. (protected by cs_main)
 * This is also true for mempool checks.
 */
int GetSpendHeight(const CStateViewCache& inputs);

extern VersionBitsCache versionbitscache;

/**
 * Determine what nVersion a new block should use.
 */
int32_t ComputeBlockVersion(const CBlockIndex* pindexPrev, const Consensus::Params& params);

/** Reject codes greater or equal to this can be returned by AcceptToMemPool
 * for transactions, to signal internal conditions. They cannot and should not
 * be sent over the P2P network.
 */
static const unsigned int REJECT_INTERNAL = 0x100;
/** Too high fee. Can not be triggered by P2P transactions */
static const unsigned int REJECT_HIGHFEE = 0x100;
/** Transaction is already known (either in mempool or blockchain) */
static const unsigned int REJECT_ALREADY_KNOWN = 0x101;
/** Transaction conflicts with a transaction already known */
static const unsigned int REJECT_CONFLICT = 0x102;

bool TransactionGetCoinAge(CTransaction& transaction, uint64_t& nCoinAge, const CStateViewCache& view);

// MODIFIER_INTERVAL_RATIO:
// ratio of group interval length between the last group and the first group
static const int MODIFIER_INTERVAL_RATIO = 3;

// Compute the hash modifier for proof-of-stake
bool ComputeNextStakeModifier(const CBlockIndex* pindexPrev, uint64_t& nStakeModifier, bool& fGeneratedStakeModifier);

// Check whether stake kernel meets hash target
// Sets hashProofOfStake on success return
bool CheckStakeKernelHash(CBlockIndex* pindexPrev, unsigned int nBits, CBlockIndex& blockFrom, const CTransaction& txPrev, const COutPoint& prevout, unsigned int nTimeTx, arith_uint256& hashProofOfStake, arith_uint256& targetProofOfStake, bool fPrintProofOfStake=false);

// Check kernel hash target and coinstake signature
// Sets hashProofOfStake on success return
bool CheckProofOfStake(CBlockIndex* pindexPrev, const CTransaction& tx, unsigned int nBits, arith_uint256& hashProofOfStake, arith_uint256& targetProofOfStake, std::vector<CScriptCheck> *pvChecks, CStateViewCache& view, bool fCHeckSignature = false);

// Check whether the coinstake timestamp meets protocol
bool CheckCoinStakeTimestamp(int nHeight, int64_t nTimeBlock, int64_t nTimeTx);

// Get time weight using supplied timestamps
int64_t GetWeight(int64_t nIntervalBeginning, int64_t nIntervalEnd);

// Wrapper around CheckStakeKernelHash()
// Also checks existence of kernel input and min age
// Convenient for searching a kernel
bool CheckKernel(CBlockIndex* pindexPrev, unsigned int nBits, int64_t nTime, const COutPoint& prevout, const CStateViewCache& view, int64_t* pBlockTime = NULL);

int64_t GetProofOfStakeReward(int nHeight, int64_t nCoinAge, int64_t nFees, CBlockIndex* pindexPrev, const CStateViewCache& view);
bool CheckBlockSignature(const CBlock& block);

unsigned int ComputeMaxBits(arith_uint256 bnTargetLimit, unsigned int nBase, int64_t nTime);

/** The maximum size for mined blocks */
static const unsigned int MAX_BLOCK_SIZE_GEN = MAX_BLOCK_BASE_SIZE/2;
/** The maximum size for transactions we're willing to relay/mine **/
static const unsigned int MAX_STANDARD_TX_SIZE = MAX_BLOCK_SIZE_GEN/5;
/** The maximum allowed number of signature check operations in a block (network rule) */

const CBlockIndex* GetLastBlockIndex(const CBlockIndex* pindex, bool fProofOfStake);

bool IsSigHFEnabled(const Consensus::Params &consensus, const CBlockIndex *pindexPrev);

bool TxToProposal(std::string strDZeel, uint256 hash, const uint256& blockhash, const CAmount& nProposalFee, CProposal& proposal);
bool TxToPaymentRequest(std::string strDZeel, uint256 hash, const uint256& blockhash, CPaymentRequest& prequest);
bool TxToConsultation(std::string strDZeel, uint256 hash, const uint256& blockhash, CBlockIndex* pindexPrev, CConsultation& consultation, std::vector<CConsultationAnswer>& answers);
bool TxToConsultationAnswer(std::string strDZeel, uint256 hash, const uint256& blockhash, CConsultationAnswer& answer);

uint64_t GetConsensusParameter(Consensus::ConsensusParamsPos pos, const CStateViewCache& view);
uint64_t GetFundContributionPerBlock(const CStateViewCache& view);
uint64_t GetStakingRewardPerBlock(const CStateViewCache& view);

static void RelayDandelionTransaction(const CTransaction& tx, CNode* pfrom);
static void RelayDandelionAggregationSession(const uint256& ms, CNode* pfrom);
static void RelayDandelionEncryptedCandidate(const uint256& ec, CNode* pfrom);
static void CheckDandelionEmbargoes();

void MempoolAddAggregationSession(const AggregationSession& ms);
void StempoolAddAggregationSession(const AggregationSession& ms);
void MempoolAddEncryptedCandidateTransaction(const EncryptedCandidateTransaction& ms);
void StempoolAddEncryptedCandidateTransaction(const EncryptedCandidateTransaction& ms);

std::vector<std::pair<uint256, int>>* GetProposalVotes(const uint256& hash);
std::vector<std::pair<uint256, int>>* GetPaymentRequestVotes(const uint256& hash);
std::map<uint256, bool>* GetSupport(const uint256& hash);
std::map<uint256, uint64_t>* GetConsultationVotes(const uint256& hash);
std::vector<std::pair<uint256, int>>* InsertProposalVotes(const uint256& hash);
std::vector<std::pair<uint256, int>>* InsertPaymentRequestVotes(const uint256& hash);
std::map<uint256, bool>* InsertSupport(const uint256& hash);
std::map<uint256, uint64_t>* InsertConsultationVotes(const uint256& hash);

#endif // NAVCOIN_MAIN_H<|MERGE_RESOLUTION|>--- conflicted
+++ resolved
@@ -549,15 +549,13 @@
 bool IsStaticRewardEnabled(const CBlockIndex* pindexPrev, const Consensus::Params& params);
 bool IsStaticRewardLocked(const CBlockIndex* pindexPrev, const Consensus::Params& params);
 
-<<<<<<< HEAD
 /** Check whether the super dao has been activated **/
 bool IsDaoSuperEnabled(const CBlockIndex* pindexPrev, const Consensus::Params& params);
 bool IsDaoSuperLocked(const CBlockIndex* pindexPrev, const Consensus::Params& params);
-=======
+
 /** Check whether the burn fees upgrade has been activated **/
 bool IsBurnFeesEnabled(const CBlockIndex* pindexPrev, const Consensus::Params& params);
 bool IsBurnFeesLocked(const CBlockIndex* pindexPrev, const Consensus::Params& params);
->>>>>>> a86fb1f7
 
 /** Check whether NtpSync has been activated. */
 bool IsNtpSyncEnabled(const CBlockIndex* pindexPrev, const Consensus::Params& params);
