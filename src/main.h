// Copyright (c) 2009-2010 Satoshi Nakamoto
// Copyright (c) 2009-2015 The Bitcoin Core developers
// Copyright (c) 2018 The NavCoin Core developers
// Distributed under the MIT software license, see the accompanying
// file COPYING or http://www.opensource.org/licenses/mit-license.php.

#ifndef NAVCOIN_MAIN_H
#define NAVCOIN_MAIN_H

#if defined(HAVE_CONFIG_H)
#include "config/navcoin-config.h"
#endif

#include "amount.h"
#include "chain.h"
#include "coins.h"
#include "net.h"
#include "script/interpreter.h"
#include "script/script_error.h"
#include "sync.h"
#include "versionbits.h"
#include "spentindex.h"
#include "addressindex.h"
#include "timestampindex.h"
#include "wallet/walletdb.h"
#include "txdb.h"
#include "consensus/consensus.h"


#include <algorithm>
#include <exception>
#include <map>
#include <set>
#include <stdint.h>
#include <string>
#include <utility>
#include <vector>

#include <boost/unordered_map.hpp>
#include <openssl/rsa.h>
#include <openssl/pem.h>

#define START_INODE_PAYMENTS_TESTNET 1429456427
#define START_INODE_PAYMENTS 1429456427

static const int64_t MAX_MINT_PROOF_OF_STAKE = 0.1 * COIN;

class CBlockIndex;
class CBlockTreeDB;
class CBloomFilter;
class CChainParams;
class CInv;
class CPaymentRequest;
class CProposal;
class CScriptCheck;
class CTxMemPool;
class CValidationInterface;
class CValidationState;

struct CNodeStateStats;
struct LockPoints;

/** Default for DEFAULT_WHITELISTRELAY. */
static const bool DEFAULT_WHITELISTRELAY = true;
/** Default for DEFAULT_WHITELISTFORCERELAY. */
static const bool DEFAULT_WHITELISTFORCERELAY = true;
/** Default for -minrelaytxfee, minimum relay fee for transactions */
static const unsigned int DEFAULT_MIN_RELAY_TX_FEE = 1000;
//! -maxtxfee default
static const CAmount DEFAULT_TRANSACTION_MAXFEE = 0.1 * COIN;
//! Discourage users to set fees higher than this amount (in satoshis) per kB
static const CAmount HIGH_TX_FEE_PER_KB = 0.01 * COIN;
//! -maxtxfee will warn if called with a higher fee than this amount (in satoshis)
static const CAmount HIGH_MAX_TX_FEE = 100 * HIGH_TX_FEE_PER_KB;
/** Default for -maxorphantx, maximum number of orphan transactions kept in memory */
static const unsigned int DEFAULT_MAX_ORPHAN_TRANSACTIONS = 10;
/** Expiration time for orphan transactions in seconds */
static const int64_t ORPHAN_TX_EXPIRE_TIME = 20 * 60;
/** Minimum time between orphan transactions expire time checks in seconds */
static const int64_t ORPHAN_TX_EXPIRE_INTERVAL = 5 * 60;
/** Default for -limitancestorcount, max number of in-mempool ancestors */
static const unsigned int DEFAULT_ANCESTOR_LIMIT = 25;
/** Default for -limitancestorsize, maximum kilobytes of tx + all in-mempool ancestors */
static const unsigned int DEFAULT_ANCESTOR_SIZE_LIMIT = 101;
/** Default for -limitdescendantcount, max number of in-mempool descendants */
static const unsigned int DEFAULT_DESCENDANT_LIMIT = 25;
/** Default for -limitdescendantsize, maximum kilobytes of in-mempool descendants */
static const unsigned int DEFAULT_DESCENDANT_SIZE_LIMIT = 101;
/** Default for -mempoolexpiry, expiration time for mempool transactions in hours */
static const unsigned int DEFAULT_MEMPOOL_EXPIRY = 72;
/** The maximum size of a blk?????.dat file (since 0.8) */
static const unsigned int MAX_BLOCKFILE_SIZE = 0x8000000; // 128 MiB
/** The pre-allocation chunk size for blk?????.dat files (since 0.8) */
static const unsigned int BLOCKFILE_CHUNK_SIZE = 0x1000000; // 16 MiB
/** The pre-allocation chunk size for rev?????.dat files (since 0.8) */
static const unsigned int UNDOFILE_CHUNK_SIZE = 0x100000; // 1 MiB

/** Maximum number of script-checking threads allowed */
static const int MAX_SCRIPTCHECK_THREADS = 16;
/** -par default (number of script-checking threads, 0 = auto) */
static const int DEFAULT_SCRIPTCHECK_THREADS = 2;
/** Number of blocks that can be requested at any given time from a single peer. */
static const int MAX_BLOCKS_IN_TRANSIT_PER_PEER = 16;
/** Timeout in seconds during which a peer must stall block download progress before being disconnected. */
static const unsigned int BLOCK_STALLING_TIMEOUT = 2;
/** Number of headers sent in one getheaders result. We rely on the assumption that if a peer sends
 *  less than this number, we reached its tip. Changing this value is a protocol upgrade. */
static const unsigned int MAX_HEADERS_RESULTS = 2000;
/** Size of the "block download window": how far ahead of our current height do we fetch?
 *  Larger windows tolerate larger download speed differences between peer, but increase the potential
 *  degree of disordering of blocks on disk (which make reindexing and in the future perhaps pruning
 *  harder). We'll probably want to make this a per-peer adaptive value at some point. */
static const unsigned int BLOCK_DOWNLOAD_WINDOW = 1024;
/** Time to wait (in seconds) between writing blocks/block index to disk. */
static const unsigned int DATABASE_WRITE_INTERVAL = 60 * 60;
/** Time to wait (in seconds) between flushing chainstate to disk. */
static const unsigned int DATABASE_FLUSH_INTERVAL = 24 * 60 * 60;
/** Maximum length of reject messages. */
static const unsigned int MAX_REJECT_MESSAGE_LENGTH = 111;
/** Average delay between local address broadcasts in seconds. */
static const unsigned int AVG_LOCAL_ADDRESS_BROADCAST_INTERVAL = 24 * 24 * 60;
/** Average delay between peer address broadcasts in seconds. */
static const unsigned int AVG_ADDRESS_BROADCAST_INTERVAL = 30;
/** Average delay between trickled inventory transmissions in seconds.
 *  Blocks and whitelisted receivers bypass this, outbound peers get half this delay. */
static const unsigned int INVENTORY_BROADCAST_INTERVAL = 5;
/** Maximum number of inventory items to send per transmission.
 *  Limits the impact of low-fee transaction floods. */
static const unsigned int INVENTORY_BROADCAST_MAX = 7 * INVENTORY_BROADCAST_INTERVAL;
/** Average delay between feefilter broadcasts in seconds. */
static const unsigned int AVG_FEEFILTER_BROADCAST_INTERVAL = 10 * 60;
/** Maximum feefilter broadcast delay after significant change. */
static const unsigned int MAX_FEEFILTER_CHANGE_DELAY = 5 * 60;
/** Block download timeout base, expressed in millionths of the block interval (i.e. 10 min) */
static const int64_t BLOCK_DOWNLOAD_TIMEOUT_BASE = 1000000;
/** Additional block download timeout per parallel downloading peer (i.e. 5 min) */
static const int64_t BLOCK_DOWNLOAD_TIMEOUT_PER_PEER = 500000;

static const unsigned int DEFAULT_LIMITFREERELAY = 15;
static const bool DEFAULT_RELAYPRIORITY = true;
static const int64_t DEFAULT_MAX_TIP_AGE = 24 * 60 * 60;

/** Default for -permitbaremultisig */
static const bool DEFAULT_PERMIT_BAREMULTISIG = true;
static const bool DEFAULT_CHECKPOINTS_ENABLED = true;
static const bool DEFAULT_TXINDEX = false;
static const bool DEFAULT_ADDRESSINDEX = false;
static const bool DEFAULT_TIMESTAMPINDEX = false;
static const bool DEFAULT_SPENTINDEX = false;
static const unsigned int DEFAULT_DB_MAX_OPEN_FILES = 1000;
static const bool DEFAULT_DB_COMPRESSION = true;
static const unsigned int DEFAULT_BANSCORE_THRESHOLD = 100;

static const bool DEFAULT_TESTSAFEMODE = false;
/** Default for -mempoolreplacement */
static const bool DEFAULT_ENABLE_REPLACEMENT = true;
/** Default for using fee filter */
static const bool DEFAULT_FEEFILTER = true;

/** Default for -headerspamfilter, use header spam filter */
static const bool DEFAULT_HEADER_SPAM_FILTER = true;
/** Default for -headerspamfiltermaxsize, maximum size of the list of indexes in the header spam filter */
static const unsigned int DEFAULT_HEADER_SPAM_FILTER_MAX_SIZE = 50;
/** Default for -headerspamfiltermaxavg, maximum average size of an index occurrence in the header spam filter */
static const unsigned int DEFAULT_HEADER_SPAM_FILTER_MAX_AVG = 10;
/** Default for -headerspamfilterignoreport, ignore the port in the ip address when looking for header spam,
 multiple nodes on the same ip will be treated as the one when computing the filter*/
static const unsigned int DEFAULT_HEADER_SPAM_FILTER_IGNORE_PORT = true;

/** Maximum number of headers to announce when relaying blocks with headers message.*/
static const unsigned int MAX_BLOCKS_TO_ANNOUNCE = 8;

/** Maximum number of unconnecting headers announcements before DoS score */
static const int MAX_UNCONNECTING_HEADERS = 10;

static const bool DEFAULT_PEERBLOOMFILTERS = true;

struct BlockHasher
{
    size_t operator()(const uint256& hash) const { return hash.GetCheapHash(); }
};

extern CScript COINBASE_FLAGS;
extern CCriticalSection cs_main;
extern CTxMemPool mempool;
typedef boost::unordered_map<uint256, CBlockIndex*, BlockHasher> BlockMap;
extern BlockMap mapBlockIndex;
extern uint64_t nLastBlockTx;
extern uint64_t nLastBlockSize;
extern uint64_t nLastBlockWeight;
extern const std::string strMessageMagic;
extern CWaitableCriticalSection csBestBlock;
extern CConditionVariable cvBlockChange;
extern bool fImporting;
extern bool fReindex;
extern int nScriptCheckThreads;
extern bool fTxIndex;
extern bool fAddressIndex;
extern bool fSpentIndex;
extern bool fTimestampIndex;
extern bool fIsBareMultisigStd;
extern bool fRequireStandard;
extern bool fCheckBlockIndex;
extern bool fCheckpointsEnabled;
extern size_t nCoinCacheUsage;
/** A fee rate smaller than this is considered zero fee (for relaying, mining and transaction creation) */
extern CFeeRate minRelayTxFee;
/** Absolute maximum transaction fee (in satoshis) used by wallet and mempool (rejects high fee in sendrawtransaction) */
extern CAmount maxTxFee;
/** If the tip is older than this (in seconds), the node is considered to be in initial block download. */
extern int64_t nMaxTipAge;
extern bool fEnableReplacement;

/** Best header we've seen so far (used for getheaders queries' starting points). */
extern CBlockIndex *pindexBestHeader;

/** Minimum disk space required - used in CheckDiskSpace() */
static const uint64_t nMinDiskSpace = 26218800;

/** Pruning-related variables and constants */
/** True if any block files have ever been pruned. */
extern bool fHavePruned;
/** True if we're running in -prune mode. */
extern bool fPruneMode;
/** Number of MiB of block files that we're trying to stay below. */
extern uint64_t nPruneTarget;
/** Block files containing a block-height within MIN_BLOCKS_TO_KEEP of chainActive.Tip() will not be pruned. */
static const unsigned int MIN_BLOCKS_TO_KEEP = 288;

static const signed int DEFAULT_CHECKBLOCKS = MIN_BLOCKS_TO_KEEP;
static const unsigned int DEFAULT_CHECKLEVEL = 3;

// Require that user allocate at least 550MB for block & undo files (blk???.dat and rev???.dat)
// At 1MB per block, 288 blocks = 288MB.
// Add 15% for Undo data = 331MB
// Add 20% for Orphan block rate = 397MB
// We want the low water mark after pruning to be at least 397 MB and since we prune in
// full block file chunks, we need the high water mark which triggers the prune to be
// one 128MB block file + added 15% undo data = 147MB greater for a total of 545MB
// Setting the target to > than 550MB will make it likely we can respect the target.
static const uint64_t MIN_DISK_SPACE_FOR_BLOCK_FILES = 550 * 1024 * 1024;

/** Register with a network node to receive its signals */
void RegisterNodeSignals(CNodeSignals& nodeSignals);
/** Unregister a network node */
void UnregisterNodeSignals(CNodeSignals& nodeSignals);

/**
 * Process an incoming block. This only returns after the best known valid
 * block is made active. Note that it does not, however, guarantee that the
 * specific block passed to it has been checked for validity!
 *
 * @param[out]  state   This may be set to an Error state if any error occurred processing it, including during validation/connection/etc of otherwise unrelated blocks during reorganisation; or it may be set to an Invalid state if pblock is itself invalid (but this is not guaranteed even when the block is checked). If you want to *possibly* get feedback on whether pblock is valid, you must also install a CValidationInterface (see validationinterface.h) - this will have its BlockChecked method called whenever *any* block completes validation.
 * @param[in]   pfrom   The node which we are receiving the block from; it is added to mapBlockSource and may be penalised if the block is invalid.
 * @param[in]   pblock  The block we want to process.
 * @param[in]   fForceProcessing Process this block even if unrequested; used for non-network block sources and whitelisted peers.
 * @param[out]  dbp     The already known disk position of pblock, or NULL if not yet stored.
 * @return True if state.IsValid()
 */
bool ProcessNewBlock(CValidationState& state, const CChainParams& chainparams, CNode* pfrom, const CBlock* pblock, bool fForceProcessing, const CDiskBlockPos* dbp);
/** Check whether enough disk space is available for an incoming block */
bool CheckDiskSpace(uint64_t nAdditionalBytes = 0);
/** Open a block file (blk?????.dat) */
FILE* OpenBlockFile(const CDiskBlockPos &pos, bool fReadOnly = false);
/** Open an undo file (rev?????.dat) */
FILE* OpenUndoFile(const CDiskBlockPos &pos, bool fReadOnly = false);
/** Translation to a filesystem path */
boost::filesystem::path GetBlockPosFilename(const CDiskBlockPos &pos, const char *prefix);
/** Import blocks from an external file */
bool LoadExternalBlockFile(const CChainParams& chainparams, FILE* fileIn, CDiskBlockPos *dbp = NULL);
/** Initialize a new block tree database + block data on disk */
bool InitBlockIndex(const CChainParams& chainparams);
/** Load the block tree and coins database from disk */
bool LoadBlockIndex();
/** Unload database information */
void UnloadBlockIndex();
/** Process protocol messages received from a given node */
bool ProcessMessages(CNode* pfrom);
/**
 * Send queued protocol messages to be sent to a give node.
 *
 * @param[in]   pto             The node which we are sending messages to.
 */
bool SendMessages(CNode* pto);
/** Run an instance of the script checking thread */
void ThreadScriptCheck();
/** Check whether we are doing an initial block download (synchronizing from disk or network) */
bool IsInitialBlockDownload();
/** Format a string that describes several potential problems detected by the core.
 * strFor can have three values:
 * - "rpc": get critical warnings, which should put the client in safe mode if non-empty
 * - "statusbar": get all warnings
 * - "gui": get all warnings, translated (where possible) for GUI
 * This function only returns the highest priority warning of the set selected by strFor.
 */
std::string GetWarnings(const std::string& strFor);
std::string GetWarnings(const std::string& strFor, bool fForStaking);
/** Retrieve a transaction (from memory pool, or from disk, if possible) */
bool GetTransaction(const uint256 &hash, CTransaction &tx, const Consensus::Params& params, uint256 &hashBlock, bool fAllowSlow = false);
/** Find the best known block, and make it the tip of the block chain */
bool ActivateBestChain(CValidationState& state, const CChainParams& chainparams, const CBlock* pblock = NULL);
CAmount GetBlockSubsidy(int nHeight, const Consensus::Params& consensusParams);

/**
 * Prune block and undo files (blk???.dat and undo???.dat) so that the disk space used is less than a user-defined target.
 * The user sets the target (in MB) on the command line or in config file.  This will be run on startup and whenever new
 * space is allocated in a block or undo file, staying below the target. Changing back to unpruned requires a reindex
 * (which in this case means the blockchain must be re-downloaded.)
 *
 * Pruning functions are called from FlushStateToDisk when the global fCheckForPruning flag has been set.
 * Block and undo files are deleted in lock-step (when blk00003.dat is deleted, so is rev00003.dat.)
 * Pruning cannot take place until the longest chain is at least a certain length (100000 on mainnet, 1000 on testnet, 1000 on regtest).
 * Pruning will never delete a block within a defined distance (currently 288) from the active chain's tip.
 * The block index is updated by unsetting HAVE_DATA and HAVE_UNDO for any blocks that were stored in the deleted files.
 * A db flag records the fact that at least some block files have been pruned.
 *
 * @param[out]   setFilesToPrune   The set of file indices that can be unlinked will be returned
 */
void FindFilesToPrune(std::set<int>& setFilesToPrune, uint64_t nPruneAfterHeight);

/**
 *  Actually unlink the specified files
 */
void UnlinkPrunedFiles(std::set<int>& setFilesToPrune);

/** Create a new block index entry for a given block hash */
CBlockIndex * InsertBlockIndex(uint256 hash);
/** Get statistics from node state */
bool GetNodeStateStats(NodeId nodeid, CNodeStateStats &stats);
/** Increase a node's misbehavior score. */
void Misbehaving(NodeId nodeid, int howmuch);
/** Flush all state, indexes and buffers to disk. */
void FlushStateToDisk();
void FlushStateToDiskIfNeeded();
/** Prune block files and flush state to disk. */
void PruneAndFlush();

/** (try to) add transaction to memory pool **/
bool AcceptToMemoryPool(CTxMemPool& pool, CValidationState &state, const CTransaction &tx, bool fLimitFree,
                        bool* pfMissingInputs, bool fOverrideMempoolLimit=false, const CAmount nAbsurdFee=0);

/** Convert CValidationState to a human-readable message for logging */
std::string FormatStateMessage(const CValidationState &state);

/** Get the BIP9 state for a given deployment at the current tip. */
ThresholdState VersionBitsTipState(const Consensus::Params& params, Consensus::DeploymentPos pos);

struct CNodeStateStats {
    int nMisbehavior;
    int nSyncHeight;
    int nCommonHeight;
    std::vector<int> vHeightInFlight;
};

/**
 * Count ECDSA signature operations the old-fashioned (pre-0.6) way
 * @return number of sigops this transaction's outputs will produce when spent
 * @see CTransaction::FetchInputs
 */
unsigned int GetLegacySigOpCount(const CTransaction& tx);

/**
 * Count ECDSA signature operations in pay-to-script-hash inputs.
 *
 * @param[in] mapInputs Map of previous transactions that have outputs we're spending
 * @return maximum number of sigops required to validate this transaction's inputs
 * @see CTransaction::FetchInputs
 */
unsigned int GetP2SHSigOpCount(const CTransaction& tx, const CStateViewCache& mapInputs);

/**
 * Compute total signature operation cost of a transaction.
 * @param[in] tx     Transaction for which we are computing the cost
 * @param[in] inputs Map of previous transactions that have outputs we're spending
 * @param[out] flags Script verification flags
 * @return Total signature operation cost of tx
 */
int64_t GetTransactionSigOpCost(const CTransaction& tx, const CStateViewCache& inputs, int flags);

/**
 * Check whether all inputs of this transaction are valid (no double spends, scripts & sigs, amounts)
 * This does not modify the UTXO set. If pvChecks is not NULL, script checks are pushed onto it
 * instead of being performed inline.
 */
bool CheckInputs(const CTransaction& tx, CValidationState &state, const CStateViewCache &view, bool fScriptChecks,
                 unsigned int flags, bool cacheStore, PrecomputedTransactionData& txdata, std::vector<CScriptCheck> *pvChecks = NULL);

/** Apply the effects of this transaction on the UTXO set represented by view */
void UpdateCoins(const CTransaction& tx, CStateViewCache& inputs, int nHeight);

/** Context-independent validity checks */
bool CheckTransaction(const CTransaction& tx, CValidationState& state);

/**
 * Check if transaction is final and can be included in a block with the
 * specified height and time. Consensus critical.
 */
bool IsFinalTx(const CTransaction &tx, int nBlockHeight, int64_t nBlockTime);

/**
 * Check if transaction will be final in the next block to be created.
 *
 * Calls IsFinalTx() with current block height and appropriate block time.
 *
 * See consensus/consensus.h for flag definitions.
 */
bool CheckFinalTx(const CTransaction &tx, int flags = -1);

/**
 * Test whether the LockPoints height and time are still valid on the current chain
 */
bool TestLockPointValidity(const LockPoints* lp);

/**
 * Check if transaction is final per BIP 68 sequence numbers and can be included in a block.
 * Consensus critical. Takes as input a list of heights at which tx's inputs (in order) confirmed.
 */
bool SequenceLocks(const CTransaction &tx, int flags, std::vector<int>* prevHeights, const CBlockIndex& block);

/**
 * Check if transaction will be BIP 68 final in the next block to be created.
 *
 * Simulates calling SequenceLocks() with data from the tip of the current active chain.
 * Optionally stores in LockPoints the resulting height and time calculated and the hash
 * of the block needed for calculation or skips the calculation and uses the LockPoints
 * passed in for evaluation.
 * The LockPoints should not be considered valid if CheckSequenceLocks returns false.
 *
 * See consensus/consensus.h for flag definitions.
 */
bool CheckSequenceLocks(const CTransaction &tx, int flags, LockPoints* lp = NULL, bool useExistingLockPoints = false);

/**
 * Closure representing one script verification
 * Note that this stores references to the spending transaction
 */
class CScriptCheck
{
private:
    CScript scriptPubKey;
    CAmount amount;
    const CTransaction *ptxTo;
    unsigned int nIn;
    unsigned int nFlags;
    bool cacheStore;
    ScriptError error;
    PrecomputedTransactionData *txdata;

public:
    CScriptCheck(): amount(0), ptxTo(0), nIn(0), nFlags(0), cacheStore(false), error(SCRIPT_ERR_UNKNOWN_ERROR) {}
    CScriptCheck(const CCoins& txFromIn, const CTransaction& txToIn, unsigned int nInIn, unsigned int nFlagsIn, bool cacheIn, PrecomputedTransactionData* txdataIn) :
        scriptPubKey(txFromIn.vout[txToIn.vin[nInIn].prevout.n].scriptPubKey), amount(txFromIn.vout[txToIn.vin[nInIn].prevout.n].nValue),
        ptxTo(&txToIn), nIn(nInIn), nFlags(nFlagsIn), cacheStore(cacheIn), error(SCRIPT_ERR_UNKNOWN_ERROR), txdata(txdataIn) { }

    bool operator()();

    void swap(CScriptCheck &check) {
        scriptPubKey.swap(check.scriptPubKey);
        std::swap(ptxTo, check.ptxTo);
        std::swap(amount, check.amount);
        std::swap(nIn, check.nIn);
        std::swap(nFlags, check.nFlags);
        std::swap(cacheStore, check.cacheStore);
        std::swap(error, check.error);
        std::swap(txdata, check.txdata);
    }

    ScriptError GetScriptError() const { return error; }
};

bool GetTimestampIndex(const unsigned int &high, const unsigned int &low, const bool fActiveOnly, std::vector<std::pair<uint256, unsigned int> > &hashes);
bool GetSpentIndex(CSpentIndexKey &key, CSpentIndexValue &value);
bool HashOnchainActive(const uint256 &hash);
bool GetAddressIndex(uint160 addressHash, int type,
                     std::vector<std::pair<CAddressIndexKey, CAmount> > &addressIndex,
                     int start = 0, int end = 0);
bool GetAddressUnspent(uint160 addressHash, int type,
                       std::vector<std::pair<CAddressUnspentKey, CAddressUnspentValue> > &unspentOutputs);

/** Functions for disk access for blocks */
bool WriteBlockToDisk(const CBlock& block, CDiskBlockPos& pos, const CMessageHeader::MessageStartChars& messageStart);
bool ReadBlockFromDisk(CBlock& block, const CDiskBlockPos& pos, const Consensus::Params& consensusParams);
bool ReadBlockFromDisk(CBlock& block, const CBlockIndex* pindex, const Consensus::Params& consensusParams);

/** Functions for validating blocks and updating the block tree */

/** Context-independent validity checks */
bool CheckBlockHeader(const CBlockHeader& block, CValidationState& state, const Consensus::Params& consensusParams, bool fCheckPOW = true);
bool CheckBlock(const CBlock& block, CValidationState& state, const Consensus::Params& consensusParams, bool fCheckPOW = true, bool fCheckMerkleRoot = true, bool fCheckSig = true);

/** Context-dependent validity checks.
 *  By "context", we mean only the previous block headers, but not the UTXO
 *  set; UTXO-related validity checks are done in ConnectBlock(). */
bool ContextualCheckBlockHeader(const CBlockHeader& block, CValidationState& state, const Consensus::Params& consensusParams, CBlockIndex* pindexPrev, int64_t nAdjustedTime);
bool ContextualCheckBlock(const CBlock& block, CValidationState& state, CBlockIndex *pindexPrev, bool fProofOfStake = false);

/** Apply the effects of this block (with given index) on the UTXO set represented by coins.
 *  Validity checks that depend on the UTXO set are also done; ConnectBlock()
 *  can fail if those validity checks fail (among other reasons). */
bool ConnectBlock(const CBlock& block, CValidationState& state, CBlockIndex* pindex, CStateViewCache& coins,
                  const CChainParams& chainparams, bool fJustCheck = false, bool fProofOfStake = false);

/** Undo the effects of this block (with given index) on the UTXO set represented by coins.
 *  In case pfClean is provided, operation will try to be tolerant about errors, and *pfClean
 *  will be true if no problems were found. Otherwise, the return value will be false in case
 *  of problems. Note that in any case, coins may be modified. */
bool DisconnectBlock(const CBlock& block, CValidationState& state, const CBlockIndex* pindex, CStateViewCache& coins, bool* pfClean = NULL);

/** Check a block is completely valid from start to finish (only works on top of our current best block, with cs_main held) */
bool TestBlockValidity(CValidationState& state, const CChainParams& chainparams, const CBlock& block, CBlockIndex* pindexPrev, bool fCheckPOW = true, bool fCheckMerkleRoot = true, bool fCheckSig = true);

/** Check whether witness commitments are required for block. */
bool IsWitnessEnabled(const CBlockIndex* pindexPrev, const Consensus::Params& params);
bool IsWitnessLocked(const CBlockIndex* pindexPrev, const Consensus::Params& params);

/** Check whether community fund has been activated. */
bool IsCommunityFundEnabled(const CBlockIndex* pindexPrev, const Consensus::Params& params);
bool IsCommunityFundLocked(const CBlockIndex* pindexPrev, const Consensus::Params& params);
bool IsCommunityFundAccumulationEnabled(const CBlockIndex* pindexPrev, const Consensus::Params& params, bool fStrict = true);
bool IsCommunityFundAccumulationSpreadEnabled(const CBlockIndex* pindexPrev, const Consensus::Params& params);
bool IsCommunityFundAmountV2Enabled(const CBlockIndex* pindexPrev, const Consensus::Params& params);
bool IsAbstainVoteEnabled(const CBlockIndex* pindexPrev, const Consensus::Params& params);
bool IsVoteCacheStateEnabled(const CBlockIndex* pindexPrev, const Consensus::Params& params);
bool IsConsultationsEnabled(const CBlockIndex* pindexPrev, const Consensus::Params& params);
bool IsDaoConsensusEnabled(const CBlockIndex* pindexPrev, const Consensus::Params& params);

/** Check whether the static reward has been activated **/
bool IsStaticRewardEnabled(const CBlockIndex* pindexPrev, const Consensus::Params& params);
bool IsStaticRewardLocked(const CBlockIndex* pindexPrev, const Consensus::Params& params);

/** Check whether NtpSync has been activated. */
bool IsNtpSyncEnabled(const CBlockIndex* pindexPrev, const Consensus::Params& params);

bool IsReducedCFundQuorumEnabled(const CBlockIndex* pindexPrev, const Consensus::Params& params);

/** Check whether ColdStaking has been activated. */
bool IsColdStakingEnabled(const CBlockIndex* pindexPrev, const Consensus::Params& params);
<<<<<<< HEAD
bool IsColdStakingv2Enabled(const CBlockIndex* pindexPrev, const Consensus::Params& params);
=======
bool IsColdStakingPoolFeeEnabled(const CBlockIndex* pindexPrev, const Consensus::Params& params);
>>>>>>> 2c3b5657

/** When there are blocks in the active chain with missing data, rewind the chainstate and remove them from the block index */
bool RewindBlockIndex(const CChainParams& params);

/** Update uncommitted block structures (currently: only the witness nonce). This is safe for submitted blocks. */
void UpdateUncommittedBlockStructures(CBlock& block, const CBlockIndex* pindexPrev, const Consensus::Params& consensusParams);

/** Produce the necessary coinbase commitment for a block (modifies the hash, don't call for mined blocks). */
std::vector<unsigned char> GenerateCoinbaseCommitment(CBlock& block, const CBlockIndex* pindexPrev, const Consensus::Params& consensusParams);

/** RAII wrapper for VerifyDB: Verify consistency of the block and coin databases */
class CVerifyDB {
public:
    CVerifyDB();
    ~CVerifyDB();
    bool VerifyDB(const CChainParams& chainparams, CStateView *coinsview, int nCheckLevel, int nCheckDepth);
};

/** Find the last common block between the parameter chain and a locator. */
CBlockIndex* FindForkInGlobalIndex(const CChain& chain, const CBlockLocator& locator);

/** Mark a block as invalid. */
bool InvalidateBlock(CValidationState& state, const CChainParams& chainparams, CBlockIndex *pindex);

/** Remove invalidity status from a block and its descendants. */
bool ResetBlockFailureFlags(CBlockIndex *pindex);

// NAVCoin

inline unsigned int GetTargetSpacing(int nHeight) { return 30; }

void ThreadStakeMiner(CWallet *pwallet);

arith_uint256 GetProofOfStakeLimit(int nHeight);
unsigned int GetNextTargetRequired(const CBlockIndex* pindexLast, bool fProofOfStake);

/** The currently-connected chain of blocks (protected by cs_main). */
extern CChain chainActive;

/** Global variable that points to the active CStateView (protected by cs_main) */
extern CStateViewCache *pcoinsTip;

/** Global variable that points to the active block tree (protected by cs_main) */
extern CBlockTreeDB *pblocktree;
extern uint256 hashBestChain;

/**
 * Return the spend height, which is one more than the inputs.GetBestBlock().
 * While checking, GetBestBlock() refers to the parent block. (protected by cs_main)
 * This is also true for mempool checks.
 */
int GetSpendHeight(const CStateViewCache& inputs);

extern VersionBitsCache versionbitscache;

/**
 * Determine what nVersion a new block should use.
 */
int32_t ComputeBlockVersion(const CBlockIndex* pindexPrev, const Consensus::Params& params);

/** Reject codes greater or equal to this can be returned by AcceptToMemPool
 * for transactions, to signal internal conditions. They cannot and should not
 * be sent over the P2P network.
 */
static const unsigned int REJECT_INTERNAL = 0x100;
/** Too high fee. Can not be triggered by P2P transactions */
static const unsigned int REJECT_HIGHFEE = 0x100;
/** Transaction is already known (either in mempool or blockchain) */
static const unsigned int REJECT_ALREADY_KNOWN = 0x101;
/** Transaction conflicts with a transaction already known */
static const unsigned int REJECT_CONFLICT = 0x102;

bool TransactionGetCoinAge(CTransaction& transaction, uint64_t& nCoinAge);

// MODIFIER_INTERVAL_RATIO:
// ratio of group interval length between the last group and the first group
static const int MODIFIER_INTERVAL_RATIO = 3;

// Compute the hash modifier for proof-of-stake
bool ComputeNextStakeModifier(const CBlockIndex* pindexPrev, uint64_t& nStakeModifier, bool& fGeneratedStakeModifier);

// Check whether stake kernel meets hash target
// Sets hashProofOfStake on success return
bool CheckStakeKernelHash(CBlockIndex* pindexPrev, unsigned int nBits, CBlockIndex& blockFrom, const CTransaction& txPrev, const COutPoint& prevout, unsigned int nTimeTx, arith_uint256& hashProofOfStake, arith_uint256& targetProofOfStake, bool fPrintProofOfStake=false);

// Check kernel hash target and coinstake signature
// Sets hashProofOfStake on success return
bool CheckProofOfStake(CBlockIndex* pindexPrev, const CTransaction& tx, unsigned int nBits, arith_uint256& hashProofOfStake, arith_uint256& targetProofOfStake, std::vector<CScriptCheck> *pvChecks, CCoinsViewCache& view, bool fCHeckSignature = false);

// Check whether the coinstake timestamp meets protocol
bool CheckCoinStakeTimestamp(int nHeight, int64_t nTimeBlock, int64_t nTimeTx);

// Get time weight using supplied timestamps
int64_t GetWeight(int64_t nIntervalBeginning, int64_t nIntervalEnd);

// Wrapper around CheckStakeKernelHash()
// Also checks existence of kernel input and min age
// Convenient for searching a kernel
bool CheckKernel(CBlockIndex* pindexPrev, unsigned int nBits, int64_t nTime, const COutPoint& prevout, int64_t* pBlockTime = NULL);

int64_t GetProofOfStakeReward(int nHeight, int64_t nCoinAge, int64_t nFees, CBlockIndex* pindexPrev);
bool CheckBlockSignature(const CBlock& block);

unsigned int ComputeMaxBits(arith_uint256 bnTargetLimit, unsigned int nBase, int64_t nTime);

/** The maximum size for mined blocks */
static const unsigned int MAX_BLOCK_SIZE_GEN = MAX_BLOCK_BASE_SIZE/2;
/** The maximum size for transactions we're willing to relay/mine **/
static const unsigned int MAX_STANDARD_TX_SIZE = MAX_BLOCK_SIZE_GEN/5;
/** The maximum allowed number of signature check operations in a block (network rule) */

const CBlockIndex* GetLastBlockIndex(const CBlockIndex* pindex, bool fProofOfStake);

bool IsSigHFEnabled(const Consensus::Params &consensus, const CBlockIndex *pindexPrev);

bool TxToProposal(std::string strDZeel, uint256 hash, const uint256& blockhash, const CAmount& nProposalFee, CProposal& proposal);
bool TxToPaymentRequest(std::string strDZeel, uint256 hash, const uint256& blockhash, CPaymentRequest& prequest);
bool TxToConsultation(std::string strDZeel, uint256 hash, const uint256& blockhash, CConsultation& consultation, std::vector<CConsultationAnswer>& answers);
bool TxToConsultationAnswer(std::string strDZeel, uint256 hash, const uint256& blockhash, CConsultationAnswer& answer);

uint64_t GetConsensusParameter(Consensus::ConsensusParamsPos pos, CBlockIndex* pindex = nullptr);
uint64_t GetFundContributionPerBlock(CBlockIndex* pindex);
uint64_t GetStakingRewardPerBlock(CBlockIndex* pindex);

#endif // NAVCOIN_MAIN_H<|MERGE_RESOLUTION|>--- conflicted
+++ resolved
@@ -535,11 +535,8 @@
 
 /** Check whether ColdStaking has been activated. */
 bool IsColdStakingEnabled(const CBlockIndex* pindexPrev, const Consensus::Params& params);
-<<<<<<< HEAD
 bool IsColdStakingv2Enabled(const CBlockIndex* pindexPrev, const Consensus::Params& params);
-=======
 bool IsColdStakingPoolFeeEnabled(const CBlockIndex* pindexPrev, const Consensus::Params& params);
->>>>>>> 2c3b5657
 
 /** When there are blocks in the active chain with missing data, rewind the chainstate and remove them from the block index */
 bool RewindBlockIndex(const CChainParams& params);
