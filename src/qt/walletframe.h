// Copyright (c) 2011-2015 The Bitcoin Core developers
// Distributed under the MIT software license, see the accompanying
// file COPYING or http://www.opensource.org/licenses/mit-license.php.

#ifndef NAVCOIN_QT_WALLETFRAME_H
#define NAVCOIN_QT_WALLETFRAME_H

#include <QFrame>
#include <QMap>
#include <QHBoxLayout>
#include <QPushButton>


class NavCoinGUI;
class ClientModel;
class PlatformStyle;
class SendCoinsRecipient;
class WalletModel;
class WalletView;

QT_BEGIN_NAMESPACE
class QStackedWidget;
QT_END_NAMESPACE

class WalletFrame : public QFrame
{
    Q_OBJECT

public:
    explicit WalletFrame(const PlatformStyle *platformStyle, NavCoinGUI *_gui = 0);
    ~WalletFrame();

    void setClientModel(ClientModel *clientModel);

    bool addWallet(const QString& name, WalletModel *walletModel);
    bool setCurrentWallet(const QString& name);
    bool removeWallet(const QString &name);
    void removeAllWallets();

    bool handlePaymentRequest(const SendCoinsRecipient& recipient);

    WalletView *currentWalletView();

    QWidget *topMenu;
    QVBoxLayout *menuLayout;
    QVBoxLayout *headerLayout;
    QHBoxLayout *headLayout;
    QHBoxLayout *balanceLayout;
    QHBoxLayout *statusLayout;

Q_SIGNALS:
    /** Notify that the user has requested more information about the out-of-sync warning */
    void requestedSyncWarningInfo();

private:
    QStackedWidget *walletStack;
    NavCoinGUI *gui;
    ClientModel *clientModel;
    QMap<QString, WalletView*> mapWalletViews;

    bool bOutOfSync;

    const PlatformStyle *platformStyle;


public Q_SLOTS:

    /** Switch to overview (home) page */
    void gotoOverviewPage();
    /** Switch to history (transactions) page */
    void gotoHistoryPage();
    /** Switch to community fund page */
    void gotoCommunityFundPage();
    /** Switch to receive coins page */
    void gotoReceiveCoinsPage();
    /** Switch to send coins page */
    void gotoSendCoinsPage(QString addr = "");
    void gotoRequestPaymentPage();

    /** Show Sign/Verify Message dialog and switch to sign message tab */
    void gotoSignMessageTab(QString addr = "");
    /** Show Sign/Verify Message dialog and switch to verify message tab */
    void gotoVerifyMessageTab(QString addr = "");



    /** Encrypt the wallet */
    void encryptWallet(bool status);
    /** Backup the wallet */
    void backupWallet();
    /** Change encrypted wallet passphrase */
    void changePassphrase();
    /** Ask for passphrase to unlock wallet temporarily */
    void unlockWallet();
    void unlockWalletStaking();
    void lockWallet();
    void importPrivateKey();
    void exportMasterPrivateKeyAction();

    void setStakingStats(QString day, QString week, QString month, QString year, QString all);

<<<<<<< HEAD
=======
    void setVotingStatus(QString text);

    void splitRewards();

>>>>>>> 0b8cb5dd
    /** Show used sending addresses */
    void usedSendingAddresses();
    /** Show used receiving addresses */
    void usedReceivingAddresses();
    /** Pass on signal over requested out-of-sync-warning information */
    void outOfSyncWarningClicked();
};

#endif // NAVCOIN_QT_WALLETFRAME_H<|MERGE_RESOLUTION|>--- conflicted
+++ resolved
@@ -99,13 +99,8 @@
 
     void setStakingStats(QString day, QString week, QString month, QString year, QString all);
 
-<<<<<<< HEAD
-=======
-    void setVotingStatus(QString text);
-
     void splitRewards();
 
->>>>>>> 0b8cb5dd
     /** Show used sending addresses */
     void usedSendingAddresses();
     /** Show used receiving addresses */
