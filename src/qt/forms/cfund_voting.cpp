#include "cfund_voting.h"

#include "txdb.h"
#include "consensus/cfund.h"
#include "main.h"

CFund_Voting::CFund_Voting(QWidget *parent, bool fPaymentRequests) :
    QDialog(parent),
    ui(new Ui::CFund_Voting),
    fSettings(fPaymentRequests)
{
    ui->setupUi(this);

    connect(ui->closeBtn, SIGNAL(clicked(bool)), this, SLOT(closeDialog()));
    connect(ui->voteyesBtn, SIGNAL(clicked(bool)), this, SLOT(voteYes()));
    connect(ui->votenoBtn, SIGNAL(clicked(bool)), this, SLOT(voteNo()));
    connect(ui->stopvotingBtn, SIGNAL(clicked(bool)), this, SLOT(stopVoting()));
    connect(ui->viewdetailsBtn, SIGNAL(clicked(bool)), this, SLOT(viewDetails()));
    connect(ui->switchBtn, SIGNAL(clicked(bool)), this, SLOT(switchView()));
    connect(ui->votingyesList, SIGNAL(itemPressed(QListWidgetItem*)), this, SLOT(selectedFromYes(QListWidgetItem*)));
    connect(ui->votingnoList, SIGNAL(itemPressed(QListWidgetItem*)), this, SLOT(selectedFromNo(QListWidgetItem*)));
    connect(ui->notvotingList, SIGNAL(itemPressed(QListWidgetItem*)), this, SLOT(selectedFromNotVoting(QListWidgetItem*)));
    Refresh();
}

void CFund_Voting::closeDialog() {
    close();
}

void CFund_Voting::voteYes() {
    if (selected == "")
        return;
    bool d = false;
    if (!fSettings) {
        CFund::VoteProposal(selected.toStdString(), true, d);
    } else {
        CFund::VotePaymentRequest(selected.toStdString(), true, d);
    }
    setSelection("");
    Refresh();
}

void CFund_Voting::voteNo() {
    if (selected == "")
        return;
    bool d = false;
    if (!fSettings) {
        CFund::VoteProposal(selected.toStdString(), false, d);
    } else {
        CFund::VotePaymentRequest(selected.toStdString(), false, d);
    }
    setSelection("");
    Refresh();
}

void CFund_Voting::stopVoting() {
    if (selected == "")
        return;
    if (!fSettings) {
        CFund::RemoveVoteProposal(selected.toStdString());
    } else {
        CFund::RemoveVotePaymentRequest(selected.toStdString());
    }
    setSelection("");
    Refresh();
}

void CFund_Voting::viewDetails() {
    if (selected == "")
        return;
    QString link = QString("https://www.navexplorer.com/community-fund/") + (fSettings ? QString("payment-request") : QString("proposal")) + QString("/") + selected;
    QDesktopServices::openUrl(QUrl(link));
}

void CFund_Voting::switchView() {
    setSelection("");
    fSettings = !fSettings;
    Refresh();
}

void CFund_Voting::selectedFromYes(QListWidgetItem* item) {
   ui->notvotingList->clearSelection();
   ui->votingnoList->clearSelection();

   setSelection(item->data(1).toString());
   ui->voteyesBtn->setEnabled(false);
}

void CFund_Voting::selectedFromNo(QListWidgetItem* item) {
   ui->notvotingList->clearSelection();
   ui->votingyesList->clearSelection();

   setSelection(item->data(1).toString());
   ui->votenoBtn->setEnabled(false);
}

void CFund_Voting::selectedFromNotVoting(QListWidgetItem* item) {
    ui->votingnoList->clearSelection();
    ui->votingyesList->clearSelection();

    setSelection(item->data(1).toString());
    ui->stopvotingBtn->setEnabled(false);
}

void CFund_Voting::setSelection(QString selection) {
    selected = selection;
    enableDisableButtons();
}

void CFund_Voting::enableDisableButtons() {

    if(selected == "") {
        ui->voteyesBtn->setEnabled(false);
        ui->votenoBtn->setEnabled(false);
        ui->stopvotingBtn->setEnabled(false);
        ui->viewdetailsBtn->setEnabled(false);
    } else {
        ui->viewdetailsBtn->setEnabled(true);
        ui->voteyesBtn->setEnabled(true);
        ui->votenoBtn->setEnabled(true);
        ui->stopvotingBtn->setEnabled(true);
    }
}

void CFund_Voting::Refresh()
{
    setWindowTitle(tr("Community Fund: ") + (fSettings ? tr("Payment Requests") : tr("Proposals")));

    ui->votingnoList->clear();
    ui->votingyesList->clear();
    ui->notvotingList->clear();
    ui->switchBtn->setText(fSettings ? tr("Switch to Proposal View") : tr("Switch to Payment Request View"));
    ui->viewdetailsBtn->setText(fSettings ? tr("View Payment Request Details") : tr("View Proposal Details"));
    ui->windowMainTitle->setText(fSettings ? tr("Payment Request Voting") : tr("Proposal Voting"));

    enableDisableButtons();
<<<<<<< HEAD
=======

>>>>>>> ac45afd8
    if (!fSettings)
    {
        std::vector<CFund::CProposal> vec;
        if(pblocktree->GetProposalIndex(vec))
        {
            BOOST_FOREACH(const CFund::CProposal& proposal, vec) {
                if (proposal.fState != CFund::NIL)
                    continue;
                QListWidget* whereToAdd = ui->notvotingList;
                auto it = std::find_if( vAddedProposalVotes.begin(), vAddedProposalVotes.end(),
                    [&proposal](const std::pair<std::string, bool>& element){ return element.first == proposal.hash.ToString();} );
                if (it != vAddedProposalVotes.end()) {
                    if (it->second)
                        whereToAdd = ui->votingyesList;
                    else
                        whereToAdd = ui->votingnoList;
                }
                QListWidgetItem *item = new QListWidgetItem(QString::fromStdString(proposal.strDZeel), whereToAdd);
                item->setData(1, QString::fromStdString(proposal.hash.ToString()));
            }
        }
    }
    else
    {
        std::vector<CFund::CPaymentRequest> vec;
        if(pblocktree->GetPaymentRequestIndex(vec))
        {
            BOOST_FOREACH(const CFund::CPaymentRequest& prequest, vec) {
                if (prequest.fState != CFund::NIL)
                    continue;
                QListWidget* whereToAdd = ui->notvotingList;
                auto it = std::find_if( vAddedPaymentRequestVotes.begin(), vAddedPaymentRequestVotes.end(),
                    [&prequest](const std::pair<std::string, int>& element){ return element.first == prequest.hash.ToString();} );
                if (it != vAddedPaymentRequestVotes.end()) {
                    if (it->second)
                        whereToAdd = ui->votingyesList;
                    else
                        whereToAdd = ui->votingnoList;
                }
                QListWidgetItem *item = new QListWidgetItem(QString::fromStdString(prequest.strDZeel), whereToAdd);
                item->setData(1, QString::fromStdString(prequest.hash.ToString()));
            }
        }
    }
}

CFund_Voting::~CFund_Voting()
{
    delete ui;
}<|MERGE_RESOLUTION|>--- conflicted
+++ resolved
@@ -134,10 +134,7 @@
     ui->windowMainTitle->setText(fSettings ? tr("Payment Request Voting") : tr("Proposal Voting"));
 
     enableDisableButtons();
-<<<<<<< HEAD
-=======
-
->>>>>>> ac45afd8
+    
     if (!fSettings)
     {
         std::vector<CFund::CProposal> vec;
