#include "cfund_voting.h"

#include "txdb.h"
#include "consensus/cfund.h"
#include "main.h"

CFund_Voting::CFund_Voting(QWidget *parent, bool fPaymentRequests) :
    QDialog(parent),
    ui(new Ui::CFund_Voting),
    fSettings(fPaymentRequests)
{
    ui->setupUi(this);

    connect(ui->closeBtn, SIGNAL(clicked(bool)), this, SLOT(closeDialog()));
    connect(ui->voteyesBtn, SIGNAL(clicked(bool)), this, SLOT(voteYes()));
    connect(ui->votenoBtn, SIGNAL(clicked(bool)), this, SLOT(voteNo()));
    connect(ui->stopvotingBtn, SIGNAL(clicked(bool)), this, SLOT(stopVoting()));
    connect(ui->viewdetailsBtn, SIGNAL(clicked(bool)), this, SLOT(viewDetails()));
    connect(ui->switchBtn, SIGNAL(clicked(bool)), this, SLOT(switchView()));
    connect(ui->votingyesList, SIGNAL(itemPressed(QListWidgetItem*)), this, SLOT(selectedFromYes(QListWidgetItem*)));
    connect(ui->votingnoList, SIGNAL(itemPressed(QListWidgetItem*)), this, SLOT(selectedFromNo(QListWidgetItem*)));
    connect(ui->notvotingList, SIGNAL(itemPressed(QListWidgetItem*)), this, SLOT(selectedFromNotVoting(QListWidgetItem*)));
    Refresh();
}

void CFund_Voting::closeDialog() {
    close();
}

void CFund_Voting::voteYes() {
    if (selected == "")
        return;
    bool d = false;
    if (!fSettings) {
        CFund::VoteProposal(selected.toStdString(), true, d);
    } else {
        CFund::VotePaymentRequest(selected.toStdString(), true, d);
    }
    setSelection("");
    Refresh();
}

void CFund_Voting::voteNo() {
    if (selected == "")
        return;
    bool d = false;
    if (!fSettings) {
        CFund::VoteProposal(selected.toStdString(), false, d);
    } else {
        CFund::VotePaymentRequest(selected.toStdString(), false, d);
    }
    setSelection("");
    Refresh();
}

void CFund_Voting::stopVoting() {
    if (selected == "")
        return;
    if (!fSettings) {
        CFund::RemoveVoteProposal(selected.toStdString());
    } else {
        CFund::RemoveVotePaymentRequest(selected.toStdString());
    }
    setSelection("");
    Refresh();
}

void CFund_Voting::viewDetails() {
    if (selected == "")
        return;
    QString link = QString("https://www.navexplorer.com/community-fund/") + (fSettings ? QString("payment-request") : QString("proposal")) + QString("/") + selected;
    QDesktopServices::openUrl(QUrl(link));
}

void CFund_Voting::switchView() {
    setSelection("");
    fSettings = !fSettings;
    Refresh();
}

void CFund_Voting::selectedFromYes(QListWidgetItem* item) {
   ui->notvotingList->clearSelection();
   ui->votingnoList->clearSelection();

   setSelection(item->data(1).toString());
   ui->voteyesBtn->setEnabled(false);
}

void CFund_Voting::selectedFromNo(QListWidgetItem* item) {
   ui->notvotingList->clearSelection();
   ui->votingyesList->clearSelection();

   setSelection(item->data(1).toString());
   ui->votenoBtn->setEnabled(false);
}

void CFund_Voting::selectedFromNotVoting(QListWidgetItem* item) {
    ui->votingnoList->clearSelection();
    ui->votingyesList->clearSelection();

    setSelection(item->data(1).toString());
    ui->stopvotingBtn->setEnabled(false);
}

void CFund_Voting::setSelection(QString selection) {
    selected = selection;
    enableDisableButtons();
}

void CFund_Voting::enableDisableButtons() {

    if(selected == "") {
        ui->voteyesBtn->setEnabled(false);
        ui->votenoBtn->setEnabled(false);
        ui->stopvotingBtn->setEnabled(false);
        ui->viewdetailsBtn->setEnabled(false);
    } else {
        ui->viewdetailsBtn->setEnabled(true);
        ui->voteyesBtn->setEnabled(true);
        ui->votenoBtn->setEnabled(true);
        ui->stopvotingBtn->setEnabled(true);
    }
}

void CFund_Voting::Refresh()
{
    setWindowTitle(tr("Community Fund: ") + (fSettings ? tr("Payment Requests") : tr("Proposals")));

    ui->votingnoList->clear();
    ui->votingyesList->clear();
    ui->notvotingList->clear();
    ui->switchBtn->setText(fSettings ? tr("Switch to Proposal View") : tr("Switch to Payment Request View"));
<<<<<<< HEAD
    ui->viewdetailsBtn->setText(fSettings ? tr("View Payment Request Details") : tr("View Proposal Details"));
    ui->windowMainTitle->setText(fSettings ? tr("Payment Request Voting") : tr("Proposal Voting"));

    enableDisableButtons();
=======
    ui->windowMainTitle->setText(fSettings ? tr("Proposal Voting") : tr("Payment Request Voting"));
>>>>>>> 2a167f99

    if (!fSettings)
    {
        std::vector<CFund::CProposal> vec;
        if(pblocktree->GetProposalIndex(vec))
        {
            BOOST_FOREACH(const CFund::CProposal& proposal, vec) {
                if (proposal.fState != CFund::NIL)
                    continue;
                QListWidget* whereToAdd = ui->notvotingList;
                auto it = std::find_if( vAddedProposalVotes.begin(), vAddedProposalVotes.end(),
                    [&proposal](const std::pair<std::string, bool>& element){ return element.first == proposal.hash.ToString();} );
                if (it != vAddedProposalVotes.end()) {
                    if (it->second)
                        whereToAdd = ui->votingyesList;
                    else
                        whereToAdd = ui->votingnoList;
                }
                QListWidgetItem *item = new QListWidgetItem(QString::fromStdString(proposal.strDZeel), whereToAdd);
                item->setData(1, QString::fromStdString(proposal.hash.ToString()));
            }
        }
    }
    else
    {
        std::vector<CFund::CPaymentRequest> vec;
        if(pblocktree->GetPaymentRequestIndex(vec))
        {
            BOOST_FOREACH(const CFund::CPaymentRequest& prequest, vec) {
                if (prequest.fState != CFund::NIL)
                    continue;
                QListWidget* whereToAdd = ui->notvotingList;
                auto it = std::find_if( vAddedPaymentRequestVotes.begin(), vAddedPaymentRequestVotes.end(),
                    [&prequest](const std::pair<std::string, int>& element){ return element.first == prequest.hash.ToString();} );
                if (it != vAddedPaymentRequestVotes.end()) {
                    if (it->second)
                        whereToAdd = ui->votingyesList;
                    else
                        whereToAdd = ui->votingnoList;
                }
                QListWidgetItem *item = new QListWidgetItem(QString::fromStdString(prequest.strDZeel), whereToAdd);
                item->setData(1, QString::fromStdString(prequest.hash.ToString()));
            }
        }
    }
}

CFund_Voting::~CFund_Voting()
{
    delete ui;
}<|MERGE_RESOLUTION|>--- conflicted
+++ resolved
@@ -130,15 +130,10 @@
     ui->votingyesList->clear();
     ui->notvotingList->clear();
     ui->switchBtn->setText(fSettings ? tr("Switch to Proposal View") : tr("Switch to Payment Request View"));
-<<<<<<< HEAD
     ui->viewdetailsBtn->setText(fSettings ? tr("View Payment Request Details") : tr("View Proposal Details"));
     ui->windowMainTitle->setText(fSettings ? tr("Payment Request Voting") : tr("Proposal Voting"));
 
     enableDisableButtons();
-=======
-    ui->windowMainTitle->setText(fSettings ? tr("Proposal Voting") : tr("Payment Request Voting"));
->>>>>>> 2a167f99
-
     if (!fSettings)
     {
         std::vector<CFund::CProposal> vec;
