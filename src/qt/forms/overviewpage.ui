--- conflicted
+++ resolved
@@ -733,33 +733,183 @@
              </property>
             </widget>
            </item>
-<<<<<<< HEAD
+           <item row="5" column="0">
+            <widget class="QLabel" name="label_15">
+             <property name="sizePolicy">
+              <sizepolicy hsizetype="Minimum" vsizetype="Preferred">
+               <horstretch>0</horstretch>
+               <verstretch>0</verstretch>
+              </sizepolicy>
+             </property>
+             <property name="minimumSize">
+              <size>
+               <width>70</width>
+               <height>17</height>
+              </size>
+             </property>
+             <property name="maximumSize">
+              <size>
+               <width>70</width>
+               <height>17</height>
+              </size>
+             </property>
+             <property name="font">
+              <font>
+               <pointsize>10</pointsize>
+               <weight>50</weight>
+               <bold>false</bold>
+               <stylestrategy>PreferAntialias</stylestrategy>
+               <kerning>false</kerning>
+              </font>
+             </property>
+             <property name="styleSheet">
+              <string notr="true">color: #727272</string>
+             </property>
+             <property name="text">
+              <string>1Y</string>
+             </property>
+             <property name="alignment">
+              <set>Qt::AlignLeading|Qt::AlignLeft|Qt::AlignVCenter</set>
+             </property>
+            </widget>
+           </item>
+           <item row="5" column="1">
+            <widget class="QLabel" name="label1yStakingStats">
+             <property name="font">
+              <font>
+               <pointsize>10</pointsize>
+               <weight>50</weight>
+               <bold>false</bold>
+               <stylestrategy>PreferAntialias</stylestrategy>
+               <kerning>false</kerning>
+              </font>
+             </property>
+             <property name="styleSheet">
+              <string notr="true">color: #727272</string>
+             </property>
+             <property name="text">
+              <string>132 431.41 NAV</string>
+             </property>
+             <property name="alignment">
+              <set>Qt::AlignLeading|Qt::AlignLeft|Qt::AlignVCenter</set>
+             </property>
+            </widget>
+           </item>
+           <item row="6" column="0">
+            <widget class="QLabel" name="label_16">
+             <property name="sizePolicy">
+              <sizepolicy hsizetype="Minimum" vsizetype="Preferred">
+               <horstretch>0</horstretch>
+               <verstretch>0</verstretch>
+              </sizepolicy>
+             </property>
+             <property name="minimumSize">
+              <size>
+               <width>70</width>
+               <height>17</height>
+              </size>
+             </property>
+             <property name="maximumSize">
+              <size>
+               <width>70</width>
+               <height>17</height>
+              </size>
+             </property>
+             <property name="font">
+              <font>
+               <pointsize>10</pointsize>
+               <weight>50</weight>
+               <bold>false</bold>
+               <stylestrategy>PreferAntialias</stylestrategy>
+               <kerning>false</kerning>
+              </font>
+             </property>
+             <property name="styleSheet">
+              <string notr="true">color: #727272</string>
+             </property>
+             <property name="text">
+              <string>ALL</string>
+             </property>
+             <property name="alignment">
+              <set>Qt::AlignLeading|Qt::AlignLeft|Qt::AlignVCenter</set>
+             </property>
+            </widget>
+           </item>
+           <item row="6" column="1">
+            <widget class="QLabel" name="labelallStakingStats">
+             <property name="font">
+              <font>
+               <pointsize>10</pointsize>
+               <weight>50</weight>
+               <bold>false</bold>
+               <stylestrategy>PreferAntialias</stylestrategy>
+               <kerning>false</kerning>
+              </font>
+             </property>
+             <property name="styleSheet">
+              <string notr="true">color: #727272</string>
+             </property>
+             <property name="text">
+              <string>132 431.41 NAV</string>
+             </property>
+             <property name="alignment">
+              <set>Qt::AlignLeading|Qt::AlignLeft|Qt::AlignVCenter</set>
+             </property>
+            </widget>
+           </item>
+           <item row="1" column="0">
+            <widget class="QLabel" name="labelColdStakingText">
+             <property name="font">
+              <font>
+               <pointsize>10</pointsize>
+              </font>
+             </property>
+             <property name="styleSheet">
+              <string notr="true">color: #727272</string>
+             </property>
+             <property name="text">
+              <string>Cold Staking</string>
+             </property>
+            </widget>
+           </item>
+           <item row="1" column="1">
+            <widget class="QLabel" name="labelColdStaking">
+             <property name="font">
+              <font>
+               <pointsize>10</pointsize>
+              </font>
+             </property>
+             <property name="styleSheet">
+              <string notr="true">color: #727272</string>
+             </property>
+             <property name="text">
+              <string>TextLabel</string>
+             </property>
+            </widget>
+           </item>
+           <item row="4" column="1">
+            <widget class="QLabel" name="label30dStakingStats">
+             <property name="font">
+              <font>
+               <pointsize>10</pointsize>
+               <weight>50</weight>
+               <bold>false</bold>
+               <stylestrategy>PreferAntialias</stylestrategy>
+               <kerning>false</kerning>
+              </font>
+             </property>
+             <property name="styleSheet">
+              <string notr="true">color: #727272</string>
+             </property>
+             <property name="text">
+              <string>132 431.41 NAV</string>
+             </property>
+             <property name="alignment">
+              <set>Qt::AlignLeading|Qt::AlignLeft|Qt::AlignVCenter</set>
+             </property>
+            </widget>
+           </item>
            <item row="4" column="0">
-=======
-           <item row="3" column="1">
-            <widget class="QLabel" name="label30dStakingStats">
-             <property name="font">
-              <font>
-               <pointsize>10</pointsize>
-               <weight>50</weight>
-               <bold>false</bold>
-               <stylestrategy>PreferAntialias</stylestrategy>
-               <kerning>false</kerning>
-              </font>
-             </property>
-             <property name="styleSheet">
-              <string notr="true">color: #727272</string>
-             </property>
-             <property name="text">
-              <string>132 431.41 NAV</string>
-             </property>
-             <property name="alignment">
-              <set>Qt::AlignLeading|Qt::AlignLeft|Qt::AlignVCenter</set>
-             </property>
-            </widget>
-           </item>
-           <item row="3" column="0">
->>>>>>> cc3ca740
             <widget class="QLabel" name="label_14">
              <property name="sizePolicy">
               <sizepolicy hsizetype="Minimum" vsizetype="Preferred">
@@ -796,165 +946,6 @@
              </property>
              <property name="alignment">
               <set>Qt::AlignLeading|Qt::AlignLeft|Qt::AlignVCenter</set>
-             </property>
-            </widget>
-           </item>
-<<<<<<< HEAD
-           <item row="4" column="1">
-            <widget class="QLabel" name="label30dStakingStats">
-=======
-           <item row="4" column="0">
-            <widget class="QLabel" name="label_15">
-             <property name="sizePolicy">
-              <sizepolicy hsizetype="Minimum" vsizetype="Preferred">
-               <horstretch>0</horstretch>
-               <verstretch>0</verstretch>
-              </sizepolicy>
-             </property>
-             <property name="minimumSize">
-              <size>
-               <width>70</width>
-               <height>17</height>
-              </size>
-             </property>
-             <property name="maximumSize">
-              <size>
-               <width>70</width>
-               <height>17</height>
-              </size>
-             </property>
-             <property name="font">
-              <font>
-               <pointsize>10</pointsize>
-               <weight>50</weight>
-               <bold>false</bold>
-               <stylestrategy>PreferAntialias</stylestrategy>
-               <kerning>false</kerning>
-              </font>
-             </property>
-             <property name="styleSheet">
-              <string notr="true">color: #727272</string>
-             </property>
-             <property name="text">
-              <string>1Y</string>
-             </property>
-             <property name="alignment">
-              <set>Qt::AlignLeading|Qt::AlignLeft|Qt::AlignVCenter</set>
-             </property>
-            </widget>
-           </item>
-           <item row="4" column="1">
-            <widget class="QLabel" name="label1yStakingStats">
-             <property name="font">
-              <font>
-               <pointsize>10</pointsize>
-               <weight>50</weight>
-               <bold>false</bold>
-               <stylestrategy>PreferAntialias</stylestrategy>
-               <kerning>false</kerning>
-              </font>
-             </property>
-             <property name="styleSheet">
-              <string notr="true">color: #727272</string>
-             </property>
-             <property name="text">
-              <string>132 431.41 NAV</string>
-             </property>
-             <property name="alignment">
-              <set>Qt::AlignLeading|Qt::AlignLeft|Qt::AlignVCenter</set>
-             </property>
-            </widget>
-           </item>
-           <item row="5" column="0">
-            <widget class="QLabel" name="label_16">
-             <property name="sizePolicy">
-              <sizepolicy hsizetype="Minimum" vsizetype="Preferred">
-               <horstretch>0</horstretch>
-               <verstretch>0</verstretch>
-              </sizepolicy>
-             </property>
-             <property name="minimumSize">
-              <size>
-               <width>70</width>
-               <height>17</height>
-              </size>
-             </property>
-             <property name="maximumSize">
-              <size>
-               <width>70</width>
-               <height>17</height>
-              </size>
-             </property>
-             <property name="font">
-              <font>
-               <pointsize>10</pointsize>
-               <weight>50</weight>
-               <bold>false</bold>
-               <stylestrategy>PreferAntialias</stylestrategy>
-               <kerning>false</kerning>
-              </font>
-             </property>
-             <property name="styleSheet">
-              <string notr="true">color: #727272</string>
-             </property>
-             <property name="text">
-              <string>ALL</string>
-             </property>
-             <property name="alignment">
-              <set>Qt::AlignLeading|Qt::AlignLeft|Qt::AlignVCenter</set>
-             </property>
-            </widget>
-           </item>
-           <item row="5" column="1">
-            <widget class="QLabel" name="labelallStakingStats">
->>>>>>> cc3ca740
-             <property name="font">
-              <font>
-               <pointsize>10</pointsize>
-               <weight>50</weight>
-               <bold>false</bold>
-               <stylestrategy>PreferAntialias</stylestrategy>
-               <kerning>false</kerning>
-              </font>
-             </property>
-             <property name="styleSheet">
-              <string notr="true">color: #727272</string>
-             </property>
-             <property name="text">
-              <string>132 431.41 NAV</string>
-             </property>
-             <property name="alignment">
-              <set>Qt::AlignLeading|Qt::AlignLeft|Qt::AlignVCenter</set>
-             </property>
-            </widget>
-           </item>
-           <item row="1" column="0">
-            <widget class="QLabel" name="labelColdStakingText">
-             <property name="font">
-              <font>
-               <pointsize>10</pointsize>
-              </font>
-             </property>
-             <property name="styleSheet">
-              <string notr="true">color: #727272</string>
-             </property>
-             <property name="text">
-              <string>Cold Staking</string>
-             </property>
-            </widget>
-           </item>
-           <item row="1" column="1">
-            <widget class="QLabel" name="labelColdStaking">
-             <property name="font">
-              <font>
-               <pointsize>10</pointsize>
-              </font>
-             </property>
-             <property name="styleSheet">
-              <string notr="true">color: #727272</string>
-             </property>
-             <property name="text">
-              <string>TextLabel</string>
              </property>
             </widget>
            </item>
