--- conflicted
+++ resolved
@@ -7,11 +7,7 @@
     <x>0</x>
     <y>0</y>
     <width>507</width>
-<<<<<<< HEAD
-    <height>474</height>
-=======
     <height>427</height>
->>>>>>> 31cd8ff5
    </rect>
   </property>
   <property name="windowTitle">
@@ -84,7 +80,6 @@
           </property>
           <property name="alignment">
            <set>Qt::AlignRight|Qt::AlignTrailing|Qt::AlignVCenter</set>
-<<<<<<< HEAD
           </property>
          </widget>
         </item>
@@ -102,8 +97,6 @@
           </property>
           <property name="alignment">
            <set>Qt::AlignRight|Qt::AlignTrailing|Qt::AlignVCenter</set>
-=======
->>>>>>> 31cd8ff5
           </property>
          </widget>
         </item>
@@ -289,8 +282,6 @@
           </property>
           <property name="alignment">
            <set>Qt::AlignRight|Qt::AlignTrailing|Qt::AlignVCenter</set>
-<<<<<<< HEAD
-=======
           </property>
          </widget>
         </item>
@@ -311,7 +302,6 @@
           </property>
           <property name="alignment">
            <set>Qt::AlignRight|Qt::AlignTrailing|Qt::AlignVCenter</set>
->>>>>>> 31cd8ff5
           </property>
          </widget>
         </item>
