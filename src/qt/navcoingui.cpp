// Copyright (c) 2011-2015 The Bitcoin Core developers
// Distributed under the MIT software license, see the accompanying
// file COPYING or http://www.opensource.org/licenses/mit-license.php.

#if defined(HAVE_CONFIG_H)
#include <config/navcoin-config.h>
#endif

#include <main.h>
#include <qt/navcoingui.h>
#include <qt/navcoinunits.h>
#include <clientversion.h>
#include <qt/clientmodel.h>
#include <qt/guiconstants.h>
#include <qt/guiutil.h>
#include <qt/modaloverlay.h>
#include <qt/networkstyle.h>
#include <qt/notificator.h>
#include <qt/openuridialog.h>
#include <qt/optionsdialog.h>
#include <qt/optionsmodel.h>
#include <qt/platformstyle.h>
#include <qt/rpcconsole.h>
#include <qt/utilitydialog.h>
#include <qt/walletmodel.h>
#include <wallet/rpcwallet.h>

#ifdef ENABLE_WALLET
#include <qt/walletframe.h>
#include <qt/walletmodel.h>
#include <qt/walletview.h>
#include <wallet/wallet.h>
#endif // ENABLE_WALLET

#ifdef Q_OS_MAC
#include <qt/macdockiconhandler.h>
#endif

#include <chainparams.h>
#include <init.h>
#include <miner.h>
#include <ui_interface.h>
#include <util.h>
#include <pos.h>
#include <main.h>

#include <iostream>
#include <thread>

#include <curl/curl.h>
#include <boost/lexical_cast.hpp>
#include <boost/property_tree/json_parser.hpp>
#include <boost/property_tree/ptree.hpp>

#include <QAction>
#include <QApplication>
#include <QCheckBox>
#include <QDateTime>
#include <QDesktopServices>
#include <QDesktopWidget>
#include <QDir>
#include <QDragEnterEvent>
#include <QHBoxLayout>
#include <QInputDialog>
#include <QJsonArray>
#include <QJsonDocument>
#include <QJsonObject>
#include <QJsonValue>
#include <QListWidget>
#include <QMenuBar>
#include <QMessageBox>
#include <QMimeData>
#include <QNetworkAccessManager>
#include <QNetworkReply>
#include <QNetworkRequest>
#include <QProgressBar>
#include <QProgressDialog>
#include <QSettings>
#include <QShortcut>
#include <QSizePolicy>
#include <QStackedWidget>
#include <QStatusBar>
#include <QTimer>
#include <QToolBar>
#include <QToolButton>
#include <QUrl>
#include <QUrlQuery>
#include <QVBoxLayout>
#include <QVariant>
#include <QVariantMap>
#include <QWidget>

static const struct {
    bool error;
    const char *text;
} notifs[] = {
    { true, "The DAO needs you! Please don't forget to vote!" },
    { false, "This wallet is currently syncing. Your balance may not be accurate until it has completed!" },
    { false, "GENERIC WARNINGS USE THIS" }
};

static const unsigned notifs_count = sizeof(notifs)/sizeof(*notifs);

const QString NavCoinGUI::DEFAULT_WALLET = "~Default";

NavCoinGUI::NavCoinGUI(const PlatformStyle *platformStyle, const NetworkStyle *networkStyle, QWidget *parent) :
    QMainWindow(parent),
    clientModel(0),
    walletFrame(0),
    unitDisplayControl(0),
    labelEncryptionIcon(0),
    labelConnectionsIcon(0),
    labelBlocksIcon(0),
    labelStakingIcon(0),
    labelPrice(0),
    timerPrice(0),
    progressBarLabel(0),
    progressBar(0),
    progressDialog(0),
    balanceAvail(0),
    balancePendi(0),
    balanceImmat(0),
    privAvail(0),
    privLocked(0),
    privPendi(0),
    appMenuBar(0),
    overviewAction(0),
    historyAction(0),
    daoAction(0),
    settingsAction(0),
    quitAction(0),
    sendCoinsAction(0),
    sendCoinsMenuAction(0),
    usedSendingAddressesAction(0),
    usedReceivingAddressesAction(0),
    repairWalletAction(0),
    importPrivateKeyAction(0),
    exportMasterPrivateKeyAction(0),
    exportMnemonicAction(0),
    signMessageAction(0),
    verifyMessageAction(0),
    aboutAction(0),
    infoAction(0),
    receiveCoinsAction(0),
    receiveCoinsMenuAction(0),
    optionsAction(0),
    cfundProposalsAction(0),
    cfundPaymentRequestsAction(0),
    toggleHideAction(0),
    encryptWalletAction(0),
    backupWalletAction(0),
    changePassphraseAction(0),
    aboutQtAction(0),
    openRPCConsoleAction(0),
    openAction(0),
    showHelpMessageAction(0),
    trayIcon(0),
    trayIconMenu{new QMenu()},
    notificator(0),
    rpcConsole(0),
    helpMessageDialog(0),
    prevBlocks(0),
    spinnerFrame(0),
    unlockWalletAction(0),
    lockWalletAction(0),
    toggleStakingAction(0),
    splitRewardAction(0),
    platformStyle(platformStyle),
    updatePriceAction(0),
    fShowingVoting(0)
{
    GUIUtil::restoreWindowGeometry("nWindow", QSize(800, 600), this);
    QString windowTitle = tr(PACKAGE_NAME) + " - ";
#ifdef ENABLE_WALLET
    /* if compiled with wallet support, -disablewallet can still disable the wallet */
    enableWallet = !GetBoolArg("-disablewallet", false);
#else
    enableWallet = false;
#endif // ENABLE_WALLET
    if(enableWallet)
    {
        windowTitle += tr("Wallet");
    } else {
        windowTitle += tr("Node");
    }

    if(clientModel->isReleaseVersion() == false)
    {
         // default to test version
        QString titleExtra = tr("[TEST ONLY]");

        if(clientModel->isRCReleaseVersion() == true)
        {
            titleExtra = tr("[RELEASE CANDIDATE]");
        }

         windowTitle += " " + titleExtra;
    }

    windowTitle += " " + networkStyle->getTitleAddText();


    QApplication::setWindowIcon(networkStyle->getTrayAndWindowIcon());
    setWindowIcon(networkStyle->getTrayAndWindowIcon());
    setWindowTitle(windowTitle);

#if defined(Q_OS_MAC)
    // This property is not implemented in Qt 5. Setting it has no effect.
    // A replacement API (QtMacUnifiedToolBar) is available in QtMacExtras.
    setUnifiedTitleAndToolBarOnMac(true);
#endif

    rpcConsole = new RPCConsole(platformStyle, 0);
    helpMessageDialog = new HelpMessageDialog(this, false);
#ifdef ENABLE_WALLET
    if(enableWallet)
    {
        /** Create wallet frame and make it the central widget */
        walletFrame = new WalletFrame(platformStyle, this);
        setCentralWidget(walletFrame);
    } else
#endif // ENABLE_WALLET
    {
        /* When compiled without wallet or -disablewallet is provided,
         * the central widget is the rpc console.
         */
        setCentralWidget(rpcConsole);
    }

    // Accept D&D of URIs
    setAcceptDrops(true);

    // Create actions for the toolbar, menu bar and tray/dock icon
    // Needs walletFrame to be initialized
    createActions();

    // Create application menu bar
    createMenuBar();

    // Create the header widgets
    createHeaderWidgets();

    // Create the toolbars
    createToolBars();

    // Create system tray icon and notification
    createTrayIcon(networkStyle);

    // Create status bar
    statusBar();

    // Disable size grip because it looks ugly and nobody needs it
    statusBar()->setSizeGripEnabled(false);

    // Status bar notification icons
    unitDisplayControl = new QComboBox();
    unitDisplayControl->setEditable(true);
    unitDisplayControl->setInsertPolicy(QComboBox::NoInsert);
    unitDisplayControl->setFixedHeight(25 * scale());
    for(NavCoinUnits::Unit u: NavCoinUnits::availableUnits())
    {
        unitDisplayControl->addItem(QString(NavCoinUnits::name(u)), u);
    }
    connect(unitDisplayControl,SIGNAL(currentIndexChanged(int)),this,SLOT(comboBoxChanged(int)));
    labelEncryptionIcon = new QLabel();
    labelEncryptionIcon->setProperty("class", "status-icon");
    labelStakingIcon = new QLabel();
    labelStakingIcon->setProperty("class", "status-icon");
    labelPrice = new QLabel();
    labelPrice->setProperty("class", "StatusPrice");
    labelConnectionsIcon = new QLabel();
    labelConnectionsIcon->setProperty("class", "status-icon");
    labelBlocksIcon = new GUIUtil::ClickableLabel();
    labelBlocksIcon->setProperty("class", "status-icon");
    if(enableWallet)
    {
        walletFrame->statusLayout->addWidget(labelPrice);
        walletFrame->statusLayout->addWidget(labelEncryptionIcon);
        walletFrame->statusLayout->addWidget(labelStakingIcon);
    }
    walletFrame->statusLayout->addWidget(labelConnectionsIcon);
    walletFrame->statusLayout->addWidget(labelBlocksIcon);
    if(enableWallet)
        walletFrame->statusLayout->addWidget(unitDisplayControl);

    updatePrice(); // First price update

    // Get the passed override value or use default value
    int updateFiatPeriod = GetArg("-updatefiatperiod", PRICE_UPDATE_DELAY);

    // Make sure the delay is a same value
    if (updateFiatPeriod >= PRICE_UPDATE_DELAY)
    {
        timerPrice = new QTimer(labelPrice);
        connect(timerPrice, SIGNAL(timeout()), this, SLOT(updatePrice()));
        timerPrice->start(updateFiatPeriod);
        info("Automatic price update set to " + std::to_string(updateFiatPeriod) + "ms");
    } else // No auto update of prices
    {
        info("Automatic price update turned OFF");
    }

    QTimer *timerStakingIcon = new QTimer(labelStakingIcon);
    connect(timerStakingIcon, SIGNAL(timeout()), this, SLOT(updateStakingStatus()));
    timerStakingIcon->start(45 * 1000);
    updateStakingStatus();

    if (GetArg("-zapwallettxes",0) == 2 && GetArg("-repairwallet",0) == 1)
    {
        RemoveConfigFile("zapwallettxes","2");
        RemoveConfigFile("repairwallet","1");

        QMessageBox::information(this, tr("Repair wallet"),
            tr("Wallet has been repaired."),
            QMessageBox::Ok, QMessageBox::Ok);
    }

    // Progress bar and label for blocks download
    progressBarLabel = new QLabel();
    progressBarLabel->setVisible(false);
    progressBar = new GUIUtil::ProgressBar();
    progressBar->setAlignment(Qt::AlignCenter);
    progressBar->setVisible(false);

    // Override style sheet for progress bar for styles that have a segmented progress bar,
    // as they make the text unreadable (workaround for issue #1071)
    // See https://qt-project.org/doc/qt-4.8/gallery.html
    statusBar()->addWidget(progressBarLabel);
    statusBar()->addWidget(progressBar);

    // Install event filter to be able to catch status tip events (QEvent::StatusTip)
    this->installEventFilter(this);

    // Initially wallet actions should be disabled
    setWalletActionsEnabled(false);

    // Subscribe to notifications from core
    subscribeToCoreSignals();

    modalOverlay = new ModalOverlay(platformStyle, this->centralWidget());
#ifdef ENABLE_WALLET
    if(enableWallet) {
        connect(walletFrame, &WalletFrame::requestedSyncWarningInfo, this, &NavCoinGUI::showModalOverlay);
        connect(labelBlocksIcon, &GUIUtil::ClickableLabel::clicked, this, &NavCoinGUI::showModalOverlay);
        connect(progressBar, &GUIUtil::ClickableProgressBar::clicked, this, &NavCoinGUI::showModalOverlay);
    }

    gotoOverviewPage();
#endif

    connect(walletFrame, SIGNAL(daoEntriesChanged(int)), this, SLOT(onDaoEntriesChanged(int)));

#ifdef Q_OS_MAC
    appNapInhibitor = new CAppNapInhibitor;
#endif
}

NavCoinGUI::~NavCoinGUI()
{
    // Unsubscribe from notifications from core
    unsubscribeFromCoreSignals();

    GUIUtil::saveWindowGeometry("nWindow", this);
    if(trayIcon) // Hide tray icon, as deleting will let it linger until quit (on Ubuntu)
        trayIcon->hide();
#ifdef Q_OS_MAC
    delete appNapInhibitor;
    delete appMenuBar;
    MacDockIconHandler::cleanup();
#endif

    delete rpcConsole;
}

float NavCoinGUI::scale()
{
    return GUIUtil::scale();
}

void NavCoinGUI::createActions()
{
    QActionGroup *tabGroup = new QActionGroup(this);

    overviewAction = new QAction(platformStyle->Icon(":/icons/navcoin"), tr("&Overview"), this);
    overviewAction->setStatusTip(tr("Show general overview of wallet"));
    overviewAction->setToolTip(overviewAction->statusTip());
    overviewAction->setCheckable(true);
    overviewAction->setShortcut(QKeySequence(Qt::ALT + Qt::Key_1));
    tabGroup->addAction(overviewAction);

    sendCoinsAction = new QAction(platformStyle->Icon(":/icons/send"), tr("&Send"), this);
    sendCoinsAction->setStatusTip(tr("Send coins to a NavCoin address"));
    sendCoinsAction->setToolTip(sendCoinsAction->statusTip());
    sendCoinsAction->setCheckable(true);
    sendCoinsAction->setShortcut(QKeySequence(Qt::ALT + Qt::Key_2));
    tabGroup->addAction(sendCoinsAction);

    sendCoinsMenuAction = new QAction(platformStyle->IconAlt(":/icons/send"), sendCoinsAction->text(), this);
    sendCoinsMenuAction->setStatusTip(sendCoinsAction->statusTip());
    sendCoinsMenuAction->setToolTip(sendCoinsMenuAction->statusTip());

    receiveCoinsAction = new QAction(platformStyle->Icon(":/icons/receiving_addresses"), tr("&Receive"), this);
    receiveCoinsAction->setStatusTip(tr("Request payments (generates QR codes and navcoin: URIs)"));
    receiveCoinsAction->setToolTip(receiveCoinsAction->statusTip());
    receiveCoinsAction->setCheckable(true);
    receiveCoinsAction->setShortcut(QKeySequence(Qt::ALT + Qt::Key_3));
    tabGroup->addAction(receiveCoinsAction);

    receiveCoinsMenuAction = new QAction(platformStyle->IconAlt(":/icons/receiving_addresses"), receiveCoinsAction->text(), this);
    receiveCoinsMenuAction->setStatusTip(receiveCoinsAction->statusTip());
    receiveCoinsMenuAction->setToolTip(receiveCoinsMenuAction->statusTip());

    toggleStakingAction = new QAction(tr("Toggle &Staking"), this);
    toggleStakingAction->setStatusTip(tr("Toggle Staking"));

    splitRewardAction = new QAction(tr("Set up staking rewards"), this);
    splitRewardAction->setStatusTip(tr("Configure how to split the staking rewards"));

    historyAction = new QAction(platformStyle->Icon(":/icons/transactions"), tr("&Transactions"), this);
    historyAction->setStatusTip(tr("Browse transaction history"));
    historyAction->setToolTip(historyAction->statusTip());
    historyAction->setCheckable(true);
    historyAction->setShortcut(QKeySequence(Qt::ALT + Qt::Key_4));
    tabGroup->addAction(historyAction);

    daoAction = new QAction(platformStyle->Icon(":/icons/dao"), tr("&Transactions"), this);
    daoAction->setStatusTip(tr("Participate in the DAO"));
    daoAction->setToolTip(daoAction->statusTip());
    daoAction->setCheckable(true);
    daoAction->setShortcut(QKeySequence(Qt::ALT + Qt::Key_5));
    tabGroup->addAction(daoAction);

    settingsAction = new QAction(platformStyle->Icon(":/icons/options"), tr("&Settings"), this);
    settingsAction->setStatusTip(tr("Update settings"));
    settingsAction->setToolTip(settingsAction->statusTip());
    settingsAction->setCheckable(true);
    settingsAction->setShortcut(QKeySequence(Qt::ALT + Qt::Key_6));
    tabGroup->addAction(settingsAction);

    updatePriceAction  = new QAction(tr("Update exchange prices"), this);
    updatePriceAction->setStatusTip(tr("Update exchange prices"));

    connect(updatePriceAction, SIGNAL(triggered()), this, SLOT(updatePrice()));

#ifdef ENABLE_WALLET
    // These showNormalIfMinimized are needed because Send Coins and Receive Coins
    // can be triggered from the tray menu, and need to show the GUI to be useful.
    connect(overviewAction, SIGNAL(triggered()), this, SLOT(showNormalIfMinimized()));
    connect(overviewAction, SIGNAL(triggered()), this, SLOT(gotoOverviewPage()));
    connect(sendCoinsAction, SIGNAL(triggered()), this, SLOT(showNormalIfMinimized()));
    connect(sendCoinsAction, SIGNAL(triggered()), this, SLOT(gotoSendCoinsPage()));
    connect(sendCoinsMenuAction, SIGNAL(triggered()), this, SLOT(showNormalIfMinimized()));
    connect(sendCoinsMenuAction, SIGNAL(triggered()), this, SLOT(gotoSendCoinsPage()));
    connect(receiveCoinsAction, SIGNAL(triggered()), this, SLOT(showNormalIfMinimized()));
    connect(receiveCoinsAction, SIGNAL(triggered()), this, SLOT(gotoRequestPaymentPage()));
    connect(receiveCoinsMenuAction, SIGNAL(triggered()), this, SLOT(showNormalIfMinimized()));
    connect(receiveCoinsMenuAction, SIGNAL(triggered()), this, SLOT(gotoRequestPaymentPage()));
    connect(historyAction, SIGNAL(triggered()), this, SLOT(showNormalIfMinimized()));
    connect(historyAction, SIGNAL(triggered()), this, SLOT(gotoHistoryPage()));
    connect(settingsAction, SIGNAL(triggered()), this, SLOT(showNormalIfMinimized()));
    connect(settingsAction, SIGNAL(triggered()), this, SLOT(gotoSettingsPage()));
    connect(toggleStakingAction, SIGNAL(triggered()), this, SLOT(toggleStaking()));
    connect(splitRewardAction, SIGNAL(triggered()), this, SLOT(splitRewards()));
#endif // ENABLE_WALLET

    quitAction = new QAction(platformStyle->IconAlt(":/icons/quit"), tr("E&xit"), this);
    quitAction->setStatusTip(tr("Quit application"));
    quitAction->setShortcut(QKeySequence(Qt::CTRL + Qt::Key_Q));
    quitAction->setMenuRole(QAction::QuitRole);
    aboutAction = new QAction(platformStyle->IconAlt(":/icons/about"), tr("&About %1").arg(tr(PACKAGE_NAME)), this);
    aboutAction->setStatusTip(tr("Show information about %1").arg(tr(PACKAGE_NAME)));
    aboutAction->setMenuRole(QAction::AboutRole);
    aboutAction->setEnabled(false);
    infoAction = new QAction(platformStyle->IconAlt(":/icons/address-book"), tr("%1 &Knowledge Base").arg(tr(PACKAGE_NAME)), this);
    infoAction->setStatusTip(tr("Open the %1 Knowledge Base in your browser").arg(tr(PACKAGE_NAME)));
    infoAction->setMenuRole(QAction::NoRole);
    infoAction->setEnabled(false);
    aboutQtAction = new QAction(platformStyle->IconAlt(":/icons/about_qt"), tr("About &Qt"), this);
    aboutQtAction->setStatusTip(tr("Show information about Qt"));
    aboutQtAction->setMenuRole(QAction::AboutQtRole);
    optionsAction = new QAction(platformStyle->IconAlt(":/icons/options"), tr("&Options..."), this);
    optionsAction->setStatusTip(tr("Modify configuration options for %1").arg(tr(PACKAGE_NAME)));
    optionsAction->setMenuRole(QAction::PreferencesRole);
    optionsAction->setEnabled(false);
    cfundProposalsAction = new QAction(tr("Vote for Proposals"), this);
    cfundPaymentRequestsAction = new QAction(tr("Vote for Payment Requests"), this);
    toggleHideAction = new QAction(platformStyle->IconAlt(":/icons/about"), tr("&Show / Hide"), this);
    toggleHideAction->setStatusTip(tr("Show or hide the main Window"));

    encryptWalletAction = new QAction(platformStyle->IconAlt(":/icons/lock_closed"), tr("&Encrypt Wallet..."), this);
    encryptWalletAction->setStatusTip(tr("Encrypt the private keys that belong to your wallet"));
    encryptWalletAction->setCheckable(true);
    unlockWalletAction = new QAction(tr("&Unlock Wallet for Staking..."), this);
    unlockWalletAction->setToolTip(tr("Unlock wallet for Staking"));
    backupWalletAction = new QAction(platformStyle->IconAlt(":/icons/filesave"), tr("&Backup Wallet..."), this);
    backupWalletAction->setStatusTip(tr("Backup wallet to another location"));
    changePassphraseAction = new QAction(platformStyle->IconAlt(":/icons/key"), tr("&Change Passphrase..."), this);
    changePassphraseAction->setStatusTip(tr("Change the passphrase used for wallet encryption"));

    signMessageAction = new QAction(platformStyle->IconAlt(":/icons/edit"), tr("Sign &message..."), this);
    signMessageAction->setStatusTip(tr("Sign messages with your NavCoin addresses to prove you own them"));
    verifyMessageAction = new QAction(platformStyle->IconAlt(":/icons/verify"), tr("&Verify message..."), this);
    verifyMessageAction->setStatusTip(tr("Verify messages to ensure they were signed with specified NavCoin addresses"));

    openRPCConsoleAction = new QAction(platformStyle->IconAlt(":/icons/debugwindow"), tr("&Debug window"), this);
    openRPCConsoleAction->setStatusTip(tr("Open debugging and diagnostic console"));
    // initially disable the debug window menu item
    openRPCConsoleAction->setEnabled(false);

    usedSendingAddressesAction = new QAction(platformStyle->IconAlt(":/icons/address-book"), tr("&Sending addresses..."), this);
    usedSendingAddressesAction->setStatusTip(tr("Show the list of used sending addresses and labels"));
    usedReceivingAddressesAction = new QAction(platformStyle->IconAlt(":/icons/address-book"), tr("&Receiving addresses..."), this);
    usedReceivingAddressesAction->setStatusTip(tr("Show the list of used receiving addresses and labels"));
    repairWalletAction = new QAction(tr("&Repair wallet"), this);
    repairWalletAction->setToolTip(tr("Repair wallet transactions"));

    importPrivateKeyAction = new QAction(tr("&Import private key"), this);
    importPrivateKeyAction->setToolTip(tr("Import private key"));

    exportMasterPrivateKeyAction = new QAction(tr("Show &master private key"), this);
    exportMasterPrivateKeyAction->setToolTip(tr("Show master private key"));

    exportMnemonicAction = new QAction(tr("Show m&nemonic"), this);
    exportMnemonicAction->setToolTip(tr("Show mnemonic"));

    openAction = new QAction(platformStyle->IconAlt(":/icons/open"), tr("Open &URI..."), this);
    openAction->setStatusTip(tr("Open a navcoin: URI or payment request"));

    showHelpMessageAction = new QAction(platformStyle->IconAlt(":/icons/info"), tr("&Command-line options"), this);
    showHelpMessageAction->setMenuRole(QAction::NoRole);
    showHelpMessageAction->setStatusTip(tr("Show the %1 help message to get a list with possible NavCoin command-line options").arg(tr(PACKAGE_NAME)));

    connect(quitAction, SIGNAL(triggered()), qApp, SLOT(quit()));
    connect(aboutAction, SIGNAL(triggered()), this, SLOT(aboutClicked()));
    connect(infoAction, SIGNAL(triggered()), this, SLOT(infoClicked()));
    connect(aboutQtAction, SIGNAL(triggered()), qApp, SLOT(aboutQt()));
    connect(optionsAction, SIGNAL(triggered()), this, SLOT(showNormalIfMinimized()));
    connect(optionsAction, SIGNAL(triggered()), this, SLOT(gotoSettingsPage()));
    connect(cfundProposalsAction, SIGNAL(triggered()), this, SLOT(cfundProposalsClicked()));
    connect(cfundPaymentRequestsAction, SIGNAL(triggered()), this, SLOT(cfundPaymentRequestsClicked()));
    connect(toggleHideAction, SIGNAL(triggered()), this, SLOT(toggleHidden()));
    connect(showHelpMessageAction, SIGNAL(triggered()), this, SLOT(showHelpMessageClicked()));
    connect(openRPCConsoleAction, SIGNAL(triggered()), this, SLOT(showDebugWindow()));

    // Get restart command-line parameters and handle restart
    connect(rpcConsole, SIGNAL(handleRestart(QStringList)), this, SLOT(handleRestart(QStringList)));

    // prevents an open debug window from becoming stuck/unusable on client shutdown
    connect(quitAction, SIGNAL(triggered()), rpcConsole, SLOT(hide()));

#ifdef ENABLE_WALLET
    if(walletFrame)
    {
        connect(encryptWalletAction, SIGNAL(triggered(bool)), walletFrame, SLOT(encryptWallet(bool)));
        connect(unlockWalletAction, SIGNAL(triggered()), walletFrame, SLOT(unlockWalletStaking()));
        connect(backupWalletAction, SIGNAL(triggered()), walletFrame, SLOT(backupWallet()));
        connect(changePassphraseAction, SIGNAL(triggered()), walletFrame, SLOT(changePassphrase()));
        connect(signMessageAction, SIGNAL(triggered()), this, SLOT(gotoSignMessageTab()));
        connect(verifyMessageAction, SIGNAL(triggered()), this, SLOT(gotoVerifyMessageTab()));
        connect(usedSendingAddressesAction, SIGNAL(triggered()), walletFrame, SLOT(usedSendingAddresses()));
        connect(usedReceivingAddressesAction, SIGNAL(triggered()), walletFrame, SLOT(usedReceivingAddresses()));
        connect(repairWalletAction, SIGNAL(triggered()), this, SLOT(repairWallet()));
        connect(importPrivateKeyAction, SIGNAL(triggered()), walletFrame, SLOT(importPrivateKey()));
        connect(exportMasterPrivateKeyAction, SIGNAL(triggered()), walletFrame, SLOT(exportMasterPrivateKeyAction()));
        connect(exportMnemonicAction, SIGNAL(triggered()), walletFrame, SLOT(exportMnemonicAction()));
        connect(openAction, SIGNAL(triggered()), this, SLOT(openClicked()));
    }
#endif // ENABLE_WALLET

    new QShortcut(QKeySequence(Qt::CTRL + Qt::SHIFT + Qt::Key_C), this, SLOT(showDebugWindowActivateConsole()));
    new QShortcut(QKeySequence(Qt::CTRL + Qt::SHIFT + Qt::Key_D), this, SLOT(showDebugWindow()));
}

void NavCoinGUI::createMenuBar()
{
#ifdef Q_OS_MAC
    // Create a decoupled menu bar on Mac which stays even if the window is closed
    appMenuBar = new QMenuBar();
#else
    // Get the main window's menu bar on other platforms
    appMenuBar = menuBar();
#endif

    // Configure the menus
    QMenu *file = appMenuBar->addMenu(tr("&File"));
    if(walletFrame)
    {
        file->addAction(openAction);
        file->addAction(backupWalletAction);
        file->addAction(signMessageAction);
        file->addAction(verifyMessageAction);
        file->addSeparator();
        file->addAction(usedSendingAddressesAction);
        file->addAction(usedReceivingAddressesAction);
        file->addSeparator();
        file->addAction(repairWalletAction);
        file->addSeparator();
        file->addAction(importPrivateKeyAction);
        file->addAction(exportMasterPrivateKeyAction);
        file->addAction(exportMnemonicAction);
    }
    file->addAction(quitAction);

    QMenu *settings = appMenuBar->addMenu(tr("&Settings"));
    if(walletFrame)
    {
        settings->addAction(encryptWalletAction);
        settings->addAction(unlockWalletAction);
        settings->addAction(changePassphraseAction);
        settings->addSeparator();
        settings->addAction(toggleStakingAction);
        settings->addAction(splitRewardAction);
        settings->addSeparator();
        settings->addAction(updatePriceAction);
    }
    settings->addAction(optionsAction);

    QMenu *help = appMenuBar->addMenu(tr("&Help"));
    if(walletFrame)
    {
        help->addAction(openRPCConsoleAction);
    }
    help->addAction(showHelpMessageAction);
    help->addSeparator();
    help->addAction(aboutAction);
    help->addAction(infoAction);
    help->addAction(aboutQtAction);
}

void NavCoinGUI::createHeaderWidgets()
{
    // Notifications layout vertical
    QVBoxLayout* notificationLayout = new QVBoxLayout();
    notificationLayout->setContentsMargins(0, 0, 0, 0);
    notificationLayout->setSpacing(0);
    notificationLayout->setAlignment(Qt::AlignVCenter);

    // Add a spacer to header to create a background
    QWidget* headerSpacer = new QWidget();
    headerSpacer->setObjectName("HeaderSpacer");
    headerSpacer->setLayout(notificationLayout);

    // Build each new notification
    for (unsigned i = 0; i < notifs_count; ++i)
    {
        // Add notifications
        notifications[i] = new QLabel();
        notifications[i]->hide();
        notifications[i]->setWordWrap(true);
        notifications[i]->setText(tr(notifs[i].text));
        if (notifs[i].error == true)
            notifications[i]->setProperty("class", "alert alert-danger");
        else
            notifications[i]->setProperty("class", "alert alert-warning");

        // Add to notification layout
        notificationLayout->addWidget(notifications[i]);
    }

    QWidget* balanceContainer = new QWidget();
    balanceContainer->setObjectName("balanceContainer");
    QWidget* privateContainer = new QWidget();
    privateContainer->setObjectName("privateContainer");
    QWidget* stakedContainer = new QWidget();
    stakedContainer->setObjectName("stakedContainer");

    QVBoxLayout* balanceLayout = new QVBoxLayout();
    balanceLayout->setContentsMargins(0, 0, 20 * GUIUtil::scale(), 0);
    balanceLayout->setSpacing(5 * GUIUtil::scale());
    balanceContainer->setLayout(balanceLayout);

    QVBoxLayout* privateLayout = new QVBoxLayout();
    privateLayout->setContentsMargins(20 * GUIUtil::scale(), 0, 20 * GUIUtil::scale(), 0);
    privateLayout->setSpacing(5 * GUIUtil::scale());
    privateContainer->setLayout(privateLayout);

    QVBoxLayout* stakedLayout = new QVBoxLayout();
    stakedLayout->setContentsMargins(20 * GUIUtil::scale(), 0, 0, 0);
    stakedLayout->setSpacing(5 * GUIUtil::scale());
    stakedContainer->setLayout(stakedLayout);

    // Containers for the subbalance layouts
    QWidget* balanceAvailContainer = new QWidget();
    balanceAvailContainer->setObjectName("balanceAvailContainer");
    QWidget* balancePendiContainer = new QWidget();
    balancePendiContainer->setObjectName("balancePendiContainer");
    QWidget* balanceImmatContainer = new QWidget();
    balanceImmatContainer->setObjectName("balanceImmatContainer");

    QWidget* privateAvailContainer = new QWidget();
    privateAvailContainer->setObjectName("privateAvailContainer");
    QWidget* privatePendiContainer = new QWidget();
    privatePendiContainer->setObjectName("privatePendiContainer");
    QWidget* privateLockedContainer = new QWidget();
    privateLockedContainer->setObjectName("privateLockedContainer");

    QWidget* stakedAvailContainer = new QWidget();
    stakedAvailContainer->setObjectName("stakedAvailContainer");
    QWidget* stakedPendiContainer = new QWidget();
    stakedPendiContainer->setObjectName("stakedPendiContainer");
    QWidget* stakedImmatContainer = new QWidget();
    stakedImmatContainer->setObjectName("stakedImmatContainer");

    // Layouts for the sub balance sections
    QVBoxLayout* balanceAvailLayout = new QVBoxLayout();
    balanceAvailLayout->setContentsMargins(0, 0, 0, 0);
    balanceAvailLayout->setSpacing(0);
    QVBoxLayout* balancePendiLayout = new QVBoxLayout();
    balancePendiLayout->setContentsMargins(0, 0, 10 * GUIUtil::scale(), 0);
    balancePendiLayout->setSpacing(0);
    QVBoxLayout* balanceImmatLayout = new QVBoxLayout();
    balanceImmatLayout->setContentsMargins(0, 0, 0, 0);
    balanceImmatLayout->setSpacing(0);

    // Layouts for the sub private sections
    QVBoxLayout* privateAvailLayout = new QVBoxLayout();
    privateAvailLayout->setContentsMargins(0, 0, 0, 0);
    privateAvailLayout->setSpacing(0);
    QVBoxLayout* privatePendiLayout = new QVBoxLayout();
    privatePendiLayout->setContentsMargins(0, 0, 10 * GUIUtil::scale(), 0);
    privatePendiLayout->setSpacing(0);
    QVBoxLayout* privateLockedLayout = new QVBoxLayout();
    privateLockedLayout->setContentsMargins(0, 0, 0, 0);
    privateLockedLayout->setSpacing(0);

    // Layouts for the sub staked sections
    QVBoxLayout* stakedAvailLayout = new QVBoxLayout();
    stakedAvailLayout->setContentsMargins(0, 0, 0, 0);
    stakedAvailLayout->setSpacing(0);
    QVBoxLayout* stakedPendiLayout = new QVBoxLayout();
    stakedPendiLayout->setContentsMargins(0, 0, 10 * GUIUtil::scale(), 0);
    stakedPendiLayout->setSpacing(0);
    QVBoxLayout* stakedImmatLayout = new QVBoxLayout();
    stakedImmatLayout->setContentsMargins(0, 0, 0, 0);
    stakedImmatLayout->setSpacing(0);

    // Set the layouts for the containers
    balanceAvailContainer->setLayout(balanceAvailLayout);
    balancePendiContainer->setLayout(balancePendiLayout);
    balanceImmatContainer->setLayout(balanceImmatLayout);
    privateAvailContainer->setLayout(privateAvailLayout);
    privatePendiContainer->setLayout(privatePendiLayout);
    privateLockedContainer->setLayout(privateLockedLayout);
    stakedAvailContainer->setLayout(stakedAvailLayout);
    stakedPendiContainer->setLayout(stakedPendiLayout);
    stakedImmatContainer->setLayout(stakedImmatLayout);

    // Create our balance labels
    balanceAvail = new QLabel();
    balanceAvail->setObjectName("balanceAvail");
    balanceAvail->setTextInteractionFlags(Qt::TextSelectableByMouse);
    balancePendi = new QLabel();
    balancePendi->setObjectName("balancePendi");
    balancePendi->setTextInteractionFlags(Qt::TextSelectableByMouse);
    balanceImmat = new QLabel();
    balanceImmat->setObjectName("balanceImmat");
    balanceImmat->setTextInteractionFlags(Qt::TextSelectableByMouse);

    // Create our private labels
    privAvail = new QLabel();
    privAvail->setObjectName("privAvail");
    privAvail->setTextInteractionFlags(Qt::TextSelectableByMouse);
    privLocked = new QLabel();
    privLocked->setObjectName("privLocked");
    privLocked->setTextInteractionFlags(Qt::TextSelectableByMouse);
    privPendi = new QLabel();
    privPendi->setObjectName("privPendi");
    privPendi->setTextInteractionFlags(Qt::TextSelectableByMouse);

    // Create our staked labels
    stakedAvail = new QLabel();
    stakedAvail->setObjectName("stakedAvail");
    stakedAvail->setTextInteractionFlags(Qt::TextSelectableByMouse);
    stakedPendi = new QLabel();
    stakedPendi->setObjectName("stakedPendi");
    stakedPendi->setTextInteractionFlags(Qt::TextSelectableByMouse);
    stakedImmat = new QLabel();
    stakedImmat->setObjectName("stakedImmat");
    stakedImmat->setTextInteractionFlags(Qt::TextSelectableByMouse);

    // Labels above the actual values
    QLabel* balanceAvailLabel = new QLabel();
    balanceAvailLabel->setText(tr("Public Available"));
    balanceAvailLabel->setObjectName("balanceAvailLabel");
    QLabel* balancePendiLabel = new QLabel();
    balancePendiLabel->setText(tr("Pending"));
    balancePendiLabel->setObjectName("balancePendiLabel");
    QLabel* balanceImmatLabel = new QLabel();
    balanceImmatLabel->setText(tr("Immature"));
    balanceImmatLabel->setObjectName("balanceImmatLabel");
    QLabel *privAvailLabel = new QLabel();
    privAvailLabel->setText(tr("Private Available"));
    privAvailLabel->setObjectName("privAvailLabel");
    QLabel *privPendiLabel = new QLabel();
    privPendiLabel->setText(tr("Pending"));
    privPendiLabel->setObjectName("privPendiLabel");
    QLabel *privLockedLabel = new QLabel();
    privLockedLabel->setText(tr("Locked"));
    privLockedLabel->setObjectName("privLockedLabel");
    QLabel* stakedAvailLabel = new QLabel();
    stakedAvailLabel->setText(tr("Staked"));
    stakedAvailLabel->setObjectName("stakedAvailLabel");
    QLabel* stakedPendiLabel = new QLabel();
    stakedPendiLabel->setText(tr("Last 24 Hours"));
    stakedPendiLabel->setObjectName("stakedPendiLabel");
    QLabel* stakedImmatLabel = new QLabel();
    stakedImmatLabel->setText(tr("Last 7 Days"));
    stakedImmatLabel->setObjectName("stakedImmatLabel");

    // Add these to the correct container
    balanceAvailLayout->addWidget(balanceAvailLabel);
    balanceAvailLayout->addWidget(balanceAvail);
    balancePendiLayout->addWidget(balancePendiLabel);
    balancePendiLayout->addWidget(balancePendi);
    balanceImmatLayout->addWidget(balanceImmatLabel);
    balanceImmatLayout->addWidget(balanceImmat);
    privateAvailLayout->addWidget(privAvailLabel);
    privateAvailLayout->addWidget(privAvail);
    privatePendiLayout->addWidget(privPendiLabel);
    privatePendiLayout->addWidget(privPendi);
    privateLockedLayout->addWidget(privLockedLabel);
    privateLockedLayout->addWidget(privLocked);
    stakedAvailLayout->addWidget(stakedAvailLabel);
    stakedAvailLayout->addWidget(stakedAvail);
    stakedPendiLayout->addWidget(stakedPendiLabel);
    stakedPendiLayout->addWidget(stakedPendi);
    stakedImmatLayout->addWidget(stakedImmatLabel);
    stakedImmatLayout->addWidget(stakedImmat);

    // Sub layout
    QHBoxLayout* balanceSubLayout = new QHBoxLayout();
    balanceSubLayout->setContentsMargins(0, 0, 0, 0);
    balanceSubLayout->setSpacing(0);
    balanceSubLayout->addWidget(balancePendiContainer);
    balanceSubLayout->addWidget(balanceImmatContainer);

    // Sub layout
    QHBoxLayout* privateSubLayout = new QHBoxLayout();
    privateSubLayout->setContentsMargins(0, 0, 0, 0);
    privateSubLayout->setSpacing(0);
    privateSubLayout->addWidget(privatePendiContainer);
    privateSubLayout->addWidget(privateLockedContainer);

    // Sub layout
    QHBoxLayout* stakedSubLayout = new QHBoxLayout();
    stakedSubLayout->setContentsMargins(0, 0, 0, 0);
    stakedSubLayout->setSpacing(0);
    stakedSubLayout->addWidget(stakedPendiContainer);
    stakedSubLayout->addWidget(stakedImmatContainer);

    // Balance sub
    QWidget* balanceSub = new QWidget();
    balanceSub->setLayout(balanceSubLayout);

    balanceLayout->addWidget(balanceAvailContainer);
    balanceLayout->addWidget(balanceSub);

    // Private sub
    QWidget* privateSub = new QWidget();
    privateSub->setLayout(privateSubLayout);
    privateLayout->addWidget(privateAvailContainer);
    privateLayout->addWidget(privateSub);

    // Staked sub
    QWidget* stakedSub = new QWidget();
    stakedSub->setLayout(stakedSubLayout);

    stakedLayout->addWidget(stakedAvailContainer);
    stakedLayout->addWidget(stakedSub);

    // The balance amd staked
    walletFrame->balanceLayout->addWidget(balanceContainer);
    walletFrame->balanceLayout->addWidget(privateContainer);
    walletFrame->balanceLayout->addWidget(stakedContainer);

    // Add the header spacer and header bar
    walletFrame->headerLayout->addWidget(headerSpacer);
}

void NavCoinGUI::createToolBars()
{
    if(walletFrame == nullptr)
        return;

    // Sizes
    QSize iconSize = QSize(35 * scale(), 35 * scale());
    QSize logoIconSize = QSize(60 * scale(), 60 * scale());

    // Create the logo icon
    QIcon logoIcon = QIcon(":/icons/logo_n");

    // Create the logo button
    QToolButton* logoBtn = new QToolButton();
    logoBtn->setIcon(logoIcon);
    logoBtn->setIconSize(logoIconSize);
    logoBtn->setProperty("class", "main-menu-btn");
    logoBtn->setSizePolicy(QSizePolicy::Preferred, QSizePolicy::Fixed);

    // Attach the logo button to the layout
    walletFrame->menuLayout->addWidget(logoBtn);

    // Buttons icon
    QString btnNamesIcon[6] = {
        "home",
        "send",
        "receive",
        "transactions",
        "dao",
        "options",
    };

    // Buttons text
    std::string btnNamesText[6] = {
        "HOME",
        "SEND",
        "RECEIVE",
        "HISTORY",
        "DAO",
        "OPTIONS"
    };

    // Build each new button
    for (unsigned i = 0; i < 6; ++i)
    {
        // Create the icon
        QIcon icon = platformStyle->Icon(":/icons/" + btnNamesIcon[i], COLOR_WHITE);

        // Update the disabled icon pixmap to use the same as QIcon::Normal
        icon.addPixmap(icon.pixmap(iconSize, QIcon::Normal, QIcon::On), QIcon::Disabled);

        // Create the menu button
        menuBtns[i] = new QToolButton();
        menuBtns[i]->setText(tr(btnNamesText[i].c_str()));
        menuBtns[i]->setIcon(icon);
        menuBtns[i]->setIconSize(iconSize);
        menuBtns[i]->setToolButtonStyle(Qt::ToolButtonTextUnderIcon);
        menuBtns[i]->setSizePolicy(QSizePolicy::Preferred, QSizePolicy::Fixed);
        menuBtns[i]->setProperty("class", "main-menu-btn");

        // Attach to the layout and assign click events
        walletFrame->menuLayout->addWidget(menuBtns[i]);

        // Create a bubble layout
        QVBoxLayout* bubbleLayout = new QVBoxLayout(menuBtns[i]);
        bubbleLayout->setContentsMargins(0, 10 * scale(), 10 * scale(), 0);
        bubbleLayout->setSpacing(0);
        bubbleLayout->setAlignment(Qt::AlignRight | Qt::AlignTop); // Move it to the top right

        // Create the bubble and place in the bubble layout
        menuBubbles[i] = new QLabel();
        menuBubbles[i]->hide();
        menuBubbles[i]->setText("1");
        menuBubbles[i]->setProperty("class", "main-menu-bubble");
        bubbleLayout->addWidget(menuBubbles[i]);
    }

    /* This is to make the sidebar background consistent */
    QWidget *padding = new QWidget();
    padding->setProperty("class", "main-menu-btn");
    walletFrame->menuLayout->addWidget(padding);

    // Add the versionLabel
    QToolButton* versionLabel = new QToolButton();
    versionLabel->setText(QString::fromStdString(FormatVersion(CLIENT_VERSION)));
    versionLabel->setProperty("class", "main-menu-btn");
    versionLabel->setSizePolicy(QSizePolicy::Preferred, QSizePolicy::Fixed);
    walletFrame->menuLayout->addWidget(versionLabel);

    // Link OverviewPage to main menu logo
    connect(logoBtn, SIGNAL(clicked()), this, SLOT(gotoOverviewPage()));

    // Menu Button actions
    connect(menuBtns[0], SIGNAL(clicked()), this, SLOT(gotoOverviewPage()));
    connect(menuBtns[1], SIGNAL(clicked()), this, SLOT(gotoSendCoinsPage()));
    connect(menuBtns[2], SIGNAL(clicked()), this, SLOT(gotoRequestPaymentPage()));
    connect(menuBtns[3], SIGNAL(clicked()), this, SLOT(gotoHistoryPage()));
    connect(menuBtns[4], SIGNAL(clicked()), this, SLOT(gotoCommunityFundPage()));
    connect(menuBtns[5], SIGNAL(clicked()), this, SLOT(gotoSettingsPage()));

    // Open about when versionLabel is clicked
    connect(versionLabel, SIGNAL(clicked()), this, SLOT(aboutClicked()));
}

void NavCoinGUI::showOutOfSyncWarning(bool fShow)
{
    showHideNotification(fShow, 1);
}

void NavCoinGUI::showHideNotification(bool show, int index)
{
    notifications[index]->setVisible(show);
}

void NavCoinGUI::setActiveMenu(int index)
{
    for (int i = 0; i < 6; ++i)
    {
        menuBtns[i]->setDisabled(i == index);
    }
}

<<<<<<< HEAD
void NavCoinGUI::setBalance(const CAmount &avail, const CAmount &pendi, const CAmount &immat, const CAmount& priv, const CAmount& privpending, const CAmount& privlocked)
=======
bool NavCoinGUI::checkSettingsSaved()
{
    // Make sure we have a model
    if (!clientModel || !clientModel->getOptionsModel())
        return true;

    // Check if it's even been changed
    if (!clientModel->getOptionsModel()->isDirty())
        return true;

    // Confirmation dialog
    QMessageBox::StandardButton btnRetVal = QMessageBox::question(this, tr("Confirm options reset"),
            tr("You have not saved your changes, are you sure you want to discard them?"),
            QMessageBox::Yes | QMessageBox::No, QMessageBox::No);

    // They don't want to discard the changes I guess
    if(btnRetVal == QMessageBox::No)
        return false;

    // Mark as clean
    clientModel->getOptionsModel()->setDirty(false);

    // Default is to return true
    return true;
}

void NavCoinGUI::setBalance(const CAmount &avail, const CAmount &pendi, const CAmount &immat)
>>>>>>> ed00bf32
{
    if (!walletFrame || !clientModel || !clientModel->getOptionsModel())
        return;

    int unit = clientModel->getOptionsModel()->getDisplayUnit();

    balanceAvail->setText(NavCoinUnits::prettyWithUnit(unit, avail, false, NavCoinUnits::separatorAlways));
    balancePendi->setText(NavCoinUnits::prettyWithUnit(unit, pendi, false, NavCoinUnits::separatorAlways));
    balanceImmat->setText(NavCoinUnits::prettyWithUnit(unit, immat, false, NavCoinUnits::separatorAlways));
    privAvail->setText(NavCoinUnits::prettyWithUnit(unit, priv, false, NavCoinUnits::separatorAlways));
    privLocked->setText(NavCoinUnits::prettyWithUnit(unit, privlocked, false, NavCoinUnits::separatorAlways));
    privPendi->setText(NavCoinUnits::prettyWithUnit(unit, privpending, false, NavCoinUnits::separatorAlways));
}

void NavCoinGUI::setStaked(const CAmount &all, const CAmount &today, const CAmount &week)
{
    if (!walletFrame || !clientModel || !clientModel->getOptionsModel())
        return;

    int unit = clientModel->getOptionsModel()->getDisplayUnit();

    stakedAvail->setText(NavCoinUnits::prettyWithUnit(unit, all, false, NavCoinUnits::separatorAlways));
    stakedPendi->setText(NavCoinUnits::prettyWithUnit(unit, today, false, NavCoinUnits::separatorAlways));
    stakedImmat->setText(NavCoinUnits::prettyWithUnit(unit, week, false, NavCoinUnits::separatorAlways));
}

void NavCoinGUI::onDaoEntriesChanged(int count)
{
    // If we are not staking, no need to show the notification
    if (!fStaking)
    {
        // Turn off the notification
        showHideNotification(false, 0);
    }
    else
    {
        // New daos? SHOW notification
        showHideNotification(count > 0, 0);
    }

    // Update the bubble
    setMenuBubble(4, count);
}

void NavCoinGUI::setMenuBubble(int index, int drak)
{
    menuBubbles[index]->setText(QString::number(drak));

    if (drak > 0)
        menuBubbles[index]->show();
    else
        menuBubbles[index]->hide();
}

void NavCoinGUI::setClientModel(ClientModel *clientModel)
{
    this->clientModel = clientModel;
    if(clientModel)
    {
        // Show warnings
        connect(clientModel, SIGNAL(alertsChanged(QString)), this, SLOT(updateAlerts(QString)));
        updateAlerts(clientModel->getStatusBarWarnings());

        // Create system tray menu (or setup the dock menu) that late to prevent users from calling actions,
        // while the client has not yet fully loaded
        createTrayIconMenu();

        // Keep up to date with client
        setNumConnections(clientModel->getNumConnections());
        connect(clientModel, SIGNAL(numConnectionsChanged(int)), this, SLOT(setNumConnections(int)));

        modalOverlay->setKnownBestHeight(clientModel->getHeaderTipHeight(), QDateTime::fromTime_t(clientModel->getHeaderTipTime()));
        setNumBlocks(clientModel->getNumBlocks(), clientModel->getLastBlockDate(), clientModel->getVerificationProgress(NULL), false);
        connect(clientModel, SIGNAL(numBlocksChanged(int,QDateTime,double,bool)), this, SLOT(setNumBlocks(int,QDateTime,double,bool)));

        // Receive and report messages from client model
        connect(clientModel, SIGNAL(message(QString,QString,unsigned int)), this, SLOT(message(QString,QString,unsigned int)));

        // Show progress dialog
        connect(clientModel, SIGNAL(showProgress(QString,int)), this, SLOT(showProgress(QString,int)));

        rpcConsole->setClientModel(clientModel);
#ifdef ENABLE_WALLET
        if(walletFrame)
        {
            walletFrame->setClientModel(clientModel);
        }
#endif // ENABLE_WALLET

        OptionsModel* optionsModel = clientModel->getOptionsModel();
        if(optionsModel)
        {
            // be aware of the tray icon disable state change reported by the OptionsModel object.
            connect(optionsModel,SIGNAL(hideTrayIconChanged(bool)),this,SLOT(setTrayIconVisible(bool)));

            // initialize the disable state of the tray icon with the current value in the model.
            setTrayIconVisible(optionsModel->getHideTrayIcon());

            // be aware of a display unit change reported by the OptionsModel object.
            connect(optionsModel,SIGNAL(displayUnitChanged(int)),this,SLOT(updateDisplayUnit(int)));

            // initialize the display units label with the current value in the model.
            updateDisplayUnit(optionsModel->getDisplayUnit());
        }
    } else {
        // Disable possibility to show main window via action
        toggleHideAction->setEnabled(false);
        if(trayIconMenu)
        {
            // Disable context menu on tray icon
            trayIconMenu->clear();
        }
    }
}

#ifdef ENABLE_WALLET
bool NavCoinGUI::addWallet(const QString& name, WalletModel *walletModel)
{
    if(!walletFrame)
        return false;
    setWalletActionsEnabled(true);
    return walletFrame->addWallet(name, walletModel);
}

bool NavCoinGUI::setCurrentWallet(const QString& name)
{
    if(!walletFrame)
        return false;
    return walletFrame->setCurrentWallet(name);
}

void NavCoinGUI::removeAllWallets()
{
    if(!walletFrame)
        return;
    setWalletActionsEnabled(false);
    walletFrame->removeAllWallets();
}

void NavCoinGUI::repairWallet()
{
    QMessageBox::StandardButton btnRetVal = QMessageBox::question(this, tr("Repair wallet"),
        tr("Client restart required to repair the wallet.") + "<br><br>" + tr("Client will be shut down. Do you want to proceed?"),
        QMessageBox::Yes | QMessageBox::Cancel, QMessageBox::Cancel);

    if(btnRetVal == QMessageBox::Cancel)
        return;

    WriteConfigFile("zapwallettxes","2");
    WriteConfigFile("repairwallet","1");

    QApplication::quit();
}

void NavCoinGUI::updateAlerts(const QString &warnings)
{
    // Show or hide the warning
    notifications[2]->setVisible(!warnings.isEmpty());

    // Set the message
    notifications[2]->setText(tr(qPrintable(warnings)));
}

#endif // ENABLE_WALLET

void NavCoinGUI::setWalletActionsEnabled(bool enabled)
{
    overviewAction->setEnabled(enabled);
    sendCoinsAction->setEnabled(enabled);
    sendCoinsMenuAction->setEnabled(enabled);
    receiveCoinsAction->setEnabled(enabled);
    receiveCoinsMenuAction->setEnabled(enabled);
    historyAction->setEnabled(enabled);
    encryptWalletAction->setEnabled(enabled);
    backupWalletAction->setEnabled(enabled);
    changePassphraseAction->setEnabled(enabled);
    signMessageAction->setEnabled(enabled);
    verifyMessageAction->setEnabled(enabled);
    usedSendingAddressesAction->setEnabled(enabled);
    usedReceivingAddressesAction->setEnabled(enabled);
    repairWalletAction->setEnabled(enabled);
    importPrivateKeyAction->setEnabled(enabled);
    openAction->setEnabled(enabled);
}

void NavCoinGUI::createTrayIcon(const NetworkStyle *networkStyle)
{
    assert(QSystemTrayIcon::isSystemTrayAvailable());

#ifndef Q_OS_MAC
    trayIcon = new QSystemTrayIcon(this);
    QString toolTip = tr("%1 client").arg(tr(PACKAGE_NAME)) + " " + networkStyle->getTitleAddText();
    trayIcon->setToolTip(toolTip);
    trayIcon->setIcon(networkStyle->getTrayAndWindowIcon());
    trayIcon->hide();
#endif

    notificator = new Notificator(QApplication::applicationName(), trayIcon, this);
}

void NavCoinGUI::createTrayIconMenu()
{
#ifndef Q_OS_MAC
    // return if trayIcon is unset (only on non-Mac OSes)
    if (!trayIcon)
        return;

    trayIconMenu = new QMenu(this);
    trayIcon->setContextMenu(trayIconMenu);

    connect(trayIcon, SIGNAL(activated(QSystemTrayIcon::ActivationReason)),
            this, SLOT(trayIconActivated(QSystemTrayIcon::ActivationReason)));
#else
    // Note: On Mac, the dock icon is used to provide the tray's functionality.
    MacDockIconHandler *dockIconHandler = MacDockIconHandler::instance();
    connect(dockIconHandler, &MacDockIconHandler::dockIconClicked, this, &NavCoinGUI::macosDockIconActivated);
    trayIconMenu->setAsDockMenu();
#endif

    // Configuration of the tray icon (or dock icon) icon menu
    trayIconMenu->addAction(toggleHideAction);
    trayIconMenu->addSeparator();
    trayIconMenu->addAction(sendCoinsMenuAction);
    trayIconMenu->addAction(receiveCoinsMenuAction);
    trayIconMenu->addSeparator();
    trayIconMenu->addAction(signMessageAction);
    trayIconMenu->addAction(verifyMessageAction);
    trayIconMenu->addSeparator();
    trayIconMenu->addAction(optionsAction);
    trayIconMenu->addAction(openRPCConsoleAction);
#ifndef Q_OS_MAC // This is built-in on Mac
    trayIconMenu->addSeparator();
    trayIconMenu->addAction(quitAction);
#endif
}

#ifndef Q_OS_MAC
void NavCoinGUI::trayIconActivated(QSystemTrayIcon::ActivationReason reason)
{
    if(reason == QSystemTrayIcon::Trigger)
    {
        // Click on system tray icon triggers show/hide of the main window
        toggleHidden();
    }
}
#else
void NavCoinGUI::macosDockIconActivated()
{
    show();
    activateWindow();
}
#endif

void NavCoinGUI::optionsClicked()
{
    if(!clientModel || !clientModel->getOptionsModel())
        return;
}

void NavCoinGUI::cfundProposalsClicked()
{
    if(!clientModel || !clientModel->getOptionsModel())
        return;
}

void NavCoinGUI::cfundProposalsOpen(bool fMode)
{
    if(!clientModel || !clientModel->getOptionsModel())
        return;
}

void NavCoinGUI::cfundPaymentRequestsClicked()
{
    if(!clientModel || !clientModel->getOptionsModel())
        return;
}

void NavCoinGUI::aboutClicked()
{
    if(!clientModel)
        return;

    HelpMessageDialog dlg(this, true);
    dlg.exec();
}

void NavCoinGUI::infoClicked()
{
    if(!clientModel)
        return;

    QString link = QString("https://info.navcoin.org/");
    QDesktopServices::openUrl(QUrl(link));
}

void NavCoinGUI::showDebugWindow()
{
    rpcConsole->showNormal();
    rpcConsole->show();
    rpcConsole->raise();
    rpcConsole->activateWindow();
}

void NavCoinGUI::showDebugWindowActivateConsole()
{
    rpcConsole->setTabFocus(RPCConsole::TAB_CONSOLE);
    showDebugWindow();
}

void NavCoinGUI::showHelpMessageClicked()
{
    helpMessageDialog->show();
}

#ifdef ENABLE_WALLET
void NavCoinGUI::openClicked()
{
    OpenURIDialog dlg(this);
    if(dlg.exec())
    {
        Q_EMIT receivedURI(dlg.getURI());
    }
}

void NavCoinGUI::gotoOverviewPage()
{
    if (!checkSettingsSaved())
        return;

    setActiveMenu(0);
    overviewAction->setChecked(true);
    if (walletFrame) walletFrame->gotoOverviewPage();
}

void NavCoinGUI::gotoHistoryPage()
{
    if (!checkSettingsSaved())
        return;

    setActiveMenu(3);
    historyAction->setChecked(true);
    if (walletFrame) walletFrame->gotoHistoryPage();
}

void NavCoinGUI::gotoCommunityFundPage()
{
    if (!checkSettingsSaved())
        return;

    setActiveMenu(4);
    daoAction->setChecked(true);
    if (walletFrame) walletFrame->gotoCommunityFundPage();
}

void NavCoinGUI::gotoSettingsPage()
{
    setActiveMenu(5);
    settingsAction->setChecked(true);
    if (walletFrame) walletFrame->gotoSettingsPage();
}

void NavCoinGUI::gotoReceiveCoinsPage()
{
    if (!checkSettingsSaved())
        return;

    setActiveMenu(2);
    receiveCoinsAction->setChecked(true);
    if (walletFrame) walletFrame->gotoReceiveCoinsPage();
}

void NavCoinGUI::gotoRequestPaymentPage()
{
    if (!checkSettingsSaved())
        return;

    setActiveMenu(2);
    receiveCoinsAction->setChecked(true);
    if (walletFrame) walletFrame->gotoRequestPaymentPage();
}

void NavCoinGUI::gotoSendCoinsPage(QString addr)
{
    if (!checkSettingsSaved())
        return;

    setActiveMenu(1);
    sendCoinsAction->setChecked(true);
    if (walletFrame) walletFrame->gotoSendCoinsPage(addr);
}

void NavCoinGUI::gotoSignMessageTab(QString addr)
{
    if (walletFrame) walletFrame->gotoSignMessageTab(addr);
}

void NavCoinGUI::gotoVerifyMessageTab(QString addr)
{
    if (walletFrame) walletFrame->gotoVerifyMessageTab(addr);
}
#endif // ENABLE_WALLET

void NavCoinGUI::setNumConnections(int count)
{
    QString icon;
    switch(count)
    {
        case 0: icon = ":/icons/connect_0"; break;
        case 1: case 2: case 3: icon = ":/icons/connect_1"; break;
        case 4: case 5: case 6: icon = ":/icons/connect_2"; break;
        case 7: case 8: case 9: icon = ":/icons/connect_3"; break;
        default: icon = ":/icons/connect_4"; break;
    }
    labelConnectionsIcon->setPixmap(platformStyle->IconAlt(icon).pixmap(STATUSBAR_ICONSIZE * GUIUtil::scale(), STATUSBAR_ICONSIZE * GUIUtil::scale()));
    labelConnectionsIcon->setToolTip(tr("%n active connection(s) to NavCoin network", "", count));
}

void NavCoinGUI::updateHeadersSyncProgressLabel()
{
    int64_t headersTipTime = clientModel->getHeaderTipTime();
    int headersTipHeight = clientModel->getHeaderTipHeight();
    int estHeadersLeft = (GetTime() - headersTipTime) / Params().GetConsensus().nPowTargetSpacing;
    if (estHeadersLeft > HEADER_HEIGHT_DELTA_SYNC)
        progressBarLabel->setText(tr("Syncing Headers (%1%)...").arg(QString::number(100.0 / (headersTipHeight+estHeadersLeft)*headersTipHeight, 'f', 1)));
}

bool showingVotingDialog = false;

void NavCoinGUI::setNumBlocks(int count, const QDateTime& blockDate, double nVerificationProgress, bool header)
{
#ifdef Q_OS_MAC
    // Disabling macOS App Nap on initial sync, disk and reindex operations.
    IsInitialBlockDownload() ? appNapInhibitor->disableAppNap() : appNapInhibitor->enableAppNap();
#endif

    if (modalOverlay)
    {
        if (header)
            modalOverlay->setKnownBestHeight(count, blockDate);
        else
            modalOverlay->tipUpdate(count, blockDate, nVerificationProgress);
    }

    if(!clientModel)
        return;

    // Prevent orphan statusbar messages (e.g. hover Quit in main menu, wait until chain-sync starts -> garbled text)
    statusBar()->clearMessage();

    // Acquire current block source
    enum BlockSource blockSource = clientModel->getBlockSource();
    switch (blockSource) {
        case BlockSource::NETWORK:
            if (header) {
                updateHeadersSyncProgressLabel();
                return;
            }
            progressBarLabel->setText(tr("Synchronizing with network..."));
            updateHeadersSyncProgressLabel();
            break;
        case BlockSource::DISK:
            if (header) {
                progressBarLabel->setText(tr("Indexing blocks on disk..."));
            } else {
                progressBarLabel->setText(tr("Processing blocks on disk..."));
            }
            break;
        case BlockSource::REINDEX:
            progressBarLabel->setText(tr("Reindexing blocks on disk..."));
            break;
        case BlockSource::NONE:
            if (header) {
                return;
            }
            progressBarLabel->setText(tr("Connecting to peers..."));
            break;
    }

    QString tooltip;

    QDateTime currentDate = QDateTime::currentDateTime();
    qint64 secs = blockDate.secsTo(currentDate);

    tooltip = tr("Processed %n block(s) of transaction history.", "", count);

    // Set icon state: spinning if catching up, tick otherwise
    if (secs < MAX_BLOCK_TIME_GAP) {
        tooltip = tr("Up to date") + QString(".<br>") + tooltip;
        labelBlocksIcon->setPixmap(platformStyle->IconAlt(":/icons/synced").pixmap(STATUSBAR_ICONSIZE * GUIUtil::scale(), STATUSBAR_ICONSIZE * GUIUtil::scale()));

#ifdef ENABLE_WALLET
        if(walletFrame)
        {
            showOutOfSyncWarning(false);
            modalOverlay->showHide(true, true);
        }
#endif // ENABLE_WALLET

        progressBarLabel->setVisible(false);
        progressBar->setVisible(false);
    }
    else
    {
        QString timeBehindText = GUIUtil::formatNiceTimeOffset(secs);

        progressBarLabel->setVisible(true);
        progressBar->setFormat(tr("%1 behind").arg(timeBehindText));
        progressBar->setMaximum(1000000000);
        progressBar->setValue(nVerificationProgress * 1000000000.0 + 0.5);
        progressBar->setVisible(true);

        tooltip = tr("Catching up...") + QString("<br>") + tooltip;
        labelBlocksIcon->setPixmap(platformStyle->IconAlt(QString(
            ":/movies/spinner-%1").arg(spinnerFrame, 3, 10, QChar('0')))
            .pixmap(STATUSBAR_ICONSIZE * GUIUtil::scale(), STATUSBAR_ICONSIZE * GUIUtil::scale()));
        spinnerFrame = (spinnerFrame + 1) % SPINNER_FRAMES;
        prevBlocks = count;

#ifdef ENABLE_WALLET
        if(walletFrame)
        {
            showOutOfSyncWarning(true);
            modalOverlay->showHide();
        }
#endif // ENABLE_WALLET

        tooltip += QString("<br>");
        tooltip += tr("Last received block was generated %1 ago.").arg(timeBehindText);
        tooltip += QString("<br>");
        tooltip += tr("Transactions after this will not yet be visible.");
    }

    // Don't word-wrap this (fixed-width) tooltip
    tooltip = QString("<nobr>") + tooltip + QString("</nobr>");

    labelBlocksIcon->setToolTip(tooltip);
    progressBarLabel->setToolTip(tooltip);
    progressBar->setToolTip(tooltip);
}

void NavCoinGUI::showVotingDialog()
{

  if(showingVotingDialog)
    return;

  showingVotingDialog = true;

  bool showVoting = !ExistsKeyInConfigFile("votefunding") &&
      pindexBestHeader->nTime > 1508284800 &&
      pindexBestHeader->nTime < 1510704000 &&
      GetBoolArg("-votefunding",true);

  bool vote = false;

  if(showVoting)
  {

    QMessageBox msgBox;
    msgBox.setText(tr("Important network notice."));
    msgBox.setInformativeText(tr("The Nav Coin Network is currently voting on introducing changes on the consensus protocol. As a participant in our network, we value your input and the decision ultimately is yours. Please cast your vote. <br><br>For more information on the proposal, please visit <a href=\"https://navcoin.org/community-fund\">this link</a><br><br>Would you like the Nav Coin Network to update the staking rewards to setup a decentralised community fund that will help grow the network?"));
    QAbstractButton *myYesButton = msgBox.addButton(tr("Yes"), QMessageBox::YesRole);
    msgBox.addButton(trUtf8("No"), QMessageBox::NoRole);
    msgBox.setIcon(QMessageBox::Question);
    msgBox.exec();

    if(msgBox.clickedButton() == myYesButton)
    {
        vote = true;
    }

    SoftSetArg("-votefunding",vote?"1":"0",true);

    RemoveConfigFile("votefunding",vote?"0":"1");
    WriteConfigFile("votefunding",vote?"1":"0");

  }

  showingVotingDialog = false;

}

void NavCoinGUI::message(const QString &title, const QString &message, unsigned int style, bool *ret)
{
    QString strTitle = tr("NavCoin"); // default title
    // Default to information icon
    int nMBoxIcon = QMessageBox::Information;
    int nNotifyIcon = Notificator::Information;

    QString msgType;

    // Prefer supplied title over style based title
    if (!title.isEmpty()) {
        msgType = title;
    }
    else {
        switch (style) {
        case CClientUIInterface::MSG_ERROR:
            msgType = tr("Error");
            break;
        case CClientUIInterface::MSG_WARNING:
            msgType = tr("Warning");
            break;
        case CClientUIInterface::MSG_INFORMATION:
            msgType = tr("Information");
            break;
        default:
            break;
        }
    }
    // Append title to "NavCoin - "
    if (!msgType.isEmpty())
        strTitle += " - " + msgType;

    // Check for error/warning icon
    if (style & CClientUIInterface::ICON_ERROR) {
        nMBoxIcon = QMessageBox::Critical;
        nNotifyIcon = Notificator::Critical;
    }
    else if (style & CClientUIInterface::ICON_WARNING) {
        nMBoxIcon = QMessageBox::Warning;
        nNotifyIcon = Notificator::Warning;
    }

    // Display message
    if (style & CClientUIInterface::MODAL) {
        // Check for buttons, use OK as default, if none was supplied
        QMessageBox::StandardButton buttons;
        if (!(buttons = (QMessageBox::StandardButton)(style & CClientUIInterface::BTN_MASK)))
            buttons = QMessageBox::Ok;

        showNormalIfMinimized();
        QMessageBox mBox((QMessageBox::Icon)nMBoxIcon, strTitle, message, buttons, this);
        int r = mBox.exec();
        if (ret != nullptr)
            *ret = r == QMessageBox::Ok;
    }
    else
        notificator->notify((Notificator::Class)nNotifyIcon, strTitle, message);
}

void NavCoinGUI::changeEvent(QEvent *e)
{
    QMainWindow::changeEvent(e);
#ifndef Q_OS_MAC // Ignored on Mac
    if(e->type() == QEvent::WindowStateChange)
    {
        if(clientModel && clientModel->getOptionsModel() && clientModel->getOptionsModel()->getMinimizeToTray())
        {
            QWindowStateChangeEvent *wsevt = static_cast<QWindowStateChangeEvent*>(e);
            if(!(wsevt->oldState() & Qt::WindowMinimized) && isMinimized())
            {
                QTimer::singleShot(0, this, SLOT(hide()));
                e->ignore();
            }
        }
    }
#endif
}

void NavCoinGUI::closeEvent(QCloseEvent *event)
{
#ifndef Q_OS_MAC // Ignored on Mac
    if(clientModel && clientModel->getOptionsModel())
    {
        if(!clientModel->getOptionsModel()->getMinimizeToTray() &&
           !clientModel->getOptionsModel()->getMinimizeOnClose())
        {
            // close rpcConsole in case it was open to make some space for the shutdown window
            rpcConsole->close();

            QApplication::quit();
        }
    }
#endif
    QMainWindow::closeEvent(event);
}

void NavCoinGUI::showEvent(QShowEvent *event)
{
    // enable the debug window when the main window shows up
    openRPCConsoleAction->setEnabled(true);
    aboutAction->setEnabled(true);
    infoAction->setEnabled(true);
    optionsAction->setEnabled(true);
}

#ifdef ENABLE_WALLET
void NavCoinGUI::incomingTransaction(const QString& date, int unit, const CAmount& amount, const QString& type, const QString& address, const QString& label)
{
    // On new transaction, make an info balloon
    QString msg = tr("Date: %1\n").arg(date) +
                  tr("Amount: %1\n").arg(NavCoinUnits::formatWithUnit(unit, amount, true)) +
                  tr("Type: %1\n").arg(type);
    if (!label.isEmpty())
        msg += tr("Label: %1\n").arg(label);
    else if (!address.isEmpty())
        msg += tr("Address: %1\n").arg(address);
    message((amount)<0 ? tr("Sent transaction") : tr("Incoming transaction"),
             msg, CClientUIInterface::MSG_INFORMATION);
}
#endif // ENABLE_WALLET

void NavCoinGUI::dragEnterEvent(QDragEnterEvent *event)
{
    // Accept only URIs
    if(event->mimeData()->hasUrls())
        event->acceptProposedAction();
}

void NavCoinGUI::dropEvent(QDropEvent *event)
{
    if(event->mimeData()->hasUrls())
    {
        for(const QUrl &uri: event->mimeData()->urls())
        {
            Q_EMIT receivedURI(uri.toString());
        }
    }
    event->acceptProposedAction();
}

bool NavCoinGUI::eventFilter(QObject *object, QEvent *event)
{
    // Catch status tip events
    if (event->type() == QEvent::StatusTip)
    {
        // Prevent adding text from setStatusTip(), if we currently use the status bar for displaying other stuff
        if (progressBarLabel->isVisible() || progressBar->isVisible())
            return true;
    }
    return QMainWindow::eventFilter(object, event);
}

#ifdef ENABLE_WALLET
bool NavCoinGUI::handlePaymentRequest(const SendCoinsRecipient& recipient)
{
    // URI has to be valid
    if (walletFrame && walletFrame->handlePaymentRequest(recipient))
    {
        showNormalIfMinimized();
        gotoSendCoinsPage();
        return true;
    }
    return false;
}

void NavCoinGUI::setEncryptionStatus(int status)
{
    if(fWalletUnlockStakingOnly)
    {
        labelEncryptionIcon->setPixmap(platformStyle->IconAlt(":/icons/lock_closed").pixmap(STATUSBAR_ICONSIZE * GUIUtil::scale(), STATUSBAR_ICONSIZE * GUIUtil::scale()));
        labelEncryptionIcon->setToolTip(tr("Wallet is <b>encrypted</b> and currently <b>unlocked for staking only</b>"));
        changePassphraseAction->setEnabled(false);
        unlockWalletAction->setVisible(false);
        encryptWalletAction->setEnabled(false);
    }
    else
    {
    switch(status)
    {
    case WalletModel::Unencrypted:
        labelEncryptionIcon->hide();
        encryptWalletAction->setChecked(false);
        changePassphraseAction->setEnabled(false);
        encryptWalletAction->setEnabled(true);
        unlockWalletAction->setVisible(false);
        break;
    case WalletModel::Unlocked:
        labelEncryptionIcon->show();
        labelEncryptionIcon->setPixmap(platformStyle->IconAlt(":/icons/lock_open").pixmap(STATUSBAR_ICONSIZE * GUIUtil::scale(), STATUSBAR_ICONSIZE * GUIUtil::scale()));
        labelEncryptionIcon->setToolTip(tr("Wallet is <b>encrypted</b> and currently <b>unlocked</b>"));
        unlockWalletAction->setVisible(false);
        encryptWalletAction->setChecked(true);
        changePassphraseAction->setEnabled(true);
        encryptWalletAction->setEnabled(false); // TODO: decrypt currently not supported
        break;
    case WalletModel::Locked:
        labelEncryptionIcon->show();
        labelEncryptionIcon->setPixmap(platformStyle->IconAlt(":/icons/lock_closed").pixmap(STATUSBAR_ICONSIZE * GUIUtil::scale(), STATUSBAR_ICONSIZE * GUIUtil::scale()));
        labelEncryptionIcon->setToolTip(tr("Wallet is <b>encrypted</b> and currently <b>locked</b>"));
        encryptWalletAction->setChecked(true);
        changePassphraseAction->setEnabled(true);
        unlockWalletAction->setVisible(true);
        encryptWalletAction->setEnabled(false); // TODO: decrypt currently not supported
        break;
    }
    }
    updateStakingStatus();
}
#endif // ENABLE_WALLET

void NavCoinGUI::showNormalIfMinimized(bool fToggleHidden)
{
    if(!clientModel)
        return;

    // activateWindow() (sometimes) helps with keyboard focus on Windows
    if (isHidden())
    {
        show();
        activateWindow();
    }
    else if (isMinimized())
    {
        showNormal();
        activateWindow();
    }
    else if (GUIUtil::isObscured(this))
    {
        raise();
        activateWindow();
    }
    else if(fToggleHidden)
        hide();
}

void NavCoinGUI::toggleHidden()
{
    showNormalIfMinimized(true);
}

void NavCoinGUI::detectShutdown()
{
    if (ShutdownRequested())
    {
        if(rpcConsole)
            rpcConsole->hide();
        qApp->quit();
    }
}

void NavCoinGUI::showProgress(const QString &title, int nProgress)
{
    if (nProgress == 0)
    {
        progressDialog = new QProgressDialog(title, "", 0, 100);
        progressDialog->setWindowModality(Qt::ApplicationModal);
        progressDialog->setMinimumDuration(0);
        progressDialog->setCancelButton(0);
        progressDialog->setAutoClose(false);
        progressDialog->setValue(0);
    }
    else if (nProgress == 100)
    {
        if (progressDialog)
        {
            progressDialog->close();
            progressDialog->deleteLater();
        }
    }
    else if (progressDialog)
        progressDialog->setValue(nProgress);
}

void NavCoinGUI::setTrayIconVisible(bool fHideTrayIcon)
{
    if (trayIcon)
    {
        trayIcon->setVisible(!fHideTrayIcon);
    }
}

void NavCoinGUI::showModalOverlay()
{
    if (modalOverlay && (progressBar->isVisible() || modalOverlay->isLayerVisible()))
        modalOverlay->toggleVisibility();
}

static bool ThreadSafeMessageBox(NavCoinGUI *gui, const std::string& message, const std::string& caption, unsigned int style)
{
    bool modal = (style & CClientUIInterface::MODAL);
    // The SECURE flag has no effect in the Qt GUI.
    // bool secure = (style & CClientUIInterface::SECURE);
    style &= ~CClientUIInterface::SECURE;
    bool ret = false;
    // In case of modal message, use blocking connection to wait for user to click a button
    QMetaObject::invokeMethod(gui, "message",
                               modal ? GUIUtil::blockingGUIThreadConnection() : Qt::QueuedConnection,
                               Q_ARG(QString, QString::fromStdString(caption)),
                               Q_ARG(QString, QString::fromStdString(message)),
                               Q_ARG(unsigned int, style),
                               Q_ARG(bool*, &ret));
    return ret;
}

void SetBalance(NavCoinGUI *gui, const CAmount& total, const CAmount& avail, const CAmount &immat, const CAmount& priv, const CAmount& privpending, const CAmount& privlocked)
{
    // Call our instance method
    gui->setBalance(total, avail, immat, priv, privpending, privlocked);
}

void SetStaked(NavCoinGUI *gui, const CAmount& all, const CAmount& today, const CAmount &week)
{
    // Call our instance method
    gui->setStaked(all, today, week);
}

void NavCoinGUI::subscribeToCoreSignals()
{
    // Connect signals to client
    uiInterface.ThreadSafeMessageBox.connect(boost::bind(ThreadSafeMessageBox, this, _1, _2, _3));
    uiInterface.ThreadSafeQuestion.connect(boost::bind(ThreadSafeMessageBox, this, _1, _3, _4));
    uiInterface.SetBalance.connect(boost::bind(SetBalance, this, _1, _2, _3, _4, _5, _6));
    uiInterface.SetStaked.connect(boost::bind(SetStaked, this, _1, _2, _3));
}

void NavCoinGUI::unsubscribeFromCoreSignals()
{
    // Disconnect signals from client
    uiInterface.ThreadSafeMessageBox.disconnect(boost::bind(ThreadSafeMessageBox, this, _1, _2, _3));
    uiInterface.ThreadSafeQuestion.disconnect(boost::bind(ThreadSafeMessageBox, this, _1, _3, _4));
    uiInterface.SetBalance.disconnect(boost::bind(SetBalance, this, _1, _2, _3, _4, _5, _6));
    uiInterface.SetStaked.disconnect(boost::bind(SetStaked, this, _1, _2, _3));
}

/** Get restart command-line parameters and request restart */
void NavCoinGUI::handleRestart(QStringList args)
{
    if (!ShutdownRequested())
        Q_EMIT requestedRestart(args);
}

/** When Display Units are changed on OptionsModel it will refresh the display text of the control on the status bar */
void NavCoinGUI::updateDisplayUnit(int unit)
{
    // Update the list value
    unitDisplayControl->setCurrentText(NavCoinUnits::name(unit));
}

/** Update the display currency **/
void NavCoinGUI::comboBoxChanged(int index)
{
    // Make sure we have a client model
    if (!clientModel)
        return;

    // Get the unit
    QVariant unit = unitDisplayControl->itemData(index);

    // Use the unit
    clientModel->getOptionsModel()->setDisplayUnit(unit);
}

void NavCoinGUI::toggleStaking()
{
    SetStaking(!GetStaking());

    Q_EMIT message(tr("Staking"), GetStaking() ? tr("Staking has been enabled") : tr("Staking has been disabled"),
                   CClientUIInterface::MSG_INFORMATION);
}

void NavCoinGUI::splitRewards()
{
    walletFrame->splitRewards();
}

#ifdef ENABLE_WALLET


void NavCoinGUI::updateWeight()
{
    if (!pwalletMain)
        return;

    TRY_LOCK(cs_main, lockMain);
    if (!lockMain)
        return;

    TRY_LOCK(pwalletMain->cs_wallet, lockWallet);
    if (!lockWallet)
        return;

    nWeight = pwalletMain->GetStakeWeight();
}

void NavCoinGUI::updatePrice()
{
    // Check for shutdown
    if (ShutdownRequested()) {
        // Kill the timer and return
        timerPrice->stop();
        timerPrice->deleteLater();

        // Can't update pricing
        info("Can't update prices, shutdown requested.");

        // Done
        return;
    }

    info("Updating prices");

    std::thread pThread{[this]{
        try {
            CURL *curl;
            std::string response;
            std::string url(
                    "https://api.coingecko.com/api/v3/simple/price?ids=nav-coin&vs_currencies="
                    "BTC,"
                    "EUR,"
                    "USD,"
                    "ARS,"
                    "AUD,"
                    "BRL,"
                    "CAD,"
                    "CHF,"
                    "CLP,"
                    "CZK,"
                    "DKK,"
                    "GBP,"
                    "HKD,"
                    "HUF,"
                    "IDR,"
                    "ILS,"
                    "INR,"
                    "JPY,"
                    "KRW,"
                    "MXN,"
                    "MYR,"
                    "NOK,"
                    "NZD,"
                    "PHP,"
                    "PKR,"
                    "PLN,"
                    "RUB,"
                    "SEK,"
                    "SGD,"
                    "THB,"
                    "TRY,"
                    "TWD,"
                    "ZAR"
                    );

            // Start curl
            curl = curl_easy_init();

            // Check that we started
            if(!curl) {
                error("Update prices could not init curl");
                return;
            }

            curl_easy_setopt(curl, CURLOPT_URL, url.c_str());
            curl_easy_setopt(curl, CURLOPT_WRITEFUNCTION, priceUdateWriteCallback);
            curl_easy_setopt(curl, CURLOPT_WRITEDATA, &response);
            curl_easy_perform(curl);
            curl_easy_cleanup(curl);

            // Parse json
            // NOTE: Had to use boost json as Q5's json support would not work with
            //       the json data that I was getting from the API, IDK why ¯\_(ツ)_/¯
            boost::property_tree::ptree _json;
            std::istringstream jsonStream(response);
            boost::property_tree::read_json(jsonStream, _json);
            boost::property_tree::ptree json = _json.get_child("nav-coin");

            // Get an instance of settings
            QSettings settings;
            // Save the values
            settings.setValue("btcFactor", (1.0 / boost::lexical_cast<double>(json.get<std::string>("btc"))) * 100000000);
            settings.setValue("eurFactor", (1.0 / boost::lexical_cast<double>(json.get<std::string>("eur"))) * 100000000);
            settings.setValue("usdFactor", (1.0 / boost::lexical_cast<double>(json.get<std::string>("usd"))) * 100000000);
            settings.setValue("arsFactor", (1.0 / boost::lexical_cast<double>(json.get<std::string>("ars"))) * 100000000);
            settings.setValue("audFactor", (1.0 / boost::lexical_cast<double>(json.get<std::string>("aud"))) * 100000000);
            settings.setValue("brlFactor", (1.0 / boost::lexical_cast<double>(json.get<std::string>("brl"))) * 100000000);
            settings.setValue("cadFactor", (1.0 / boost::lexical_cast<double>(json.get<std::string>("cad"))) * 100000000);
            settings.setValue("chfFactor", (1.0 / boost::lexical_cast<double>(json.get<std::string>("chf"))) * 100000000);
            settings.setValue("clpFactor", (1.0 / boost::lexical_cast<double>(json.get<std::string>("clp"))) * 100000000);
            settings.setValue("czkFactor", (1.0 / boost::lexical_cast<double>(json.get<std::string>("czk"))) * 100000000);
            settings.setValue("dkkFactor", (1.0 / boost::lexical_cast<double>(json.get<std::string>("dkk"))) * 100000000);
            settings.setValue("gbpFactor", (1.0 / boost::lexical_cast<double>(json.get<std::string>("gbp"))) * 100000000);
            settings.setValue("hkdFactor", (1.0 / boost::lexical_cast<double>(json.get<std::string>("hkd"))) * 100000000);
            settings.setValue("hufFactor", (1.0 / boost::lexical_cast<double>(json.get<std::string>("huf"))) * 100000000);
            settings.setValue("idrFactor", (1.0 / boost::lexical_cast<double>(json.get<std::string>("idr"))) * 100000000);
            settings.setValue("ilsFactor", (1.0 / boost::lexical_cast<double>(json.get<std::string>("ils"))) * 100000000);
            settings.setValue("inrFactor", (1.0 / boost::lexical_cast<double>(json.get<std::string>("inr"))) * 100000000);
            settings.setValue("jpyFactor", (1.0 / boost::lexical_cast<double>(json.get<std::string>("jpy"))) * 100000000);
            settings.setValue("krwFactor", (1.0 / boost::lexical_cast<double>(json.get<std::string>("krw"))) * 100000000);
            settings.setValue("mxnFactor", (1.0 / boost::lexical_cast<double>(json.get<std::string>("mxn"))) * 100000000);
            settings.setValue("myrFactor", (1.0 / boost::lexical_cast<double>(json.get<std::string>("myr"))) * 100000000);
            settings.setValue("nokFactor", (1.0 / boost::lexical_cast<double>(json.get<std::string>("nok"))) * 100000000);
            settings.setValue("nzdFactor", (1.0 / boost::lexical_cast<double>(json.get<std::string>("nzd"))) * 100000000);
            settings.setValue("phpFactor", (1.0 / boost::lexical_cast<double>(json.get<std::string>("php"))) * 100000000);
            settings.setValue("pkrFactor", (1.0 / boost::lexical_cast<double>(json.get<std::string>("pkr"))) * 100000000);
            settings.setValue("plnFactor", (1.0 / boost::lexical_cast<double>(json.get<std::string>("pln"))) * 100000000);
            settings.setValue("rubFactor", (1.0 / boost::lexical_cast<double>(json.get<std::string>("rub"))) * 100000000);
            settings.setValue("sekFactor", (1.0 / boost::lexical_cast<double>(json.get<std::string>("sek"))) * 100000000);
            settings.setValue("sgdFactor", (1.0 / boost::lexical_cast<double>(json.get<std::string>("sgd"))) * 100000000);
            settings.setValue("thbFactor", (1.0 / boost::lexical_cast<double>(json.get<std::string>("thb"))) * 100000000);
            settings.setValue("tryFactor", (1.0 / boost::lexical_cast<double>(json.get<std::string>("try"))) * 100000000);
            settings.setValue("twdFactor", (1.0 / boost::lexical_cast<double>(json.get<std::string>("twd"))) * 100000000);
            settings.setValue("zarFactor", (1.0 / boost::lexical_cast<double>(json.get<std::string>("zar"))) * 100000000);

            if(clientModel)
                clientModel->getOptionsModel()->setDisplayUnit(clientModel->getOptionsModel()->getDisplayUnit());

            info("Updated prices");
        }
        catch (const boost::property_tree::json_parser::json_parser_error& e)
        {
            error("Could not parse price data json 'boost::property_tree::json_parser::json_parser_error'");
        }
        catch (const std::runtime_error& e)
        {
            error("Could not parse price data json 'std::runtime_error'");
        }
        catch (...)
        {
            error("Could not parse price data json 'drunk'");
        }
    }};

    // Make sure we don't get in anyones way :D
    pThread.detach();
}

size_t NavCoinGUI::priceUdateWriteCallback(void *contents, size_t size, size_t nmemb, void *userp)
{
    ((std::string*) userp)->append((char*) contents, size * nmemb);
    return size * nmemb;
}

void NavCoinGUI::updateStakingStatus()
{
    updateWeight();

    if(!walletFrame)
        return;

    if (!GetStaking())
    {
        // Make sure to update the staking flag
        fStaking = false;

        labelStakingIcon->setPixmap(platformStyle->IconAlt(":/icons/staking_off").pixmap(STATUSBAR_ICONSIZE * GUIUtil::scale(), STATUSBAR_ICONSIZE * GUIUtil::scale()));
        labelStakingIcon->setToolTip(tr("Wallet Staking is <b>OFF</b>"));
    }
    else if (nLastCoinStakeSearchInterval && nWeight)
    {
        // Make sure to update the staking flag
        fStaking = true;

        uint64_t nWeight = this->nWeight;
        uint64_t nNetworkWeight = GetPoSKernelPS();
        int nBestHeight = pindexBestHeader->nHeight;

        unsigned nEstimateTime = GetTargetSpacing(nBestHeight) * nNetworkWeight / nWeight;

        QString text = tr("You are staking");

        if (nEstimateTime > 60 && GetBoolArg("showexpectedstaketime", false))
        {
            if (nEstimateTime < 60*60)
            {
                text = tr("Expected time to earn reward is %n minute(s)", "", nEstimateTime/60);
            }
            else if (nEstimateTime < 24*60*60)
            {
                text = tr("Expected time to earn reward is %n hour(s)", "", nEstimateTime/(60*60));
            }
            else
            {
                text = tr("Expected time to earn reward is %n day(s)", "", nEstimateTime/(60*60*24));
            }
        }

        nWeight /= COIN;
        nNetworkWeight /= COIN;

        labelStakingIcon->setPixmap(platformStyle->IconAlt(":/icons/staking_on").pixmap(STATUSBAR_ICONSIZE * GUIUtil::scale(), STATUSBAR_ICONSIZE * GUIUtil::scale()));
        labelStakingIcon->setToolTip(text);
    }
    else
    {
        // Make sure to update the staking flag
        fStaking = false;

        QString text = tr("Not staking, please wait");

        if (pwalletMain && pwalletMain->IsLocked())
            text = tr("Not staking because wallet is locked");
        else if (vNodes.empty())
            text = tr("Not staking because wallet is offline");
        else if (IsInitialBlockDownload())
            text = tr("Not staking because wallet is syncing");
        else if (!nWeight)
            text = tr("Not staking because you don't have mature coins");

        labelStakingIcon->setPixmap(platformStyle->IconAlt(":/icons/staking_off").pixmap(STATUSBAR_ICONSIZE * GUIUtil::scale(), STATUSBAR_ICONSIZE * GUIUtil::scale()));
        labelStakingIcon->setToolTip(text);
    }
}

#endif<|MERGE_RESOLUTION|>--- conflicted
+++ resolved
@@ -999,9 +999,6 @@
     }
 }
 
-<<<<<<< HEAD
-void NavCoinGUI::setBalance(const CAmount &avail, const CAmount &pendi, const CAmount &immat, const CAmount& priv, const CAmount& privpending, const CAmount& privlocked)
-=======
 bool NavCoinGUI::checkSettingsSaved()
 {
     // Make sure we have a model
@@ -1028,8 +1025,7 @@
     return true;
 }
 
-void NavCoinGUI::setBalance(const CAmount &avail, const CAmount &pendi, const CAmount &immat)
->>>>>>> ed00bf32
+void NavCoinGUI::setBalance(const CAmount &avail, const CAmount &pendi, const CAmount &immat, const CAmount& priv, const CAmount& privpending, const CAmount& privlocked)
 {
     if (!walletFrame || !clientModel || !clientModel->getOptionsModel())
         return;
