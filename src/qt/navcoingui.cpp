// Copyright (c) 2011-2015 The Bitcoin Core developers
// Distributed under the MIT software license, see the accompanying
// file COPYING or http://www.opensource.org/licenses/mit-license.php.

#if defined(HAVE_CONFIG_H)
#include <config/navcoin-config.h>
#endif

#include <main.h>
#include <qt/navcoingui.h>
#include <qt/navcoinunits.h>
#include <clientversion.h>
#include <qt/clientmodel.h>
#include <qt/guiconstants.h>
#include <qt/guiutil.h>
#include <qt/modaloverlay.h>
#include <qt/networkstyle.h>
#include <qt/notificator.h>
#include <qt/openuridialog.h>
#include <qt/optionsdialog.h>
#include <qt/optionsmodel.h>
#include <qt/platformstyle.h>
#include <qt/rpcconsole.h>
#include <qt/utilitydialog.h>
#include <qt/walletmodel.h>
#include <wallet/rpcwallet.h>

#ifdef ENABLE_WALLET
#include <qt/walletframe.h>
#include <qt/walletmodel.h>
#include <qt/walletview.h>
#include <wallet/wallet.h>
#endif // ENABLE_WALLET

#ifdef Q_OS_MAC
#include <qt/macdockiconhandler.h>
#endif

#include <chainparams.h>
#include <init.h>
#include <miner.h>
#include <ui_interface.h>
#include <util.h>
#include <pos.h>
#include <main.h>

#include <iostream>
#include <thread>

#include <curl/curl.h>
#include <boost/lexical_cast.hpp>
#include <boost/property_tree/json_parser.hpp>
#include <boost/property_tree/ptree.hpp>

#include <QAction>
#include <QApplication>
#include <QCheckBox>
#include <QDateTime>
#include <QDesktopServices>
#include <QDesktopWidget>
#include <QDir>
#include <QDragEnterEvent>
#include <QHBoxLayout>
#include <QInputDialog>
#include <QJsonArray>
#include <QJsonDocument>
#include <QJsonObject>
#include <QJsonValue>
#include <QListWidget>
#include <QMenuBar>
#include <QMessageBox>
#include <QMimeData>
#include <QNetworkAccessManager>
#include <QNetworkReply>
#include <QNetworkRequest>
#include <QProgressBar>
#include <QProgressDialog>
#include <QSettings>
#include <QShortcut>
#include <QSizePolicy>
#include <QStackedWidget>
#include <QStatusBar>
#include <QTimer>
#include <QToolBar>
#include <QToolButton>
#include <QUrl>
#include <QUrlQuery>
#include <QVBoxLayout>
#include <QVariant>
#include <QVariantMap>
#include <QWidget>

static const struct {
    bool error;
    const char *text;
} notifs[] = {
    { true, "The DAO needs you! Please don't forget to vote!" },
    { false, "This wallet is currently syncing. Your balance may not be accurate until it has completed!" },
    { false, "GENERIC WARNINGS USE THIS" }
};

static const unsigned notifs_count = sizeof(notifs)/sizeof(*notifs);

const QString NavCoinGUI::DEFAULT_WALLET = "~Default";

NavCoinGUI::NavCoinGUI(const PlatformStyle *platformStyle, const NetworkStyle *networkStyle, QWidget *parent) :
    QMainWindow(parent),
    clientModel(0),
    walletFrame(0),
    unitDisplayControl(0),
    labelEncryptionIcon(0),
    labelConnectionsIcon(0),
    labelBlocksIcon(0),
    labelStakingIcon(0),
    labelPrice(0),
    timerPrice(0),
    progressBarLabel(0),
    progressBar(0),
    progressDialog(0),
    balanceAvail(0),
    balancePendi(0),
    balanceImmat(0),
    appMenuBar(0),
    overviewAction(0),
    historyAction(0),
    quitAction(0),
    sendCoinsAction(0),
    sendCoinsMenuAction(0),
    usedSendingAddressesAction(0),
    usedReceivingAddressesAction(0),
    repairWalletAction(0),
    importPrivateKeyAction(0),
    exportMasterPrivateKeyAction(0),
    exportMnemonicAction(0),
    signMessageAction(0),
    verifyMessageAction(0),
    aboutAction(0),
    infoAction(0),
    receiveCoinsAction(0),
    receiveCoinsMenuAction(0),
    optionsAction(0),
    cfundProposalsAction(0),
    cfundPaymentRequestsAction(0),
    toggleHideAction(0),
    encryptWalletAction(0),
    backupWalletAction(0),
    changePassphraseAction(0),
    aboutQtAction(0),
    openRPCConsoleAction(0),
    openAction(0),
    showHelpMessageAction(0),
    trayIcon(0),
    trayIconMenu(0),
    notificator(0),
    rpcConsole(0),
    helpMessageDialog(0),
    prevBlocks(0),
    spinnerFrame(0),
    unlockWalletAction(0),
    lockWalletAction(0),
    toggleStakingAction(0),
    splitRewardAction(0),
    platformStyle(platformStyle),
    updatePriceAction(0),
    fShowingVoting(0)
{
    GUIUtil::restoreWindowGeometry("nWindow", QSize(800, 600), this);
    QString windowTitle = tr(PACKAGE_NAME) + " - ";
#ifdef ENABLE_WALLET
    /* if compiled with wallet support, -disablewallet can still disable the wallet */
    enableWallet = !GetBoolArg("-disablewallet", false);
#else
    enableWallet = false;
#endif // ENABLE_WALLET
    if(enableWallet)
    {
        windowTitle += tr("Wallet");
    } else {
        windowTitle += tr("Node");
    }

    if(clientModel->isReleaseVersion() == false)
    {
         // default to test version
        QString titleExtra = tr("[TEST ONLY]");

        if(clientModel->isRCReleaseVersion() == true)
        {
            titleExtra = tr("[RELEASE CANDIDATE]");
        }

         windowTitle += " " + titleExtra;
    }

    windowTitle += " " + networkStyle->getTitleAddText();


#ifndef Q_OS_MAC
    QApplication::setWindowIcon(networkStyle->getTrayAndWindowIcon());
    setWindowIcon(networkStyle->getTrayAndWindowIcon());
#else
    MacDockIconHandler::instance()->setIcon(networkStyle->getAppIcon());
#endif
    setWindowTitle(windowTitle);

#if defined(Q_OS_MAC)
    // This property is not implemented in Qt 5. Setting it has no effect.
    // A replacement API (QtMacUnifiedToolBar) is available in QtMacExtras.
    setUnifiedTitleAndToolBarOnMac(true);
#endif

    rpcConsole = new RPCConsole(platformStyle, 0);
    helpMessageDialog = new HelpMessageDialog(this, false);
#ifdef ENABLE_WALLET
    if(enableWallet)
    {
        /** Create wallet frame and make it the central widget */
        walletFrame = new WalletFrame(platformStyle, this);
        setCentralWidget(walletFrame);
    } else
#endif // ENABLE_WALLET
    {
        /* When compiled without wallet or -disablewallet is provided,
         * the central widget is the rpc console.
         */
        setCentralWidget(rpcConsole);
    }

    // Accept D&D of URIs
    setAcceptDrops(true);

    // Create actions for the toolbar, menu bar and tray/dock icon
    // Needs walletFrame to be initialized
    createActions();

    // Create application menu bar
    createMenuBar();

    // Create the header widgets
    createHeaderWidgets();

    // Create the toolbars
    createToolBars();

    // Create system tray icon and notification
    createTrayIcon(networkStyle);

    // Create status bar
    statusBar();

    // Disable size grip because it looks ugly and nobody needs it
    statusBar()->setSizeGripEnabled(false);

    // Status bar notification icons
    unitDisplayControl = new QComboBox();
    unitDisplayControl->setEditable(true);
    unitDisplayControl->setInsertPolicy(QComboBox::NoInsert);
    unitDisplayControl->setFixedHeight(25 * scale());
    for(NavCoinUnits::Unit u: NavCoinUnits::availableUnits())
    {
        unitDisplayControl->addItem(QString(NavCoinUnits::name(u)), u);
    }
    connect(unitDisplayControl,SIGNAL(currentIndexChanged(int)),this,SLOT(comboBoxChanged(int)));
    labelEncryptionIcon = new QLabel();
    labelEncryptionIcon->setProperty("class", "status-icon");
    labelStakingIcon = new QLabel();
    labelStakingIcon->setProperty("class", "status-icon");
    labelPrice = new QLabel();
    labelPrice->setProperty("class", "StatusPrice");
    labelConnectionsIcon = new QLabel();
    labelConnectionsIcon->setProperty("class", "status-icon");
    labelBlocksIcon = new GUIUtil::ClickableLabel();
    labelBlocksIcon->setProperty("class", "status-icon");
    if(enableWallet)
    {
        walletFrame->statusLayout->addWidget(labelPrice);
        walletFrame->statusLayout->addWidget(labelEncryptionIcon);
        walletFrame->statusLayout->addWidget(labelStakingIcon);
    }
    walletFrame->statusLayout->addWidget(labelConnectionsIcon);
    walletFrame->statusLayout->addWidget(labelBlocksIcon);
    if(enableWallet)
        walletFrame->statusLayout->addWidget(unitDisplayControl);

    updatePrice(); // First price update
<<<<<<< HEAD

    int updateFiatPeriod = GetArg("-updatefiatperiod", PRICE_UPDATE_DELAY);
=======

    // Get the passed override value or use default value
    int updateFiatPeriod = GetArg("-updatefiatperiod", PRICE_UPDATE_DELAY);

    // Make sure the delay is a same value
>>>>>>> 7cbb0de9
    if (updateFiatPeriod >= PRICE_UPDATE_DELAY)
    {
        timerPrice = new QTimer(labelPrice);
        connect(timerPrice, SIGNAL(timeout()), this, SLOT(updatePrice()));
        timerPrice->start(updateFiatPeriod);
        info("Automatic price update set to " + std::to_string(updateFiatPeriod) + "ms");
<<<<<<< HEAD
    }
    else
=======
    } else // No auto update of prices
>>>>>>> 7cbb0de9
    {
        info("Automatic price update turned OFF");
    }

    QTimer *timerStakingIcon = new QTimer(labelStakingIcon);
    connect(timerStakingIcon, SIGNAL(timeout()), this, SLOT(updateStakingStatus()));
    timerStakingIcon->start(45 * 1000);
    updateStakingStatus();

    if (GetArg("-zapwallettxes",0) == 2 && GetArg("-repairwallet",0) == 1)
    {
        RemoveConfigFile("zapwallettxes","2");
        RemoveConfigFile("repairwallet","1");

        QMessageBox::information(this, tr("Repair wallet"),
            tr("Wallet has been repaired."),
            QMessageBox::Ok, QMessageBox::Ok);
    }

    // Progress bar and label for blocks download
    progressBarLabel = new QLabel();
    progressBarLabel->setVisible(false);
    progressBar = new GUIUtil::ProgressBar();
    progressBar->setAlignment(Qt::AlignCenter);
    progressBar->setVisible(false);

    // Override style sheet for progress bar for styles that have a segmented progress bar,
    // as they make the text unreadable (workaround for issue #1071)
    // See https://qt-project.org/doc/qt-4.8/gallery.html
    statusBar()->addWidget(progressBarLabel);
    statusBar()->addWidget(progressBar);

    // Install event filter to be able to catch status tip events (QEvent::StatusTip)
    this->installEventFilter(this);

    // Initially wallet actions should be disabled
    setWalletActionsEnabled(false);

    // Subscribe to notifications from core
    subscribeToCoreSignals();

    modalOverlay = new ModalOverlay(platformStyle, this->centralWidget());
#ifdef ENABLE_WALLET
    if(enableWallet) {
        connect(walletFrame, &WalletFrame::requestedSyncWarningInfo, this, &NavCoinGUI::showModalOverlay);
        connect(labelBlocksIcon, &GUIUtil::ClickableLabel::clicked, this, &NavCoinGUI::showModalOverlay);
        connect(progressBar, &GUIUtil::ClickableProgressBar::clicked, this, &NavCoinGUI::showModalOverlay);
    }

    gotoOverviewPage();
#endif

    connect(walletFrame, SIGNAL(daoEntriesChanged(int)), this, SLOT(onDaoEntriesChanged(int)));

#ifdef Q_OS_MAC
    appNapInhibitor = new CAppNapInhibitor;
#endif
}

NavCoinGUI::~NavCoinGUI()
{
    // Unsubscribe from notifications from core
    unsubscribeFromCoreSignals();

    GUIUtil::saveWindowGeometry("nWindow", this);
    if(trayIcon) // Hide tray icon, as deleting will let it linger until quit (on Ubuntu)
        trayIcon->hide();
#ifdef Q_OS_MAC
    delete appNapInhibitor;
    delete appMenuBar;
    MacDockIconHandler::cleanup();
#endif

    delete rpcConsole;
}

float NavCoinGUI::scale()
{
    return GUIUtil::scale();
}

void NavCoinGUI::createActions()
{
    QActionGroup *tabGroup = new QActionGroup(this);

    overviewAction = new QAction(platformStyle->Icon(":/icons/navcoin"), tr("&Overview"), this);
    overviewAction->setStatusTip(tr("Show general overview of wallet"));
    overviewAction->setToolTip(overviewAction->statusTip());
    overviewAction->setCheckable(true);
    overviewAction->setShortcut(QKeySequence(Qt::ALT + Qt::Key_1));
    tabGroup->addAction(overviewAction);

    sendCoinsAction = new QAction(platformStyle->Icon(":/icons/send"), tr("&Send"), this);
    sendCoinsAction->setStatusTip(tr("Send coins to a NavCoin address"));
    sendCoinsAction->setToolTip(sendCoinsAction->statusTip());
    sendCoinsAction->setCheckable(true);
    sendCoinsAction->setShortcut(QKeySequence(Qt::ALT + Qt::Key_2));
    tabGroup->addAction(sendCoinsAction);

    sendCoinsMenuAction = new QAction(platformStyle->IconAlt(":/icons/send"), sendCoinsAction->text(), this);
    sendCoinsMenuAction->setStatusTip(sendCoinsAction->statusTip());
    sendCoinsMenuAction->setToolTip(sendCoinsMenuAction->statusTip());

    receiveCoinsAction = new QAction(platformStyle->Icon(":/icons/receiving_addresses"), tr("&Receive"), this);
    receiveCoinsAction->setStatusTip(tr("Request payments (generates QR codes and navcoin: URIs)"));
    receiveCoinsAction->setToolTip(receiveCoinsAction->statusTip());
    receiveCoinsAction->setCheckable(true);
    receiveCoinsAction->setShortcut(QKeySequence(Qt::ALT + Qt::Key_3));
    tabGroup->addAction(receiveCoinsAction);

    receiveCoinsMenuAction = new QAction(platformStyle->IconAlt(":/icons/receiving_addresses"), receiveCoinsAction->text(), this);
    receiveCoinsMenuAction->setStatusTip(receiveCoinsAction->statusTip());
    receiveCoinsMenuAction->setToolTip(receiveCoinsMenuAction->statusTip());

    toggleStakingAction = new QAction(tr("Toggle &Staking"), this);
    toggleStakingAction->setStatusTip(tr("Toggle Staking"));

    splitRewardAction = new QAction(tr("Set up staking rewards"), this);
    splitRewardAction->setStatusTip(tr("Configure how to split the staking rewards"));

    historyAction = new QAction(platformStyle->Icon(":/icons/transactions"), tr("&Transactions"), this);
    historyAction->setStatusTip(tr("Browse transaction history"));
    historyAction->setToolTip(historyAction->statusTip());
    historyAction->setCheckable(true);
    historyAction->setShortcut(QKeySequence(Qt::ALT + Qt::Key_4));
    tabGroup->addAction(historyAction);

    updatePriceAction  = new QAction(tr("Update exchange prices"), this);
    updatePriceAction->setStatusTip(tr("Update exchange prices"));

    connect(updatePriceAction, SIGNAL(triggered()), this, SLOT(updatePrice()));

#ifdef ENABLE_WALLET
    // These showNormalIfMinimized are needed because Send Coins and Receive Coins
    // can be triggered from the tray menu, and need to show the GUI to be useful.
    connect(overviewAction, SIGNAL(triggered()), this, SLOT(showNormalIfMinimized()));
    connect(overviewAction, SIGNAL(triggered()), this, SLOT(gotoOverviewPage()));
    connect(sendCoinsAction, SIGNAL(triggered()), this, SLOT(showNormalIfMinimized()));
    connect(sendCoinsAction, SIGNAL(triggered()), this, SLOT(gotoSendCoinsPage()));
    connect(sendCoinsMenuAction, SIGNAL(triggered()), this, SLOT(showNormalIfMinimized()));
    connect(sendCoinsMenuAction, SIGNAL(triggered()), this, SLOT(gotoSendCoinsPage()));
    connect(receiveCoinsAction, SIGNAL(triggered()), this, SLOT(showNormalIfMinimized()));
    connect(receiveCoinsAction, SIGNAL(triggered()), this, SLOT(gotoRequestPaymentPage()));
    connect(receiveCoinsMenuAction, SIGNAL(triggered()), this, SLOT(showNormalIfMinimized()));
    connect(receiveCoinsMenuAction, SIGNAL(triggered()), this, SLOT(gotoRequestPaymentPage()));
    connect(historyAction, SIGNAL(triggered()), this, SLOT(showNormalIfMinimized()));
    connect(historyAction, SIGNAL(triggered()), this, SLOT(gotoHistoryPage()));
    connect(toggleStakingAction, SIGNAL(triggered()), this, SLOT(toggleStaking()));
    connect(splitRewardAction, SIGNAL(triggered()), this, SLOT(splitRewards()));
#endif // ENABLE_WALLET

    quitAction = new QAction(platformStyle->IconAlt(":/icons/quit"), tr("E&xit"), this);
    quitAction->setStatusTip(tr("Quit application"));
    quitAction->setShortcut(QKeySequence(Qt::CTRL + Qt::Key_Q));
    quitAction->setMenuRole(QAction::QuitRole);
    aboutAction = new QAction(platformStyle->IconAlt(":/icons/about"), tr("&About %1").arg(tr(PACKAGE_NAME)), this);
    aboutAction->setStatusTip(tr("Show information about %1").arg(tr(PACKAGE_NAME)));
    aboutAction->setMenuRole(QAction::AboutRole);
    aboutAction->setEnabled(false);
    infoAction = new QAction(platformStyle->IconAlt(":/icons/address-book"), tr("%1 &Knowledge Base").arg(tr(PACKAGE_NAME)), this);
    infoAction->setStatusTip(tr("Open the %1 Knowledge Base in your browser").arg(tr(PACKAGE_NAME)));
    infoAction->setMenuRole(QAction::NoRole);
    infoAction->setEnabled(false);
    aboutQtAction = new QAction(platformStyle->IconAlt(":/icons/about_qt"), tr("About &Qt"), this);
    aboutQtAction->setStatusTip(tr("Show information about Qt"));
    aboutQtAction->setMenuRole(QAction::AboutQtRole);
    optionsAction = new QAction(platformStyle->IconAlt(":/icons/options"), tr("&Options..."), this);
    optionsAction->setStatusTip(tr("Modify configuration options for %1").arg(tr(PACKAGE_NAME)));
    optionsAction->setMenuRole(QAction::PreferencesRole);
    optionsAction->setEnabled(false);
    cfundProposalsAction = new QAction(tr("Vote for Proposals"), this);
    cfundPaymentRequestsAction = new QAction(tr("Vote for Payment Requests"), this);
    toggleHideAction = new QAction(platformStyle->IconAlt(":/icons/about"), tr("&Show / Hide"), this);
    toggleHideAction->setStatusTip(tr("Show or hide the main Window"));

    encryptWalletAction = new QAction(platformStyle->IconAlt(":/icons/lock_closed"), tr("&Encrypt Wallet..."), this);
    encryptWalletAction->setStatusTip(tr("Encrypt the private keys that belong to your wallet"));
    encryptWalletAction->setCheckable(true);
    unlockWalletAction = new QAction(tr("&Unlock Wallet for Staking..."), this);
    unlockWalletAction->setToolTip(tr("Unlock wallet for Staking"));
    backupWalletAction = new QAction(platformStyle->IconAlt(":/icons/filesave"), tr("&Backup Wallet..."), this);
    backupWalletAction->setStatusTip(tr("Backup wallet to another location"));
    changePassphraseAction = new QAction(platformStyle->IconAlt(":/icons/key"), tr("&Change Passphrase..."), this);
    changePassphraseAction->setStatusTip(tr("Change the passphrase used for wallet encryption"));

    signMessageAction = new QAction(platformStyle->IconAlt(":/icons/edit"), tr("Sign &message..."), this);
    signMessageAction->setStatusTip(tr("Sign messages with your NavCoin addresses to prove you own them"));
    verifyMessageAction = new QAction(platformStyle->IconAlt(":/icons/verify"), tr("&Verify message..."), this);
    verifyMessageAction->setStatusTip(tr("Verify messages to ensure they were signed with specified NavCoin addresses"));

    openRPCConsoleAction = new QAction(platformStyle->IconAlt(":/icons/debugwindow"), tr("&Debug window"), this);
    openRPCConsoleAction->setStatusTip(tr("Open debugging and diagnostic console"));
    // initially disable the debug window menu item
    openRPCConsoleAction->setEnabled(false);

    usedSendingAddressesAction = new QAction(platformStyle->IconAlt(":/icons/address-book"), tr("&Sending addresses..."), this);
    usedSendingAddressesAction->setStatusTip(tr("Show the list of used sending addresses and labels"));
    usedReceivingAddressesAction = new QAction(platformStyle->IconAlt(":/icons/address-book"), tr("&Receiving addresses..."), this);
    usedReceivingAddressesAction->setStatusTip(tr("Show the list of used receiving addresses and labels"));
    repairWalletAction = new QAction(tr("&Repair wallet"), this);
    repairWalletAction->setToolTip(tr("Repair wallet transactions"));

    importPrivateKeyAction = new QAction(tr("&Import private key"), this);
    importPrivateKeyAction->setToolTip(tr("Import private key"));

    exportMasterPrivateKeyAction = new QAction(tr("Show &master private key"), this);
    exportMasterPrivateKeyAction->setToolTip(tr("Show master private key"));

<<<<<<< HEAD
=======
    exportMnemonicAction = new QAction(tr("Show m&nemonic"), this);
    exportMnemonicAction->setToolTip(tr("Show mnemonic"));

>>>>>>> 7cbb0de9
    openAction = new QAction(platformStyle->IconAlt(":/icons/open"), tr("Open &URI..."), this);
    openAction->setStatusTip(tr("Open a navcoin: URI or payment request"));

    showHelpMessageAction = new QAction(platformStyle->IconAlt(":/icons/info"), tr("&Command-line options"), this);
    showHelpMessageAction->setMenuRole(QAction::NoRole);
    showHelpMessageAction->setStatusTip(tr("Show the %1 help message to get a list with possible NavCoin command-line options").arg(tr(PACKAGE_NAME)));

    connect(quitAction, SIGNAL(triggered()), qApp, SLOT(quit()));
    connect(aboutAction, SIGNAL(triggered()), this, SLOT(aboutClicked()));
    connect(infoAction, SIGNAL(triggered()), this, SLOT(infoClicked()));
    connect(aboutQtAction, SIGNAL(triggered()), qApp, SLOT(aboutQt()));
    connect(optionsAction, SIGNAL(triggered()), this, SLOT(optionsClicked()));
    connect(cfundProposalsAction, SIGNAL(triggered()), this, SLOT(cfundProposalsClicked()));
    connect(cfundPaymentRequestsAction, SIGNAL(triggered()), this, SLOT(cfundPaymentRequestsClicked()));
    connect(toggleHideAction, SIGNAL(triggered()), this, SLOT(toggleHidden()));
    connect(showHelpMessageAction, SIGNAL(triggered()), this, SLOT(showHelpMessageClicked()));
    connect(openRPCConsoleAction, SIGNAL(triggered()), this, SLOT(showDebugWindow()));

    // Get restart command-line parameters and handle restart
    connect(rpcConsole, SIGNAL(handleRestart(QStringList)), this, SLOT(handleRestart(QStringList)));

    // prevents an open debug window from becoming stuck/unusable on client shutdown
    connect(quitAction, SIGNAL(triggered()), rpcConsole, SLOT(hide()));

#ifdef ENABLE_WALLET
    if(walletFrame)
    {
        connect(encryptWalletAction, SIGNAL(triggered(bool)), walletFrame, SLOT(encryptWallet(bool)));
        connect(unlockWalletAction, SIGNAL(triggered()), walletFrame, SLOT(unlockWalletStaking()));
        connect(backupWalletAction, SIGNAL(triggered()), walletFrame, SLOT(backupWallet()));
        connect(changePassphraseAction, SIGNAL(triggered()), walletFrame, SLOT(changePassphrase()));
        connect(signMessageAction, SIGNAL(triggered()), this, SLOT(gotoSignMessageTab()));
        connect(verifyMessageAction, SIGNAL(triggered()), this, SLOT(gotoVerifyMessageTab()));
        connect(usedSendingAddressesAction, SIGNAL(triggered()), walletFrame, SLOT(usedSendingAddresses()));
        connect(usedReceivingAddressesAction, SIGNAL(triggered()), walletFrame, SLOT(usedReceivingAddresses()));
        connect(repairWalletAction, SIGNAL(triggered()), this, SLOT(repairWallet()));
        connect(importPrivateKeyAction, SIGNAL(triggered()), walletFrame, SLOT(importPrivateKey()));
        connect(exportMasterPrivateKeyAction, SIGNAL(triggered()), walletFrame, SLOT(exportMasterPrivateKeyAction()));
        connect(exportMnemonicAction, SIGNAL(triggered()), walletFrame, SLOT(exportMnemonicAction()));
        connect(openAction, SIGNAL(triggered()), this, SLOT(openClicked()));
    }
#endif // ENABLE_WALLET

    new QShortcut(QKeySequence(Qt::CTRL + Qt::SHIFT + Qt::Key_C), this, SLOT(showDebugWindowActivateConsole()));
    new QShortcut(QKeySequence(Qt::CTRL + Qt::SHIFT + Qt::Key_D), this, SLOT(showDebugWindow()));
}

void NavCoinGUI::createMenuBar()
{
#ifdef Q_OS_MAC
    // Create a decoupled menu bar on Mac which stays even if the window is closed
    appMenuBar = new QMenuBar();
#else
    // Get the main window's menu bar on other platforms
    appMenuBar = menuBar();
#endif

    // Configure the menus
    QMenu *file = appMenuBar->addMenu(tr("&File"));
    if(walletFrame)
    {
        file->addAction(openAction);
        file->addAction(backupWalletAction);
        file->addAction(signMessageAction);
        file->addAction(verifyMessageAction);
        file->addSeparator();
        file->addAction(usedSendingAddressesAction);
        file->addAction(usedReceivingAddressesAction);
        file->addSeparator();
        file->addAction(repairWalletAction);
        file->addSeparator();
        file->addAction(importPrivateKeyAction);
        file->addAction(exportMasterPrivateKeyAction);
<<<<<<< HEAD
=======
        file->addAction(exportMnemonicAction);
>>>>>>> 7cbb0de9
    }
    file->addAction(quitAction);

    QMenu *settings = appMenuBar->addMenu(tr("&Settings"));
    if(walletFrame)
    {
        settings->addAction(encryptWalletAction);
        settings->addAction(unlockWalletAction);
        settings->addAction(changePassphraseAction);
        settings->addSeparator();
        settings->addAction(toggleStakingAction);
        settings->addAction(splitRewardAction);
        settings->addSeparator();
        settings->addAction(updatePriceAction);
    }
    settings->addAction(optionsAction);

    QMenu *help = appMenuBar->addMenu(tr("&Help"));
    if(walletFrame)
    {
        help->addAction(openRPCConsoleAction);
    }
    help->addAction(showHelpMessageAction);
    help->addSeparator();
    help->addAction(aboutAction);
    help->addAction(infoAction);
    help->addAction(aboutQtAction);
}

void NavCoinGUI::createHeaderWidgets()
{
    // Notifications layout vertical
    QVBoxLayout* notificationLayout = new QVBoxLayout();
    notificationLayout->setContentsMargins(0, 0, 0, 0);
    notificationLayout->setSpacing(0);
    notificationLayout->setAlignment(Qt::AlignVCenter);

    // Add a spacer to header to create a background
    QWidget* headerSpacer = new QWidget();
    headerSpacer->setObjectName("HeaderSpacer");
    headerSpacer->setLayout(notificationLayout);

    // Build each new notification
    for (unsigned i = 0; i < notifs_count; ++i)
    {
        // Add notifications
        notifications[i] = new QLabel();
        notifications[i]->hide();
        notifications[i]->setWordWrap(true);
        notifications[i]->setText(tr(notifs[i].text));
        if (notifs[i].error == true)
            notifications[i]->setProperty("class", "alert alert-danger");
        else
            notifications[i]->setProperty("class", "alert alert-warning");

        // Add to notification layout
        notificationLayout->addWidget(notifications[i]);
    }

    QWidget* balanceContainer = new QWidget();
    balanceContainer->setObjectName("balanceContainer");
    QWidget* stakedContainer = new QWidget();
    stakedContainer->setObjectName("stakedContainer");

    QVBoxLayout* balanceLayout = new QVBoxLayout();
    balanceLayout->setContentsMargins(0, 0, 20 * GUIUtil::scale(), 0);
    balanceLayout->setSpacing(5 * GUIUtil::scale());
    balanceContainer->setLayout(balanceLayout);

    QVBoxLayout* stakedLayout = new QVBoxLayout();
    stakedLayout->setContentsMargins(20 * GUIUtil::scale(), 0, 0, 0);
    stakedLayout->setSpacing(5 * GUIUtil::scale());
    stakedContainer->setLayout(stakedLayout);

    // Containers for the subbalance layouts
    QWidget* balanceAvailContainer = new QWidget();
    balanceAvailContainer->setObjectName("balanceAvailContainer");
    QWidget* balancePendiContainer = new QWidget();
    balancePendiContainer->setObjectName("balancePendiContainer");
    QWidget* balanceImmatContainer = new QWidget();
    balanceImmatContainer->setObjectName("balanceImmatContainer");

    QWidget* stakedAvailContainer = new QWidget();
    stakedAvailContainer->setObjectName("stakedAvailContainer");
    QWidget* stakedPendiContainer = new QWidget();
    stakedPendiContainer->setObjectName("stakedPendiContainer");
    QWidget* stakedImmatContainer = new QWidget();
    stakedImmatContainer->setObjectName("stakedImmatContainer");

    // Layouts for the sub balance sections
    QVBoxLayout* balanceAvailLayout = new QVBoxLayout();
    balanceAvailLayout->setContentsMargins(0, 0, 0, 0);
    balanceAvailLayout->setSpacing(0);
    QVBoxLayout* balancePendiLayout = new QVBoxLayout();
    balancePendiLayout->setContentsMargins(0, 0, 10 * GUIUtil::scale(), 0);
    balancePendiLayout->setSpacing(0);
    QVBoxLayout* balanceImmatLayout = new QVBoxLayout();
    balanceImmatLayout->setContentsMargins(0, 0, 0, 0);
    balanceImmatLayout->setSpacing(0);

    // Layouts for the sub staked sections
    QVBoxLayout* stakedAvailLayout = new QVBoxLayout();
    stakedAvailLayout->setContentsMargins(0, 0, 0, 0);
    stakedAvailLayout->setSpacing(0);
    QVBoxLayout* stakedPendiLayout = new QVBoxLayout();
    stakedPendiLayout->setContentsMargins(0, 0, 10 * GUIUtil::scale(), 0);
    stakedPendiLayout->setSpacing(0);
    QVBoxLayout* stakedImmatLayout = new QVBoxLayout();
    stakedImmatLayout->setContentsMargins(0, 0, 0, 0);
    stakedImmatLayout->setSpacing(0);

    // Set the layouts for the containers
    balanceAvailContainer->setLayout(balanceAvailLayout);
    balancePendiContainer->setLayout(balancePendiLayout);
    balanceImmatContainer->setLayout(balanceImmatLayout);
    stakedAvailContainer->setLayout(stakedAvailLayout);
    stakedPendiContainer->setLayout(stakedPendiLayout);
    stakedImmatContainer->setLayout(stakedImmatLayout);

    // Create our balance labels
    balanceAvail = new QLabel();
    balanceAvail->setObjectName("balanceAvail");
    balanceAvail->setTextInteractionFlags(Qt::TextSelectableByMouse);
    balancePendi = new QLabel();
    balancePendi->setObjectName("balancePendi");
    balancePendi->setTextInteractionFlags(Qt::TextSelectableByMouse);
    balanceImmat = new QLabel();
    balanceImmat->setObjectName("balanceImmat");
    balanceImmat->setTextInteractionFlags(Qt::TextSelectableByMouse);

    // Create our staked labels
    stakedAvail = new QLabel();
    stakedAvail->setObjectName("stakedAvail");
    stakedAvail->setTextInteractionFlags(Qt::TextSelectableByMouse);
    stakedPendi = new QLabel();
    stakedPendi->setObjectName("stakedPendi");
    stakedPendi->setTextInteractionFlags(Qt::TextSelectableByMouse);
    stakedImmat = new QLabel();
    stakedImmat->setObjectName("stakedImmat");
    stakedImmat->setTextInteractionFlags(Qt::TextSelectableByMouse);

    // Labels above the actual values
    QLabel* balanceAvailLabel = new QLabel();
    balanceAvailLabel->setText(tr("Available"));
    balanceAvailLabel->setObjectName("balanceAvailLabel");
    QLabel* balancePendiLabel = new QLabel();
    balancePendiLabel->setText(tr("Pending"));
    balancePendiLabel->setObjectName("balancePendiLabel");
    QLabel* balanceImmatLabel = new QLabel();
    balanceImmatLabel->setText(tr("Immature"));
    balanceImmatLabel->setObjectName("balanceImmatLabel");
    QLabel* stakedAvailLabel = new QLabel();
    stakedAvailLabel->setText(tr("Staked"));
    stakedAvailLabel->setObjectName("stakedAvailLabel");
    QLabel* stakedPendiLabel = new QLabel();
    stakedPendiLabel->setText(tr("Last 24 Hours"));
    stakedPendiLabel->setObjectName("stakedPendiLabel");
    QLabel* stakedImmatLabel = new QLabel();
    stakedImmatLabel->setText(tr("Last 7 Days"));
    stakedImmatLabel->setObjectName("stakedImmatLabel");

    // Add these to the correct container
    balanceAvailLayout->addWidget(balanceAvailLabel);
    balanceAvailLayout->addWidget(balanceAvail);
    balancePendiLayout->addWidget(balancePendiLabel);
    balancePendiLayout->addWidget(balancePendi);
    balanceImmatLayout->addWidget(balanceImmatLabel);
    balanceImmatLayout->addWidget(balanceImmat);
    stakedAvailLayout->addWidget(stakedAvailLabel);
    stakedAvailLayout->addWidget(stakedAvail);
    stakedPendiLayout->addWidget(stakedPendiLabel);
    stakedPendiLayout->addWidget(stakedPendi);
    stakedImmatLayout->addWidget(stakedImmatLabel);
    stakedImmatLayout->addWidget(stakedImmat);

    // Sub layout
    QHBoxLayout* balanceSubLayout = new QHBoxLayout();
    balanceSubLayout->setContentsMargins(0, 0, 0, 0);
    balanceSubLayout->setSpacing(0);
    balanceSubLayout->addWidget(balancePendiContainer);
    balanceSubLayout->addWidget(balanceImmatContainer);

    // Sub layout
    QHBoxLayout* stakedSubLayout = new QHBoxLayout();
    stakedSubLayout->setContentsMargins(0, 0, 0, 0);
    stakedSubLayout->setSpacing(0);
    stakedSubLayout->addWidget(stakedPendiContainer);
    stakedSubLayout->addWidget(stakedImmatContainer);

    // Balance sub
    QWidget* balanceSub = new QWidget();
    balanceSub->setLayout(balanceSubLayout);

    balanceLayout->addWidget(balanceAvailContainer);
    balanceLayout->addWidget(balanceSub);

    // Staked sub
    QWidget* stakedSub = new QWidget();
    stakedSub->setLayout(stakedSubLayout);

    stakedLayout->addWidget(stakedAvailContainer);
    stakedLayout->addWidget(stakedSub);

    // The balance amd staked
    walletFrame->balanceLayout->addWidget(balanceContainer);
    walletFrame->balanceLayout->addWidget(stakedContainer);

    // Add the header spacer and header bar
    walletFrame->headerLayout->addWidget(headerSpacer);
}

void NavCoinGUI::createToolBars()
{
    if(walletFrame == nullptr)
        return;

    // Sizes
    QSize iconSize = QSize(35 * scale(), 35 * scale());
    QSize logoIconSize = QSize(60 * scale(), 60 * scale());

    // Create the logo icon
    QIcon logoIcon = QIcon(":/icons/logo_n");

    // Create the logo button
    QToolButton* logoBtn = new QToolButton();
    logoBtn->setIcon(logoIcon);
    logoBtn->setIconSize(logoIconSize);
    logoBtn->setProperty("class", "main-menu-btn");
    logoBtn->setSizePolicy(QSizePolicy::Preferred, QSizePolicy::Fixed);

    // Attach the logo button to the layout
    walletFrame->menuLayout->addWidget(logoBtn);

    // Buttons icon
    QString btnNamesIcon[5] = {
        "home",
        "send",
        "receive",
        "transactions",
        "dao"
    };

    // Buttons text
    std::string btnNamesText[5] = {
        "HOME",
        "SEND",
        "RECEIVE",
        "HISTORY",
        "DAO"
    };

    // Build each new button
    for (unsigned i = 0; i < 5; ++i)
    {
        // Create the icon
        QIcon icon = platformStyle->Icon(":/icons/" + btnNamesIcon[i], COLOR_WHITE);

        // Update the disabled icon pixmap to use the same as QIcon::Normal
        icon.addPixmap(icon.pixmap(iconSize, QIcon::Normal, QIcon::On), QIcon::Disabled);

        // Create the menu button
        menuBtns[i] = new QToolButton();
        menuBtns[i]->setText(tr(btnNamesText[i].c_str()));
        menuBtns[i]->setIcon(icon);
        menuBtns[i]->setIconSize(iconSize);
        menuBtns[i]->setToolButtonStyle(Qt::ToolButtonTextUnderIcon);
        menuBtns[i]->setSizePolicy(QSizePolicy::Preferred, QSizePolicy::Fixed);
        menuBtns[i]->setProperty("class", "main-menu-btn");

        // Attach to the layout and assign click events
        walletFrame->menuLayout->addWidget(menuBtns[i]);

        // Create a bubble layout
        QVBoxLayout* bubbleLayout = new QVBoxLayout(menuBtns[i]);
        bubbleLayout->setContentsMargins(0, 10 * scale(), 10 * scale(), 0);
        bubbleLayout->setSpacing(0);
        bubbleLayout->setAlignment(Qt::AlignRight | Qt::AlignTop); // Move it to the top right

        // Create the bubble and place in the bubble layout
        menuBubbles[i] = new QLabel();
        menuBubbles[i]->hide();
        menuBubbles[i]->setText("1");
        menuBubbles[i]->setProperty("class", "main-menu-bubble");
        bubbleLayout->addWidget(menuBubbles[i]);
    }

    /* This is to make the sidebar background consistent */
    QWidget *padding = new QWidget();
    padding->setProperty("class", "main-menu-btn");
    walletFrame->menuLayout->addWidget(padding);

    // Add the versionLabel
    QToolButton* versionLabel = new QToolButton();
    versionLabel->setText(QString::fromStdString(FormatVersion(CLIENT_VERSION)));
    versionLabel->setProperty("class", "main-menu-btn");
    versionLabel->setSizePolicy(QSizePolicy::Preferred, QSizePolicy::Fixed);
    walletFrame->menuLayout->addWidget(versionLabel);

    // Link OverviewPage to main menu logo
    connect(logoBtn, SIGNAL(clicked()), this, SLOT(gotoOverviewPage()));

    // Menu Button actions
    connect(menuBtns[0], SIGNAL(clicked()), this, SLOT(gotoOverviewPage()));
    connect(menuBtns[1], SIGNAL(clicked()), this, SLOT(gotoSendCoinsPage()));
    connect(menuBtns[2], SIGNAL(clicked()), this, SLOT(gotoRequestPaymentPage()));
    connect(menuBtns[3], SIGNAL(clicked()), this, SLOT(gotoHistoryPage()));
    connect(menuBtns[4], SIGNAL(clicked()), this, SLOT(gotoCommunityFundPage()));

    // Open about when versionLabel is clicked
    connect(versionLabel, SIGNAL(clicked()), this, SLOT(aboutClicked()));
}

void NavCoinGUI::showOutOfSyncWarning(bool fShow)
{
    showHideNotification(fShow, 1);
}

void NavCoinGUI::showHideNotification(bool show, int index)
{
    notifications[index]->setVisible(show);
}

void NavCoinGUI::setActiveMenu(int index)
{
    for (int i = 0; i < 5; ++i)
    {
        menuBtns[i]->setDisabled(i == index);
    }
}

void NavCoinGUI::setBalance(const CAmount &avail, const CAmount &pendi, const CAmount &immat)
{
    if (!walletFrame || !clientModel || !clientModel->getOptionsModel())
        return;

    int unit = clientModel->getOptionsModel()->getDisplayUnit();

    balanceAvail->setText(NavCoinUnits::prettyWithUnit(unit, avail, false, NavCoinUnits::separatorAlways));
    balancePendi->setText(NavCoinUnits::prettyWithUnit(unit, pendi, false, NavCoinUnits::separatorAlways));
    balanceImmat->setText(NavCoinUnits::prettyWithUnit(unit, immat, false, NavCoinUnits::separatorAlways));
}

void NavCoinGUI::setStaked(const CAmount &all, const CAmount &today, const CAmount &week)
{
    if (!walletFrame || !clientModel || !clientModel->getOptionsModel())
        return;

    int unit = clientModel->getOptionsModel()->getDisplayUnit();

    stakedAvail->setText(NavCoinUnits::prettyWithUnit(unit, all, false, NavCoinUnits::separatorAlways));
    stakedPendi->setText(NavCoinUnits::prettyWithUnit(unit, today, false, NavCoinUnits::separatorAlways));
    stakedImmat->setText(NavCoinUnits::prettyWithUnit(unit, week, false, NavCoinUnits::separatorAlways));
}

void NavCoinGUI::onDaoEntriesChanged(int count)
{
    // Update the bubble
    setMenuBubble(4, count);

    // New daos? SHOW notification
    showHideNotification(count > 0, 0);
}

void NavCoinGUI::setMenuBubble(int index, int drak)
{
    menuBubbles[index]->setText(QString::number(drak));

    if (drak > 0)
        menuBubbles[index]->show();
    else
        menuBubbles[index]->hide();
}

void NavCoinGUI::setClientModel(ClientModel *clientModel)
{
    this->clientModel = clientModel;
    if(clientModel)
    {
        // Show warnings
        connect(clientModel, SIGNAL(alertsChanged(QString)), this, SLOT(updateAlerts(QString)));
        updateAlerts(clientModel->getStatusBarWarnings());

        // Create system tray menu (or setup the dock menu) that late to prevent users from calling actions,
        // while the client has not yet fully loaded
        createTrayIconMenu();

        // Keep up to date with client
        setNumConnections(clientModel->getNumConnections());
        connect(clientModel, SIGNAL(numConnectionsChanged(int)), this, SLOT(setNumConnections(int)));

        modalOverlay->setKnownBestHeight(clientModel->getHeaderTipHeight(), QDateTime::fromTime_t(clientModel->getHeaderTipTime()));
        setNumBlocks(clientModel->getNumBlocks(), clientModel->getLastBlockDate(), clientModel->getVerificationProgress(NULL), false);
        connect(clientModel, SIGNAL(numBlocksChanged(int,QDateTime,double,bool)), this, SLOT(setNumBlocks(int,QDateTime,double,bool)));

        // Receive and report messages from client model
        connect(clientModel, SIGNAL(message(QString,QString,unsigned int)), this, SLOT(message(QString,QString,unsigned int)));

        // Show progress dialog
        connect(clientModel, SIGNAL(showProgress(QString,int)), this, SLOT(showProgress(QString,int)));

        rpcConsole->setClientModel(clientModel);
#ifdef ENABLE_WALLET
        if(walletFrame)
        {
            walletFrame->setClientModel(clientModel);
        }
#endif // ENABLE_WALLET

        OptionsModel* optionsModel = clientModel->getOptionsModel();
        if(optionsModel)
        {
            // be aware of the tray icon disable state change reported by the OptionsModel object.
            connect(optionsModel,SIGNAL(hideTrayIconChanged(bool)),this,SLOT(setTrayIconVisible(bool)));

            // initialize the disable state of the tray icon with the current value in the model.
            setTrayIconVisible(optionsModel->getHideTrayIcon());

            // be aware of a display unit change reported by the OptionsModel object.
            connect(optionsModel,SIGNAL(displayUnitChanged(int)),this,SLOT(updateDisplayUnit(int)));

            // initialize the display units label with the current value in the model.
            updateDisplayUnit(optionsModel->getDisplayUnit());
        }
    } else {
        // Disable possibility to show main window via action
        toggleHideAction->setEnabled(false);
        if(trayIconMenu)
        {
            // Disable context menu on tray icon
            trayIconMenu->clear();
        }
    }
}

#ifdef ENABLE_WALLET
bool NavCoinGUI::addWallet(const QString& name, WalletModel *walletModel)
{
    if(!walletFrame)
        return false;
    setWalletActionsEnabled(true);
    return walletFrame->addWallet(name, walletModel);
}

bool NavCoinGUI::setCurrentWallet(const QString& name)
{
    if(!walletFrame)
        return false;
    return walletFrame->setCurrentWallet(name);
}

void NavCoinGUI::removeAllWallets()
{
    if(!walletFrame)
        return;
    setWalletActionsEnabled(false);
    walletFrame->removeAllWallets();
}

void NavCoinGUI::repairWallet()
{
    QMessageBox::StandardButton btnRetVal = QMessageBox::question(this, tr("Repair wallet"),
        tr("Client restart required to repair the wallet.") + "<br><br>" + tr("Client will be shut down. Do you want to proceed?"),
        QMessageBox::Yes | QMessageBox::Cancel, QMessageBox::Cancel);

    if(btnRetVal == QMessageBox::Cancel)
        return;

    WriteConfigFile("zapwallettxes","2");
    WriteConfigFile("repairwallet","1");

    QApplication::quit();
}

void NavCoinGUI::updateAlerts(const QString &warnings)
{
    // Show or hide the warning
    notifications[2]->setVisible(!warnings.isEmpty());

    // Set the message
    notifications[2]->setText(tr(qPrintable(warnings)));
}

#endif // ENABLE_WALLET

void NavCoinGUI::setWalletActionsEnabled(bool enabled)
{
    overviewAction->setEnabled(enabled);
    sendCoinsAction->setEnabled(enabled);
    sendCoinsMenuAction->setEnabled(enabled);
    receiveCoinsAction->setEnabled(enabled);
    receiveCoinsMenuAction->setEnabled(enabled);
    historyAction->setEnabled(enabled);
    encryptWalletAction->setEnabled(enabled);
    backupWalletAction->setEnabled(enabled);
    changePassphraseAction->setEnabled(enabled);
    signMessageAction->setEnabled(enabled);
    verifyMessageAction->setEnabled(enabled);
    usedSendingAddressesAction->setEnabled(enabled);
    usedReceivingAddressesAction->setEnabled(enabled);
    repairWalletAction->setEnabled(enabled);
    importPrivateKeyAction->setEnabled(enabled);
    openAction->setEnabled(enabled);
}

void NavCoinGUI::createTrayIcon(const NetworkStyle *networkStyle)
{
#ifndef Q_OS_MAC
    trayIcon = new QSystemTrayIcon(this);
    QString toolTip = tr("%1 client").arg(tr(PACKAGE_NAME)) + " " + networkStyle->getTitleAddText();
    trayIcon->setToolTip(toolTip);
    trayIcon->setIcon(networkStyle->getTrayAndWindowIcon());
    trayIcon->hide();
#endif

    notificator = new Notificator(QApplication::applicationName(), trayIcon, this);
}

void NavCoinGUI::createTrayIconMenu()
{
#ifndef Q_OS_MAC
    // return if trayIcon is unset (only on non-Mac OSes)
    if (!trayIcon)
        return;

    trayIconMenu = new QMenu(this);
    trayIcon->setContextMenu(trayIconMenu);

    connect(trayIcon, SIGNAL(activated(QSystemTrayIcon::ActivationReason)),
            this, SLOT(trayIconActivated(QSystemTrayIcon::ActivationReason)));
#else
    // Note: On Mac, the dock icon is used to provide the tray's functionality.
    MacDockIconHandler *dockIconHandler = MacDockIconHandler::instance();
    dockIconHandler->setMainWindow((QMainWindow *)this);
    trayIconMenu = dockIconHandler->dockMenu();
#endif

    // Configuration of the tray icon (or dock icon) icon menu
    trayIconMenu->addAction(toggleHideAction);
    trayIconMenu->addSeparator();
    trayIconMenu->addAction(sendCoinsMenuAction);
    trayIconMenu->addAction(receiveCoinsMenuAction);
    trayIconMenu->addSeparator();
    trayIconMenu->addAction(signMessageAction);
    trayIconMenu->addAction(verifyMessageAction);
    trayIconMenu->addSeparator();
    trayIconMenu->addAction(optionsAction);
    trayIconMenu->addAction(openRPCConsoleAction);
#ifndef Q_OS_MAC // This is built-in on Mac
    trayIconMenu->addSeparator();
    trayIconMenu->addAction(quitAction);
#endif
}

#ifndef Q_OS_MAC
void NavCoinGUI::trayIconActivated(QSystemTrayIcon::ActivationReason reason)
{
    if(reason == QSystemTrayIcon::Trigger)
    {
        // Click on system tray icon triggers show/hide of the main window
        toggleHidden();
    }
}
#endif

void NavCoinGUI::optionsClicked()
{
    if(!clientModel || !clientModel->getOptionsModel())
        return;

    OptionsDialog dlg(this, enableWallet);
    dlg.setModel(clientModel->getOptionsModel());
    dlg.exec();
}

void NavCoinGUI::cfundProposalsClicked()
{
    if(!clientModel || !clientModel->getOptionsModel())
        return;
}

void NavCoinGUI::cfundProposalsOpen(bool fMode)
{
    if(!clientModel || !clientModel->getOptionsModel())
        return;
}

void NavCoinGUI::cfundPaymentRequestsClicked()
{
    if(!clientModel || !clientModel->getOptionsModel())
        return;
}

void NavCoinGUI::aboutClicked()
{
    if(!clientModel)
        return;

    HelpMessageDialog dlg(this, true);
    dlg.exec();
}

void NavCoinGUI::infoClicked()
{
    if(!clientModel)
        return;

    QString link = QString("https://info.navcoin.org/");
    QDesktopServices::openUrl(QUrl(link));
}

void NavCoinGUI::showDebugWindow()
{
    rpcConsole->showNormal();
    rpcConsole->show();
    rpcConsole->raise();
    rpcConsole->activateWindow();
}

void NavCoinGUI::showDebugWindowActivateConsole()
{
    rpcConsole->setTabFocus(RPCConsole::TAB_CONSOLE);
    showDebugWindow();
}

void NavCoinGUI::showHelpMessageClicked()
{
    helpMessageDialog->show();
}

#ifdef ENABLE_WALLET
void NavCoinGUI::openClicked()
{
    OpenURIDialog dlg(this);
    if(dlg.exec())
    {
        Q_EMIT receivedURI(dlg.getURI());
    }
}

void NavCoinGUI::gotoOverviewPage()
{
    setActiveMenu(0);
    overviewAction->setChecked(true);
    if (walletFrame) walletFrame->gotoOverviewPage();
}

void NavCoinGUI::gotoHistoryPage()
{
    setActiveMenu(3);
    historyAction->setChecked(true);
    if (walletFrame) walletFrame->gotoHistoryPage();
}

void NavCoinGUI::gotoCommunityFundPage()
{
    setActiveMenu(4);
    historyAction->setChecked(true);
    if (walletFrame) walletFrame->gotoCommunityFundPage();
}

void NavCoinGUI::gotoReceiveCoinsPage()
{
    setActiveMenu(2);
    receiveCoinsAction->setChecked(true);
    if (walletFrame) walletFrame->gotoReceiveCoinsPage();
}

void NavCoinGUI::gotoRequestPaymentPage()
{
    setActiveMenu(2);
    receiveCoinsAction->setChecked(true);
    if (walletFrame) walletFrame->gotoRequestPaymentPage();
}

void NavCoinGUI::gotoSendCoinsPage(QString addr)
{
    setActiveMenu(1);
    sendCoinsAction->setChecked(true);
    if (walletFrame) walletFrame->gotoSendCoinsPage(addr);
}

void NavCoinGUI::gotoSignMessageTab(QString addr)
{
    if (walletFrame) walletFrame->gotoSignMessageTab(addr);
}

void NavCoinGUI::gotoVerifyMessageTab(QString addr)
{
    if (walletFrame) walletFrame->gotoVerifyMessageTab(addr);
}
#endif // ENABLE_WALLET

void NavCoinGUI::setNumConnections(int count)
{
    QString icon;
    switch(count)
    {
        case 0: icon = ":/icons/connect_0"; break;
        case 1: case 2: case 3: icon = ":/icons/connect_1"; break;
        case 4: case 5: case 6: icon = ":/icons/connect_2"; break;
        case 7: case 8: case 9: icon = ":/icons/connect_3"; break;
        default: icon = ":/icons/connect_4"; break;
    }
    labelConnectionsIcon->setPixmap(platformStyle->IconAlt(icon).pixmap(STATUSBAR_ICONSIZE * GUIUtil::scale(), STATUSBAR_ICONSIZE * GUIUtil::scale()));
    labelConnectionsIcon->setToolTip(tr("%n active connection(s) to NavCoin network", "", count));
}

void NavCoinGUI::updateHeadersSyncProgressLabel()
{
    int64_t headersTipTime = clientModel->getHeaderTipTime();
    int headersTipHeight = clientModel->getHeaderTipHeight();
    int estHeadersLeft = (GetTime() - headersTipTime) / Params().GetConsensus().nPowTargetSpacing;
    if (estHeadersLeft > HEADER_HEIGHT_DELTA_SYNC)
        progressBarLabel->setText(tr("Syncing Headers (%1%)...").arg(QString::number(100.0 / (headersTipHeight+estHeadersLeft)*headersTipHeight, 'f', 1)));
}

bool showingVotingDialog = false;

void NavCoinGUI::setNumBlocks(int count, const QDateTime& blockDate, double nVerificationProgress, bool header)
{
#ifdef Q_OS_MAC
    // Disabling macOS App Nap on initial sync, disk and reindex operations.
    IsInitialBlockDownload() ? appNapInhibitor->disableAppNap() : appNapInhibitor->enableAppNap();
#endif

    if (modalOverlay)
    {
        if (header)
            modalOverlay->setKnownBestHeight(count, blockDate);
        else
            modalOverlay->tipUpdate(count, blockDate, nVerificationProgress);
    }

    if(!clientModel)
        return;

    // Prevent orphan statusbar messages (e.g. hover Quit in main menu, wait until chain-sync starts -> garbled text)
    statusBar()->clearMessage();

    // Acquire current block source
    enum BlockSource blockSource = clientModel->getBlockSource();
    switch (blockSource) {
        case BlockSource::NETWORK:
            if (header) {
                updateHeadersSyncProgressLabel();
                return;
            }
            progressBarLabel->setText(tr("Synchronizing with network..."));
            updateHeadersSyncProgressLabel();
            break;
        case BlockSource::DISK:
            if (header) {
                progressBarLabel->setText(tr("Indexing blocks on disk..."));
            } else {
                progressBarLabel->setText(tr("Processing blocks on disk..."));
            }
            break;
        case BlockSource::REINDEX:
            progressBarLabel->setText(tr("Reindexing blocks on disk..."));
            break;
        case BlockSource::NONE:
            if (header) {
                return;
            }
            progressBarLabel->setText(tr("Connecting to peers..."));
            break;
    }

    QString tooltip;

    QDateTime currentDate = QDateTime::currentDateTime();
    qint64 secs = blockDate.secsTo(currentDate);

    tooltip = tr("Processed %n block(s) of transaction history.", "", count);

    // Set icon state: spinning if catching up, tick otherwise
    if (secs < MAX_BLOCK_TIME_GAP) {
        tooltip = tr("Up to date") + QString(".<br>") + tooltip;
        labelBlocksIcon->setPixmap(platformStyle->IconAlt(":/icons/synced").pixmap(STATUSBAR_ICONSIZE * GUIUtil::scale(), STATUSBAR_ICONSIZE * GUIUtil::scale()));

#ifdef ENABLE_WALLET
        if(walletFrame)
        {
            showOutOfSyncWarning(false);
            modalOverlay->showHide(true, true);
        }
#endif // ENABLE_WALLET

        progressBarLabel->setVisible(false);
        progressBar->setVisible(false);
    }
    else
    {
        QString timeBehindText = GUIUtil::formatNiceTimeOffset(secs);

        progressBarLabel->setVisible(true);
        progressBar->setFormat(tr("%1 behind").arg(timeBehindText));
        progressBar->setMaximum(1000000000);
        progressBar->setValue(nVerificationProgress * 1000000000.0 + 0.5);
        progressBar->setVisible(true);

        tooltip = tr("Catching up...") + QString("<br>") + tooltip;
        labelBlocksIcon->setPixmap(platformStyle->IconAlt(QString(
            ":/movies/spinner-%1").arg(spinnerFrame, 3, 10, QChar('0')))
            .pixmap(STATUSBAR_ICONSIZE * GUIUtil::scale(), STATUSBAR_ICONSIZE * GUIUtil::scale()));
        spinnerFrame = (spinnerFrame + 1) % SPINNER_FRAMES;
        prevBlocks = count;

#ifdef ENABLE_WALLET
        if(walletFrame)
        {
            showOutOfSyncWarning(true);
            modalOverlay->showHide();
        }
#endif // ENABLE_WALLET

        tooltip += QString("<br>");
        tooltip += tr("Last received block was generated %1 ago.").arg(timeBehindText);
        tooltip += QString("<br>");
        tooltip += tr("Transactions after this will not yet be visible.");
    }

    // Don't word-wrap this (fixed-width) tooltip
    tooltip = QString("<nobr>") + tooltip + QString("</nobr>");

    labelBlocksIcon->setToolTip(tooltip);
    progressBarLabel->setToolTip(tooltip);
    progressBar->setToolTip(tooltip);
}

void NavCoinGUI::showVotingDialog()
{

  if(showingVotingDialog)
    return;

  showingVotingDialog = true;

  bool showVoting = !ExistsKeyInConfigFile("votefunding") &&
      pindexBestHeader->nTime > 1508284800 &&
      pindexBestHeader->nTime < 1510704000 &&
      GetBoolArg("-votefunding",true);

  bool vote = false;

  if(showVoting)
  {

    QMessageBox msgBox;
    msgBox.setText(tr("Important network notice."));
    msgBox.setInformativeText(tr("The Nav Coin Network is currently voting on introducing changes on the consensus protocol. As a participant in our network, we value your input and the decision ultimately is yours. Please cast your vote. <br><br>For more information on the proposal, please visit <a href=\"https://navcoin.org/community-fund\">this link</a><br><br>Would you like the Nav Coin Network to update the staking rewards to setup a decentralised community fund that will help grow the network?"));
    QAbstractButton *myYesButton = msgBox.addButton(tr("Yes"), QMessageBox::YesRole);
    msgBox.addButton(trUtf8("No"), QMessageBox::NoRole);
    msgBox.setIcon(QMessageBox::Question);
    msgBox.exec();

    if(msgBox.clickedButton() == myYesButton)
    {
        vote = true;
    }

    SoftSetArg("-votefunding",vote?"1":"0",true);

    RemoveConfigFile("votefunding",vote?"0":"1");
    WriteConfigFile("votefunding",vote?"1":"0");

  }

  showingVotingDialog = false;

}

void NavCoinGUI::message(const QString &title, const QString &message, unsigned int style, bool *ret)
{
    QString strTitle = tr("NavCoin"); // default title
    // Default to information icon
    int nMBoxIcon = QMessageBox::Information;
    int nNotifyIcon = Notificator::Information;

    QString msgType;

    // Prefer supplied title over style based title
    if (!title.isEmpty()) {
        msgType = title;
    }
    else {
        switch (style) {
        case CClientUIInterface::MSG_ERROR:
            msgType = tr("Error");
            break;
        case CClientUIInterface::MSG_WARNING:
            msgType = tr("Warning");
            break;
        case CClientUIInterface::MSG_INFORMATION:
            msgType = tr("Information");
            break;
        default:
            break;
        }
    }
    // Append title to "NavCoin - "
    if (!msgType.isEmpty())
        strTitle += " - " + msgType;

    // Check for error/warning icon
    if (style & CClientUIInterface::ICON_ERROR) {
        nMBoxIcon = QMessageBox::Critical;
        nNotifyIcon = Notificator::Critical;
    }
    else if (style & CClientUIInterface::ICON_WARNING) {
        nMBoxIcon = QMessageBox::Warning;
        nNotifyIcon = Notificator::Warning;
    }

    // Display message
    if (style & CClientUIInterface::MODAL) {
        // Check for buttons, use OK as default, if none was supplied
        QMessageBox::StandardButton buttons;
        if (!(buttons = (QMessageBox::StandardButton)(style & CClientUIInterface::BTN_MASK)))
            buttons = QMessageBox::Ok;

        showNormalIfMinimized();
        QMessageBox mBox((QMessageBox::Icon)nMBoxIcon, strTitle, message, buttons, this);
        int r = mBox.exec();
        if (ret != nullptr)
            *ret = r == QMessageBox::Ok;
    }
    else
        notificator->notify((Notificator::Class)nNotifyIcon, strTitle, message);
}

void NavCoinGUI::changeEvent(QEvent *e)
{
    QMainWindow::changeEvent(e);
#ifndef Q_OS_MAC // Ignored on Mac
    if(e->type() == QEvent::WindowStateChange)
    {
        if(clientModel && clientModel->getOptionsModel() && clientModel->getOptionsModel()->getMinimizeToTray())
        {
            QWindowStateChangeEvent *wsevt = static_cast<QWindowStateChangeEvent*>(e);
            if(!(wsevt->oldState() & Qt::WindowMinimized) && isMinimized())
            {
                QTimer::singleShot(0, this, SLOT(hide()));
                e->ignore();
            }
        }
    }
#endif
}

void NavCoinGUI::closeEvent(QCloseEvent *event)
{
#ifndef Q_OS_MAC // Ignored on Mac
    if(clientModel && clientModel->getOptionsModel())
    {
        if(!clientModel->getOptionsModel()->getMinimizeToTray() &&
           !clientModel->getOptionsModel()->getMinimizeOnClose())
        {
            // close rpcConsole in case it was open to make some space for the shutdown window
            rpcConsole->close();

            QApplication::quit();
        }
    }
#endif
    QMainWindow::closeEvent(event);
}

void NavCoinGUI::showEvent(QShowEvent *event)
{
    // enable the debug window when the main window shows up
    openRPCConsoleAction->setEnabled(true);
    aboutAction->setEnabled(true);
    infoAction->setEnabled(true);
    optionsAction->setEnabled(true);
}

#ifdef ENABLE_WALLET
void NavCoinGUI::incomingTransaction(const QString& date, int unit, const CAmount& amount, const QString& type, const QString& address, const QString& label)
{
    // On new transaction, make an info balloon
    QString msg = tr("Date: %1\n").arg(date) +
                  tr("Amount: %1\n").arg(NavCoinUnits::formatWithUnit(unit, amount, true)) +
                  tr("Type: %1\n").arg(type);
    if (!label.isEmpty())
        msg += tr("Label: %1\n").arg(label);
    else if (!address.isEmpty())
        msg += tr("Address: %1\n").arg(address);
    message((amount)<0 ? tr("Sent transaction") : tr("Incoming transaction"),
             msg, CClientUIInterface::MSG_INFORMATION);
}
#endif // ENABLE_WALLET

void NavCoinGUI::dragEnterEvent(QDragEnterEvent *event)
{
    // Accept only URIs
    if(event->mimeData()->hasUrls())
        event->acceptProposedAction();
}

void NavCoinGUI::dropEvent(QDropEvent *event)
{
    if(event->mimeData()->hasUrls())
    {
        for(const QUrl &uri: event->mimeData()->urls())
        {
            Q_EMIT receivedURI(uri.toString());
        }
    }
    event->acceptProposedAction();
}

bool NavCoinGUI::eventFilter(QObject *object, QEvent *event)
{
    // Catch status tip events
    if (event->type() == QEvent::StatusTip)
    {
        // Prevent adding text from setStatusTip(), if we currently use the status bar for displaying other stuff
        if (progressBarLabel->isVisible() || progressBar->isVisible())
            return true;
    }
    return QMainWindow::eventFilter(object, event);
}

#ifdef ENABLE_WALLET
bool NavCoinGUI::handlePaymentRequest(const SendCoinsRecipient& recipient)
{
    // URI has to be valid
    if (walletFrame && walletFrame->handlePaymentRequest(recipient))
    {
        showNormalIfMinimized();
        gotoSendCoinsPage();
        return true;
    }
    return false;
}

void NavCoinGUI::setEncryptionStatus(int status)
{
    if(fWalletUnlockStakingOnly)
    {
        labelEncryptionIcon->setPixmap(platformStyle->IconAlt(":/icons/lock_closed").pixmap(STATUSBAR_ICONSIZE * GUIUtil::scale(), STATUSBAR_ICONSIZE * GUIUtil::scale()));
        labelEncryptionIcon->setToolTip(tr("Wallet is <b>encrypted</b> and currently <b>unlocked for staking only</b>"));
        changePassphraseAction->setEnabled(false);
        unlockWalletAction->setVisible(false);
        encryptWalletAction->setEnabled(false);
    }
    else
    {
    switch(status)
    {
    case WalletModel::Unencrypted:
        labelEncryptionIcon->hide();
        encryptWalletAction->setChecked(false);
        changePassphraseAction->setEnabled(false);
        encryptWalletAction->setEnabled(true);
        unlockWalletAction->setVisible(false);
        break;
    case WalletModel::Unlocked:
        labelEncryptionIcon->show();
        labelEncryptionIcon->setPixmap(platformStyle->IconAlt(":/icons/lock_open").pixmap(STATUSBAR_ICONSIZE * GUIUtil::scale(), STATUSBAR_ICONSIZE * GUIUtil::scale()));
        labelEncryptionIcon->setToolTip(tr("Wallet is <b>encrypted</b> and currently <b>unlocked</b>"));
        unlockWalletAction->setVisible(false);
        encryptWalletAction->setChecked(true);
        changePassphraseAction->setEnabled(true);
        encryptWalletAction->setEnabled(false); // TODO: decrypt currently not supported
        break;
    case WalletModel::Locked:
        labelEncryptionIcon->show();
        labelEncryptionIcon->setPixmap(platformStyle->IconAlt(":/icons/lock_closed").pixmap(STATUSBAR_ICONSIZE * GUIUtil::scale(), STATUSBAR_ICONSIZE * GUIUtil::scale()));
        labelEncryptionIcon->setToolTip(tr("Wallet is <b>encrypted</b> and currently <b>locked</b>"));
        encryptWalletAction->setChecked(true);
        changePassphraseAction->setEnabled(true);
        unlockWalletAction->setVisible(true);
        encryptWalletAction->setEnabled(false); // TODO: decrypt currently not supported
        break;
    }
    }
    updateStakingStatus();
}
#endif // ENABLE_WALLET

void NavCoinGUI::showNormalIfMinimized(bool fToggleHidden)
{
    if(!clientModel)
        return;

    // activateWindow() (sometimes) helps with keyboard focus on Windows
    if (isHidden())
    {
        show();
        activateWindow();
    }
    else if (isMinimized())
    {
        showNormal();
        activateWindow();
    }
    else if (GUIUtil::isObscured(this))
    {
        raise();
        activateWindow();
    }
    else if(fToggleHidden)
        hide();
}

void NavCoinGUI::toggleHidden()
{
    showNormalIfMinimized(true);
}

void NavCoinGUI::detectShutdown()
{
    if (ShutdownRequested())
    {
        if(rpcConsole)
            rpcConsole->hide();
        qApp->quit();
    }
}

void NavCoinGUI::showProgress(const QString &title, int nProgress)
{
    if (nProgress == 0)
    {
        progressDialog = new QProgressDialog(title, "", 0, 100);
        progressDialog->setWindowModality(Qt::ApplicationModal);
        progressDialog->setMinimumDuration(0);
        progressDialog->setCancelButton(0);
        progressDialog->setAutoClose(false);
        progressDialog->setValue(0);
    }
    else if (nProgress == 100)
    {
        if (progressDialog)
        {
            progressDialog->close();
            progressDialog->deleteLater();
        }
    }
    else if (progressDialog)
        progressDialog->setValue(nProgress);
}

void NavCoinGUI::setTrayIconVisible(bool fHideTrayIcon)
{
    if (trayIcon)
    {
        trayIcon->setVisible(!fHideTrayIcon);
    }
}

void NavCoinGUI::showModalOverlay()
{
    if (modalOverlay && (progressBar->isVisible() || modalOverlay->isLayerVisible()))
        modalOverlay->toggleVisibility();
}

static bool ThreadSafeMessageBox(NavCoinGUI *gui, const std::string& message, const std::string& caption, unsigned int style)
{
    bool modal = (style & CClientUIInterface::MODAL);
    // The SECURE flag has no effect in the Qt GUI.
    // bool secure = (style & CClientUIInterface::SECURE);
    style &= ~CClientUIInterface::SECURE;
    bool ret = false;
    // In case of modal message, use blocking connection to wait for user to click a button
    QMetaObject::invokeMethod(gui, "message",
                               modal ? GUIUtil::blockingGUIThreadConnection() : Qt::QueuedConnection,
                               Q_ARG(QString, QString::fromStdString(caption)),
                               Q_ARG(QString, QString::fromStdString(message)),
                               Q_ARG(unsigned int, style),
                               Q_ARG(bool*, &ret));
    return ret;
}

void SetBalance(NavCoinGUI *gui, const CAmount& total, const CAmount& avail, const CAmount &immat)
{
    // Call our instance method
    gui->setBalance(total, avail, immat);
}

void SetStaked(NavCoinGUI *gui, const CAmount& all, const CAmount& today, const CAmount &week)
{
    // Call our instance method
    gui->setStaked(all, today, week);
}

void NavCoinGUI::subscribeToCoreSignals()
{
    // Connect signals to client
    uiInterface.ThreadSafeMessageBox.connect(boost::bind(ThreadSafeMessageBox, this, _1, _2, _3));
    uiInterface.ThreadSafeQuestion.connect(boost::bind(ThreadSafeMessageBox, this, _1, _3, _4));
    uiInterface.SetBalance.connect(boost::bind(SetBalance, this, _1, _2, _3));
    uiInterface.SetStaked.connect(boost::bind(SetStaked, this, _1, _2, _3));
}

void NavCoinGUI::unsubscribeFromCoreSignals()
{
    // Disconnect signals from client
    uiInterface.ThreadSafeMessageBox.disconnect(boost::bind(ThreadSafeMessageBox, this, _1, _2, _3));
    uiInterface.ThreadSafeQuestion.disconnect(boost::bind(ThreadSafeMessageBox, this, _1, _3, _4));
    uiInterface.SetBalance.disconnect(boost::bind(SetBalance, this, _1, _2, _3));
    uiInterface.SetStaked.disconnect(boost::bind(SetStaked, this, _1, _2, _3));
}

/** Get restart command-line parameters and request restart */
void NavCoinGUI::handleRestart(QStringList args)
{
    if (!ShutdownRequested())
        Q_EMIT requestedRestart(args);
}

/** When Display Units are changed on OptionsModel it will refresh the display text of the control on the status bar */
void NavCoinGUI::updateDisplayUnit(int unit)
{
    // Update the list value
    unitDisplayControl->setCurrentText(NavCoinUnits::name(unit));
}

/** Update the display currency **/
void NavCoinGUI::comboBoxChanged(int index)
{
    // Make sure we have a client model
    if (!clientModel)
        return;

    // Get the unit
    QVariant unit = unitDisplayControl->itemData(index);

    // Use the unit
    clientModel->getOptionsModel()->setDisplayUnit(unit);
}

void NavCoinGUI::toggleStaking()
{
    SetStaking(!GetStaking());

    Q_EMIT message(tr("Staking"), GetStaking() ? tr("Staking has been enabled") : tr("Staking has been disabled"),
                   CClientUIInterface::MSG_INFORMATION);
}

void NavCoinGUI::splitRewards()
{
    walletFrame->splitRewards();
}

#ifdef ENABLE_WALLET


void NavCoinGUI::updateWeight()
{
    if (!pwalletMain)
        return;

    TRY_LOCK(cs_main, lockMain);
    if (!lockMain)
        return;

    TRY_LOCK(pwalletMain->cs_wallet, lockWallet);
    if (!lockWallet)
        return;

    nWeight = pwalletMain->GetStakeWeight();
}

void NavCoinGUI::updatePrice()
{
<<<<<<< HEAD
=======
    // Check for shutdown
    if (ShutdownRequested()) {
        // Kill the timer and return
        timerPrice->stop();
        timerPrice->deleteLater();

        // Can't update pricing
        info("Can't update prices, shutdown requested.");

        // Done
        return;
    }

>>>>>>> 7cbb0de9
    info("Updating prices");

    std::thread pThread{[this]{
        try {
            CURL *curl;
            std::string response;
            std::string url(
                    "https://min-api.cryptocompare.com/data/price?fsym=NAV&tsyms="
                    "BTC,"
                    "EUR,"
                    "USD,"
                    "ARS,"
                    "AUD,"
                    "BRL,"
                    "CAD,"
                    "CHF,"
                    "CLP,"
                    "CZK,"
                    "DKK,"
                    "GBP,"
                    "HKD,"
                    "HUF,"
                    "IDR,"
                    "ILS,"
                    "INR,"
                    "JPY,"
                    "KRW,"
                    "MXN,"
                    "MYR,"
                    "NOK,"
                    "NZD,"
                    "PHP,"
                    "PKR,"
                    "PLN,"
                    "RUB,"
                    "SEK,"
                    "SGD,"
                    "THB,"
                    "TRY,"
                    "TWD,"
                    "ZAR"
                    );

            // Start curl
            curl = curl_easy_init();

            // Check that we started
            if(!curl) {
                error("Update prices could not init curl");
                return;
            }

            curl_easy_setopt(curl, CURLOPT_URL, url.c_str());
            curl_easy_setopt(curl, CURLOPT_WRITEFUNCTION, priceUdateWriteCallback);
            curl_easy_setopt(curl, CURLOPT_WRITEDATA, &response);
            curl_easy_perform(curl);
            curl_easy_cleanup(curl);

            // Parse json
            // NOTE: Had to use boost json as Q5's json support would not work with
            //       the json data that I was getting from the API, IDK why ¯\_(ツ)_/¯
            boost::property_tree::ptree json;
            std::istringstream jsonStream(response);
            boost::property_tree::read_json(jsonStream, json);

            // Get an instance of settings
            QSettings settings;

            // Save the values
            settings.setValue("btcFactor", (1.0 / boost::lexical_cast<double>(json.get<std::string>("BTC"))) * 100000000);
            settings.setValue("eurFactor", (1.0 / boost::lexical_cast<double>(json.get<std::string>("EUR"))) * 100000000);
            settings.setValue("usdFactor", (1.0 / boost::lexical_cast<double>(json.get<std::string>("USD"))) * 100000000);
            settings.setValue("arsFactor", (1.0 / boost::lexical_cast<double>(json.get<std::string>("ARS"))) * 100000000);
            settings.setValue("audFactor", (1.0 / boost::lexical_cast<double>(json.get<std::string>("AUD"))) * 100000000);
            settings.setValue("brlFactor", (1.0 / boost::lexical_cast<double>(json.get<std::string>("BRL"))) * 100000000);
            settings.setValue("cadFactor", (1.0 / boost::lexical_cast<double>(json.get<std::string>("CAD"))) * 100000000);
            settings.setValue("chfFactor", (1.0 / boost::lexical_cast<double>(json.get<std::string>("CHF"))) * 100000000);
            settings.setValue("clpFactor", (1.0 / boost::lexical_cast<double>(json.get<std::string>("CLP"))) * 100000000);
            settings.setValue("czkFactor", (1.0 / boost::lexical_cast<double>(json.get<std::string>("CZK"))) * 100000000);
            settings.setValue("dkkFactor", (1.0 / boost::lexical_cast<double>(json.get<std::string>("DKK"))) * 100000000);
            settings.setValue("gbpFactor", (1.0 / boost::lexical_cast<double>(json.get<std::string>("GBP"))) * 100000000);
            settings.setValue("hkdFactor", (1.0 / boost::lexical_cast<double>(json.get<std::string>("HKD"))) * 100000000);
            settings.setValue("hufFactor", (1.0 / boost::lexical_cast<double>(json.get<std::string>("HUF"))) * 100000000);
            settings.setValue("idrFactor", (1.0 / boost::lexical_cast<double>(json.get<std::string>("IDR"))) * 100000000);
            settings.setValue("ilsFactor", (1.0 / boost::lexical_cast<double>(json.get<std::string>("ILS"))) * 100000000);
            settings.setValue("inrFactor", (1.0 / boost::lexical_cast<double>(json.get<std::string>("INR"))) * 100000000);
            settings.setValue("jpyFactor", (1.0 / boost::lexical_cast<double>(json.get<std::string>("JPY"))) * 100000000);
            settings.setValue("krwFactor", (1.0 / boost::lexical_cast<double>(json.get<std::string>("KRW"))) * 100000000);
            settings.setValue("mxnFactor", (1.0 / boost::lexical_cast<double>(json.get<std::string>("MXN"))) * 100000000);
            settings.setValue("myrFactor", (1.0 / boost::lexical_cast<double>(json.get<std::string>("MYR"))) * 100000000);
            settings.setValue("nokFactor", (1.0 / boost::lexical_cast<double>(json.get<std::string>("NOK"))) * 100000000);
            settings.setValue("nzdFactor", (1.0 / boost::lexical_cast<double>(json.get<std::string>("NZD"))) * 100000000);
            settings.setValue("phpFactor", (1.0 / boost::lexical_cast<double>(json.get<std::string>("PHP"))) * 100000000);
            settings.setValue("pkrFactor", (1.0 / boost::lexical_cast<double>(json.get<std::string>("PKR"))) * 100000000);
            settings.setValue("plnFactor", (1.0 / boost::lexical_cast<double>(json.get<std::string>("PLN"))) * 100000000);
            settings.setValue("rubFactor", (1.0 / boost::lexical_cast<double>(json.get<std::string>("RUB"))) * 100000000);
            settings.setValue("sekFactor", (1.0 / boost::lexical_cast<double>(json.get<std::string>("SEK"))) * 100000000);
            settings.setValue("sgdFactor", (1.0 / boost::lexical_cast<double>(json.get<std::string>("SGD"))) * 100000000);
            settings.setValue("thbFactor", (1.0 / boost::lexical_cast<double>(json.get<std::string>("THB"))) * 100000000);
            settings.setValue("tryFactor", (1.0 / boost::lexical_cast<double>(json.get<std::string>("TRY"))) * 100000000);
            settings.setValue("twdFactor", (1.0 / boost::lexical_cast<double>(json.get<std::string>("TWD"))) * 100000000);
            settings.setValue("zarFactor", (1.0 / boost::lexical_cast<double>(json.get<std::string>("ZAR"))) * 100000000);

            if(clientModel)
                clientModel->getOptionsModel()->setDisplayUnit(clientModel->getOptionsModel()->getDisplayUnit());

            info("Updated prices");
        }
        catch (const boost::property_tree::json_parser::json_parser_error& e)
        {
            error("Could not parse price data json 'boost::property_tree::json_parser::json_parser_error'");
        }
        catch (const std::runtime_error& e)
        {
            error("Could not parse price data json 'std::runtime_error'");
        }
        catch (...)
        {
            error("Could not parse price data json 'drunk'");
        }
    }};

    // Make sure we don't get in anyones way :D
    pThread.detach();
}

size_t NavCoinGUI::priceUdateWriteCallback(void *contents, size_t size, size_t nmemb, void *userp)
{
    ((std::string*) userp)->append((char*) contents, size * nmemb);
    return size * nmemb;
}

void NavCoinGUI::updateStakingStatus()
{
    updateWeight();

    if(!walletFrame)
        return;

    if (!GetStaking())
    {
        labelStakingIcon->setPixmap(platformStyle->IconAlt(":/icons/staking_off").pixmap(STATUSBAR_ICONSIZE * GUIUtil::scale(), STATUSBAR_ICONSIZE * GUIUtil::scale()));
        labelStakingIcon->setToolTip(tr("Wallet Staking is <b>OFF</b>"));
    }
    else if (nLastCoinStakeSearchInterval && nWeight)
    {
        uint64_t nWeight = this->nWeight;
        uint64_t nNetworkWeight = GetPoSKernelPS();
        int nBestHeight = pindexBestHeader->nHeight;

        unsigned nEstimateTime = GetTargetSpacing(nBestHeight) * nNetworkWeight / nWeight;

        QString text = tr("You are staking");

        if (nEstimateTime > 60 && GetBoolArg("showexpectedstaketime", false))
        {
            if (nEstimateTime < 60*60)
            {
                text = tr("Expected time to earn reward is %n minute(s)", "", nEstimateTime/60);
            }
            else if (nEstimateTime < 24*60*60)
            {
                text = tr("Expected time to earn reward is %n hour(s)", "", nEstimateTime/(60*60));
            }
            else
            {
                text = tr("Expected time to earn reward is %n day(s)", "", nEstimateTime/(60*60*24));
            }
        }

        nWeight /= COIN;
        nNetworkWeight /= COIN;

        labelStakingIcon->setPixmap(platformStyle->IconAlt(":/icons/staking_on").pixmap(STATUSBAR_ICONSIZE * GUIUtil::scale(), STATUSBAR_ICONSIZE * GUIUtil::scale()));
        labelStakingIcon->setToolTip(text);
    }
    else
    {
        QString text = tr("Not staking, please wait");

        if (pwalletMain && pwalletMain->IsLocked())
            text = tr("Not staking because wallet is locked");
        else if (vNodes.empty())
            text = tr("Not staking because wallet is offline");
        else if (IsInitialBlockDownload())
            text = tr("Not staking because wallet is syncing");
        else if (!nWeight)
            text = tr("Not staking because you don't have mature coins");

        labelStakingIcon->setPixmap(platformStyle->IconAlt(":/icons/staking_off").pixmap(STATUSBAR_ICONSIZE * GUIUtil::scale(), STATUSBAR_ICONSIZE * GUIUtil::scale()));
        labelStakingIcon->setToolTip(text);
    }
}

#endif<|MERGE_RESOLUTION|>--- conflicted
+++ resolved
@@ -283,28 +283,18 @@
         walletFrame->statusLayout->addWidget(unitDisplayControl);
 
     updatePrice(); // First price update
-<<<<<<< HEAD
-
-    int updateFiatPeriod = GetArg("-updatefiatperiod", PRICE_UPDATE_DELAY);
-=======
 
     // Get the passed override value or use default value
     int updateFiatPeriod = GetArg("-updatefiatperiod", PRICE_UPDATE_DELAY);
 
     // Make sure the delay is a same value
->>>>>>> 7cbb0de9
     if (updateFiatPeriod >= PRICE_UPDATE_DELAY)
     {
         timerPrice = new QTimer(labelPrice);
         connect(timerPrice, SIGNAL(timeout()), this, SLOT(updatePrice()));
         timerPrice->start(updateFiatPeriod);
         info("Automatic price update set to " + std::to_string(updateFiatPeriod) + "ms");
-<<<<<<< HEAD
-    }
-    else
-=======
     } else // No auto update of prices
->>>>>>> 7cbb0de9
     {
         info("Automatic price update turned OFF");
     }
@@ -513,12 +503,9 @@
     exportMasterPrivateKeyAction = new QAction(tr("Show &master private key"), this);
     exportMasterPrivateKeyAction->setToolTip(tr("Show master private key"));
 
-<<<<<<< HEAD
-=======
     exportMnemonicAction = new QAction(tr("Show m&nemonic"), this);
     exportMnemonicAction->setToolTip(tr("Show mnemonic"));
 
->>>>>>> 7cbb0de9
     openAction = new QAction(platformStyle->IconAlt(":/icons/open"), tr("Open &URI..."), this);
     openAction->setStatusTip(tr("Open a navcoin: URI or payment request"));
 
@@ -592,10 +579,7 @@
         file->addSeparator();
         file->addAction(importPrivateKeyAction);
         file->addAction(exportMasterPrivateKeyAction);
-<<<<<<< HEAD
-=======
         file->addAction(exportMnemonicAction);
->>>>>>> 7cbb0de9
     }
     file->addAction(quitAction);
 
@@ -1864,8 +1848,6 @@
 
 void NavCoinGUI::updatePrice()
 {
-<<<<<<< HEAD
-=======
     // Check for shutdown
     if (ShutdownRequested()) {
         // Kill the timer and return
@@ -1879,7 +1861,6 @@
         return;
     }
 
->>>>>>> 7cbb0de9
     info("Updating prices");
 
     std::thread pThread{[this]{
