// Copyright (c) 2011-2015 The Bitcoin Core developers
// Distributed under the MIT software license, see the accompanying
// file COPYING or http://www.opensource.org/licenses/mit-license.php.

#if defined(HAVE_CONFIG_H)
#include <config/navcoin-config.h>
#endif

#include <main.h>
#include <qt/navcoingui.h>
#include <qt/navcoinunits.h>
#include <clientversion.h>
#include <qt/clientmodel.h>
#include <qt/guiconstants.h>
#include <qt/guiutil.h>
#include <qt/modaloverlay.h>
#include <qt/networkstyle.h>
#include <qt/notificator.h>
#include <qt/openuridialog.h>
#include <qt/optionsdialog.h>
#include <qt/optionsmodel.h>
#include <qt/platformstyle.h>
#include <qt/rpcconsole.h>
#include <qt/utilitydialog.h>
#include <qt/walletmodel.h>
#include <wallet/rpcwallet.h>

#ifdef ENABLE_WALLET
#include <qt/walletframe.h>
#include <qt/walletmodel.h>
#include <qt/walletview.h>
#include <wallet/wallet.h>
#endif // ENABLE_WALLET

#ifdef Q_OS_MAC
#include <qt/macdockiconhandler.h>
#endif

#include <chainparams.h>
#include <init.h>
#include <miner.h>
#include <ui_interface.h>
#include <util.h>
#include <pos.h>
#include <main.h>

#include <iostream>
#include <thread>

#include <curl/curl.h>
#include <boost/lexical_cast.hpp>
#include <boost/property_tree/json_parser.hpp>
#include <boost/property_tree/ptree.hpp>

#include <QAction>
#include <QApplication>
#include <QCheckBox>
#include <QDateTime>
#include <QDesktopServices>
#include <QDesktopWidget>
#include <QDir>
#include <QDragEnterEvent>
#include <QHBoxLayout>
#include <QInputDialog>
#include <QJsonArray>
#include <QJsonDocument>
#include <QJsonObject>
#include <QJsonValue>
#include <QListWidget>
#include <QMenuBar>
#include <QMessageBox>
#include <QMimeData>
#include <QNetworkAccessManager>
#include <QNetworkReply>
#include <QNetworkRequest>
#include <QProgressBar>
#include <QProgressDialog>
#include <QSettings>
#include <QShortcut>
#include <QSizePolicy>
#include <QStackedWidget>
#include <QStatusBar>
#include <QTimer>
#include <QToolBar>
#include <QToolButton>
#include <QUrl>
#include <QUrlQuery>
#include <QVBoxLayout>
#include <QVariant>
#include <QVariantMap>
#include <QWidget>

static const struct {
    bool error;
    const char *text;
} notifs[] = {
    { true, "The DAO needs you! Please don't forget to vote!" },
    { false, "This wallet is currently syncing. Your balance may not be accurate until it has completed!" },
    { false, "GENERIC WARNINGS USE THIS" }
};

static const unsigned notifs_count = sizeof(notifs)/sizeof(*notifs);

const QString NavCoinGUI::DEFAULT_WALLET = "~Default";

NavCoinGUI::NavCoinGUI(const PlatformStyle *platformStyle, const NetworkStyle *networkStyle, QWidget *parent) :
    QMainWindow(parent),
    clientModel(0),
    walletFrame(0),
    unitDisplayControl(0),
    labelEncryptionIcon(0),
    labelConnectionsIcon(0),
    labelBlocksIcon(0),
    labelStakingIcon(0),
    labelPrice(0),
    progressBarLabel(0),
    progressBar(0),
    progressDialog(0),
    appMenuBar(0),
    overviewAction(0),
    historyAction(0),
    quitAction(0),
    sendCoinsAction(0),
    sendCoinsMenuAction(0),
    usedSendingAddressesAction(0),
    usedReceivingAddressesAction(0),
    repairWalletAction(0),
    importPrivateKeyAction(0),
    exportMasterPrivateKeyAction(0),
    signMessageAction(0),
    verifyMessageAction(0),
    aboutAction(0),
    infoAction(0),
    receiveCoinsAction(0),
    receiveCoinsMenuAction(0),
    optionsAction(0),
    cfundProposalsAction(0),
    cfundPaymentRequestsAction(0),
    toggleHideAction(0),
    encryptWalletAction(0),
    backupWalletAction(0),
    changePassphraseAction(0),
    aboutQtAction(0),
    openRPCConsoleAction(0),
    openAction(0),
    showHelpMessageAction(0),
    trayIcon(0),
    trayIconMenu(0),
    notificator(0),
    rpcConsole(0),
    helpMessageDialog(0),
    prevBlocks(0),
    spinnerFrame(0),
    unlockWalletAction(0),
    lockWalletAction(0),
    toggleStakingAction(0),
    splitRewardAction(0),
    platformStyle(platformStyle),
    updatePriceAction(0),
    fShowingVoting(0)
{
    GUIUtil::restoreWindowGeometry("nWindow", QSize(800, 600), this);
    QString windowTitle = tr(PACKAGE_NAME) + " - ";
#ifdef ENABLE_WALLET
    /* if compiled with wallet support, -disablewallet can still disable the wallet */
    enableWallet = !GetBoolArg("-disablewallet", false);
#else
    enableWallet = false;
#endif // ENABLE_WALLET
    if(enableWallet)
    {
        windowTitle += tr("Wallet");
    } else {
        windowTitle += tr("Node");
    }

    if(clientModel->isReleaseVersion() == false)
    {
         // default to test version
        QString titleExtra = tr("[TEST ONLY]");

        if(clientModel->isRCReleaseVersion() == true)
        {
            titleExtra = tr("[RELEASE CANDIDATE]");
        }

         windowTitle += " " + titleExtra;
    }

    windowTitle += " " + networkStyle->getTitleAddText();


#ifndef Q_OS_MAC
    QApplication::setWindowIcon(networkStyle->getTrayAndWindowIcon());
    setWindowIcon(networkStyle->getTrayAndWindowIcon());
#else
    MacDockIconHandler::instance()->setIcon(networkStyle->getAppIcon());
#endif
    setWindowTitle(windowTitle);

#if defined(Q_OS_MAC)
    // This property is not implemented in Qt 5. Setting it has no effect.
    // A replacement API (QtMacUnifiedToolBar) is available in QtMacExtras.
    setUnifiedTitleAndToolBarOnMac(true);
#endif

    rpcConsole = new RPCConsole(platformStyle, 0);
    helpMessageDialog = new HelpMessageDialog(this, false);
#ifdef ENABLE_WALLET
    if(enableWallet)
    {
        /** Create wallet frame and make it the central widget */
        walletFrame = new WalletFrame(platformStyle, this);
        setCentralWidget(walletFrame);
    } else
#endif // ENABLE_WALLET
    {
        /* When compiled without wallet or -disablewallet is provided,
         * the central widget is the rpc console.
         */
        setCentralWidget(rpcConsole);
    }

    // Accept D&D of URIs
    setAcceptDrops(true);

    // Create actions for the toolbar, menu bar and tray/dock icon
    // Needs walletFrame to be initialized
    createActions();

    // Create application menu bar
    createMenuBar();

    // Create the header widgets
    createHeaderWidgets();

    // Create the toolbars
    createToolBars();

    // Create system tray icon and notification
    createTrayIcon(networkStyle);

    // Create status bar
    statusBar();

    // Disable size grip because it looks ugly and nobody needs it
    statusBar()->setSizeGripEnabled(false);

    // Status bar notification icons
    unitDisplayControl = new QComboBox();
    unitDisplayControl->setEditable(true);
    unitDisplayControl->setInsertPolicy(QComboBox::NoInsert);
    unitDisplayControl->setFixedHeight(25 * scale());
    for(NavCoinUnits::Unit u: NavCoinUnits::availableUnits())
    {
        unitDisplayControl->addItem(QString(NavCoinUnits::name(u)), u);
    }
    connect(unitDisplayControl,SIGNAL(currentIndexChanged(int)),this,SLOT(comboBoxChanged(int)));
    labelEncryptionIcon = new QLabel();
    labelEncryptionIcon->setProperty("class", "status-icon");
    labelStakingIcon = new QLabel();
    labelStakingIcon->setProperty("class", "status-icon");
    labelPrice = new QLabel();
    labelPrice->setProperty("class", "StatusPrice");
    labelConnectionsIcon = new QLabel();
    labelConnectionsIcon->setProperty("class", "status-icon");
    labelBlocksIcon = new GUIUtil::ClickableLabel();
    labelBlocksIcon->setProperty("class", "status-icon");
    if(enableWallet)
    {
        walletFrame->statusLayout->addWidget(labelPrice);
        walletFrame->statusLayout->addWidget(labelEncryptionIcon);
        walletFrame->statusLayout->addWidget(labelStakingIcon);
    }
    walletFrame->statusLayout->addWidget(labelConnectionsIcon);
    walletFrame->statusLayout->addWidget(labelBlocksIcon);
    if(enableWallet)
        walletFrame->statusLayout->addWidget(unitDisplayControl);

    updatePrice(); // First price update

    int updateFiatPeriod = GetArg("-updatefiatperiod", PRICE_UPDATE_DELAY);
    if (updateFiatPeriod >= PRICE_UPDATE_DELAY)
    {
        QTimer *timerPrice = new QTimer(labelPrice);
        connect(timerPrice, SIGNAL(timeout()), this, SLOT(updatePrice()));
        timerPrice->start(updateFiatPeriod);
        info("Automatic price update set to " + std::to_string(updateFiatPeriod) + "ms");
    }
    else
    {
        info("Automatic price update turned OFF");
    }

    QTimer *timerStakingIcon = new QTimer(labelStakingIcon);
    connect(timerStakingIcon, SIGNAL(timeout()), this, SLOT(updateStakingStatus()));
    timerStakingIcon->start(45 * 1000);
    updateStakingStatus();

    if (GetArg("-zapwallettxes",0) == 2 && GetArg("-repairwallet",0) == 1)
    {
        RemoveConfigFile("zapwallettxes","2");
        RemoveConfigFile("repairwallet","1");

        QMessageBox::information(this, tr("Repair wallet"),
            tr("Wallet has been repaired."),
            QMessageBox::Ok, QMessageBox::Ok);
    }

    // Progress bar and label for blocks download
    progressBarLabel = new QLabel();
    progressBarLabel->setVisible(false);
    progressBar = new GUIUtil::ProgressBar();
    progressBar->setAlignment(Qt::AlignCenter);
    progressBar->setVisible(false);

    // Override style sheet for progress bar for styles that have a segmented progress bar,
    // as they make the text unreadable (workaround for issue #1071)
    // See https://qt-project.org/doc/qt-4.8/gallery.html
    statusBar()->addWidget(progressBarLabel);
    statusBar()->addWidget(progressBar);

    // Install event filter to be able to catch status tip events (QEvent::StatusTip)
    this->installEventFilter(this);

    // Initially wallet actions should be disabled
    setWalletActionsEnabled(false);

    // Subscribe to notifications from core
    subscribeToCoreSignals();

    modalOverlay = new ModalOverlay(platformStyle, this->centralWidget());
#ifdef ENABLE_WALLET
    if(enableWallet) {
        connect(walletFrame, &WalletFrame::requestedSyncWarningInfo, this, &NavCoinGUI::showModalOverlay);
        connect(labelBlocksIcon, &GUIUtil::ClickableLabel::clicked, this, &NavCoinGUI::showModalOverlay);
        connect(progressBar, &GUIUtil::ClickableProgressBar::clicked, this, &NavCoinGUI::showModalOverlay);
    }

    gotoOverviewPage();
#endif

#ifdef Q_OS_MAC
    appNapInhibitor = new CAppNapInhibitor;
#endif
}

NavCoinGUI::~NavCoinGUI()
{
    // Unsubscribe from notifications from core
    unsubscribeFromCoreSignals();

    GUIUtil::saveWindowGeometry("nWindow", this);
    if(trayIcon) // Hide tray icon, as deleting will let it linger until quit (on Ubuntu)
        trayIcon->hide();
#ifdef Q_OS_MAC
    delete appNapInhibitor;
    delete appMenuBar;
    MacDockIconHandler::cleanup();
#endif

    delete rpcConsole;
}

float NavCoinGUI::scale()
{
    return GUIUtil::scale();
}

void NavCoinGUI::createActions()
{
    QActionGroup *tabGroup = new QActionGroup(this);

    overviewAction = new QAction(platformStyle->Icon(":/icons/navcoin"), tr("&Overview"), this);
    overviewAction->setStatusTip(tr("Show general overview of wallet"));
    overviewAction->setToolTip(overviewAction->statusTip());
    overviewAction->setCheckable(true);
    overviewAction->setShortcut(QKeySequence(Qt::ALT + Qt::Key_1));
    tabGroup->addAction(overviewAction);

    sendCoinsAction = new QAction(platformStyle->Icon(":/icons/send"), tr("&Send"), this);
    sendCoinsAction->setStatusTip(tr("Send coins to a NavCoin address"));
    sendCoinsAction->setToolTip(sendCoinsAction->statusTip());
    sendCoinsAction->setCheckable(true);
    sendCoinsAction->setShortcut(QKeySequence(Qt::ALT + Qt::Key_2));
    tabGroup->addAction(sendCoinsAction);

    sendCoinsMenuAction = new QAction(platformStyle->IconAlt(":/icons/send"), sendCoinsAction->text(), this);
    sendCoinsMenuAction->setStatusTip(sendCoinsAction->statusTip());
    sendCoinsMenuAction->setToolTip(sendCoinsMenuAction->statusTip());

    receiveCoinsAction = new QAction(platformStyle->Icon(":/icons/receiving_addresses"), tr("&Receive"), this);
    receiveCoinsAction->setStatusTip(tr("Request payments (generates QR codes and navcoin: URIs)"));
    receiveCoinsAction->setToolTip(receiveCoinsAction->statusTip());
    receiveCoinsAction->setCheckable(true);
    receiveCoinsAction->setShortcut(QKeySequence(Qt::ALT + Qt::Key_3));
    tabGroup->addAction(receiveCoinsAction);

    receiveCoinsMenuAction = new QAction(platformStyle->IconAlt(":/icons/receiving_addresses"), receiveCoinsAction->text(), this);
    receiveCoinsMenuAction->setStatusTip(receiveCoinsAction->statusTip());
    receiveCoinsMenuAction->setToolTip(receiveCoinsMenuAction->statusTip());

    toggleStakingAction = new QAction(tr("Toggle &Staking"), this);
    toggleStakingAction->setStatusTip(tr("Toggle Staking"));

    splitRewardAction = new QAction(tr("Set up staking rewards"), this);
    splitRewardAction->setStatusTip(tr("Configure how to split the staking rewards"));

    historyAction = new QAction(platformStyle->Icon(":/icons/transactions"), tr("&Transactions"), this);
    historyAction->setStatusTip(tr("Browse transaction history"));
    historyAction->setToolTip(historyAction->statusTip());
    historyAction->setCheckable(true);
    historyAction->setShortcut(QKeySequence(Qt::ALT + Qt::Key_4));
    tabGroup->addAction(historyAction);

    updatePriceAction  = new QAction(tr("Update exchange prices"), this);
    updatePriceAction->setStatusTip(tr("Update exchange prices"));

    connect(updatePriceAction, SIGNAL(triggered()), this, SLOT(updatePrice()));

#ifdef ENABLE_WALLET
    // These showNormalIfMinimized are needed because Send Coins and Receive Coins
    // can be triggered from the tray menu, and need to show the GUI to be useful.
    connect(overviewAction, SIGNAL(triggered()), this, SLOT(showNormalIfMinimized()));
    connect(overviewAction, SIGNAL(triggered()), this, SLOT(gotoOverviewPage()));
    connect(sendCoinsAction, SIGNAL(triggered()), this, SLOT(showNormalIfMinimized()));
    connect(sendCoinsAction, SIGNAL(triggered()), this, SLOT(gotoSendCoinsPage()));
    connect(sendCoinsMenuAction, SIGNAL(triggered()), this, SLOT(showNormalIfMinimized()));
    connect(sendCoinsMenuAction, SIGNAL(triggered()), this, SLOT(gotoSendCoinsPage()));
    connect(receiveCoinsAction, SIGNAL(triggered()), this, SLOT(showNormalIfMinimized()));
    connect(receiveCoinsAction, SIGNAL(triggered()), this, SLOT(gotoRequestPaymentPage()));
    connect(receiveCoinsMenuAction, SIGNAL(triggered()), this, SLOT(showNormalIfMinimized()));
    connect(receiveCoinsMenuAction, SIGNAL(triggered()), this, SLOT(gotoRequestPaymentPage()));
    connect(historyAction, SIGNAL(triggered()), this, SLOT(showNormalIfMinimized()));
    connect(historyAction, SIGNAL(triggered()), this, SLOT(gotoHistoryPage()));
    connect(toggleStakingAction, SIGNAL(triggered()), this, SLOT(toggleStaking()));
    connect(splitRewardAction, SIGNAL(triggered()), this, SLOT(splitRewards()));
#endif // ENABLE_WALLET

    quitAction = new QAction(platformStyle->IconAlt(":/icons/quit"), tr("E&xit"), this);
    quitAction->setStatusTip(tr("Quit application"));
    quitAction->setShortcut(QKeySequence(Qt::CTRL + Qt::Key_Q));
    quitAction->setMenuRole(QAction::QuitRole);
    aboutAction = new QAction(platformStyle->IconAlt(":/icons/about"), tr("&About %1").arg(tr(PACKAGE_NAME)), this);
    aboutAction->setStatusTip(tr("Show information about %1").arg(tr(PACKAGE_NAME)));
    aboutAction->setMenuRole(QAction::AboutRole);
    aboutAction->setEnabled(false);
    infoAction = new QAction(platformStyle->IconAlt(":/icons/address-book"), tr("%1 &Knowledge Base").arg(tr(PACKAGE_NAME)), this);
    infoAction->setStatusTip(tr("Open the %1 Knowledge Base in your browser").arg(tr(PACKAGE_NAME)));
    infoAction->setMenuRole(QAction::NoRole);
    infoAction->setEnabled(false);
    aboutQtAction = new QAction(platformStyle->IconAlt(":/icons/about_qt"), tr("About &Qt"), this);
    aboutQtAction->setStatusTip(tr("Show information about Qt"));
    aboutQtAction->setMenuRole(QAction::AboutQtRole);
    optionsAction = new QAction(platformStyle->IconAlt(":/icons/options"), tr("&Options..."), this);
    optionsAction->setStatusTip(tr("Modify configuration options for %1").arg(tr(PACKAGE_NAME)));
    optionsAction->setMenuRole(QAction::PreferencesRole);
    optionsAction->setEnabled(false);
    cfundProposalsAction = new QAction(tr("Vote for Proposals"), this);
    cfundPaymentRequestsAction = new QAction(tr("Vote for Payment Requests"), this);
    toggleHideAction = new QAction(platformStyle->IconAlt(":/icons/about"), tr("&Show / Hide"), this);
    toggleHideAction->setStatusTip(tr("Show or hide the main Window"));

    encryptWalletAction = new QAction(platformStyle->IconAlt(":/icons/lock_closed"), tr("&Encrypt Wallet..."), this);
    encryptWalletAction->setStatusTip(tr("Encrypt the private keys that belong to your wallet"));
    encryptWalletAction->setCheckable(true);
    unlockWalletAction = new QAction(tr("&Unlock Wallet for Staking..."), this);
    unlockWalletAction->setToolTip(tr("Unlock wallet for Staking"));
    backupWalletAction = new QAction(platformStyle->IconAlt(":/icons/filesave"), tr("&Backup Wallet..."), this);
    backupWalletAction->setStatusTip(tr("Backup wallet to another location"));
    changePassphraseAction = new QAction(platformStyle->IconAlt(":/icons/key"), tr("&Change Passphrase..."), this);
    changePassphraseAction->setStatusTip(tr("Change the passphrase used for wallet encryption"));

    signMessageAction = new QAction(platformStyle->IconAlt(":/icons/edit"), tr("Sign &message..."), this);
    signMessageAction->setStatusTip(tr("Sign messages with your NavCoin addresses to prove you own them"));
    verifyMessageAction = new QAction(platformStyle->IconAlt(":/icons/verify"), tr("&Verify message..."), this);
    verifyMessageAction->setStatusTip(tr("Verify messages to ensure they were signed with specified NavCoin addresses"));

    openRPCConsoleAction = new QAction(platformStyle->IconAlt(":/icons/debugwindow"), tr("&Debug window"), this);
    openRPCConsoleAction->setStatusTip(tr("Open debugging and diagnostic console"));
    // initially disable the debug window menu item
    openRPCConsoleAction->setEnabled(false);

    usedSendingAddressesAction = new QAction(platformStyle->IconAlt(":/icons/address-book"), tr("&Sending addresses..."), this);
    usedSendingAddressesAction->setStatusTip(tr("Show the list of used sending addresses and labels"));
    usedReceivingAddressesAction = new QAction(platformStyle->IconAlt(":/icons/address-book"), tr("&Receiving addresses..."), this);
    usedReceivingAddressesAction->setStatusTip(tr("Show the list of used receiving addresses and labels"));
    repairWalletAction = new QAction(tr("&Repair wallet"), this);
    repairWalletAction->setToolTip(tr("Repair wallet transactions"));

    importPrivateKeyAction = new QAction(tr("&Import private key"), this);
    importPrivateKeyAction->setToolTip(tr("Import private key"));

    exportMasterPrivateKeyAction = new QAction(tr("Show &master private key"), this);
    exportMasterPrivateKeyAction->setToolTip(tr("Show master private key"));

    openAction = new QAction(platformStyle->IconAlt(":/icons/open"), tr("Open &URI..."), this);
    openAction->setStatusTip(tr("Open a navcoin: URI or payment request"));

    showHelpMessageAction = new QAction(platformStyle->IconAlt(":/icons/info"), tr("&Command-line options"), this);
    showHelpMessageAction->setMenuRole(QAction::NoRole);
    showHelpMessageAction->setStatusTip(tr("Show the %1 help message to get a list with possible NavCoin command-line options").arg(tr(PACKAGE_NAME)));

    connect(quitAction, SIGNAL(triggered()), qApp, SLOT(quit()));
    connect(aboutAction, SIGNAL(triggered()), this, SLOT(aboutClicked()));
    connect(infoAction, SIGNAL(triggered()), this, SLOT(infoClicked()));
    connect(aboutQtAction, SIGNAL(triggered()), qApp, SLOT(aboutQt()));
    connect(optionsAction, SIGNAL(triggered()), this, SLOT(optionsClicked()));
    connect(cfundProposalsAction, SIGNAL(triggered()), this, SLOT(cfundProposalsClicked()));
    connect(cfundPaymentRequestsAction, SIGNAL(triggered()), this, SLOT(cfundPaymentRequestsClicked()));
    connect(toggleHideAction, SIGNAL(triggered()), this, SLOT(toggleHidden()));
    connect(showHelpMessageAction, SIGNAL(triggered()), this, SLOT(showHelpMessageClicked()));
    connect(openRPCConsoleAction, SIGNAL(triggered()), this, SLOT(showDebugWindow()));
    // prevents an open debug window from becoming stuck/unusable on client shutdown
    connect(quitAction, SIGNAL(triggered()), rpcConsole, SLOT(hide()));

#ifdef ENABLE_WALLET
    if(walletFrame)
    {
        connect(encryptWalletAction, SIGNAL(triggered(bool)), walletFrame, SLOT(encryptWallet(bool)));
        connect(unlockWalletAction, SIGNAL(triggered()), walletFrame, SLOT(unlockWalletStaking()));
        connect(backupWalletAction, SIGNAL(triggered()), walletFrame, SLOT(backupWallet()));
        connect(changePassphraseAction, SIGNAL(triggered()), walletFrame, SLOT(changePassphrase()));
        connect(signMessageAction, SIGNAL(triggered()), this, SLOT(gotoSignMessageTab()));
        connect(verifyMessageAction, SIGNAL(triggered()), this, SLOT(gotoVerifyMessageTab()));
        connect(usedSendingAddressesAction, SIGNAL(triggered()), walletFrame, SLOT(usedSendingAddresses()));
        connect(usedReceivingAddressesAction, SIGNAL(triggered()), walletFrame, SLOT(usedReceivingAddresses()));
        connect(repairWalletAction, SIGNAL(triggered()), this, SLOT(repairWallet()));
        connect(importPrivateKeyAction, SIGNAL(triggered()), walletFrame, SLOT(importPrivateKey()));
        connect(exportMasterPrivateKeyAction, SIGNAL(triggered()), walletFrame, SLOT(exportMasterPrivateKeyAction()));
        connect(openAction, SIGNAL(triggered()), this, SLOT(openClicked()));
    }
#endif // ENABLE_WALLET

    new QShortcut(QKeySequence(Qt::CTRL + Qt::SHIFT + Qt::Key_C), this, SLOT(showDebugWindowActivateConsole()));
    new QShortcut(QKeySequence(Qt::CTRL + Qt::SHIFT + Qt::Key_D), this, SLOT(showDebugWindow()));
}

void NavCoinGUI::createMenuBar()
{
#ifdef Q_OS_MAC
    // Create a decoupled menu bar on Mac which stays even if the window is closed
    appMenuBar = new QMenuBar();
#else
    // Get the main window's menu bar on other platforms
    appMenuBar = menuBar();
#endif

    // Configure the menus
    QMenu *file = appMenuBar->addMenu(tr("&File"));
    if(walletFrame)
    {
        file->addAction(openAction);
        file->addAction(backupWalletAction);
        file->addAction(signMessageAction);
        file->addAction(verifyMessageAction);
        file->addSeparator();
        file->addAction(usedSendingAddressesAction);
        file->addAction(usedReceivingAddressesAction);
        file->addSeparator();
        file->addAction(repairWalletAction);
        file->addSeparator();
        file->addAction(importPrivateKeyAction);
        file->addAction(exportMasterPrivateKeyAction);
    }
    file->addAction(quitAction);

    QMenu *settings = appMenuBar->addMenu(tr("&Settings"));
    if(walletFrame)
    {
        settings->addAction(encryptWalletAction);
        settings->addAction(unlockWalletAction);
        settings->addAction(changePassphraseAction);
        settings->addSeparator();
        settings->addAction(toggleStakingAction);
        settings->addAction(splitRewardAction);
        settings->addSeparator();
        settings->addAction(updatePriceAction);
    }
    settings->addAction(optionsAction);

    QMenu *help = appMenuBar->addMenu(tr("&Help"));
    if(walletFrame)
    {
        help->addAction(openRPCConsoleAction);
    }
    help->addAction(showHelpMessageAction);
    help->addSeparator();
    help->addAction(aboutAction);
    help->addAction(infoAction);
    help->addAction(aboutQtAction);
}

void NavCoinGUI::createHeaderWidgets()
{
    // Notifications layout vertical
    QVBoxLayout* notificationLayout = new QVBoxLayout();
    notificationLayout->setContentsMargins(0, 0, 0, 0);
    notificationLayout->setSpacing(2 * scale());
    notificationLayout->setAlignment(Qt::AlignVCenter);

    // Add a spacer to header to create a background
    QWidget* headerSpacer = new QWidget();
    headerSpacer->setObjectName("HeaderSpacer");
    headerSpacer->setLayout(notificationLayout);

    // Build each new notification
    for (unsigned i = 0; i < notifs_count; ++i)
    {
        // Add notifications
        notifications[i] = new QLabel();
        notifications[i]->hide();
        notifications[i]->setWordWrap(true);
        notifications[i]->setText(tr(notifs[i].text));
        if (notifs[i].error == true)
            notifications[i]->setProperty("class", "alert alert-danger");
        else
            notifications[i]->setProperty("class", "alert alert-warning");

        // Add to notification layout
        notificationLayout->addWidget(notifications[i]);
    }

    // Create the header by with gradient
    QWidget* headerBar = new QWidget();
    headerBar->setObjectName("HeaderBar");
    headerBar->setMinimumSize(1, 9 * scale());

    // Add the header spacer and header bar
    walletFrame->headerLayout->addWidget(headerSpacer);
    walletFrame->headerLayout->addWidget(headerBar);
}

void NavCoinGUI::createToolBars()
{
    if(walletFrame == nullptr)
        return;

    // Sizes
    QSize iconSize = QSize(35 * scale(), 35 * scale());
    QSize logoIconSize = QSize(60 * scale(), 60 * scale());

    // Create the logo icon
    QIcon logoIcon = QIcon(":/icons/logo_n");

    // Create the logo button
    QToolButton* logoBtn = new QToolButton();
    logoBtn->setIcon(logoIcon);
    logoBtn->setIconSize(logoIconSize);
    logoBtn->setProperty("class", "main-menu-btn");
    logoBtn->setSizePolicy(QSizePolicy::Preferred, QSizePolicy::Fixed);

    // Attach the logo button to the layout
    walletFrame->menuLayout->addWidget(logoBtn);

    // Buttons icon
    QString btnNamesIcon[5] = {
        "home",
        "send",
        "receive",
        "transactions",
        "dao"
    };

    // Buttons text
    std::string btnNamesText[5] = {
        "HOME",
        "SEND",
        "RECEIVE",
        "HISTORY",
        "DAO"
    };

    // Build each new button
    for (unsigned i = 0; i < 5; ++i)
    {
        // Create the icon
        QIcon icon = platformStyle->Icon(":/icons/" + btnNamesIcon[i], COLOR_WHITE);

        // Update the disabled icon pixmap to use the same as QIcon::Normal
        icon.addPixmap(icon.pixmap(iconSize, QIcon::Normal, QIcon::On), QIcon::Disabled);

        // Create the menu button
        menuBtns[i] = new QToolButton();
        menuBtns[i]->setText(tr(btnNamesText[i].c_str()));
        menuBtns[i]->setIcon(icon);
        menuBtns[i]->setIconSize(iconSize);
        menuBtns[i]->setToolButtonStyle(Qt::ToolButtonTextUnderIcon);
        menuBtns[i]->setSizePolicy(QSizePolicy::Preferred, QSizePolicy::Fixed);
        menuBtns[i]->setProperty("class", "main-menu-btn");

        // Attach to the layout and assign click events
        walletFrame->menuLayout->addWidget(menuBtns[i]);

        // Create a bubble layout
        QVBoxLayout* bubbleLayout = new QVBoxLayout(menuBtns[i]);
        bubbleLayout->setContentsMargins(0, 10 * scale(), 10 * scale(), 0);
        bubbleLayout->setSpacing(0);
        bubbleLayout->setAlignment(Qt::AlignRight | Qt::AlignTop); // Move it to the top right

        // Create the bubble and place in the bubble layout
        menuBubbles[i] = new QLabel();
        menuBubbles[i]->hide();
        menuBubbles[i]->setText("1");
        menuBubbles[i]->setProperty("class", "main-menu-bubble");
        bubbleLayout->addWidget(menuBubbles[i]);
    }

    /* This is to make the sidebar background consistent */
    QWidget *padding = new QWidget();
    padding->setProperty("class", "main-menu-btn");
    walletFrame->menuLayout->addWidget(padding);

    // Add the versionLabel
    QToolButton* versionLabel = new QToolButton();
    versionLabel->setText(QString::fromStdString(FormatVersion(CLIENT_VERSION)));
    versionLabel->setProperty("class", "main-menu-btn");
    versionLabel->setSizePolicy(QSizePolicy::Preferred, QSizePolicy::Fixed);
    walletFrame->menuLayout->addWidget(versionLabel);

    // Link OverviewPage to main menu logo
    connect(logoBtn, SIGNAL(clicked()), this, SLOT(gotoOverviewPage()));

    // Menu Button actions
    connect(menuBtns[0], SIGNAL(clicked()), this, SLOT(gotoOverviewPage()));
    connect(menuBtns[1], SIGNAL(clicked()), this, SLOT(gotoSendCoinsPage()));
    connect(menuBtns[2], SIGNAL(clicked()), this, SLOT(gotoRequestPaymentPage()));
    connect(menuBtns[3], SIGNAL(clicked()), this, SLOT(gotoHistoryPage()));
    connect(menuBtns[4], SIGNAL(clicked()), this, SLOT(gotoCommunityFundPage()));

    // Open about when versionLabel is clicked
    connect(versionLabel, SIGNAL(clicked()), this, SLOT(aboutClicked()));
}

void NavCoinGUI::showOutOfSyncWarning(bool fShow)
{
    showHideNotification(fShow, 1);
}

void NavCoinGUI::showHideNotification(bool show, int index)
{
    notifications[index]->setVisible(show);
}

void NavCoinGUI::setActiveMenu(int index)
{
    for (int i = 0; i < 5; ++i)
    {
        menuBtns[i]->setDisabled(i == index);
    }
}

void NavCoinGUI::updateDaoNewCount()
{
    LOCK(cs_main);

    // Make sure we have coins db loaded
    if(!pcoinsTip || !pindexBestHeader)
        return;

    // Debug log
    info("[DAO] started dao count");

    // We start with none
    int newDaoCount = 0;

    CProposalMap mapProposals;

    if(pcoinsTip->GetAllProposals(mapProposals))
    {
        for (CProposalMap::iterator it = mapProposals.begin(); it != mapProposals.end(); it++)
        {
            CFund::CProposal proposal;
            if (!pcoinsTip->GetProposal(it->first, proposal))
                continue;

            if (!(proposal.fState == CFund::NIL && proposal.GetState(pindexBestHeader->GetBlockTime()).find("expired") == string::npos))
                continue;

            auto _it = std::find_if( vAddedProposalVotes.begin(), vAddedProposalVotes.end(),
                    [&proposal](const std::pair<std::string, bool>& element){ return element.first == proposal.hash.ToString();} );

            if (_it != vAddedProposalVotes.end())
                continue;

            // Add to the count
            newDaoCount++;
        }
    }

    //Payment request listings
    CPaymentRequestMap mapPaymentRequests;

    if(pcoinsTip->GetAllPaymentRequests(mapPaymentRequests))
    {
        for (CPaymentRequestMap::iterator it_ = mapPaymentRequests.begin(); it_ != mapPaymentRequests.end(); it_++)
        {
            CFund::CPaymentRequest prequest;
            if (!pcoinsTip->GetPaymentRequest(it_->first, prequest))
                continue;

            if (!(prequest.fState == CFund::NIL && prequest.GetState().find("expired") == string::npos))
                continue;

            auto it = std::find_if( vAddedPaymentRequestVotes.begin(), vAddedPaymentRequestVotes.end(),
                    [&prequest](const std::pair<std::string, bool>& element){ return element.first == prequest.hash.ToString();} );

            if (it != vAddedPaymentRequestVotes.end())
                continue;

            // Add to the count
            newDaoCount++;
        }
    }

    // Debug log
    info("[DAO] dao count found :" + std::to_string(newDaoCount));

    // Update the bubble
    setMenuBubble(4, newDaoCount);

    // New daos? SHOW notification
    showHideNotification(newDaoCount > 0, 0);
}

void NavCoinGUI::setMenuBubble(int index, int drak)
{
    menuBubbles[index]->setText(QString::number(drak));

    if (drak > 0)
        menuBubbles[index]->show();
    else
        menuBubbles[index]->hide();
}

void NavCoinGUI::setClientModel(ClientModel *clientModel)
{
    this->clientModel = clientModel;
    if(clientModel)
    {
        // Show warnings
        connect(clientModel, SIGNAL(alertsChanged(QString)), this, SLOT(updateAlerts(QString)));
        updateAlerts(clientModel->getStatusBarWarnings());

        // Create system tray menu (or setup the dock menu) that late to prevent users from calling actions,
        // while the client has not yet fully loaded
        createTrayIconMenu();

        // Keep up to date with client
        setNumConnections(clientModel->getNumConnections());
        connect(clientModel, SIGNAL(numConnectionsChanged(int)), this, SLOT(setNumConnections(int)));

        modalOverlay->setKnownBestHeight(clientModel->getHeaderTipHeight(), QDateTime::fromTime_t(clientModel->getHeaderTipTime()));
        setNumBlocks(clientModel->getNumBlocks(), clientModel->getLastBlockDate(), clientModel->getVerificationProgress(NULL), false);
        connect(clientModel, SIGNAL(numBlocksChanged(int,QDateTime,double,bool)), this, SLOT(setNumBlocks(int,QDateTime,double,bool)));

        // Receive and report messages from client model
        connect(clientModel, SIGNAL(message(QString,QString,unsigned int)), this, SLOT(message(QString,QString,unsigned int)));

        // Show progress dialog
        connect(clientModel, SIGNAL(showProgress(QString,int)), this, SLOT(showProgress(QString,int)));

        rpcConsole->setClientModel(clientModel);
#ifdef ENABLE_WALLET
        if(walletFrame)
        {
            walletFrame->setClientModel(clientModel);
        }
#endif // ENABLE_WALLET

        OptionsModel* optionsModel = clientModel->getOptionsModel();
        if(optionsModel)
        {
            // be aware of the tray icon disable state change reported by the OptionsModel object.
            connect(optionsModel,SIGNAL(hideTrayIconChanged(bool)),this,SLOT(setTrayIconVisible(bool)));

            // initialize the disable state of the tray icon with the current value in the model.
            setTrayIconVisible(optionsModel->getHideTrayIcon());

            // be aware of a display unit change reported by the OptionsModel object.
            connect(optionsModel,SIGNAL(displayUnitChanged(int)),this,SLOT(updateDisplayUnit(int)));

            // initialize the display units label with the current value in the model.
            updateDisplayUnit(optionsModel->getDisplayUnit());
        }
    } else {
        // Disable possibility to show main window via action
        toggleHideAction->setEnabled(false);
        if(trayIconMenu)
        {
            // Disable context menu on tray icon
            trayIconMenu->clear();
        }
    }
}

#ifdef ENABLE_WALLET
bool NavCoinGUI::addWallet(const QString& name, WalletModel *walletModel)
{
    if(!walletFrame)
        return false;
    setWalletActionsEnabled(true);
    return walletFrame->addWallet(name, walletModel);
}

bool NavCoinGUI::setCurrentWallet(const QString& name)
{
    if(!walletFrame)
        return false;
    return walletFrame->setCurrentWallet(name);
}

void NavCoinGUI::removeAllWallets()
{
    if(!walletFrame)
        return;
    setWalletActionsEnabled(false);
    walletFrame->removeAllWallets();
}

void NavCoinGUI::repairWallet()
{
    QMessageBox::StandardButton btnRetVal = QMessageBox::question(this, tr("Repair wallet"),
        tr("Client restart required to repair the wallet.") + "<br><br>" + tr("Client will be shut down. Do you want to proceed?"),
        QMessageBox::Yes | QMessageBox::Cancel, QMessageBox::Cancel);

    if(btnRetVal == QMessageBox::Cancel)
        return;

    WriteConfigFile("zapwallettxes","2");
    WriteConfigFile("repairwallet","1");

    QApplication::quit();
}

void NavCoinGUI::updateAlerts(const QString &warnings)
{
    // Show or hide the warning
    notifications[2]->setVisible(!warnings.isEmpty());

    // Set the message
    notifications[2]->setText(tr(qPrintable(warnings)));
}

#endif // ENABLE_WALLET

void NavCoinGUI::setWalletActionsEnabled(bool enabled)
{
    overviewAction->setEnabled(enabled);
    sendCoinsAction->setEnabled(enabled);
    sendCoinsMenuAction->setEnabled(enabled);
    receiveCoinsAction->setEnabled(enabled);
    receiveCoinsMenuAction->setEnabled(enabled);
    historyAction->setEnabled(enabled);
    encryptWalletAction->setEnabled(enabled);
    backupWalletAction->setEnabled(enabled);
    changePassphraseAction->setEnabled(enabled);
    signMessageAction->setEnabled(enabled);
    verifyMessageAction->setEnabled(enabled);
    usedSendingAddressesAction->setEnabled(enabled);
    usedReceivingAddressesAction->setEnabled(enabled);
    repairWalletAction->setEnabled(enabled);
    importPrivateKeyAction->setEnabled(enabled);
    openAction->setEnabled(enabled);
}

void NavCoinGUI::createTrayIcon(const NetworkStyle *networkStyle)
{
#ifndef Q_OS_MAC
    trayIcon = new QSystemTrayIcon(this);
    QString toolTip = tr("%1 client").arg(tr(PACKAGE_NAME)) + " " + networkStyle->getTitleAddText();
    trayIcon->setToolTip(toolTip);
    trayIcon->setIcon(networkStyle->getTrayAndWindowIcon());
    trayIcon->hide();
#endif

    notificator = new Notificator(QApplication::applicationName(), trayIcon, this);
}

void NavCoinGUI::createTrayIconMenu()
{
#ifndef Q_OS_MAC
    // return if trayIcon is unset (only on non-Mac OSes)
    if (!trayIcon)
        return;

    trayIconMenu = new QMenu(this);
    trayIcon->setContextMenu(trayIconMenu);

    connect(trayIcon, SIGNAL(activated(QSystemTrayIcon::ActivationReason)),
            this, SLOT(trayIconActivated(QSystemTrayIcon::ActivationReason)));
#else
    // Note: On Mac, the dock icon is used to provide the tray's functionality.
    MacDockIconHandler *dockIconHandler = MacDockIconHandler::instance();
    dockIconHandler->setMainWindow((QMainWindow *)this);
    trayIconMenu = dockIconHandler->dockMenu();
#endif

    // Configuration of the tray icon (or dock icon) icon menu
    trayIconMenu->addAction(toggleHideAction);
    trayIconMenu->addSeparator();
    trayIconMenu->addAction(sendCoinsMenuAction);
    trayIconMenu->addAction(receiveCoinsMenuAction);
    trayIconMenu->addSeparator();
    trayIconMenu->addAction(signMessageAction);
    trayIconMenu->addAction(verifyMessageAction);
    trayIconMenu->addSeparator();
    trayIconMenu->addAction(optionsAction);
    trayIconMenu->addAction(openRPCConsoleAction);
#ifndef Q_OS_MAC // This is built-in on Mac
    trayIconMenu->addSeparator();
    trayIconMenu->addAction(quitAction);
#endif
}

#ifndef Q_OS_MAC
void NavCoinGUI::trayIconActivated(QSystemTrayIcon::ActivationReason reason)
{
    if(reason == QSystemTrayIcon::Trigger)
    {
        // Click on system tray icon triggers show/hide of the main window
        toggleHidden();
    }
}
#endif

void NavCoinGUI::optionsClicked()
{
    if(!clientModel || !clientModel->getOptionsModel())
        return;

    OptionsDialog dlg(this, enableWallet);
    dlg.setModel(clientModel->getOptionsModel());
    dlg.exec();
}

void NavCoinGUI::cfundProposalsClicked()
{
    if(!clientModel || !clientModel->getOptionsModel())
        return;
}

void NavCoinGUI::cfundProposalsOpen(bool fMode)
{
    if(!clientModel || !clientModel->getOptionsModel())
        return;
}

void NavCoinGUI::cfundPaymentRequestsClicked()
{
    if(!clientModel || !clientModel->getOptionsModel())
        return;
}

void NavCoinGUI::aboutClicked()
{
    if(!clientModel)
        return;

    HelpMessageDialog dlg(this, true);
    dlg.exec();
}

void NavCoinGUI::infoClicked()
{
    if(!clientModel)
        return;

    QString link = QString("https://info.navcoin.org/");
    QDesktopServices::openUrl(QUrl(link));
}

void NavCoinGUI::showDebugWindow()
{
    rpcConsole->showNormal();
    rpcConsole->show();
    rpcConsole->raise();
    rpcConsole->activateWindow();
}

void NavCoinGUI::showDebugWindowActivateConsole()
{
    rpcConsole->setTabFocus(RPCConsole::TAB_CONSOLE);
    showDebugWindow();
}

void NavCoinGUI::showHelpMessageClicked()
{
    helpMessageDialog->show();
}

#ifdef ENABLE_WALLET
void NavCoinGUI::openClicked()
{
    OpenURIDialog dlg(this);
    if(dlg.exec())
    {
        Q_EMIT receivedURI(dlg.getURI());
    }
}

void NavCoinGUI::gotoOverviewPage()
{
    setActiveMenu(0);
    overviewAction->setChecked(true);
    if (walletFrame) walletFrame->gotoOverviewPage();
}

void NavCoinGUI::gotoHistoryPage()
{
    setActiveMenu(3);
    historyAction->setChecked(true);
    if (walletFrame) walletFrame->gotoHistoryPage();
}

void NavCoinGUI::gotoCommunityFundPage()
{
    setActiveMenu(4);
    historyAction->setChecked(true);
    if (walletFrame) walletFrame->gotoCommunityFundPage();
}

void NavCoinGUI::gotoReceiveCoinsPage()
{
    setActiveMenu(2);
    receiveCoinsAction->setChecked(true);
    if (walletFrame) walletFrame->gotoReceiveCoinsPage();
}

void NavCoinGUI::gotoRequestPaymentPage()
{
    setActiveMenu(2);
    receiveCoinsAction->setChecked(true);
    if (walletFrame) walletFrame->gotoRequestPaymentPage();
}

void NavCoinGUI::gotoSendCoinsPage(QString addr)
{
    setActiveMenu(1);
    sendCoinsAction->setChecked(true);
    if (walletFrame) walletFrame->gotoSendCoinsPage(addr);
}

void NavCoinGUI::gotoSignMessageTab(QString addr)
{
    if (walletFrame) walletFrame->gotoSignMessageTab(addr);
}

void NavCoinGUI::gotoVerifyMessageTab(QString addr)
{
    if (walletFrame) walletFrame->gotoVerifyMessageTab(addr);
}
#endif // ENABLE_WALLET

void NavCoinGUI::setNumConnections(int count)
{
    QString icon;
    switch(count)
    {
        case 0: icon = ":/icons/connect_0"; break;
        case 1: case 2: case 3: icon = ":/icons/connect_1"; break;
        case 4: case 5: case 6: icon = ":/icons/connect_2"; break;
        case 7: case 8: case 9: icon = ":/icons/connect_3"; break;
        default: icon = ":/icons/connect_4"; break;
    }
    labelConnectionsIcon->setPixmap(platformStyle->IconAlt(icon).pixmap(STATUSBAR_ICONSIZE * GUIUtil::scale(), STATUSBAR_ICONSIZE * GUIUtil::scale()));
    labelConnectionsIcon->setToolTip(tr("%n active connection(s) to NavCoin network", "", count));
}

void NavCoinGUI::updateHeadersSyncProgressLabel()
{
    int64_t headersTipTime = clientModel->getHeaderTipTime();
    int headersTipHeight = clientModel->getHeaderTipHeight();
    int estHeadersLeft = (GetTime() - headersTipTime) / Params().GetConsensus().nPowTargetSpacing;
    if (estHeadersLeft > HEADER_HEIGHT_DELTA_SYNC)
        progressBarLabel->setText(tr("Syncing Headers (%1%)...").arg(QString::number(100.0 / (headersTipHeight+estHeadersLeft)*headersTipHeight, 'f', 1)));
}

bool showingVotingDialog = false;

void NavCoinGUI::setNumBlocks(int count, const QDateTime& blockDate, double nVerificationProgress, bool header)
{
#ifdef Q_OS_MAC
    // Disabling macOS App Nap on initial sync, disk and reindex operations.
    IsInitialBlockDownload() ? appNapInhibitor->disableAppNap() : appNapInhibitor->enableAppNap();
#endif

    if (modalOverlay)
    {
        if (header)
            modalOverlay->setKnownBestHeight(count, blockDate);
        else
            modalOverlay->tipUpdate(count, blockDate, nVerificationProgress);
    }

    if(!clientModel)
        return;

    // Prevent orphan statusbar messages (e.g. hover Quit in main menu, wait until chain-sync starts -> garbled text)
    statusBar()->clearMessage();

    // Acquire current block source
    enum BlockSource blockSource = clientModel->getBlockSource();
    switch (blockSource) {
        case BlockSource::NETWORK:
            if (header) {
                updateHeadersSyncProgressLabel();
                return;
            }
            progressBarLabel->setText(tr("Synchronizing with network..."));
            updateHeadersSyncProgressLabel();
            break;
        case BlockSource::DISK:
            if (header) {
                progressBarLabel->setText(tr("Indexing blocks on disk..."));
            } else {
                progressBarLabel->setText(tr("Processing blocks on disk..."));
            }
            break;
        case BlockSource::REINDEX:
            progressBarLabel->setText(tr("Reindexing blocks on disk..."));
            break;
        case BlockSource::NONE:
            if (header) {
                return;
            }
            progressBarLabel->setText(tr("Connecting to peers..."));
            break;
    }

    QString tooltip;

    QDateTime currentDate = QDateTime::currentDateTime();
    qint64 secs = blockDate.secsTo(currentDate);

    tooltip = tr("Processed %n block(s) of transaction history.", "", count);

    // Set icon state: spinning if catching up, tick otherwise
    if (secs < MAX_BLOCK_TIME_GAP) {
        tooltip = tr("Up to date") + QString(".<br>") + tooltip;
        labelBlocksIcon->setPixmap(platformStyle->IconAlt(":/icons/synced").pixmap(STATUSBAR_ICONSIZE * GUIUtil::scale(), STATUSBAR_ICONSIZE * GUIUtil::scale()));

#ifdef ENABLE_WALLET
        if(walletFrame)
        {
            showOutOfSyncWarning(false);
            modalOverlay->showHide(true, true);
        }
#endif // ENABLE_WALLET

        progressBarLabel->setVisible(false);
        progressBar->setVisible(false);
    }
    else
    {
        QString timeBehindText = GUIUtil::formatNiceTimeOffset(secs);

        progressBarLabel->setVisible(true);
        progressBar->setFormat(tr("%1 behind").arg(timeBehindText));
        progressBar->setMaximum(1000000000);
        progressBar->setValue(nVerificationProgress * 1000000000.0 + 0.5);
        progressBar->setVisible(true);

        tooltip = tr("Catching up...") + QString("<br>") + tooltip;
        labelBlocksIcon->setPixmap(platformStyle->IconAlt(QString(
            ":/movies/spinner-%1").arg(spinnerFrame, 3, 10, QChar('0')))
            .pixmap(STATUSBAR_ICONSIZE * GUIUtil::scale(), STATUSBAR_ICONSIZE * GUIUtil::scale()));
        spinnerFrame = (spinnerFrame + 1) % SPINNER_FRAMES;
        prevBlocks = count;

#ifdef ENABLE_WALLET
        if(walletFrame)
        {
            showOutOfSyncWarning(true);
            modalOverlay->showHide();
        }
#endif // ENABLE_WALLET

        tooltip += QString("<br>");
        tooltip += tr("Last received block was generated %1 ago.").arg(timeBehindText);
        tooltip += QString("<br>");
        tooltip += tr("Transactions after this will not yet be visible.");
    }

    // Don't word-wrap this (fixed-width) tooltip
    tooltip = QString("<nobr>") + tooltip + QString("</nobr>");

    labelBlocksIcon->setToolTip(tooltip);
    progressBarLabel->setToolTip(tooltip);
    progressBar->setToolTip(tooltip);
}

void NavCoinGUI::showVotingDialog()
{

  if(showingVotingDialog)
    return;

  showingVotingDialog = true;

  bool showVoting = !ExistsKeyInConfigFile("votefunding") &&
      pindexBestHeader->nTime > 1508284800 &&
      pindexBestHeader->nTime < 1510704000 &&
      GetBoolArg("-votefunding",true);

  bool vote = false;

  if(showVoting)
  {

    QMessageBox msgBox;
    msgBox.setText(tr("Important network notice."));
    msgBox.setInformativeText(tr("The Nav Coin Network is currently voting on introducing changes on the consensus protocol. As a participant in our network, we value your input and the decision ultimately is yours. Please cast your vote. <br><br>For more information on the proposal, please visit <a href=\"https://navcoin.org/community-fund\">this link</a><br><br>Would you like the Nav Coin Network to update the staking rewards to setup a decentralised community fund that will help grow the network?"));
    QAbstractButton *myYesButton = msgBox.addButton(tr("Yes"), QMessageBox::YesRole);
    msgBox.addButton(trUtf8("No"), QMessageBox::NoRole);
    msgBox.setIcon(QMessageBox::Question);
    msgBox.exec();

    if(msgBox.clickedButton() == myYesButton)
    {
        vote = true;
    }

    SoftSetArg("-votefunding",vote?"1":"0",true);

    RemoveConfigFile("votefunding",vote?"0":"1");
    WriteConfigFile("votefunding",vote?"1":"0");

  }

  showingVotingDialog = false;

}

void NavCoinGUI::message(const QString &title, const QString &message, unsigned int style, bool *ret)
{
    QString strTitle = tr("NavCoin"); // default title
    // Default to information icon
    int nMBoxIcon = QMessageBox::Information;
    int nNotifyIcon = Notificator::Information;

    QString msgType;

    // Prefer supplied title over style based title
    if (!title.isEmpty()) {
        msgType = title;
    }
    else {
        switch (style) {
        case CClientUIInterface::MSG_ERROR:
            msgType = tr("Error");
            break;
        case CClientUIInterface::MSG_WARNING:
            msgType = tr("Warning");
            break;
        case CClientUIInterface::MSG_INFORMATION:
            msgType = tr("Information");
            break;
        default:
            break;
        }
    }
    // Append title to "NavCoin - "
    if (!msgType.isEmpty())
        strTitle += " - " + msgType;

    // Check for error/warning icon
    if (style & CClientUIInterface::ICON_ERROR) {
        nMBoxIcon = QMessageBox::Critical;
        nNotifyIcon = Notificator::Critical;
    }
    else if (style & CClientUIInterface::ICON_WARNING) {
        nMBoxIcon = QMessageBox::Warning;
        nNotifyIcon = Notificator::Warning;
    }

    // Display message
    if (style & CClientUIInterface::MODAL) {
        // Check for buttons, use OK as default, if none was supplied
        QMessageBox::StandardButton buttons;
        if (!(buttons = (QMessageBox::StandardButton)(style & CClientUIInterface::BTN_MASK)))
            buttons = QMessageBox::Ok;

        showNormalIfMinimized();
        QMessageBox mBox((QMessageBox::Icon)nMBoxIcon, strTitle, message, buttons, this);
        int r = mBox.exec();
        if (ret != nullptr)
            *ret = r == QMessageBox::Ok;
    }
    else
        notificator->notify((Notificator::Class)nNotifyIcon, strTitle, message);
}

void NavCoinGUI::changeEvent(QEvent *e)
{
    QMainWindow::changeEvent(e);
#ifndef Q_OS_MAC // Ignored on Mac
    if(e->type() == QEvent::WindowStateChange)
    {
        if(clientModel && clientModel->getOptionsModel() && clientModel->getOptionsModel()->getMinimizeToTray())
        {
            QWindowStateChangeEvent *wsevt = static_cast<QWindowStateChangeEvent*>(e);
            if(!(wsevt->oldState() & Qt::WindowMinimized) && isMinimized())
            {
                QTimer::singleShot(0, this, SLOT(hide()));
                e->ignore();
            }
        }
    }
#endif
}

void NavCoinGUI::closeEvent(QCloseEvent *event)
{
#ifndef Q_OS_MAC // Ignored on Mac
    if(clientModel && clientModel->getOptionsModel())
    {
        if(!clientModel->getOptionsModel()->getMinimizeToTray() &&
           !clientModel->getOptionsModel()->getMinimizeOnClose())
        {
            // close rpcConsole in case it was open to make some space for the shutdown window
            rpcConsole->close();

            QApplication::quit();
        }
    }
#endif
    QMainWindow::closeEvent(event);
}

void NavCoinGUI::showEvent(QShowEvent *event)
{
    // enable the debug window when the main window shows up
    openRPCConsoleAction->setEnabled(true);
    aboutAction->setEnabled(true);
    infoAction->setEnabled(true);
    optionsAction->setEnabled(true);
}

#ifdef ENABLE_WALLET
void NavCoinGUI::incomingTransaction(const QString& date, int unit, const CAmount& amount, const QString& type, const QString& address, const QString& label)
{
    // On new transaction, make an info balloon
    QString msg = tr("Date: %1\n").arg(date) +
                  tr("Amount: %1\n").arg(NavCoinUnits::formatWithUnit(unit, amount, true)) +
                  tr("Type: %1\n").arg(type);
    if (!label.isEmpty())
        msg += tr("Label: %1\n").arg(label);
    else if (!address.isEmpty())
        msg += tr("Address: %1\n").arg(address);
    message((amount)<0 ? tr("Sent transaction") : tr("Incoming transaction"),
             msg, CClientUIInterface::MSG_INFORMATION);
}
#endif // ENABLE_WALLET

void NavCoinGUI::dragEnterEvent(QDragEnterEvent *event)
{
    // Accept only URIs
    if(event->mimeData()->hasUrls())
        event->acceptProposedAction();
}

void NavCoinGUI::dropEvent(QDropEvent *event)
{
    if(event->mimeData()->hasUrls())
    {
        for(const QUrl &uri: event->mimeData()->urls())
        {
            Q_EMIT receivedURI(uri.toString());
        }
    }
    event->acceptProposedAction();
}

bool NavCoinGUI::eventFilter(QObject *object, QEvent *event)
{
    // Catch status tip events
    if (event->type() == QEvent::StatusTip)
    {
        // Prevent adding text from setStatusTip(), if we currently use the status bar for displaying other stuff
        if (progressBarLabel->isVisible() || progressBar->isVisible())
            return true;
    }
    return QMainWindow::eventFilter(object, event);
}

#ifdef ENABLE_WALLET
bool NavCoinGUI::handlePaymentRequest(const SendCoinsRecipient& recipient)
{
    // URI has to be valid
    if (walletFrame && walletFrame->handlePaymentRequest(recipient))
    {
        showNormalIfMinimized();
        gotoSendCoinsPage();
        return true;
    }
    return false;
}

void NavCoinGUI::setEncryptionStatus(int status)
{
    if(fWalletUnlockStakingOnly)
    {
        labelEncryptionIcon->setPixmap(platformStyle->IconAlt(":/icons/lock_closed").pixmap(STATUSBAR_ICONSIZE * GUIUtil::scale(), STATUSBAR_ICONSIZE * GUIUtil::scale()));
        labelEncryptionIcon->setToolTip(tr("Wallet is <b>encrypted</b> and currently <b>unlocked for staking only</b>"));
        changePassphraseAction->setEnabled(false);
        unlockWalletAction->setVisible(false);
        encryptWalletAction->setEnabled(false);
    }
    else
    {
    switch(status)
    {
    case WalletModel::Unencrypted:
        labelEncryptionIcon->hide();
        encryptWalletAction->setChecked(false);
        changePassphraseAction->setEnabled(false);
        encryptWalletAction->setEnabled(true);
        unlockWalletAction->setVisible(false);
        break;
    case WalletModel::Unlocked:
        labelEncryptionIcon->show();
        labelEncryptionIcon->setPixmap(platformStyle->IconAlt(":/icons/lock_open").pixmap(STATUSBAR_ICONSIZE * GUIUtil::scale(), STATUSBAR_ICONSIZE * GUIUtil::scale()));
        labelEncryptionIcon->setToolTip(tr("Wallet is <b>encrypted</b> and currently <b>unlocked</b>"));
        unlockWalletAction->setVisible(false);
        encryptWalletAction->setChecked(true);
        changePassphraseAction->setEnabled(true);
        encryptWalletAction->setEnabled(false); // TODO: decrypt currently not supported
        break;
    case WalletModel::Locked:
        labelEncryptionIcon->show();
        labelEncryptionIcon->setPixmap(platformStyle->IconAlt(":/icons/lock_closed").pixmap(STATUSBAR_ICONSIZE * GUIUtil::scale(), STATUSBAR_ICONSIZE * GUIUtil::scale()));
        labelEncryptionIcon->setToolTip(tr("Wallet is <b>encrypted</b> and currently <b>locked</b>"));
        encryptWalletAction->setChecked(true);
        changePassphraseAction->setEnabled(true);
        unlockWalletAction->setVisible(true);
        encryptWalletAction->setEnabled(false); // TODO: decrypt currently not supported
        break;
    }
    }
    updateStakingStatus();
}
#endif // ENABLE_WALLET

void NavCoinGUI::showNormalIfMinimized(bool fToggleHidden)
{
    if(!clientModel)
        return;

    // activateWindow() (sometimes) helps with keyboard focus on Windows
    if (isHidden())
    {
        show();
        activateWindow();
    }
    else if (isMinimized())
    {
        showNormal();
        activateWindow();
    }
    else if (GUIUtil::isObscured(this))
    {
        raise();
        activateWindow();
    }
    else if(fToggleHidden)
        hide();
}

void NavCoinGUI::toggleHidden()
{
    showNormalIfMinimized(true);
}

void NavCoinGUI::detectShutdown()
{
    if (ShutdownRequested())
    {
        if(rpcConsole)
            rpcConsole->hide();
        qApp->quit();
    }
}

void NavCoinGUI::showProgress(const QString &title, int nProgress)
{
    if (nProgress == 0)
    {
        progressDialog = new QProgressDialog(title, "", 0, 100);
        progressDialog->setWindowModality(Qt::ApplicationModal);
        progressDialog->setMinimumDuration(0);
        progressDialog->setCancelButton(0);
        progressDialog->setAutoClose(false);
        progressDialog->setValue(0);
    }
    else if (nProgress == 100)
    {
        if (progressDialog)
        {
            progressDialog->close();
            progressDialog->deleteLater();
        }
    }
    else if (progressDialog)
        progressDialog->setValue(nProgress);
}

void NavCoinGUI::setTrayIconVisible(bool fHideTrayIcon)
{
    if (trayIcon)
    {
        trayIcon->setVisible(!fHideTrayIcon);
    }
}

void NavCoinGUI::showModalOverlay()
{
    if (modalOverlay && (progressBar->isVisible() || modalOverlay->isLayerVisible()))
        modalOverlay->toggleVisibility();
}

static bool ThreadSafeMessageBox(NavCoinGUI *gui, const std::string& message, const std::string& caption, unsigned int style)
{
    bool modal = (style & CClientUIInterface::MODAL);
    // The SECURE flag has no effect in the Qt GUI.
    // bool secure = (style & CClientUIInterface::SECURE);
    style &= ~CClientUIInterface::SECURE;
    bool ret = false;
    // In case of modal message, use blocking connection to wait for user to click a button
    QMetaObject::invokeMethod(gui, "message",
                               modal ? GUIUtil::blockingGUIThreadConnection() : Qt::QueuedConnection,
                               Q_ARG(QString, QString::fromStdString(caption)),
                               Q_ARG(QString, QString::fromStdString(message)),
                               Q_ARG(unsigned int, style),
                               Q_ARG(bool*, &ret));
    return ret;
}

static void UpdateDaoNewCount(NavCoinGUI *gui)
{
    // Call our instance method
    gui->updateDaoNewCount();
}

void NavCoinGUI::subscribeToCoreSignals()
{
    // Connect signals to client
    uiInterface.ThreadSafeMessageBox.connect(boost::bind(ThreadSafeMessageBox, this, _1, _2, _3));
    uiInterface.ThreadSafeQuestion.connect(boost::bind(ThreadSafeMessageBox, this, _1, _3, _4));
    uiInterface.UpdateDaoNewCount.connect(boost::bind(UpdateDaoNewCount, this));
}

void NavCoinGUI::unsubscribeFromCoreSignals()
{
    // Disconnect signals from client
    uiInterface.ThreadSafeMessageBox.disconnect(boost::bind(ThreadSafeMessageBox, this, _1, _2, _3));
    uiInterface.ThreadSafeQuestion.disconnect(boost::bind(ThreadSafeMessageBox, this, _1, _3, _4));
    uiInterface.UpdateDaoNewCount.disconnect(boost::bind(UpdateDaoNewCount, this));
}

/** When Display Units are changed on OptionsModel it will refresh the display text of the control on the status bar */
void NavCoinGUI::updateDisplayUnit(int unit)
{
    // Update the list value
    unitDisplayControl->setCurrentText(NavCoinUnits::name(unit));
}

/** Update the display currency **/
void NavCoinGUI::comboBoxChanged(int index)
{
    // Make sure we have a client model
    if (!clientModel)
        return;

    // Get the unit
    QVariant unit = unitDisplayControl->itemData(index);

    // Use the unit
    clientModel->getOptionsModel()->setDisplayUnit(unit);
}

void NavCoinGUI::toggleStaking()
{
    SetStaking(!GetStaking());

    Q_EMIT message(tr("Staking"), GetStaking() ? tr("Staking has been enabled") : tr("Staking has been disabled"),
                   CClientUIInterface::MSG_INFORMATION);
}

void NavCoinGUI::splitRewards()
{
    walletFrame->splitRewards();
}

#ifdef ENABLE_WALLET


void NavCoinGUI::updateWeight()
{
    if (!pwalletMain)
        return;

    TRY_LOCK(cs_main, lockMain);
    if (!lockMain)
        return;

    TRY_LOCK(pwalletMain->cs_wallet, lockWallet);
    if (!lockWallet)
        return;

    nWeight = pwalletMain->GetStakeWeight();
}

void NavCoinGUI::updatePrice()
{
    info("Updating prices");

    std::thread pThread{[this]{
        try {
            CURL *curl;
            std::string response;
            std::string url(
                    "https://min-api.cryptocompare.com/data/price?fsym=NAV&tsyms="
                    "BTC,"
                    "EUR,"
                    "USD,"
                    "ARS,"
                    "AUD,"
                    "BRL,"
                    "CAD,"
                    "CHF,"
                    "CLP,"
                    "CZK,"
                    "DKK,"
                    "GBP,"
                    "HKD,"
                    "HUF,"
                    "IDR,"
                    "ILS,"
                    "INR,"
                    "JPY,"
                    "KRW,"
                    "MXN,"
                    "MYR,"
                    "NOK,"
                    "NZD,"
                    "PHP,"
                    "PKR,"
                    "PLN,"
                    "RUB,"
                    "SEK,"
                    "SGD,"
                    "THB,"
                    "TRY,"
                    "TWD,"
                    "ZAR"
                    );

            // Start curl
            curl = curl_easy_init();

            // Check that we started
            if(!curl) {
                error("Update prices could not init curl");
                return;
            }

            curl_easy_setopt(curl, CURLOPT_URL, url.c_str());
            curl_easy_setopt(curl, CURLOPT_WRITEFUNCTION, priceUdateWriteCallback);
            curl_easy_setopt(curl, CURLOPT_WRITEDATA, &response);
            curl_easy_perform(curl);
            curl_easy_cleanup(curl);

            // Parse json
            // NOTE: Had to use boost json as Q5's json support would not work with
            //       the json data that I was getting from the API, IDK why ¯\_(ツ)_/¯
            boost::property_tree::ptree json;
            std::istringstream jsonStream(response);
            boost::property_tree::read_json(jsonStream, json);

            // Get an instance of settings
            QSettings settings;

            // Save the values
            settings.setValue("btcFactor", (1.0 / boost::lexical_cast<double>(json.get<std::string>("BTC"))) * 100000000);
            settings.setValue("eurFactor", (1.0 / boost::lexical_cast<double>(json.get<std::string>("EUR"))) * 100000000);
            settings.setValue("usdFactor", (1.0 / boost::lexical_cast<double>(json.get<std::string>("USD"))) * 100000000);
            settings.setValue("arsFactor", (1.0 / boost::lexical_cast<double>(json.get<std::string>("ARS"))) * 100000000);
            settings.setValue("audFactor", (1.0 / boost::lexical_cast<double>(json.get<std::string>("AUD"))) * 100000000);
            settings.setValue("brlFactor", (1.0 / boost::lexical_cast<double>(json.get<std::string>("BRL"))) * 100000000);
            settings.setValue("cadFactor", (1.0 / boost::lexical_cast<double>(json.get<std::string>("CAD"))) * 100000000);
            settings.setValue("chfFactor", (1.0 / boost::lexical_cast<double>(json.get<std::string>("CHF"))) * 100000000);
            settings.setValue("clpFactor", (1.0 / boost::lexical_cast<double>(json.get<std::string>("CLP"))) * 100000000);
            settings.setValue("czkFactor", (1.0 / boost::lexical_cast<double>(json.get<std::string>("CZK"))) * 100000000);
            settings.setValue("dkkFactor", (1.0 / boost::lexical_cast<double>(json.get<std::string>("DKK"))) * 100000000);
            settings.setValue("gbpFactor", (1.0 / boost::lexical_cast<double>(json.get<std::string>("GBP"))) * 100000000);
            settings.setValue("hkdFactor", (1.0 / boost::lexical_cast<double>(json.get<std::string>("HKD"))) * 100000000);
            settings.setValue("hufFactor", (1.0 / boost::lexical_cast<double>(json.get<std::string>("HUF"))) * 100000000);
            settings.setValue("idrFactor", (1.0 / boost::lexical_cast<double>(json.get<std::string>("IDR"))) * 100000000);
            settings.setValue("ilsFactor", (1.0 / boost::lexical_cast<double>(json.get<std::string>("ILS"))) * 100000000);
            settings.setValue("inrFactor", (1.0 / boost::lexical_cast<double>(json.get<std::string>("INR"))) * 100000000);
            settings.setValue("jpyFactor", (1.0 / boost::lexical_cast<double>(json.get<std::string>("JPY"))) * 100000000);
            settings.setValue("krwFactor", (1.0 / boost::lexical_cast<double>(json.get<std::string>("KRW"))) * 100000000);
            settings.setValue("mxnFactor", (1.0 / boost::lexical_cast<double>(json.get<std::string>("MXN"))) * 100000000);
            settings.setValue("myrFactor", (1.0 / boost::lexical_cast<double>(json.get<std::string>("MYR"))) * 100000000);
            settings.setValue("nokFactor", (1.0 / boost::lexical_cast<double>(json.get<std::string>("NOK"))) * 100000000);
            settings.setValue("nzdFactor", (1.0 / boost::lexical_cast<double>(json.get<std::string>("NZD"))) * 100000000);
            settings.setValue("phpFactor", (1.0 / boost::lexical_cast<double>(json.get<std::string>("PHP"))) * 100000000);
            settings.setValue("pkrFactor", (1.0 / boost::lexical_cast<double>(json.get<std::string>("PKR"))) * 100000000);
            settings.setValue("plnFactor", (1.0 / boost::lexical_cast<double>(json.get<std::string>("PLN"))) * 100000000);
            settings.setValue("rubFactor", (1.0 / boost::lexical_cast<double>(json.get<std::string>("RUB"))) * 100000000);
            settings.setValue("sekFactor", (1.0 / boost::lexical_cast<double>(json.get<std::string>("SEK"))) * 100000000);
            settings.setValue("sgdFactor", (1.0 / boost::lexical_cast<double>(json.get<std::string>("SGD"))) * 100000000);
            settings.setValue("thbFactor", (1.0 / boost::lexical_cast<double>(json.get<std::string>("THB"))) * 100000000);
            settings.setValue("tryFactor", (1.0 / boost::lexical_cast<double>(json.get<std::string>("TRY"))) * 100000000);
            settings.setValue("twdFactor", (1.0 / boost::lexical_cast<double>(json.get<std::string>("TWD"))) * 100000000);
            settings.setValue("zarFactor", (1.0 / boost::lexical_cast<double>(json.get<std::string>("ZAR"))) * 100000000);

            if(clientModel)
                clientModel->getOptionsModel()->setDisplayUnit(clientModel->getOptionsModel()->getDisplayUnit());

            info("Updated prices");
        }
        catch (const boost::property_tree::json_parser::json_parser_error& e)
        {
            error("Could not parse price data json 'boost::property_tree::json_parser::json_parser_error'");
        }
        catch (const std::runtime_error& e)
        {
            error("Could not parse price data json 'std::runtime_error'");
        }
        catch (...)
        {
            error("Could not parse price data json 'drunk'");
        }
    }};

    // Make sure we don't get in anyones way :D
    pThread.detach();
}

size_t NavCoinGUI::priceUdateWriteCallback(void *contents, size_t size, size_t nmemb, void *userp)
{
    ((std::string*) userp)->append((char*) contents, size * nmemb);
    return size * nmemb;
}

void NavCoinGUI::updateStakingStatus()
{
    updateWeight();
    updateDaoNewCount();

    if(!walletFrame)
        return;

    if (!GetStaking())
    {
        labelStakingIcon->setPixmap(platformStyle->IconAlt(":/icons/staking_off").pixmap(STATUSBAR_ICONSIZE * GUIUtil::scale(), STATUSBAR_ICONSIZE * GUIUtil::scale()));
        labelStakingIcon->setToolTip(tr("Wallet Staking is <b>OFF</b>"));
    }
    else if (nLastCoinStakeSearchInterval && nWeight)
    {
        {
            LOCK(cs_main);

            CProposalMap mapProposals;

            if(pcoinsTip->GetAllProposals(mapProposals))
            {
                for (CProposalMap::iterator it_ = mapProposals.begin(); it_ != mapProposals.end(); it_++)
                {
<<<<<<< HEAD
                    CFund::CProposal proposal;
                    if (!pcoinsTip->GetProposal(it_->first, proposal))
                        continue;
                    if (proposal.fState != CFund::NIL)
                        continue;
                    auto it = std::find_if( vAddedProposalVotes.begin(), vAddedProposalVotes.end(),
                            [&proposal](const std::pair<std::string, int>& element){ return element.first == proposal.hash.ToString();} );
                    if (it == vAddedProposalVotes.end()) {
                        break;
=======
                    for (CProposalMap::iterator it_ = mapProposals.begin(); it_ != mapProposals.end(); it_++)
                    {
                        CFund::CProposal proposal;
                        if (!pcoinsTip->GetProposal(it_->first, proposal))
                            continue;
                        if (proposal.GetLastState() != CFund::NIL)
                            continue;
                        auto it = std::find_if( vAddedProposalVotes.begin(), vAddedProposalVotes.end(),
                                                [&proposal](const std::pair<std::string, int>& element){ return element.first == proposal.hash.ToString();} );
                        if (it == vAddedProposalVotes.end()) {
                            fFoundProposal = true;
                            break;
                        }
>>>>>>> 049978e2
                    }
                }
            }
        }
        {
            CPaymentRequestMap mapPaymentRequests;

            if(pcoinsTip->GetAllPaymentRequests(mapPaymentRequests))
            {
                for (CPaymentRequestMap::iterator it_ = mapPaymentRequests.begin(); it_ != mapPaymentRequests.end(); it_++)
                {
<<<<<<< HEAD
                    CFund::CPaymentRequest prequest;

                    if (!pcoinsTip->GetPaymentRequest(it_->first, prequest))
                        continue;

                    if (prequest.fState != CFund::NIL)
                        continue;
                    auto it = std::find_if( vAddedPaymentRequestVotes.begin(), vAddedPaymentRequestVotes.end(),
                            [&prequest](const std::pair<std::string, int>& element){ return element.first == prequest.hash.ToString();} );
                    if (it == vAddedPaymentRequestVotes.end()) {
                        break;
=======
                    for (CPaymentRequestMap::iterator it_ = mapPaymentRequests.begin(); it_ != mapPaymentRequests.end(); it_++)
                    {
                        CFund::CPaymentRequest prequest;

                        if (!pcoinsTip->GetPaymentRequest(it_->first, prequest))
                            continue;

                        if (prequest.GetLastState() != CFund::NIL)
                            continue;
                        auto it = std::find_if( vAddedPaymentRequestVotes.begin(), vAddedPaymentRequestVotes.end(),
                                                [&prequest](const std::pair<std::string, int>& element){ return element.first == prequest.hash.ToString();} );
                        if (it == vAddedPaymentRequestVotes.end()) {
                            fFoundPaymentRequest = true;
                            break;
                        }
>>>>>>> 049978e2
                    }
                }
            }
        }

        uint64_t nWeight = this->nWeight;
        uint64_t nNetworkWeight = GetPoSKernelPS();
        int nBestHeight = pindexBestHeader->nHeight;

        unsigned nEstimateTime = GetTargetSpacing(nBestHeight) * nNetworkWeight / nWeight;

        QString text = tr("You are staking");

        if (nEstimateTime > 60 && GetBoolArg("showexpectedstaketime", false))
        {
            if (nEstimateTime < 60*60)
            {
                text = tr("Expected time to earn reward is %n minute(s)", "", nEstimateTime/60);
            }
            else if (nEstimateTime < 24*60*60)
            {
                text = tr("Expected time to earn reward is %n hour(s)", "", nEstimateTime/(60*60));
            }
            else
            {
                text = tr("Expected time to earn reward is %n day(s)", "", nEstimateTime/(60*60*24));
            }
        }

        nWeight /= COIN;
        nNetworkWeight /= COIN;

        labelStakingIcon->setPixmap(platformStyle->IconAlt(":/icons/staking_on").pixmap(STATUSBAR_ICONSIZE * GUIUtil::scale(), STATUSBAR_ICONSIZE * GUIUtil::scale()));
        labelStakingIcon->setToolTip(text);
    }
    else
    {
        QString text = tr("Not staking, please wait");

        if (pwalletMain && pwalletMain->IsLocked())
            text = tr("Not staking because wallet is locked");
        else if (vNodes.empty())
            text = tr("Not staking because wallet is offline");
        else if (IsInitialBlockDownload())
            text = tr("Not staking because wallet is syncing");
        else if (!nWeight)
            text = tr("Not staking because you don't have mature coins");

        labelStakingIcon->setPixmap(platformStyle->IconAlt(":/icons/staking_off").pixmap(STATUSBAR_ICONSIZE * GUIUtil::scale(), STATUSBAR_ICONSIZE * GUIUtil::scale()));
        labelStakingIcon->setToolTip(text);
    }
}

#endif<|MERGE_RESOLUTION|>--- conflicted
+++ resolved
@@ -774,11 +774,11 @@
             if (!pcoinsTip->GetProposal(it->first, proposal))
                 continue;
 
-            if (!(proposal.fState == CFund::NIL && proposal.GetState(pindexBestHeader->GetBlockTime()).find("expired") == string::npos))
+            if (proposal.GetLastState() != CFund::NIL)
                 continue;
 
             auto _it = std::find_if( vAddedProposalVotes.begin(), vAddedProposalVotes.end(),
-                    [&proposal](const std::pair<std::string, bool>& element){ return element.first == proposal.hash.ToString();} );
+                    [&proposal](const std::pair<std::string, int>& element){ return element.first == proposal.hash.ToString();} );
 
             if (_it != vAddedProposalVotes.end())
                 continue;
@@ -799,11 +799,11 @@
             if (!pcoinsTip->GetPaymentRequest(it_->first, prequest))
                 continue;
 
-            if (!(prequest.fState == CFund::NIL && prequest.GetState().find("expired") == string::npos))
+            if (prequest.GetLastState() != CFund::NIL)
                 continue;
 
             auto it = std::find_if( vAddedPaymentRequestVotes.begin(), vAddedPaymentRequestVotes.end(),
-                    [&prequest](const std::pair<std::string, bool>& element){ return element.first == prequest.hash.ToString();} );
+                    [&prequest](const std::pair<std::string, int>& element){ return element.first == prequest.hash.ToString();} );
 
             if (it != vAddedPaymentRequestVotes.end())
                 continue;
@@ -1860,85 +1860,6 @@
     }
     else if (nLastCoinStakeSearchInterval && nWeight)
     {
-        {
-            LOCK(cs_main);
-
-            CProposalMap mapProposals;
-
-            if(pcoinsTip->GetAllProposals(mapProposals))
-            {
-                for (CProposalMap::iterator it_ = mapProposals.begin(); it_ != mapProposals.end(); it_++)
-                {
-<<<<<<< HEAD
-                    CFund::CProposal proposal;
-                    if (!pcoinsTip->GetProposal(it_->first, proposal))
-                        continue;
-                    if (proposal.fState != CFund::NIL)
-                        continue;
-                    auto it = std::find_if( vAddedProposalVotes.begin(), vAddedProposalVotes.end(),
-                            [&proposal](const std::pair<std::string, int>& element){ return element.first == proposal.hash.ToString();} );
-                    if (it == vAddedProposalVotes.end()) {
-                        break;
-=======
-                    for (CProposalMap::iterator it_ = mapProposals.begin(); it_ != mapProposals.end(); it_++)
-                    {
-                        CFund::CProposal proposal;
-                        if (!pcoinsTip->GetProposal(it_->first, proposal))
-                            continue;
-                        if (proposal.GetLastState() != CFund::NIL)
-                            continue;
-                        auto it = std::find_if( vAddedProposalVotes.begin(), vAddedProposalVotes.end(),
-                                                [&proposal](const std::pair<std::string, int>& element){ return element.first == proposal.hash.ToString();} );
-                        if (it == vAddedProposalVotes.end()) {
-                            fFoundProposal = true;
-                            break;
-                        }
->>>>>>> 049978e2
-                    }
-                }
-            }
-        }
-        {
-            CPaymentRequestMap mapPaymentRequests;
-
-            if(pcoinsTip->GetAllPaymentRequests(mapPaymentRequests))
-            {
-                for (CPaymentRequestMap::iterator it_ = mapPaymentRequests.begin(); it_ != mapPaymentRequests.end(); it_++)
-                {
-<<<<<<< HEAD
-                    CFund::CPaymentRequest prequest;
-
-                    if (!pcoinsTip->GetPaymentRequest(it_->first, prequest))
-                        continue;
-
-                    if (prequest.fState != CFund::NIL)
-                        continue;
-                    auto it = std::find_if( vAddedPaymentRequestVotes.begin(), vAddedPaymentRequestVotes.end(),
-                            [&prequest](const std::pair<std::string, int>& element){ return element.first == prequest.hash.ToString();} );
-                    if (it == vAddedPaymentRequestVotes.end()) {
-                        break;
-=======
-                    for (CPaymentRequestMap::iterator it_ = mapPaymentRequests.begin(); it_ != mapPaymentRequests.end(); it_++)
-                    {
-                        CFund::CPaymentRequest prequest;
-
-                        if (!pcoinsTip->GetPaymentRequest(it_->first, prequest))
-                            continue;
-
-                        if (prequest.GetLastState() != CFund::NIL)
-                            continue;
-                        auto it = std::find_if( vAddedPaymentRequestVotes.begin(), vAddedPaymentRequestVotes.end(),
-                                                [&prequest](const std::pair<std::string, int>& element){ return element.first == prequest.hash.ToString();} );
-                        if (it == vAddedPaymentRequestVotes.end()) {
-                            fFoundPaymentRequest = true;
-                            break;
-                        }
->>>>>>> 049978e2
-                    }
-                }
-            }
-        }
-
         uint64_t nWeight = this->nWeight;
         uint64_t nNetworkWeight = GetPoSKernelPS();
         int nBestHeight = pindexBestHeader->nHeight;
