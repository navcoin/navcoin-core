--- conflicted
+++ resolved
@@ -20,19 +20,16 @@
 
     connect(ui->pushButtonProposals, SIGNAL(clicked()), this, SLOT(on_click_pushButtonProposals()));
     connect(ui->pushButtonPaymentRequests, SIGNAL(clicked()), this, SLOT(on_click_pushButtonPaymentRequests()));
-<<<<<<< HEAD
 
     // Enable selection of pushButtonProposals by default
     ui->pushButtonProposals->setStyleSheet("QPushButton { background-color: #DBE0E8 }");
     ui->pushButtonPaymentRequests->setStyleSheet("QPushButton { background-color: #EDF0F3 }");
 
-=======
     connect(ui->radioButtonAll, SIGNAL(clicked()), this, SLOT(on_click_radioButtonAll()));
     connect(ui->radioButtonYourVote, SIGNAL(clicked()), this, SLOT(on_click_radioButtonAll()));
     connect(ui->radioButtonPending, SIGNAL(clicked()), this, SLOT(on_click_radioButtonAll()));
     connect(ui->radioButtonAccepted, SIGNAL(clicked()), this, SLOT(on_click_radioButtonAll()));
     connect(ui->radioButtonRejected, SIGNAL(clicked()), this, SLOT(on_click_radioButtonAll()));
->>>>>>> 80e65428
     //fetch cfund info
     Refresh();
 }
