--- conflicted
+++ resolved
@@ -29,11 +29,7 @@
 
     // Shade in yes/no buttons is user has voted
     // If the prequest is pending and not prematurely expired (ie can be voted on):
-<<<<<<< HEAD
-    if (prequest.fState == DAOFlags::NIL && prequest.GetState().find("expired") == string::npos) {
-=======
-    if (fLastState == CFund::NIL && prequest.GetState().find("expired") == string::npos) {
->>>>>>> 23cd3db8
+    if (fLastState == DAOFlags::NIL && prequest.GetState().find("expired") == string::npos) {
         // Get prequest votes list
         auto it = mapAddedVotes.find(prequest.hash);
         if (it != mapAddedVotes.end())
@@ -147,26 +143,16 @@
     auto fLastState = prequest.GetLastState();
 
     // If prequest is pending show voting cycles left
-<<<<<<< HEAD
-    if (prequest.fState == DAOFlags::NIL) {
-        ui->labelPrequestExpiryTitle->setText(tr("Voting period finishes in: "));
-        ui->labelPrequestExpiry->setText(tr("%n voting cycles", "", GetConsensusParameter(Consensus::CONSENSUS_PARAM_PAYMENT_REQUEST_MAX_VOTING_CYCLES)-prequest.nVotingCycle));
-    }
-
-    // If prequest is accepted, show when it was accepted
-    if (prequest.fState == DAOFlags::ACCEPTED) {
-=======
-    if (fLastState == CFund::NIL) {
+    if (fLastState == DAOFlags::NIL) {
         std::string duration_title = "Voting period finishes in: ";
-        std::string duration = std::to_string(Params().GetConsensus().nCyclesPaymentRequestVoting-prequest.nVotingCycle) +  " voting cycles";
+        std::string duration = std::to_string(GetConsensusParameter(Consensus::CONSENSUS_PARAM_PAYMENT_REQUEST_MAX_VOTING_CYCLES)-prequest.nVotingCycle) +  " voting cycles";
         ui->labelPrequestExpiryTitle->setText(QString::fromStdString(duration_title));
         ui->labelPrequestExpiry->setText(QString::fromStdString(duration));
     }
 
     // If prequest is accepted, show when it was accepted
-    if (fLastState == CFund::ACCEPTED) {
+    if (fLastState == DAOFlags::ACCEPTED) {
         std::string duration_title = "Accepted on: ";
->>>>>>> 23cd3db8
         std::time_t t = static_cast<time_t>(proptime);
         std::stringstream ss;
         ss << std::put_time(std::gmtime(&t), "%c %Z");
@@ -175,12 +161,8 @@
     }
 
     // If prequest is rejected, show when it was rejected
-<<<<<<< HEAD
-    if (prequest.fState == DAOFlags::REJECTED) {
-=======
-    if (fLastState == CFund::REJECTED) {
+    if (fLastState == DAOFlags::REJECTED) {
         std::string expiry_title = "Rejected on: ";
->>>>>>> 23cd3db8
         std::time_t t = static_cast<time_t>(proptime);
         std::stringstream ss;
         ss << std::put_time(std::gmtime(&t), "%c %Z");
@@ -189,14 +171,9 @@
     }
 
     // If expired show when it expired
-<<<<<<< HEAD
-    if (prequest.fState == DAOFlags::EXPIRED || status.find("expired") != string::npos) {
-        if (prequest.fState == DAOFlags::EXPIRED) {
-=======
-    if (fLastState == CFund::EXPIRED || status.find("expired") != string::npos) {
-        if (fLastState == CFund::EXPIRED) {
+    if (fLastState == DAOFlags::EXPIRED || status.find("expired") != string::npos) {
+        if (fLastState == DAOFlags::EXPIRED) {
             std::string expiry_title = "Expired on: ";
->>>>>>> 23cd3db8
             std::time_t t = static_cast<time_t>(proptime);
             std::stringstream ss;
             ss << std::put_time(std::gmtime(&t), "%c %Z");
@@ -217,25 +194,14 @@
     ui->labelPrequestLink->setOpenExternalLinks(true);
 
     // If prequest is pending, hide the transaction hash
-<<<<<<< HEAD
-    if (prequest.fState == DAOFlags::NIL) {
-=======
-    if (fLastState == CFund::NIL) {
->>>>>>> 23cd3db8
+    if (fLastState == DAOFlags::NIL) {
         ui->labelPrequestTransactionBlockHashTitle->setVisible(false);
         ui->labelPrequestTransactionBlockHash->setVisible(false);
     }
 
     // If the prequest is not accepted, hide the payment hash
-<<<<<<< HEAD
-    if (prequest.fState != DAOFlags::ACCEPTED) {
-        ui->labelPrequestPaymentHashTitle->setVisible(false);
-        ui->labelPrequestPaymentHash->setVisible(false);
-    }
-=======
     ui->labelPrequestPaymentHashTitle->setVisible(false);
     ui->labelPrequestPaymentHash->setVisible(false);
->>>>>>> 23cd3db8
 
     ui->labelPaymentRequestTitle->setText(QString::fromStdString(prequest.strDZeel.c_str()));
 
