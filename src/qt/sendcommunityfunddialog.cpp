#include <qt/sendcommunityfunddialog.h>
#include <ui_sendcommunityfunddialog.h>

#include <QSettings>
#include <guiutil.h>
#include <vector>
#include <string>
#include <sstream>
<<<<<<< HEAD
#include "consensus/dao.h"
#include "main.h"
#include "base58.h"
#include "chain.h"
=======
#include <consensus/cfund.h>
#include <main.h>
#include <base58.h>
#include <chain.h>
>>>>>>> 55625092


SendCommunityFundDialog::SendCommunityFundDialog(QWidget *parent, CProposal* proposal, int secDelay) :
    QDialog(parent),
    ui(new Ui::SendCommunityFundDialog),
    proposal(proposal),
    prequest(0),
    secDelay(secDelay)
{
    ui->setupUi(this);

    connect(&countDownTimer, SIGNAL(timeout()), this, SLOT(countDown()));
    connect(ui->pushButtonYes, SIGNAL(clicked()), this, SLOT(accept()));
    connect(ui->pushButtonCancel, SIGNAL(clicked()), this, SLOT(reject()));

    ui->pushButtonCancel->setDefault(true);
    updateYesButton();

    // Set UI elements to proposal view
    ui->labelProposalHashTitle->setVisible(false);
    ui->labelProposalHash->setVisible(false);
    ui->labelAddress->setText(QString(proposal->GetOwnerAddress().c_str()));

    // Amount label
    QSettings settings;
    ui->labelRequestedAmount->setText(QString("%1 NAV / ").arg(proposal->nAmount/COIN).append("%1 EUR / ").arg(proposal->nAmount / settings.value("eurFactor", 0).toFloat()).append("%2 USD / ").arg(proposal->nAmount / settings.value("usdFactor", 0).toFloat()).append("%3 BTC").arg(proposal->nAmount / settings.value("btcFactor", 0).toFloat()));

    // Format long descriptions
    std::string description = proposal->strDZeel.c_str();
    std::istringstream buf(description);
    std::istream_iterator<std::string> beg(buf), end;
    std::string finalDescription = "";
    std::vector<std::string> words(beg, end);
    for(std::string word : words) {
        unsigned int count = 0;
        while(count < word.length()-1) {
            if (count % 40 == 0 && count != 0) {
                word.insert(count, "\n");
            }
            count++;
        }
        finalDescription += word + " ";
    }

    ui->labelDescription->setText(QString::fromStdString(finalDescription));
    ui->labelDuration->setText(GUIUtil::formatDurationStr(int(proposal->nDeadline)));

    string fee = FormatMoney(GetConsensusParameter(Consensus::CONSENSUS_PARAM_PROPOSAL_MIN_FEE));
    string warning = tr("By submitting the proposal a %1 NAV deduction will occur from your wallet ").arg(QString::fromStdString(fee)).toStdString();
    ui->labelWarning->setText(QString::fromStdString(warning));
}

SendCommunityFundDialog::SendCommunityFundDialog(QWidget *parent, CPaymentRequest* prequest, int secDelay) :
    QDialog(parent),
    ui(new Ui::SendCommunityFundDialog),
    proposal(0),
    prequest(prequest),
    secDelay(secDelay)
{
    ui->setupUi(this);

    QDialog::setWindowTitle(tr("Confirm Payment Request Details"));

    ui->pushButtonCancel->setDefault(true);
    updateYesButton();

    connect(&countDownTimer, SIGNAL(timeout()), this, SLOT(countDown()));
    connect(ui->pushButtonYes, SIGNAL(clicked()), this, SLOT(accept()));
    connect(ui->pushButtonCancel, SIGNAL(clicked()), this, SLOT(reject()));

    // Set UI elements to payment request view
    ui->labelQuestionTitle->setText(QString(tr("Are you sure you would like to create the following payment request?")));
    ui->labelAddressTitle->setVisible(false);
    ui->labelAddress->setVisible(false);
    ui->labelDurationTitle->setVisible(false);
    ui->labelDuration->setVisible(false);
    ui->labelWarning->setVisible(false);
    ui->labelProposalHash->setText(QString(prequest->proposalhash.ToString().c_str()));
    ui->labelDescription->setText(QString(prequest->strDZeel.c_str()));

    // Amount label
    QSettings settings;
    ui->labelRequestedAmount->setText(QString("%1 NAV / ").arg(prequest->nAmount/COIN).append("%1 EUR / ").arg(prequest->nAmount / settings.value("eurFactor", 0).toFloat()).append("%2 USD / ").arg(prequest->nAmount / settings.value("usdFactor", 0).toFloat()).append("%3 BTC").arg(prequest->nAmount / settings.value("btcFactor", 0).toFloat()));

    // Format long descriptions
    std::string description = prequest->strDZeel.c_str();
    std::istringstream buf(description);
    std::istream_iterator<std::string> beg(buf), end;
    std::string finalDescription = "";
    std::vector<std::string> words(beg, end);
    for(std::string word : words) {
        unsigned int count = 0;
        while(count < word.length()-1) {
            if (count % 40 == 0 && count != 0) {
                word.insert(count, "\n");
            }
            count++;
        }
        finalDescription += word + " ";
    }

    ui->labelDescription->setText(QString::fromStdString(finalDescription));
}

void SendCommunityFundDialog::updateYesButton()
{
    if(secDelay > 0)
    {
        ui->pushButtonYes->setEnabled(false);
        ui->pushButtonYes->setText(tr("Yes") + " (" + QString::number(secDelay) + ")");
    }
    else
    {
        ui->pushButtonYes->setEnabled(true);
        ui->pushButtonYes->setText(tr("Yes"));
    }
}

void SendCommunityFundDialog::countDown()
{
    secDelay--;
    updateYesButton();

    if(secDelay <= 0)
        countDownTimer.stop();
}

int SendCommunityFundDialog::exec()
{
    updateYesButton();
    countDownTimer.start(1000);
    return QDialog::exec();
}

SendCommunityFundDialog::~SendCommunityFundDialog()
{
    delete ui;
}<|MERGE_RESOLUTION|>--- conflicted
+++ resolved
@@ -6,18 +6,10 @@
 #include <vector>
 #include <string>
 #include <sstream>
-<<<<<<< HEAD
 #include "consensus/dao.h"
 #include "main.h"
 #include "base58.h"
 #include "chain.h"
-=======
-#include <consensus/cfund.h>
-#include <main.h>
-#include <base58.h>
-#include <chain.h>
->>>>>>> 55625092
-
 
 SendCommunityFundDialog::SendCommunityFundDialog(QWidget *parent, CProposal* proposal, int secDelay) :
     QDialog(parent),
