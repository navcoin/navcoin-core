<?xml version="1.0" encoding="utf-8"?>
<!DOCTYPE TS>
<TS version="2.1" language="en">
<context>
    <name>AddressBookPage</name>
    <message>
        <location filename="../forms/addressbookpage.ui" line="+33"/>
        <source>Right-click to edit address or label</source>
        <translation type="unfinished"></translation>
    </message>
    <message>
        <location line="+30"/>
        <source>Create a new address</source>
        <translation>Create a new address</translation>
    </message>
    <message>
        <location line="+6"/>
        <source>&amp;New</source>
        <translation type="unfinished"></translation>
    </message>
    <message>
        <location line="+14"/>
        <source>Copy the currently selected address to the system clipboard</source>
        <translation>Copy the currently selected address to the system clipboard</translation>
    </message>
    <message>
        <location line="+6"/>
        <source>&amp;Copy</source>
        <translation type="unfinished"></translation>
    </message>
    <message>
        <location line="+34"/>
        <source>Show Private Key</source>
        <translation type="unfinished"></translation>
    </message>
    <message>
        <location line="+49"/>
        <source>C&amp;lose</source>
        <translation type="unfinished"></translation>
    </message>
    <message>
        <location line="-69"/>
        <source>Delete the currently selected address from the list</source>
        <translation>Delete the currently selected address from the list</translation>
    </message>
    <message>
        <location line="+40"/>
        <source>Export the data in the current tab to a file</source>
        <translation>Export the data in the current tab to a file</translation>
    </message>
    <message>
        <location line="+6"/>
        <source>&amp;Export</source>
        <translation>&amp;Export</translation>
    </message>
    <message>
        <location line="-40"/>
        <source>&amp;Delete</source>
        <translation>&amp;Delete</translation>
    </message>
</context>
<context>
    <name>AskPassphraseDialog</name>
    <message>
        <location filename="../forms/askpassphrasedialog.ui" line="+26"/>
        <source>Passphrase Dialog</source>
        <translation>Passphrase Dialog</translation>
    </message>
    <message>
        <location line="+33"/>
        <source>Enter passphrase</source>
        <translation>Enter passphrase</translation>
    </message>
    <message>
        <location line="+17"/>
        <source>New passphrase</source>
        <translation>New passphrase</translation>
    </message>
    <message>
        <location line="+17"/>
        <source>Repeat new passphrase</source>
        <translation>Repeat new passphrase</translation>
    </message>
    <message>
        <location line="+33"/>
        <source>Unlock only for staking</source>
        <translation type="unfinished"></translation>
    </message>
</context>
<context>
    <name>CoinControlDialog</name>
    <message>
        <location filename="../forms/coincontroldialog.ui" line="+14"/>
        <source>Coin Selection</source>
        <translation type="unfinished"></translation>
    </message>
    <message>
        <location line="+37"/>
        <source>Quantity:</source>
        <translation type="unfinished"></translation>
    </message>
    <message>
        <location line="+29"/>
        <source>Bytes:</source>
        <translation type="unfinished"></translation>
    </message>
    <message>
        <location line="+45"/>
        <source>Amount:</source>
        <translation type="unfinished"></translation>
    </message>
    <message>
        <location line="+29"/>
        <source>Priority:</source>
        <translation type="unfinished"></translation>
    </message>
    <message>
        <location line="+45"/>
        <source>Fee:</source>
        <translation type="unfinished"></translation>
    </message>
    <message>
        <location line="+32"/>
        <source>Dust:</source>
        <translation type="unfinished"></translation>
    </message>
    <message>
        <location line="+48"/>
        <source>After Fee:</source>
        <translation type="unfinished"></translation>
    </message>
    <message>
        <location line="+32"/>
        <source>Change:</source>
        <translation type="unfinished"></translation>
    </message>
    <message>
        <location line="+59"/>
        <source>(un)select all</source>
        <translation type="unfinished"></translation>
    </message>
    <message>
        <location line="+16"/>
        <source>Tree mode</source>
        <translation type="unfinished"></translation>
    </message>
    <message>
        <location line="+13"/>
        <source>List mode</source>
        <translation type="unfinished"></translation>
    </message>
    <message>
        <location line="+59"/>
        <source>Amount</source>
        <translation type="unfinished">Amount</translation>
    </message>
    <message>
        <location line="+5"/>
        <source>Received with label</source>
        <translation type="unfinished"></translation>
    </message>
    <message>
        <location line="+5"/>
        <source>Received with address</source>
        <translation type="unfinished"></translation>
    </message>
    <message>
        <location line="+5"/>
        <source>Date</source>
        <translation type="unfinished">Date</translation>
    </message>
    <message>
        <location line="+5"/>
        <source>Confirmations</source>
        <translation type="unfinished"></translation>
    </message>
    <message>
        <location line="+3"/>
        <source>Confirmed</source>
        <translation type="unfinished">Confirmed</translation>
    </message>
    <message>
        <location line="+5"/>
        <source>Priority</source>
        <translation type="unfinished"></translation>
    </message>
</context>
<context>
    <name>CommunityFundCreatePaymentRequestDialog</name>
    <message>
        <location filename="../forms/communityfundcreatepaymentrequestdialog.ui" line="+14"/>
        <location line="+19"/>
        <source>Create Payment Request</source>
        <translation type="unfinished"></translation>
    </message>
    <message>
        <location line="+21"/>
        <source>Proposal Hash:</source>
        <translation type="unfinished"></translation>
    </message>
    <message>
        <location line="+16"/>
        <source>Requested Amount (NAV):</source>
        <translation type="unfinished"></translation>
    </message>
    <message>
        <location line="+16"/>
        <source>Description:</source>
        <translation type="unfinished"></translation>
    </message>
    <message>
        <location line="+22"/>
        <source>Submit Payment Request</source>
        <translation type="unfinished"></translation>
    </message>
    <message>
        <location line="+7"/>
        <source>Close</source>
        <translation type="unfinished"></translation>
    </message>
</context>
<context>
    <name>CommunityFundCreateProposalDialog</name>
    <message>
        <location filename="../forms/communityfundcreateproposaldialog.ui" line="+14"/>
        <location line="+19"/>
        <location line="+156"/>
        <source>Create Proposal</source>
        <translation type="unfinished"></translation>
    </message>
    <message>
        <location line="-135"/>
        <source>NavCoin Address:</source>
        <translation type="unfinished"></translation>
    </message>
    <message>
        <location line="+22"/>
        <source>Requested Amount (NAV):</source>
        <translation type="unfinished"></translation>
    </message>
    <message>
        <location line="+16"/>
        <source>Description:</source>
        <translation type="unfinished"></translation>
    </message>
    <message>
        <location line="+23"/>
        <source>Proposal Duration:</source>
        <translation type="unfinished"></translation>
    </message>
    <message>
        <location line="+18"/>
        <source>Days</source>
        <translation type="unfinished"></translation>
    </message>
    <message>
        <location line="+20"/>
        <source>Hours</source>
        <translation type="unfinished"></translation>
    </message>
    <message>
        <location line="+20"/>
        <source>Minutes</source>
        <translation type="unfinished"></translation>
    </message>
    <message>
        <location line="+23"/>
        <source>Close</source>
        <translation type="unfinished"></translation>
    </message>
    <message>
        <location line="+12"/>
        <source>By submitting the proposal a X NAV deduction will occur from your wallet </source>
        <translation type="unfinished"></translation>
    </message>
</context>
<context>
    <name>CommunityFundDisplay</name>
    <message>
        <location filename="../forms/communityfunddisplay.ui" line="+38"/>
        <source>Form</source>
        <translation type="unfinished">Form</translation>
    </message>
    <message>
        <location line="+64"/>
        <source>Proposal Title</source>
        <translation type="unfinished"></translation>
    </message>
    <message>
        <location line="+36"/>
        <source>Status:</source>
        <translation type="unfinished"></translation>
    </message>
    <message>
        <location line="+18"/>
        <source>pending</source>
        <translation type="unfinished"></translation>
    </message>
    <message>
        <location line="+24"/>
        <source>NAV Requested:</source>
        <translation type="unfinished"></translation>
    </message>
    <message>
        <location line="+12"/>
        <source>100 NAV</source>
        <translation type="unfinished"></translation>
    </message>
    <message>
        <location line="+24"/>
        <source>Expires In:</source>
        <translation type="unfinished"></translation>
    </message>
    <message>
        <location line="+12"/>
        <source>100 Days 100 Hours 100 Minutes</source>
        <translation type="unfinished"></translation>
    </message>
    <message>
        <location line="+31"/>
        <source>View Detail</source>
        <translation type="unfinished"></translation>
    </message>
</context>
<context>
    <name>CommunityFundDisplayDetailed</name>
    <message>
        <location filename="../forms/communityfunddisplaydetailed.ui" line="+26"/>
        <source>Proposal Details</source>
        <translation type="unfinished"></translation>
    </message>
    <message>
        <location line="+25"/>
        <source>Proposal Title</source>
        <translation type="unfinished"></translation>
    </message>
    <message>
        <location line="+36"/>
        <source>Amount:</source>
        <translation type="unfinished"></translation>
    </message>
    <message>
        <location line="+15"/>
        <location line="+48"/>
        <source>100 NAV</source>
        <translation type="unfinished"></translation>
    </message>
    <message>
        <location line="-15"/>
        <source>Fee:</source>
        <translation type="unfinished"></translation>
    </message>
    <message>
        <location line="+48"/>
        <source>Address:</source>
        <translation type="unfinished"></translation>
    </message>
    <message>
        <location line="+15"/>
        <source>NfQJDyPrJ1DzyQQ29jQyewhS5qT3x3TMTG</source>
        <translation type="unfinished"></translation>
    </message>
    <message>
        <location line="+33"/>
        <source>Proposal Duration:</source>
        <translation type="unfinished"></translation>
    </message>
    <message>
        <location line="+15"/>
        <location line="+48"/>
        <source>100 Days 100 Minutes 100 Seconds</source>
        <translation type="unfinished"></translation>
    </message>
    <message>
        <location line="-15"/>
        <source>Expires In:</source>
        <translation type="unfinished"></translation>
    </message>
    <message>
        <location line="+48"/>
        <source>Status:</source>
        <translation type="unfinished"></translation>
    </message>
    <message>
        <location line="+15"/>
        <source>pending</source>
        <translation type="unfinished"></translation>
    </message>
    <message>
        <location line="+33"/>
        <source>Number of Yes Votes:</source>
        <translation type="unfinished"></translation>
    </message>
    <message>
        <location line="+15"/>
        <source>100 Yes</source>
        <translation type="unfinished"></translation>
    </message>
    <message>
        <location line="+33"/>
        <source>Number of No Votes:</source>
        <translation type="unfinished"></translation>
    </message>
    <message>
        <location line="+15"/>
        <source>100 No</source>
        <translation type="unfinished"></translation>
    </message>
    <message>
        <location line="+33"/>
        <source>Transaction Block Hash:</source>
        <translation type="unfinished"></translation>
    </message>
    <message>
        <location line="+15"/>
        <source>95dbb71cfa4b67b258b34c1489e11e96955e1a9f26dd58a19f63417a37bce5d4</source>
        <translation type="unfinished"></translation>
    </message>
    <message>
        <location line="+33"/>
        <source>Transaction Hash:</source>
        <translation type="unfinished"></translation>
    </message>
    <message>
        <location line="+15"/>
        <source>2da711320aa9e83b91f6e4111898abc0214fdb347623a5b2286d3caf33c1e8dd</source>
        <translation type="unfinished"></translation>
    </message>
    <message>
        <location line="+42"/>
        <source>Proposal Hash</source>
        <translation type="unfinished"></translation>
    </message>
    <message>
        <location line="+7"/>
        <source>9d486795bf6d90198b336dc354aa17f109f75cfa5536684b594f1d0c7f0f0981</source>
        <translation type="unfinished"></translation>
    </message>
    <message>
        <location line="+33"/>
        <source>Version Number:</source>
        <translation type="unfinished"></translation>
    </message>
    <message>
        <location line="+15"/>
        <source>2</source>
        <translation type="unfinished"></translation>
    </message>
    <message>
        <location line="+33"/>
        <source>Voting Cycle Number:</source>
        <translation type="unfinished"></translation>
    </message>
    <message>
        <location line="+15"/>
        <source>100</source>
        <translation type="unfinished"></translation>
    </message>
    <message>
        <location line="+33"/>
        <source>Link to Proposal:</source>
        <translation type="unfinished"></translation>
    </message>
    <message>
        <location line="+10"/>
        <source>https://navcommunity.net/view-proposal/95dbb71cfa4b67b258b34c1489e11e96955e1a9f26dd58a19f63417a37bce5d4</source>
        <translation type="unfinished"></translation>
    </message>
    <message>
        <location line="+43"/>
        <source>Close</source>
        <translation type="unfinished"></translation>
    </message>
</context>
<context>
    <name>CommunityFundDisplayPaymentRequest</name>
    <message>
        <location filename="../forms/communityfunddisplaypaymentrequest.ui" line="+32"/>
        <source>Form</source>
        <translation type="unfinished">Form</translation>
    </message>
    <message>
        <location line="+46"/>
        <source>Payment Reqest Title</source>
        <translation type="unfinished"></translation>
    </message>
    <message>
        <location line="+37"/>
        <source>Status:</source>
        <translation type="unfinished"></translation>
    </message>
    <message>
        <location line="+7"/>
        <source>pending</source>
        <translation type="unfinished"></translation>
    </message>
    <message>
        <location line="+24"/>
        <source>NAV Requested</source>
        <translation type="unfinished"></translation>
    </message>
    <message>
        <location line="+7"/>
        <source>100 NAV</source>
        <translation type="unfinished"></translation>
    </message>
    <message>
        <location line="+24"/>
        <source>Expires In:</source>
        <translation type="unfinished"></translation>
    </message>
    <message>
        <location line="+7"/>
        <source>100 Days 100 Hours 100 Minutes</source>
        <translation type="unfinished"></translation>
    </message>
    <message>
        <location line="+21"/>
        <source>View Details</source>
        <translation type="unfinished"></translation>
    </message>
</context>
<context>
    <name>CommunityFundDisplayPaymentRequestDetailed</name>
    <message>
        <location filename="../forms/communityfunddisplaypaymentrequestdetailed.ui" line="+26"/>
        <source>Payment Request Details</source>
        <translation type="unfinished"></translation>
    </message>
    <message>
        <location line="+31"/>
        <source>Payment Request Title</source>
        <translation type="unfinished"></translation>
    </message>
    <message>
        <location line="+43"/>
        <source>Amount:</source>
        <translation type="unfinished"></translation>
    </message>
    <message>
        <location line="+15"/>
        <source>100 NAV</source>
        <translation type="unfinished"></translation>
    </message>
    <message>
        <location line="+33"/>
        <source>Status:</source>
        <translation type="unfinished"></translation>
    </message>
    <message>
        <location line="+15"/>
        <source>pending</source>
        <translation type="unfinished"></translation>
    </message>
    <message>
        <location line="+33"/>
        <source>Number of Yes Votes:</source>
        <translation type="unfinished"></translation>
    </message>
    <message>
        <location line="+15"/>
        <location line="+48"/>
        <source>1000</source>
        <translation type="unfinished"></translation>
    </message>
    <message>
        <location line="-15"/>
        <source>Number of No Votes:</source>
        <translation type="unfinished"></translation>
    </message>
    <message>
        <location line="+48"/>
        <source>Payment Request Hash:</source>
        <translation type="unfinished"></translation>
    </message>
    <message>
        <location line="+15"/>
        <location line="+48"/>
        <location line="+48"/>
        <location line="+242"/>
        <source>9d486795bf6d90198b336dc354aa17f109f75cfa5536684b594f1d0c7f0f0981</source>
        <translation type="unfinished"></translation>
    </message>
    <message>
        <location line="-305"/>
        <source>Transaction Block Hash:</source>
        <translation type="unfinished"></translation>
    </message>
    <message>
        <location line="+48"/>
        <source>Transaction Hash:</source>
        <translation type="unfinished"></translation>
    </message>
    <message>
        <location line="+48"/>
        <source>Version Number:</source>
        <translation type="unfinished"></translation>
    </message>
    <message>
        <location line="+15"/>
        <source>2</source>
        <translation type="unfinished"></translation>
    </message>
    <message>
        <location line="+33"/>
        <source>Voting Cycle Number:</source>
        <translation type="unfinished"></translation>
    </message>
    <message>
        <location line="+15"/>
        <source>0</source>
        <translation type="unfinished"></translation>
    </message>
    <message>
        <location line="+42"/>
        <source>Expires in:</source>
        <translation type="unfinished"></translation>
    </message>
    <message>
        <location line="+7"/>
        <source>1 Voting Cycle</source>
        <translation type="unfinished"></translation>
    </message>
    <message>
        <location line="+33"/>
        <source>Proposal Hash:</source>
        <translation type="unfinished"></translation>
    </message>
    <message>
        <location line="+15"/>
        <source>2da711320aa9e83b91f6e4111898abc0214fdb347623a5b2286d3caf33c1e8dd</source>
        <translation type="unfinished"></translation>
    </message>
    <message>
        <location line="+42"/>
        <source>Payment Hash:</source>
        <translation type="unfinished"></translation>
    </message>
    <message>
        <location line="+40"/>
        <source>Link to Payment Request:</source>
        <translation type="unfinished"></translation>
    </message>
    <message>
        <location line="+10"/>
        <source>https://navcommunity.net/view-proposal/95dbb71cfa4b67b258b34c1489e11e96955e1a9f26dd58a19f63417a37bce5d4</source>
        <translation type="unfinished"></translation>
    </message>
    <message>
        <location line="+43"/>
        <source>Close</source>
        <translation type="unfinished"></translation>
    </message>
</context>
<context>
    <name>CommunityFundPage</name>
    <message>
        <location filename="../forms/communityfundpage.ui" line="+14"/>
        <source>Form</source>
        <translation type="unfinished">Form</translation>
    </message>
    <message>
        <location line="+59"/>
        <source>Available:</source>
        <translation type="unfinished"></translation>
    </message>
    <message>
        <location line="+20"/>
        <source>Locked:</source>
        <translation type="unfinished"></translation>
    </message>
    <message>
        <location line="+20"/>
        <source>Spent:</source>
        <translation type="unfinished"></translation>
    </message>
    <message>
        <location line="+38"/>
        <location line="+18"/>
        <location line="+18"/>
        <source>100 NAV</source>
        <translation type="unfinished"></translation>
    </message>
    <message>
        <location line="+37"/>
        <source>Proposals</source>
        <translation type="unfinished"></translation>
    </message>
    <message>
        <location line="+34"/>
        <source>Payment Requests</source>
        <translation type="unfinished"></translation>
    </message>
    <message>
        <location line="+49"/>
        <source>All</source>
        <translation type="unfinished"></translation>
    </message>
    <message>
        <location line="+38"/>
        <source>Your Vote</source>
        <translation type="unfinished"></translation>
    </message>
    <message>
        <location line="+38"/>
        <source>No Vote</source>
        <translation type="unfinished"></translation>
    </message>
    <message>
        <location line="+35"/>
        <source>Pending</source>
        <translation type="unfinished"></translation>
    </message>
    <message>
        <location line="+35"/>
        <source>Accepted</source>
        <translation type="unfinished"></translation>
    </message>
    <message>
        <location line="+35"/>
        <source>Rejected</source>
        <translation type="unfinished"></translation>
    </message>
    <message>
        <location line="+29"/>
        <source>Expired</source>
        <translation type="unfinished"></translation>
    </message>
    <message>
        <location line="+35"/>
        <source>Create Proposal</source>
        <translation type="unfinished"></translation>
    </message>
    <message>
        <location line="+32"/>
        <source>Create Payment Request</source>
        <translation type="unfinished"></translation>
    </message>
</context>
<context>
    <name>CommunityFundSuccessDialog</name>
    <message>
        <location filename="../forms/communityfundsuccessdialog.ui" line="+32"/>
        <source>Success</source>
        <translation type="unfinished"></translation>
    </message>
    <message>
        <location line="+43"/>
        <source>Created Proposal Successfully</source>
        <translation type="unfinished"></translation>
    </message>
    <message>
        <location line="+22"/>
        <source>You can view your created proposal in the core wallet or at www.url.com</source>
        <translation type="unfinished"></translation>
    </message>
    <message>
        <location line="+35"/>
        <source>Close</source>
        <translation type="unfinished"></translation>
    </message>
</context>
<context>
    <name>EditAddressDialog</name>
    <message>
        <location filename="../forms/editaddressdialog.ui" line="+14"/>
        <source>Edit Address</source>
        <translation>Edit Address</translation>
    </message>
    <message>
        <location line="+14"/>
        <source>&amp;Label</source>
        <translation>&amp;Label</translation>
    </message>
    <message>
        <location line="+10"/>
        <source>The label associated with this address list entry</source>
        <translation type="unfinished"></translation>
    </message>
    <message>
        <location line="+20"/>
        <source>The address associated with this address list entry. This can only be modified for sending addresses.</source>
        <translation type="unfinished"></translation>
    </message>
    <message>
        <location line="-10"/>
        <source>&amp;Address</source>
        <translation>&amp;Address</translation>
    </message>
</context>
<context>
    <name>Intro</name>
    <message>
        <location filename="../forms/intro.ui" line="+14"/>
        <source>Welcome</source>
        <translation>Welcome</translation>
    </message>
    <message>
        <location line="+12"/>
        <source>Welcome to %1.</source>
        <translation type="unfinished"></translation>
    </message>
    <message>
        <location line="+26"/>
        <source>As this is the first time %1 is launched, there are still a few setup steps which need to be accomplished.</source>
        <translation type="unfinished"></translation>
    </message>
    <message>
        <location line="+10"/>
        <source>%1 will download and store a copy of the NavCoin block chain. At least %2GB of data will be stored in your computer, and it will grow over time. A wallet is needed to store your coins.</source>
        <translation type="unfinished"></translation>
    </message>
    <message>
        <location line="+10"/>
        <source>Create a new wallet.</source>
        <translation type="unfinished"></translation>
    </message>
    <message>
        <location line="+7"/>
        <source>Import an old 3.x wallet:</source>
        <translation type="unfinished"></translation>
    </message>
</context>
<context>
    <name>ModalOverlay</name>
    <message>
        <location filename="../forms/modaloverlay.ui" line="+14"/>
        <source>Form</source>
        <translation type="unfinished">Form</translation>
    </message>
    <message>
        <location line="+119"/>
        <source>Recent transactions may not yet be visible, and therefore your wallet&apos;s balance might be incorrect. This information will be correct once your wallet has finished synchronizing with the navcoin network, as detailed below.</source>
        <translation type="unfinished"></translation>
    </message>
    <message>
        <location line="+19"/>
        <source>Attempting to spend navcoins that are affected by not-yet-displayed transactions will not be accepted by the network.</source>
        <translation type="unfinished"></translation>
    </message>
    <message>
        <location line="+63"/>
        <source>Number of blocks left</source>
        <translation type="unfinished"></translation>
    </message>
    <message>
        <location line="+7"/>
        <location line="+26"/>
        <source>Unknown...</source>
        <translation type="unfinished"></translation>
    </message>
    <message>
        <location line="-13"/>
        <source>Last block time</source>
        <translation type="unfinished">Last block time</translation>
    </message>
    <message>
        <location line="+26"/>
        <source>Progress</source>
        <translation type="unfinished"></translation>
    </message>
    <message>
        <location line="+34"/>
        <source>Progress increase per hour</source>
        <translation type="unfinished"></translation>
    </message>
    <message>
        <location line="+7"/>
        <location line="+20"/>
        <source>calculating...</source>
        <translation type="unfinished"></translation>
    </message>
    <message>
        <location line="-7"/>
        <source>Estimated time left until synced</source>
        <translation type="unfinished"></translation>
    </message>
    <message>
        <location line="+37"/>
        <source>Hide</source>
        <translation type="unfinished"></translation>
    </message>
</context>
<context>
    <name>NavCoinGUI</name>
    <message>
        <location filename="../navcoin.cpp" line="+486"/>
        <source>A fatal error occurred. NavCoin can no longer continue safely and will quit.</source>
        <translation type="unfinished"></translation>
    </message>
</context>
<context>
    <name>NavTechInit</name>
    <message>
        <location filename="../navtechinit.ui" line="+19"/>
        <source>NavTech Setup</source>
        <translation type="unfinished"></translation>
    </message>
    <message>
        <location line="+24"/>
        <source>NavCoin uses an unique parallel cluster of nodes called NavTech to protect the privacy of your transactions.</source>
        <translation type="unfinished"></translation>
    </message>
    <message>
        <location line="+29"/>
        <source>You will find below the list of the NavCoin Foundation Servers. Feel free to modify this list to include your prefered servers:</source>
        <translation type="unfinished"></translation>
    </message>
    <message>
        <location line="+23"/>
        <source>95.183.52.55:3000
95.183.52.28:3000
95.183.52.29:3000
95.183.53.184:3000
</source>
        <translation type="unfinished"></translation>
    </message>
</context>
<context>
    <name>OpenURIDialog</name>
    <message>
        <location filename="../forms/openuridialog.ui" line="+14"/>
        <source>Open URI</source>
        <translation type="unfinished"></translation>
    </message>
    <message>
        <location line="+9"/>
        <source>Open payment request from URI or file</source>
        <translation type="unfinished"></translation>
    </message>
    <message>
        <location line="+9"/>
        <source>URI:</source>
        <translation type="unfinished"></translation>
    </message>
    <message>
        <location line="+14"/>
        <source>Select payment request file</source>
        <translation type="unfinished"></translation>
    </message>
</context>
<context>
    <name>OptionsDialog</name>
    <message>
        <location filename="../forms/optionsdialog.ui" line="+14"/>
        <source>Options</source>
        <translation>Options</translation>
    </message>
    <message>
        <location line="+16"/>
        <source>&amp;Main</source>
        <translation>&amp;Main</translation>
    </message>
    <message>
        <location line="+6"/>
        <source>Automatically start %1 after logging in to the system.</source>
        <translation type="unfinished"></translation>
    </message>
    <message>
        <location line="+3"/>
        <source>&amp;Start %1 on system login</source>
        <translation type="unfinished"></translation>
    </message>
    <message>
        <location line="+9"/>
        <source>Size of &amp;database cache</source>
        <translation type="unfinished"></translation>
    </message>
    <message>
        <location line="+26"/>
        <source>MB</source>
        <translation type="unfinished"></translation>
    </message>
    <message>
        <location line="+27"/>
        <source>Number of script &amp;verification threads</source>
        <translation type="unfinished"></translation>
    </message>
    <message>
        <location line="+174"/>
        <source>Accept connections from outside</source>
        <translation type="unfinished"></translation>
    </message>
    <message>
        <location line="+3"/>
        <source>Allow incoming connections</source>
        <translation type="unfinished"></translation>
    </message>
    <message>
        <location line="+44"/>
        <location line="+187"/>
        <source>IP address of the proxy (e.g. IPv4: 127.0.0.1 / IPv6: ::1)</source>
        <translation type="unfinished"></translation>
    </message>
    <message>
        <location line="+94"/>
        <source>Minimize instead of exit the application when the window is closed. When this option is enabled, the application will be closed only after selecting Exit in the menu.</source>
        <translation type="unfinished"></translation>
    </message>
    <message>
        <location line="+92"/>
        <location line="+13"/>
        <source>Third party URLs (e.g. a block explorer) that appear in the transactions tab as context menu items. %s in the URL is replaced by transaction hash. Multiple URLs are separated by vertical bar |.</source>
        <translation type="unfinished"></translation>
    </message>
    <message>
        <location line="-10"/>
        <source>Third party transaction URLs</source>
        <translation type="unfinished"></translation>
    </message>
    <message>
        <location line="+44"/>
        <source>Active command-line options that override above options:</source>
        <translation type="unfinished"></translation>
    </message>
    <message>
        <location line="+45"/>
        <source>Open the %1 configuration file from the working directory.</source>
        <translation type="unfinished"></translation>
    </message>
    <message>
        <location line="+3"/>
        <source>Open Configuration File</source>
        <translation type="unfinished"></translation>
    </message>
    <message>
        <location line="+10"/>
        <source>Reset all client options to default.</source>
        <translation>Reset all client options to default.</translation>
    </message>
    <message>
        <location line="+3"/>
        <source>&amp;Reset Options</source>
        <translation>&amp;Reset Options</translation>
    </message>
    <message>
        <location line="-544"/>
        <source>&amp;Network</source>
        <translation>&amp;Network</translation>
    </message>
    <message>
        <location line="-145"/>
        <source>(0 = auto, &lt;0 = leave that many cores free)</source>
        <translation type="unfinished"></translation>
    </message>
    <message>
        <location line="+50"/>
        <source>Your Staker vote</source>
        <translation type="unfinished"></translation>
    </message>
    <message>
        <location line="+46"/>
        <source>W&amp;allet</source>
        <translation type="unfinished"></translation>
    </message>
    <message>
        <location line="+6"/>
        <source>Expert</source>
        <translation type="unfinished"></translation>
    </message>
    <message>
        <location line="+9"/>
        <source>Enable coin &amp;control features</source>
        <translation type="unfinished"></translation>
    </message>
    <message>
        <location line="+7"/>
        <source>If you disable the spending of unconfirmed change, the change from a transaction cannot be used until that transaction has at least one confirmation. This also affects how your balance is computed.</source>
        <translation type="unfinished"></translation>
    </message>
    <message>
        <location line="+3"/>
        <source>&amp;Spend unconfirmed change</source>
        <translation type="unfinished"></translation>
    </message>
    <message>
        <location line="+30"/>
        <source>Automatically open the NavCoin client port on the router. This only works when your router supports UPnP and it is enabled.</source>
        <translation>Automatically open the NavCoin client port on the router. This only works when your router supports UPnP and it is enabled.</translation>
    </message>
    <message>
        <location line="+3"/>
        <source>Map port using &amp;UPnP</source>
        <translation>Map port using &amp;UPnP</translation>
    </message>
    <message>
        <location line="+17"/>
        <source>Connect to the NavCoin network through a SOCKS5 proxy.</source>
        <translation type="unfinished"></translation>
    </message>
    <message>
        <location line="+3"/>
        <source>&amp;Connect through SOCKS5 proxy (default proxy):</source>
        <translation type="unfinished"></translation>
    </message>
    <message>
        <location line="+9"/>
        <location line="+187"/>
        <source>Proxy &amp;IP:</source>
        <translation>Proxy &amp;IP:</translation>
    </message>
    <message>
        <location line="-155"/>
        <location line="+187"/>
        <source>&amp;Port:</source>
        <translation>&amp;Port:</translation>
    </message>
    <message>
        <location line="-162"/>
        <location line="+187"/>
        <source>Port of the proxy (e.g. 9050)</source>
        <translation>Port of the proxy (e.g. 9050)</translation>
    </message>
    <message>
        <location line="-163"/>
        <source>Used for reaching peers via:</source>
        <translation type="unfinished"></translation>
    </message>
    <message>
        <location line="+13"/>
        <location line="+23"/>
        <location line="+23"/>
        <source>Shows, if the supplied default SOCKS5 proxy is used to reach peers via this network type.</source>
        <translation type="unfinished"></translation>
    </message>
    <message>
        <location line="-36"/>
        <source>IPv4</source>
        <translation type="unfinished"></translation>
    </message>
    <message>
        <location line="+23"/>
        <source>IPv6</source>
        <translation type="unfinished"></translation>
    </message>
    <message>
        <location line="+23"/>
        <source>Tor</source>
        <translation type="unfinished"></translation>
    </message>
    <message>
        <location line="+25"/>
        <source>Connect to the NavCoin network through a separate SOCKS5 proxy for Tor hidden services.</source>
        <translation type="unfinished"></translation>
    </message>
    <message>
        <location line="+3"/>
        <source>Use separate SOCKS5 proxy to reach peers via Tor hidden services:</source>
        <translation type="unfinished"></translation>
    </message>
    <message>
        <location line="+102"/>
        <source>&amp;Window</source>
        <translation>&amp;Window</translation>
    </message>
    <message>
        <location line="+6"/>
        <source>&amp;Hide the icon from the system tray.</source>
        <translation type="unfinished"></translation>
    </message>
    <message>
        <location line="+3"/>
        <source>Hide tray icon</source>
        <translation type="unfinished"></translation>
    </message>
    <message>
        <location line="+7"/>
        <source>Show only a tray icon after minimizing the window.</source>
        <translation>Show only a tray icon after minimizing the window.</translation>
    </message>
    <message>
        <location line="+3"/>
        <source>&amp;Minimize to the tray instead of the taskbar</source>
        <translation>&amp;Minimize to the tray instead of the taskbar</translation>
    </message>
    <message>
        <location line="+10"/>
        <source>M&amp;inimize on close</source>
        <translation>M&amp;inimize on close</translation>
    </message>
    <message>
        <location line="+21"/>
        <source>&amp;Display</source>
        <translation>&amp;Display</translation>
    </message>
    <message>
        <location line="+8"/>
        <source>User Interface &amp;language:</source>
        <translation>User Interface &amp;language:</translation>
    </message>
    <message>
        <location line="+13"/>
        <source>The user interface language can be set here. This setting will take effect after restarting %1.</source>
        <translation type="unfinished"></translation>
    </message>
    <message>
        <location line="+14"/>
        <source>&amp;Unit to show amounts in:</source>
        <translation>&amp;Unit to show amounts in:</translation>
    </message>
    <message>
        <location line="+19"/>
        <source>Choose the default subdivision unit to show in the interface and when sending coins.</source>
        <translation>Choose the default subdivision unit to show in the interface and when sending coins.</translation>
    </message>
    <message>
        <location line="-459"/>
        <source>Whether to show coin control features or not.</source>
        <translation type="unfinished"></translation>
    </message>
    <message>
        <location line="+661"/>
        <source>&amp;OK</source>
        <translation>&amp;OK</translation>
    </message>
    <message>
        <location line="+13"/>
        <source>&amp;Cancel</source>
        <translation>&amp;Cancel</translation>
    </message>
</context>
<context>
    <name>OverviewPage</name>
    <message>
        <location filename="../forms/overviewpage.ui" line="+26"/>
        <source>Form</source>
        <translation>Form</translation>
    </message>
    <message>
        <location line="+98"/>
        <source>Balance</source>
        <translation type="unfinished"></translation>
    </message>
    <message>
        <location line="+101"/>
        <location line="+60"/>
        <location line="+60"/>
        <location line="+21"/>
        <location line="+60"/>
        <location line="+268"/>
        <source>TextLabel</source>
        <translation type="unfinished"></translation>
    </message>
    <message>
        <location line="-370"/>
        <source>Immature</source>
        <translation type="unfinished"></translation>
    </message>
    <message>
        <location line="+201"/>
        <source>Total</source>
        <translation type="unfinished"></translation>
    </message>
    <message>
        <location line="-39"/>
        <source>labelTotal</source>
        <translation type="unfinished"></translation>
    </message>
    <message>
        <location line="-81"/>
        <source>Watched</source>
        <translation type="unfinished"></translation>
    </message>
    <message>
        <location line="+60"/>
        <location line="+136"/>
        <source>Staking</source>
        <translation type="unfinished"></translation>
    </message>
    <message>
        <location line="-39"/>
        <source>This wallet is currently syncing. Your balance may not be accurate until it has completed</source>
        <translation type="unfinished"></translation>
    </message>
    <message>
        <location line="+168"/>
        <source>24H:</source>
        <translation type="unfinished"></translation>
    </message>
    <message>
        <location line="+22"/>
        <source>87 312.312 123 NAV</source>
        <translation type="unfinished"></translation>
    </message>
    <message>
        <location line="+40"/>
        <source>7D</source>
        <translation type="unfinished"></translation>
    </message>
    <message>
        <location line="+22"/>
        <source>1 312.312 NAV</source>
        <translation type="unfinished"></translation>
    </message>
    <message>
        <location line="+40"/>
        <source>30D</source>
        <translation type="unfinished"></translation>
    </message>
    <message>
        <location line="+22"/>
        <location line="+62"/>
        <location line="+62"/>
        <source>132 431.41 NAV</source>
        <translation type="unfinished"></translation>
    </message>
    <message>
        <location line="-321"/>
        <source>Cold Staking</source>
        <translation type="unfinished"></translation>
    </message>
    <message>
        <location line="+237"/>
        <source>1Y</source>
        <translation type="unfinished"></translation>
    </message>
    <message>
        <location line="+62"/>
        <source>ALL</source>
        <translation type="unfinished"></translation>
    </message>
    <message>
<<<<<<< HEAD
        <location line="+180"/>
        <source>Transactions</source>
        <translation type="unfinished"></translation>
    </message>
    <message>
        <location line="+105"/>
        <source>Connecting to NavCoin network...</source>
        <translation type="unfinished"></translation>
    </message>
    <message>
        <location line="+27"/>
        <source>32 active connections.</source>
        <translation type="unfinished"></translation>
    </message>
    <message>
        <location line="+24"/>
        <source>Last block: 800000</source>
        <translation type="unfinished"></translation>
    </message>
    <message>
        <location line="-1110"/>
=======
        <location line="+80"/>
        <source>Set up Staking Rewards</source>
        <translation type="unfinished"></translation>
    </message>
    <message>
        <location line="+107"/>
        <source>Transactions</source>
        <translation type="unfinished"></translation>
    </message>
    <message>
        <location line="+105"/>
        <source>Connecting to NavCoin network...</source>
        <translation type="unfinished"></translation>
    </message>
    <message>
        <location line="+27"/>
        <source>32 active connections.</source>
        <translation type="unfinished"></translation>
    </message>
    <message>
        <location line="+24"/>
        <source>Last block: 800000</source>
        <translation type="unfinished"></translation>
    </message>
    <message>
        <location line="-1117"/>
>>>>>>> 55d93746
        <source>Available:</source>
        <translation type="unfinished"></translation>
    </message>
    <message>
        <location line="+60"/>
        <source>Pending:</source>
        <translation type="unfinished"></translation>
    </message>
</context>
<context>
    <name>QObject</name>
    <message>
        <location filename="../navcoin.cpp" line="+166"/>
        <source>%1 didn&apos;t yet exit safely...</source>
        <translation type="unfinished"></translation>
    </message>
</context>
<context>
    <name>QObject::QObject</name>
    <message>
        <location line="-82"/>
        <source>Error: Specified data directory &quot;%1&quot; does not exist.</source>
        <translation type="unfinished"></translation>
    </message>
    <message>
        <location line="+7"/>
        <source>Error: Cannot parse configuration file: %1. Only use key=value syntax.</source>
        <translation type="unfinished"></translation>
    </message>
    <message>
        <location line="+20"/>
        <source>Error: %1</source>
        <translation type="unfinished"></translation>
    </message>
</context>
<context>
    <name>RPCConsole</name>
    <message>
        <location filename="../forms/debugwindow.ui" line="+59"/>
<<<<<<< HEAD
        <location line="+26"/>
        <location line="+26"/>
=======
        <location line="+26"/>
        <location line="+26"/>
>>>>>>> 55d93746
        <location line="+23"/>
        <location line="+26"/>
        <location line="+36"/>
        <location line="+23"/>
        <location line="+36"/>
        <location line="+23"/>
        <location line="+36"/>
        <location line="+23"/>
        <location line="+849"/>
        <location line="+23"/>
        <location line="+23"/>
        <location line="+23"/>
        <location line="+23"/>
        <location line="+23"/>
        <location line="+23"/>
        <location line="+23"/>
        <location line="+23"/>
        <location line="+23"/>
        <location line="+23"/>
        <location line="+23"/>
        <location line="+23"/>
        <location line="+23"/>
        <location line="+23"/>
        <location line="+26"/>
        <location line="+23"/>
        <source>N/A</source>
        <translation>N/A</translation>
<<<<<<< HEAD
    </message>
    <message>
        <location line="-1508"/>
        <source>Client version</source>
        <translation>Client version</translation>
    </message>
    <message>
        <location line="-22"/>
        <source>&amp;Information</source>
        <translation>&amp;Information</translation>
    </message>
    <message>
        <location line="-13"/>
        <source>Debug window</source>
        <translation type="unfinished"></translation>
    </message>
    <message>
        <location line="+28"/>
        <source>General</source>
        <translation type="unfinished"></translation>
    </message>
    <message>
        <location line="+56"/>
        <source>Using BerkeleyDB version</source>
        <translation type="unfinished"></translation>
    </message>
    <message>
        <location line="+26"/>
        <source>Datadir</source>
        <translation type="unfinished"></translation>
    </message>
    <message>
        <location line="+26"/>
        <source>Startup time</source>
        <translation>Startup time</translation>
    </message>
    <message>
        <location line="+29"/>
        <source>Network</source>
        <translation>Network</translation>
    </message>
    <message>
        <location line="+7"/>
        <source>Name</source>
        <translation type="unfinished"></translation>
    </message>
    <message>
        <location line="+23"/>
        <source>Number of connections</source>
        <translation>Number of connections</translation>
    </message>
    <message>
        <location line="+29"/>
        <source>Block chain</source>
        <translation>Block chain</translation>
    </message>
    <message>
        <location line="+7"/>
        <source>Current number of blocks</source>
        <translation>Current number of blocks</translation>
    </message>
    <message>
        <location line="+52"/>
        <source>Memory Pool</source>
        <translation type="unfinished"></translation>
    </message>
    <message>
        <location line="+7"/>
        <source>Current number of transactions</source>
=======
    </message>
    <message>
        <location line="-1508"/>
        <source>Client version</source>
        <translation>Client version</translation>
    </message>
    <message>
        <location line="-22"/>
        <source>&amp;Information</source>
        <translation>&amp;Information</translation>
    </message>
    <message>
        <location line="-13"/>
        <source>Debug window</source>
        <translation type="unfinished"></translation>
    </message>
    <message>
        <location line="+28"/>
        <source>General</source>
        <translation type="unfinished"></translation>
    </message>
    <message>
        <location line="+56"/>
        <source>Using BerkeleyDB version</source>
        <translation type="unfinished"></translation>
    </message>
    <message>
        <location line="+26"/>
        <source>Datadir</source>
        <translation type="unfinished"></translation>
    </message>
    <message>
        <location line="+26"/>
        <source>Startup time</source>
        <translation>Startup time</translation>
    </message>
    <message>
        <location line="+29"/>
        <source>Network</source>
        <translation>Network</translation>
    </message>
    <message>
        <location line="+7"/>
        <source>Name</source>
>>>>>>> 55d93746
        <translation type="unfinished"></translation>
    </message>
    <message>
        <location line="+23"/>
<<<<<<< HEAD
        <source>Memory usage</source>
        <translation type="unfinished"></translation>
    </message>
    <message>
        <location line="+509"/>
        <location line="+639"/>
        <source>Received</source>
        <translation type="unfinished"></translation>
    </message>
    <message>
        <location line="-478"/>
        <location line="+455"/>
        <source>Sent</source>
        <translation type="unfinished"></translation>
    </message>
    <message>
        <location line="-414"/>
        <source>&amp;Peers</source>
        <translation type="unfinished"></translation>
    </message>
    <message>
        <location line="+53"/>
        <source>Banned peers</source>
        <translation type="unfinished"></translation>
    </message>
    <message>
        <location line="+60"/>
        <source>Select a peer to view detailed information.</source>
        <translation type="unfinished"></translation>
    </message>
    <message>
        <location line="+25"/>
        <source>Whitelisted</source>
        <translation type="unfinished"></translation>
    </message>
    <message>
        <location line="+23"/>
        <source>Direction</source>
        <translation type="unfinished"></translation>
    </message>
    <message>
        <location line="+23"/>
        <source>Version</source>
        <translation type="unfinished"></translation>
    </message>
    <message>
        <location line="+69"/>
        <source>Starting Block</source>
=======
        <source>Number of connections</source>
        <translation>Number of connections</translation>
    </message>
    <message>
        <location line="+29"/>
        <source>Block chain</source>
        <translation>Block chain</translation>
    </message>
    <message>
        <location line="+7"/>
        <source>Current number of blocks</source>
        <translation>Current number of blocks</translation>
    </message>
    <message>
        <location line="+52"/>
        <source>Memory Pool</source>
        <translation type="unfinished"></translation>
    </message>
    <message>
        <location line="+7"/>
        <source>Current number of transactions</source>
        <translation type="unfinished"></translation>
    </message>
    <message>
        <location line="+23"/>
        <source>Memory usage</source>
        <translation type="unfinished"></translation>
    </message>
    <message>
        <location line="+509"/>
        <location line="+639"/>
        <source>Received</source>
        <translation type="unfinished"></translation>
    </message>
    <message>
        <location line="-478"/>
        <location line="+455"/>
        <source>Sent</source>
        <translation type="unfinished"></translation>
    </message>
    <message>
        <location line="-414"/>
        <source>&amp;Peers</source>
        <translation type="unfinished"></translation>
    </message>
    <message>
        <location line="+53"/>
        <source>Banned peers</source>
        <translation type="unfinished"></translation>
    </message>
    <message>
        <location line="+60"/>
        <source>Select a peer to view detailed information.</source>
        <translation type="unfinished"></translation>
    </message>
    <message>
        <location line="+25"/>
        <source>Whitelisted</source>
        <translation type="unfinished"></translation>
    </message>
    <message>
        <location line="+23"/>
        <source>Direction</source>
>>>>>>> 55d93746
        <translation type="unfinished"></translation>
    </message>
    <message>
        <location line="+23"/>
<<<<<<< HEAD
        <source>Synced Headers</source>
        <translation type="unfinished"></translation>
    </message>
    <message>
        <location line="+23"/>
        <source>Synced Blocks</source>
        <translation type="unfinished"></translation>
    </message>
    <message>
        <location line="+250"/>
        <source>&amp;Error Log</source>
        <translation type="unfinished"></translation>
    </message>
    <message>
        <location line="+25"/>
        <source>Copy Error Log contents to Clipboard</source>
        <translation type="unfinished"></translation>
    </message>
    <message>
        <location line="+3"/>
        <source>Copy to Clipboard</source>
        <translation type="unfinished"></translation>
    </message>
    <message>
        <location line="-1543"/>
        <location line="+1173"/>
        <source>User Agent</source>
        <translation type="unfinished"></translation>
    </message>
    <message>
        <location line="-870"/>
        <source>Open the %1 debug log file from the current data directory. This can take a few seconds for large log files.</source>
        <translation type="unfinished"></translation>
    </message>
    <message>
        <location line="+68"/>
        <source>Decrease font size</source>
        <translation type="unfinished"></translation>
    </message>
    <message>
        <location line="+35"/>
        <source>Increase font size</source>
        <translation type="unfinished"></translation>
    </message>
    <message>
        <location line="+790"/>
        <source>Services</source>
        <translation type="unfinished"></translation>
    </message>
    <message>
        <location line="+92"/>
        <source>Ban Score</source>
        <translation type="unfinished"></translation>
    </message>
    <message>
        <location line="+23"/>
        <source>Connection Time</source>
=======
        <source>Version</source>
        <translation type="unfinished"></translation>
    </message>
    <message>
        <location line="+69"/>
        <source>Starting Block</source>
        <translation type="unfinished"></translation>
    </message>
    <message>
        <location line="+23"/>
        <source>Synced Headers</source>
        <translation type="unfinished"></translation>
    </message>
    <message>
        <location line="+23"/>
        <source>Synced Blocks</source>
        <translation type="unfinished"></translation>
    </message>
    <message>
        <location line="+250"/>
        <source>&amp;Error Log</source>
        <translation type="unfinished"></translation>
    </message>
    <message>
        <location line="+25"/>
        <source>Copy Error Log contents to Clipboard</source>
        <translation type="unfinished"></translation>
    </message>
    <message>
        <location line="+3"/>
        <source>Copy to Clipboard</source>
        <translation type="unfinished"></translation>
    </message>
    <message>
        <location line="-1543"/>
        <location line="+1173"/>
        <source>User Agent</source>
        <translation type="unfinished"></translation>
    </message>
    <message>
        <location line="-870"/>
        <source>Open the %1 debug log file from the current data directory. This can take a few seconds for large log files.</source>
        <translation type="unfinished"></translation>
    </message>
    <message>
        <location line="+68"/>
        <source>Decrease font size</source>
        <translation type="unfinished"></translation>
    </message>
    <message>
        <location line="+35"/>
        <source>Increase font size</source>
        <translation type="unfinished"></translation>
    </message>
    <message>
        <location line="+790"/>
        <source>Services</source>
        <translation type="unfinished"></translation>
    </message>
    <message>
        <location line="+92"/>
        <source>Ban Score</source>
>>>>>>> 55d93746
        <translation type="unfinished"></translation>
    </message>
    <message>
        <location line="+23"/>
<<<<<<< HEAD
        <source>Last Send</source>
=======
        <source>Connection Time</source>
>>>>>>> 55d93746
        <translation type="unfinished"></translation>
    </message>
    <message>
        <location line="+23"/>
<<<<<<< HEAD
        <source>Last Receive</source>
        <translation type="unfinished"></translation>
    </message>
    <message>
        <location line="+69"/>
        <source>Ping Time</source>
        <translation type="unfinished"></translation>
    </message>
=======
        <source>Last Send</source>
        <translation type="unfinished"></translation>
    </message>
    <message>
        <location line="+23"/>
        <source>Last Receive</source>
        <translation type="unfinished"></translation>
    </message>
    <message>
        <location line="+69"/>
        <source>Ping Time</source>
        <translation type="unfinished"></translation>
    </message>
>>>>>>> 55d93746
    <message>
        <location line="+23"/>
        <source>The duration of a currently outstanding ping.</source>
        <translation type="unfinished"></translation>
    </message>
    <message>
        <location line="+3"/>
        <source>Ping Wait</source>
        <translation type="unfinished"></translation>
    </message>
    <message>
        <location line="+23"/>
        <source>Time Offset</source>
        <translation type="unfinished"></translation>
    </message>
    <message>
        <location line="-1279"/>
        <source>Last block time</source>
        <translation>Last block time</translation>
    </message>
    <message>
        <location line="+113"/>
        <source>&amp;Open</source>
        <translation>&amp;Open</translation>
    </message>
    <message>
        <location line="+26"/>
        <source>&amp;Console</source>
        <translation>&amp;Console</translation>
    </message>
    <message>
        <location line="+213"/>
        <source>&amp;Network Traffic</source>
        <translation type="unfinished"></translation>
    </message>
    <message>
        <location line="+55"/>
        <source>&amp;Clear</source>
        <translation type="unfinished"></translation>
    </message>
    <message>
        <location line="+16"/>
        <source>Totals</source>
        <translation type="unfinished"></translation>
    </message>
    <message>
        <location line="-323"/>
        <source>Debug log file</source>
        <translation>Debug log file</translation>
    </message>
    <message>
        <location line="+145"/>
        <source>Clear console</source>
        <translation>Clear console</translation>
    </message>
</context>
<context>
    <name>ReceiveCoinsDialog</name>
    <message>
        <location filename="../forms/receivecoinsdialog.ui" line="+116"/>
        <source>&amp;Amount:</source>
        <translation type="unfinished"></translation>
    </message>
    <message>
        <location line="-16"/>
        <source>&amp;Label:</source>
        <translation type="unfinished">&amp;Label:</translation>
    </message>
    <message>
        <location line="-43"/>
        <source>&amp;Message:</source>
        <translation type="unfinished"></translation>
    </message>
    <message>
        <location line="-20"/>
        <source>Reuse one of the previously used receiving addresses. Reusing addresses has security and privacy issues. Do not use this unless re-generating a payment request made before.</source>
        <translation type="unfinished"></translation>
    </message>
    <message>
        <location line="+3"/>
        <source>R&amp;euse an existing receiving address (not recommended)</source>
        <translation type="unfinished"></translation>
    </message>
    <message>
        <location line="+14"/>
        <location line="+26"/>
        <source>An optional message to attach to the payment request, which will be displayed when the request is opened. Note: The message will not be sent with the payment over the NavCoin network.</source>
        <translation type="unfinished"></translation>
    </message>
    <message>
        <location line="-10"/>
        <location line="+27"/>
        <source>An optional label to associate with the new receiving address.</source>
        <translation type="unfinished"></translation>
    </message>
    <message>
        <location line="-7"/>
        <source>Use this form to request payments. All fields are &lt;b&gt;optional&lt;/b&gt;.</source>
        <translation type="unfinished"></translation>
    </message>
    <message>
        <location line="+23"/>
        <location line="+22"/>
        <source>An optional amount to request. Leave this empty or zero to not request a specific amount.</source>
        <translation type="unfinished"></translation>
    </message>
    <message>
        <location line="+35"/>
        <source>Clear all fields of the form.</source>
        <translation type="unfinished"></translation>
    </message>
    <message>
        <location line="+6"/>
        <source>Clear</source>
        <translation type="unfinished"></translation>
    </message>
    <message>
        <location line="+75"/>
        <source>Requested payments history</source>
        <translation type="unfinished"></translation>
    </message>
    <message>
        <location line="-98"/>
        <source>&amp;Request payment</source>
        <translation type="unfinished"></translation>
    </message>
    <message>
        <location line="+126"/>
        <source>Show the selected request (does the same as double clicking an entry)</source>
        <translation type="unfinished"></translation>
    </message>
    <message>
        <location line="+6"/>
        <source>Show</source>
        <translation type="unfinished"></translation>
    </message>
    <message>
        <location line="+17"/>
        <source>Remove the selected entries from the list</source>
        <translation type="unfinished"></translation>
    </message>
    <message>
        <location line="+6"/>
        <source>Remove</source>
        <translation type="unfinished"></translation>
    </message>
</context>
<context>
    <name>ReceiveRequestDialog</name>
<<<<<<< HEAD
    <message>
        <location filename="../forms/receiverequestdialog.ui" line="+32"/>
        <source>QR Code</source>
        <translation type="unfinished"></translation>
    </message>
    <message>
        <location line="+55"/>
        <source>Copy &amp;URI</source>
=======
    <message>
        <location filename="../forms/receiverequestdialog.ui" line="+32"/>
        <source>QR Code</source>
        <translation type="unfinished"></translation>
    </message>
    <message>
        <location line="+55"/>
        <source>Copy &amp;URI</source>
        <translation type="unfinished"></translation>
    </message>
    <message>
        <location line="+13"/>
        <source>Copy &amp;Address</source>
>>>>>>> 55d93746
        <translation type="unfinished"></translation>
    </message>
    <message>
        <location line="+13"/>
<<<<<<< HEAD
        <source>Copy &amp;Address</source>
=======
        <source>&amp;Save Image...</source>
>>>>>>> 55d93746
        <translation type="unfinished"></translation>
    </message>
</context>
<context>
    <name>SendCoinsDialog</name>
    <message>
<<<<<<< HEAD
        <location line="+13"/>
        <source>&amp;Save Image...</source>
        <translation type="unfinished"></translation>
=======
        <location filename="../forms/sendcoinsdialog.ui" line="+14"/>
        <source>Send Coins</source>
        <translation>Send Coins</translation>
>>>>>>> 55d93746
    </message>
</context>
<context>
    <name>SendCoinsDialog</name>
    <message>
<<<<<<< HEAD
        <location filename="../forms/sendcoinsdialog.ui" line="+14"/>
        <source>Send Coins</source>
        <translation>Send Coins</translation>
    </message>
    <message>
        <location line="+491"/>
        <source>Inputs...</source>
        <translation type="unfinished"></translation>
    </message>
    <message>
        <location line="+10"/>
        <source>automatically selected</source>
        <translation type="unfinished"></translation>
    </message>
    <message>
        <location line="+19"/>
        <source>Insufficient funds!</source>
        <translation type="unfinished"></translation>
    </message>
    <message>
        <location line="-374"/>
        <source>Quantity:</source>
        <translation type="unfinished"></translation>
    </message>
    <message>
        <location line="+35"/>
        <source>Bytes:</source>
        <translation type="unfinished"></translation>
    </message>
    <message>
        <location line="+48"/>
        <source>Amount:</source>
        <translation type="unfinished"></translation>
    </message>
    <message>
        <location line="+32"/>
        <source>Priority:</source>
        <translation type="unfinished"></translation>
    </message>
    <message>
        <location line="+48"/>
        <source>Fee:</source>
        <translation type="unfinished"></translation>
    </message>
    <message>
        <location line="+80"/>
        <source>After Fee:</source>
        <translation type="unfinished"></translation>
    </message>
    <message>
        <location line="+32"/>
        <source>Change:</source>
        <translation type="unfinished"></translation>
    </message>
    <message>
        <location line="+44"/>
        <source>If this is activated, but the change address is empty or invalid, change will be sent to a newly generated address.</source>
        <translation type="unfinished"></translation>
    </message>
    <message>
        <location line="+3"/>
        <source>Custom change address</source>
        <translation type="unfinished"></translation>
    </message>
    <message>
        <location line="+605"/>
        <source>per kilobyte</source>
        <translation type="unfinished"></translation>
    </message>
    <message>
        <location line="-3"/>
        <location line="+16"/>
        <source>If the custom fee is set to 1000 satoshis and the transaction is only 250 bytes, then &quot;per kilobyte&quot; only pays 250 satoshis in fee, while &quot;total at least&quot; pays 1000 satoshis. For transactions bigger than a kilobyte both pay by kilobyte.</source>
        <translation type="unfinished"></translation>
    </message>
    <message>
        <location line="+3"/>
        <source>total at least</source>
        <translation type="unfinished"></translation>
    </message>
    <message>
        <location line="+30"/>
        <location line="+13"/>
        <source>Paying only the minimum fee is just fine as long as there is less transaction volume than space in the blocks. But be aware that this can end up in a never confirming transaction once there is more demand for navcoin transactions than the network can process.</source>
        <translation type="unfinished"></translation>
    </message>
    <message>
        <location line="+3"/>
        <source>(read the tooltip)</source>
        <translation type="unfinished"></translation>
    </message>
    <message>
        <location line="-100"/>
        <source>Recommended:</source>
        <translation type="unfinished"></translation>
    </message>
    <message>
        <location line="+293"/>
        <source>Custom:</source>
        <translation type="unfinished"></translation>
    </message>
    <message>
        <location line="-139"/>
        <source>(Smart fee not initialized yet. This usually takes a few blocks...)</source>
        <translation type="unfinished"></translation>
    </message>
    <message>
        <location line="-449"/>
        <source>You don&apos;t have any NAVTech server added. </source>
        <translation type="unfinished"></translation>
    </message>
    <message>
        <location line="+12"/>
        <source>Private payment</source>
        <translation type="unfinished"></translation>
    </message>
    <message>
        <location line="+136"/>
        <source>Manage NAVTech servers</source>
        <translation type="unfinished"></translation>
    </message>
    <message>
        <location line="+68"/>
        <source>Use full amount</source>
        <translation type="unfinished"></translation>
    </message>
    <message>
        <location line="+262"/>
        <source>Confirmation time:</source>
        <translation type="unfinished"></translation>
    </message>
    <message>
        <location line="+60"/>
        <source>normal</source>
        <translation type="unfinished"></translation>
    </message>
    <message>
        <location line="+20"/>
        <source>fast</source>
        <translation type="unfinished"></translation>
    </message>
    <message>
        <location line="-957"/>
        <source>Dust:</source>
        <translation type="unfinished"></translation>
    </message>
    <message>
        <location line="+578"/>
        <source>Balance:</source>
        <translation>Balance:</translation>
    </message>
    <message>
        <location line="-240"/>
        <source>Confirm the send action</source>
        <translation>Confirm the send action</translation>
=======
        <location line="+491"/>
        <source>Inputs...</source>
        <translation type="unfinished"></translation>
    </message>
    <message>
        <location line="+10"/>
        <source>automatically selected</source>
        <translation type="unfinished"></translation>
    </message>
    <message>
        <location line="+19"/>
        <source>Insufficient funds!</source>
        <translation type="unfinished"></translation>
    </message>
    <message>
        <location line="-374"/>
        <source>Quantity:</source>
        <translation type="unfinished"></translation>
    </message>
    <message>
        <location line="+35"/>
        <source>Bytes:</source>
        <translation type="unfinished"></translation>
    </message>
    <message>
        <location line="+48"/>
        <source>Amount:</source>
        <translation type="unfinished"></translation>
    </message>
    <message>
        <location line="+32"/>
        <source>Priority:</source>
        <translation type="unfinished"></translation>
    </message>
    <message>
        <location line="+48"/>
        <source>Fee:</source>
        <translation type="unfinished"></translation>
    </message>
    <message>
        <location line="+80"/>
        <source>After Fee:</source>
        <translation type="unfinished"></translation>
    </message>
    <message>
        <location line="+32"/>
        <source>Change:</source>
        <translation type="unfinished"></translation>
    </message>
    <message>
        <location line="+44"/>
        <source>If this is activated, but the change address is empty or invalid, change will be sent to a newly generated address.</source>
        <translation type="unfinished"></translation>
    </message>
    <message>
        <location line="+3"/>
        <source>Custom change address</source>
        <translation type="unfinished"></translation>
    </message>
    <message>
        <location line="+605"/>
        <source>per kilobyte</source>
        <translation type="unfinished"></translation>
    </message>
    <message>
        <location line="-3"/>
        <location line="+16"/>
        <source>If the custom fee is set to 1000 satoshis and the transaction is only 250 bytes, then &quot;per kilobyte&quot; only pays 250 satoshis in fee, while &quot;total at least&quot; pays 1000 satoshis. For transactions bigger than a kilobyte both pay by kilobyte.</source>
        <translation type="unfinished"></translation>
    </message>
    <message>
        <location line="+3"/>
        <source>total at least</source>
        <translation type="unfinished"></translation>
    </message>
    <message>
        <location line="+30"/>
        <location line="+13"/>
        <source>Paying only the minimum fee is just fine as long as there is less transaction volume than space in the blocks. But be aware that this can end up in a never confirming transaction once there is more demand for navcoin transactions than the network can process.</source>
        <translation type="unfinished"></translation>
    </message>
    <message>
        <location line="+3"/>
        <source>(read the tooltip)</source>
        <translation type="unfinished"></translation>
    </message>
    <message>
        <location line="-100"/>
        <source>Recommended:</source>
        <translation type="unfinished"></translation>
    </message>
    <message>
        <location line="+293"/>
        <source>Custom:</source>
        <translation type="unfinished"></translation>
    </message>
    <message>
        <location line="-139"/>
        <source>(Smart fee not initialized yet. This usually takes a few blocks...)</source>
        <translation type="unfinished"></translation>
    </message>
    <message>
        <location line="-449"/>
        <source>You don&apos;t have any NAVTech server added. </source>
        <translation type="unfinished"></translation>
    </message>
    <message>
        <location line="+12"/>
        <source>Private payment</source>
        <translation type="unfinished"></translation>
    </message>
    <message>
        <location line="+136"/>
        <source>Manage NAVTech servers</source>
        <translation type="unfinished"></translation>
    </message>
    <message>
        <location line="+68"/>
        <source>Use full amount</source>
        <translation type="unfinished"></translation>
    </message>
    <message>
        <location line="+262"/>
        <source>Confirmation time:</source>
        <translation type="unfinished"></translation>
    </message>
    <message>
        <location line="+60"/>
        <source>normal</source>
        <translation type="unfinished"></translation>
    </message>
    <message>
        <location line="+20"/>
        <source>fast</source>
        <translation type="unfinished"></translation>
    </message>
    <message>
        <location line="-957"/>
        <source>Dust:</source>
        <translation type="unfinished"></translation>
    </message>
    <message>
        <location line="+578"/>
        <source>Balance:</source>
        <translation>Balance:</translation>
    </message>
    <message>
        <location line="-240"/>
        <source>Confirm the send action</source>
        <translation>Confirm the send action</translation>
    </message>
    <message>
        <location line="+6"/>
        <source>S&amp;end</source>
        <translation>S&amp;end</translation>
>>>>>>> 55d93746
    </message>
</context>
<context>
    <name>SendCoinsEntry</name>
    <message>
<<<<<<< HEAD
        <location line="+6"/>
        <source>S&amp;end</source>
        <translation>S&amp;end</translation>
=======
        <location filename="../forms/sendcoinsentry.ui" line="+823"/>
        <location line="+545"/>
        <source>A&amp;mount:</source>
        <translation>A&amp;mount:</translation>
>>>>>>> 55d93746
    </message>
</context>
<context>
    <name>SendCoinsEntry</name>
    <message>
<<<<<<< HEAD
        <location filename="../forms/sendcoinsentry.ui" line="+823"/>
        <location line="+545"/>
        <source>A&amp;mount:</source>
        <translation>A&amp;mount:</translation>
    </message>
    <message>
        <location line="-1239"/>
        <source>Pay &amp;To:</source>
        <translation>Pay &amp;To:</translation>
    </message>
    <message>
        <location line="+54"/>
        <source>&amp;Label:</source>
        <translation>&amp;Label:</translation>
    </message>
    <message>
        <location line="-156"/>
        <source>This is a normal payment.</source>
        <translation type="unfinished"></translation>
    </message>
    <message>
        <location line="+180"/>
        <source>The NavCoin address to send the payment to</source>
        <translation type="unfinished"></translation>
    </message>
    <message>
        <location line="+29"/>
        <source>Alt+A</source>
        <translation>Alt+A</translation>
    </message>
    <message>
        <location line="+551"/>
        <location line="+545"/>
        <source>Remove this entry</source>
        <translation type="unfinished"></translation>
    </message>
    <message>
        <location line="-1008"/>
        <source>The fee will be deducted from the amount being sent. The recipient will receive less navcoins than you enter in the amount field. If multiple recipients are selected, the fee is split equally.</source>
        <translation type="unfinished"></translation>
    </message>
    <message>
        <location line="+3"/>
        <source>S&amp;ubtract fee from amount</source>
        <translation type="unfinished"></translation>
    </message>
    <message>
        <location line="-178"/>
        <source>Message:</source>
        <translation type="unfinished"></translation>
    </message>
    <message>
        <location line="+601"/>
        <source>This is an unauthenticated payment request.</source>
        <translation type="unfinished"></translation>
    </message>
    <message>
        <location line="+539"/>
        <source>This is an authenticated payment request.</source>
        <translation type="unfinished"></translation>
    </message>
    <message>
        <location line="-1219"/>
        <source>Enter a label for this address to add it to the list of used addresses</source>
        <translation type="unfinished"></translation>
    </message>
    <message>
        <location line="+39"/>
        <source>A message that was attached to the navcoin: URI which will be stored with the transaction for your reference. Note: This message will not be sent over the NavCoin network.</source>
        <translation type="unfinished"></translation>
    </message>
    <message>
        <location line="+170"/>
        <source>Save in Address Book</source>
        <translation type="unfinished"></translation>
    </message>
    <message>
        <location line="+14"/>
        <source>A&amp;mount (NAV):</source>
        <translation type="unfinished"></translation>
    </message>
    <message>
        <location line="+472"/>
        <location line="+542"/>
        <source>Pay To:</source>
=======
        <location line="-1239"/>
        <source>Pay &amp;To:</source>
        <translation>Pay &amp;To:</translation>
    </message>
    <message>
        <location line="+54"/>
        <source>&amp;Label:</source>
        <translation>&amp;Label:</translation>
    </message>
    <message>
        <location line="-156"/>
        <source>This is a normal payment.</source>
        <translation type="unfinished"></translation>
    </message>
    <message>
        <location line="+180"/>
        <source>The NavCoin address to send the payment to</source>
        <translation type="unfinished"></translation>
    </message>
    <message>
        <location line="+29"/>
        <source>Alt+A</source>
        <translation>Alt+A</translation>
    </message>
    <message>
        <location line="+551"/>
        <location line="+545"/>
        <source>Remove this entry</source>
        <translation type="unfinished"></translation>
    </message>
    <message>
        <location line="-1008"/>
        <source>The fee will be deducted from the amount being sent. The recipient will receive less navcoins than you enter in the amount field. If multiple recipients are selected, the fee is split equally.</source>
        <translation type="unfinished"></translation>
    </message>
    <message>
        <location line="+3"/>
        <source>S&amp;ubtract fee from amount</source>
        <translation type="unfinished"></translation>
    </message>
    <message>
        <location line="-178"/>
        <source>Message:</source>
        <translation type="unfinished"></translation>
    </message>
    <message>
        <location line="+601"/>
        <source>This is an unauthenticated payment request.</source>
        <translation type="unfinished"></translation>
    </message>
    <message>
        <location line="+539"/>
        <source>This is an authenticated payment request.</source>
        <translation type="unfinished"></translation>
    </message>
    <message>
        <location line="-1219"/>
        <source>Enter a label for this address to add it to the list of used addresses</source>
        <translation type="unfinished"></translation>
    </message>
    <message>
        <location line="+39"/>
        <source>A message that was attached to the navcoin: URI which will be stored with the transaction for your reference. Note: This message will not be sent over the NavCoin network.</source>
        <translation type="unfinished"></translation>
    </message>
    <message>
        <location line="+170"/>
        <source>Save in Address Book</source>
        <translation type="unfinished"></translation>
    </message>
    <message>
        <location line="+14"/>
        <source>A&amp;mount (NAV):</source>
        <translation type="unfinished"></translation>
    </message>
    <message>
        <location line="+472"/>
        <location line="+542"/>
        <source>Pay To:</source>
        <translation type="unfinished"></translation>
    </message>
    <message>
        <location line="-504"/>
        <location line="+545"/>
        <source>Memo:</source>
>>>>>>> 55d93746
        <translation type="unfinished"></translation>
    </message>
</context>
<context>
    <name>SendCommunityFundDialog</name>
    <message>
<<<<<<< HEAD
        <location line="-504"/>
        <location line="+545"/>
        <source>Memo:</source>
=======
        <location filename="../forms/sendcommunityfunddialog.ui" line="+20"/>
        <source>Confirm Proposal Details</source>
>>>>>>> 55d93746
        <translation type="unfinished"></translation>
    </message>
</context>
<context>
    <name>SendCommunityFundDialog</name>
    <message>
<<<<<<< HEAD
        <location filename="../forms/sendcommunityfunddialog.ui" line="+20"/>
        <source>Confirm Proposal Details</source>
        <translation type="unfinished"></translation>
    </message>
    <message>
        <location line="+18"/>
        <source>Are you sure you would like to create the following proposal?</source>
        <translation type="unfinished"></translation>
    </message>
    <message>
        <location line="+34"/>
        <source>Address:</source>
        <translation type="unfinished"></translation>
    </message>
    <message>
        <location line="+13"/>
        <source>NfQJDyPrJ1DzyQQ29jQyewhS5qT3x3TMTG</source>
        <translation type="unfinished"></translation>
    </message>
    <message>
        <location line="+35"/>
        <source>Proposal Hash:</source>
        <translation type="unfinished"></translation>
    </message>
    <message>
        <location line="+13"/>
        <source>1337</source>
        <translation type="unfinished"></translation>
    </message>
    <message>
        <location line="+35"/>
        <source>Requested Amount:</source>
        <translation type="unfinished"></translation>
    </message>
    <message>
        <location line="+7"/>
        <source>100 NAV / 100 EUR / 100 USD / 100 BTC</source>
        <translation type="unfinished"></translation>
    </message>
    <message>
        <location line="+38"/>
        <source>Description:</source>
        <translation type="unfinished"></translation>
    </message>
    <message>
        <location line="+16"/>
        <source>Placeholder Description</source>
        <translation type="unfinished"></translation>
    </message>
    <message>
        <location line="+38"/>
        <source>Proposal Duration:</source>
        <translation type="unfinished"></translation>
    </message>
    <message>
        <location line="+7"/>
        <source>100 Days 100 Hours 100 Minutes</source>
        <translation type="unfinished"></translation>
    </message>
    <message>
        <location line="+16"/>
        <source>By submitting the proposal a X NAV deduction will occur from your wallet </source>
=======
        <location line="+18"/>
        <source>Are you sure you would like to create the following proposal?</source>
        <translation type="unfinished"></translation>
    </message>
    <message>
        <location line="+34"/>
        <source>Address:</source>
        <translation type="unfinished"></translation>
    </message>
    <message>
        <location line="+13"/>
        <source>NfQJDyPrJ1DzyQQ29jQyewhS5qT3x3TMTG</source>
        <translation type="unfinished"></translation>
    </message>
    <message>
        <location line="+35"/>
        <source>Proposal Hash:</source>
        <translation type="unfinished"></translation>
    </message>
    <message>
        <location line="+13"/>
        <source>1337</source>
        <translation type="unfinished"></translation>
    </message>
    <message>
        <location line="+35"/>
        <source>Requested Amount:</source>
        <translation type="unfinished"></translation>
    </message>
    <message>
        <location line="+7"/>
        <source>100 NAV / 100 EUR / 100 USD / 100 BTC</source>
        <translation type="unfinished"></translation>
    </message>
    <message>
        <location line="+38"/>
        <source>Description:</source>
        <translation type="unfinished"></translation>
    </message>
    <message>
        <location line="+16"/>
        <source>Placeholder Description</source>
        <translation type="unfinished"></translation>
    </message>
    <message>
        <location line="+38"/>
        <source>Proposal Duration:</source>
        <translation type="unfinished"></translation>
    </message>
    <message>
        <location line="+7"/>
        <source>100 Days 100 Hours 100 Minutes</source>
        <translation type="unfinished"></translation>
    </message>
    <message>
        <location line="+16"/>
        <source>By submitting the proposal a X NAV deduction will occur from your wallet </source>
        <translation type="unfinished"></translation>
    </message>
    <message>
        <location line="+23"/>
        <source>Cancel</source>
>>>>>>> 55d93746
        <translation type="unfinished"></translation>
    </message>
    <message>
        <location line="+23"/>
<<<<<<< HEAD
        <source>Cancel</source>
        <translation type="unfinished"></translation>
    </message>
    <message>
        <location line="+23"/>
        <source>Yes</source>
        <translation type="unfinished"></translation>
    </message>
</context>
<context>
    <name>SignVerifyMessageDialog</name>
    <message>
        <location filename="../forms/signverifymessagedialog.ui" line="+14"/>
        <source>Signatures - Sign / Verify a Message</source>
        <translation>Signatures - Sign / Verify a Message</translation>
    </message>
    <message>
        <location line="+16"/>
        <source>&amp;Sign Message</source>
        <translation>&amp;Sign Message</translation>
    </message>
    <message>
        <location line="+6"/>
        <source>You can sign messages/agreements with your addresses to prove you can receive navcoins sent to them. Be careful not to sign anything vague or random, as phishing attacks may try to trick you into signing your identity over to them. Only sign fully-detailed statements you agree to.</source>
        <translation type="unfinished"></translation>
    </message>
    <message>
        <location line="+18"/>
        <source>The NavCoin address to sign the message with</source>
        <translation type="unfinished"></translation>
    </message>
    <message>
        <location line="+7"/>
        <location line="+228"/>
        <source>Choose previously used address</source>
        <translation type="unfinished"></translation>
    </message>
    <message>
        <location line="-215"/>
        <location line="+228"/>
        <source>Alt+A</source>
        <translation>Alt+A</translation>
    </message>
    <message>
        <location line="-218"/>
        <source>Paste address from clipboard</source>
        <translation>Paste address from clipboard</translation>
    </message>
    <message>
        <location line="+13"/>
        <source>Alt+P</source>
        <translation>Alt+P</translation>
    </message>
    <message>
        <location line="+12"/>
        <source>Enter the message you want to sign here</source>
        <translation>Enter the message you want to sign here</translation>
    </message>
    <message>
        <location line="+7"/>
        <source>Signature</source>
        <translation>Signature</translation>
    </message>
    <message>
        <location line="+27"/>
        <source>Copy the current signature to the system clipboard</source>
        <translation>Copy the current signature to the system clipboard</translation>
    </message>
    <message>
        <location line="+24"/>
        <source>Sign the message to prove you own this NavCoin address</source>
        <translation>Sign the message to prove you own this NavCoin address</translation>
    </message>
    <message>
        <location line="+6"/>
        <source>Sign &amp;Message</source>
        <translation>Sign &amp;Message</translation>
    </message>
    <message>
        <location line="+14"/>
        <source>Reset all sign message fields</source>
        <translation>Reset all sign message fields</translation>
    </message>
    <message>
        <location line="+6"/>
        <location line="+163"/>
        <source>Clear &amp;All</source>
        <translation>Clear &amp;All</translation>
    </message>
    <message>
        <location line="-104"/>
        <source>&amp;Verify Message</source>
        <translation>&amp;Verify Message</translation>
    </message>
    <message>
        <location line="+6"/>
        <source>Enter the receiver&apos;s address, message (ensure you copy line breaks, spaces, tabs, etc. exactly) and signature below to verify the message. Be careful not to read more into the signature than what is in the signed message itself, to avoid being tricked by a man-in-the-middle attack. Note that this only proves the signing party receives with the address, it cannot prove sendership of any transaction!</source>
        <translation type="unfinished"></translation>
    </message>
    <message>
        <location line="+21"/>
        <source>The NavCoin address the message was signed with</source>
        <translation type="unfinished"></translation>
    </message>
    <message>
        <location line="+51"/>
        <source>Verify the message to ensure it was signed with the specified NavCoin address</source>
        <translation>Verify the message to ensure it was signed with the specified NavCoin address</translation>
    </message>
    <message>
        <location line="+6"/>
        <source>Verify &amp;Message</source>
        <translation>Verify &amp;Message</translation>
    </message>
    <message>
=======
        <source>Yes</source>
        <translation type="unfinished"></translation>
    </message>
</context>
<context>
    <name>SignVerifyMessageDialog</name>
    <message>
        <location filename="../forms/signverifymessagedialog.ui" line="+14"/>
        <source>Signatures - Sign / Verify a Message</source>
        <translation>Signatures - Sign / Verify a Message</translation>
    </message>
    <message>
        <location line="+16"/>
        <source>&amp;Sign Message</source>
        <translation>&amp;Sign Message</translation>
    </message>
    <message>
        <location line="+6"/>
        <source>You can sign messages/agreements with your addresses to prove you can receive navcoins sent to them. Be careful not to sign anything vague or random, as phishing attacks may try to trick you into signing your identity over to them. Only sign fully-detailed statements you agree to.</source>
        <translation type="unfinished"></translation>
    </message>
    <message>
        <location line="+18"/>
        <source>The NavCoin address to sign the message with</source>
        <translation type="unfinished"></translation>
    </message>
    <message>
        <location line="+7"/>
        <location line="+228"/>
        <source>Choose previously used address</source>
        <translation type="unfinished"></translation>
    </message>
    <message>
        <location line="-215"/>
        <location line="+228"/>
        <source>Alt+A</source>
        <translation>Alt+A</translation>
    </message>
    <message>
        <location line="-218"/>
        <source>Paste address from clipboard</source>
        <translation>Paste address from clipboard</translation>
    </message>
    <message>
        <location line="+13"/>
        <source>Alt+P</source>
        <translation>Alt+P</translation>
    </message>
    <message>
        <location line="+12"/>
        <source>Enter the message you want to sign here</source>
        <translation>Enter the message you want to sign here</translation>
    </message>
    <message>
        <location line="+7"/>
        <source>Signature</source>
        <translation>Signature</translation>
    </message>
    <message>
        <location line="+27"/>
        <source>Copy the current signature to the system clipboard</source>
        <translation>Copy the current signature to the system clipboard</translation>
    </message>
    <message>
        <location line="+24"/>
        <source>Sign the message to prove you own this NavCoin address</source>
        <translation>Sign the message to prove you own this NavCoin address</translation>
    </message>
    <message>
        <location line="+6"/>
        <source>Sign &amp;Message</source>
        <translation>Sign &amp;Message</translation>
    </message>
    <message>
        <location line="+14"/>
        <source>Reset all sign message fields</source>
        <translation>Reset all sign message fields</translation>
    </message>
    <message>
        <location line="+6"/>
        <location line="+163"/>
        <source>Clear &amp;All</source>
        <translation>Clear &amp;All</translation>
    </message>
    <message>
        <location line="-104"/>
        <source>&amp;Verify Message</source>
        <translation>&amp;Verify Message</translation>
    </message>
    <message>
        <location line="+6"/>
        <source>Enter the receiver&apos;s address, message (ensure you copy line breaks, spaces, tabs, etc. exactly) and signature below to verify the message. Be careful not to read more into the signature than what is in the signed message itself, to avoid being tricked by a man-in-the-middle attack. Note that this only proves the signing party receives with the address, it cannot prove sendership of any transaction!</source>
        <translation type="unfinished"></translation>
    </message>
    <message>
        <location line="+21"/>
        <source>The NavCoin address the message was signed with</source>
        <translation type="unfinished"></translation>
    </message>
    <message>
        <location line="+51"/>
        <source>Verify the message to ensure it was signed with the specified NavCoin address</source>
        <translation>Verify the message to ensure it was signed with the specified NavCoin address</translation>
    </message>
    <message>
        <location line="+6"/>
        <source>Verify &amp;Message</source>
        <translation>Verify &amp;Message</translation>
    </message>
    <message>
>>>>>>> 55d93746
        <location line="+14"/>
        <source>Reset all verify message fields</source>
        <translation>Reset all verify message fields</translation>
    </message>
</context>
<context>
    <name>TransactionDescDialog</name>
    <message>
        <location filename="../forms/transactiondescdialog.ui" line="+23"/>
        <source>This pane shows a detailed description of the transaction</source>
        <translation>This pane shows a detailed description of the transaction</translation>
    </message>
</context>
<context>
    <name>getAddressToReceive</name>
    <message>
        <location filename="../getaddresstoreceive.ui" line="+23"/>
        <source>Form</source>
        <translation type="unfinished">Form</translation>
    </message>
    <message>
        <location line="+47"/>
        <source>Use the following address to receive NavCoins:</source>
        <translation type="unfinished"></translation>
    </message>
    <message>
        <location line="+79"/>
        <source>QR Code</source>
        <translation type="unfinished"></translation>
    </message>
    <message>
        <location line="+79"/>
        <source>Copy to clipboard</source>
        <translation type="unfinished"></translation>
    </message>
    <message>
        <location line="+51"/>
        <source>Generate a new address</source>
        <translation type="unfinished"></translation>
    </message>
    <message>
        <location line="+7"/>
        <source>Create a Cold Staking address</source>
        <translation type="unfinished"></translation>
    </message>
    <message>
        <location line="-51"/>
        <source>Request payment</source>
        <translation type="unfinished"></translation>
    </message>
    <message>
        <location line="+7"/>
        <source>List old addresses</source>
        <translation type="unfinished"></translation>
    </message>
</context>
<context>
    <name>navcoin-core</name>
    <message>
        <location filename="../navcoinstrings.cpp" line="+387"/>
        <source>Options:</source>
        <translation>Options:</translation>
    </message>
    <message>
        <location line="+34"/>
        <source>Specify data directory</source>
        <translation>Specify data directory</translation>
    </message>
    <message>
        <location line="-98"/>
        <source>Connect to a node to retrieve peer addresses, and disconnect</source>
        <translation>Connect to a node to retrieve peer addresses, and disconnect</translation>
    </message>
    <message>
        <location line="+101"/>
        <source>Specify your own public address</source>
        <translation>Specify your own public address</translation>
    </message>
    <message>
        <location line="-122"/>
        <source>Accept command line and JSON-RPC commands</source>
        <translation>Accept command line and JSON-RPC commands</translation>
    </message>
    <message>
        <location line="-168"/>
        <source>If &lt;category&gt; is not supplied or if &lt;category&gt; = 1, output all debugging information.</source>
        <translation type="unfinished"></translation>
    </message>
    <message>
        <location line="+50"/>
        <source>Prune configured below the minimum of %d MiB.  Please use a higher number.</source>
        <translation type="unfinished"></translation>
    </message>
    <message>
        <location line="+2"/>
        <source>Prune: last wallet synchronisation goes beyond pruned data. You need to -reindex (download the whole blockchain again in case of pruned node)</source>
        <translation type="unfinished"></translation>
    </message>
    <message>
        <location line="+12"/>
        <source>Reduce storage requirements by pruning (deleting) old blocks. This mode is incompatible with -txindex and -rescan. Warning: Reverting this setting requires re-downloading the entire blockchain. (default: 0 = disable pruning blocks, &gt;%u = target size in MiB to use for block files)</source>
        <translation type="unfinished"></translation>
    </message>
    <message>
        <location line="+5"/>
        <source>Rescans are not possible in pruned mode. You will need to use -reindex which will download the whole blockchain again.</source>
        <translation type="unfinished"></translation>
    </message>
    <message>
        <location line="+147"/>
        <source>Error: A fatal internal error occurred, see debug.log for details</source>
        <translation type="unfinished"></translation>
    </message>
    <message>
        <location line="+3"/>
        <source>Fee (in %s/kB) to add to transactions you send (default: %s)</source>
        <translation type="unfinished"></translation>
    </message>
    <message>
        <location line="+41"/>
        <source>Pruning blockstore...</source>
        <translation type="unfinished"></translation>
    </message>
    <message>
        <location line="+12"/>
        <source>Run in the background as a daemon and accept commands</source>
        <translation>Run in the background as a daemon and accept commands</translation>
    </message>
    <message>
        <location line="+34"/>
        <source>Unable to start HTTP server. See debug log for details.</source>
        <translation type="unfinished"></translation>
    </message>
    <message>
        <location line="-137"/>
        <source>Accept connections from outside (default: 1 if no -proxy or -connect)</source>
        <translation>Accept connections from outside (default: 1 if no -proxy or -connect)</translation>
    </message>
    <message>
        <location line="-291"/>
        <source>NavCoin Core</source>
        <translation type="unfinished">NavCoin Core</translation>
    </message>
    <message>
        <location line="+1"/>
        <source>The %s developers</source>
        <translation type="unfinished"></translation>
    </message>
    <message>
        <location line="+35"/>
        <source>-fallbackfee is set very high! This is the transaction fee you may pay when fee estimates are not available.</source>
        <translation type="unfinished"></translation>
    </message>
    <message>
        <location line="+18"/>
        <source>A fee rate (in %s/kB) that will be used when fee estimation has insufficient data (default: %s)</source>
        <translation type="unfinished"></translation>
    </message>
    <message>
        <location line="+3"/>
        <source>A new version of the wallet has been released. Please update as soon as possible.</source>
        <translation type="unfinished"></translation>
    </message>
    <message>
        <location line="+3"/>
        <source>Accept relayed transactions received from whitelisted peers even when not relaying transactions (default: %d)</source>
        <translation type="unfinished"></translation>
    </message>
    <message>
        <location line="+7"/>
        <source>Bind to given address and always listen on it. Use [host]:port notation for IPv6</source>
        <translation>Bind to given address and always listen on it. Use [host]:port notation for IPv6</translation>
    </message>
    <message>
        <location line="+10"/>
        <source>Cannot obtain a lock on data directory %s. %s is probably already running.</source>
        <translation type="unfinished"></translation>
    </message>
    <message>
        <location line="+5"/>
        <source>Delete all wallet transactions and only recover those parts of the blockchain through -rescan on startup</source>
        <translation type="unfinished"></translation>
    </message>
    <message>
        <location line="+6"/>
        <source>Distributed under the MIT software license, see the accompanying file COPYING or &lt;http://www.opensource.org/licenses/mit-license.php&gt;.</source>
        <translation type="unfinished"></translation>
    </message>
    <message>
        <location line="+5"/>
        <source>Equivalent bytes per sigop in transactions for relay and mining (default: %u)</source>
        <translation type="unfinished"></translation>
    </message>
    <message>
        <location line="+2"/>
        <source>Error loading %s: You can&apos;t enable HD on a already existing non-HD wallet</source>
        <translation type="unfinished"></translation>
    </message>
    <message>
        <location line="+2"/>
        <source>Error reading %s! All keys read correctly, but transaction data or address book entries might be missing or incorrect.</source>
        <translation type="unfinished"></translation>
    </message>
    <message>
        <location line="+8"/>
        <source>Execute command when a wallet transaction changes (%s in cmd is replaced by TxID)</source>
        <translation>Execute command when a wallet transaction changes (%s in cmd is replaced by TxID)</translation>
    </message>
    <message>
        <location line="+6"/>
        <source>Fees (in %s/kB) smaller than this are considered zero fee for relaying, mining and transaction creation</source>
        <translation type="unfinished"></translation>
    </message>
    <message>
        <location line="+6"/>
        <source>Force relay of transactions from whitelisted peers even they violate local relay policy (default: %d)</source>
        <translation type="unfinished"></translation>
    </message>
    <message>
        <location line="+31"/>
        <source>Maximum allowed median peer time offset adjustment. Local perspective of time may be influenced by peers forward or backward by this amount. (default: %u seconds)</source>
        <translation type="unfinished"></translation>
    </message>
    <message>
        <location line="+4"/>
        <source>Maximum average size of an index occurrence in the header spam filter (default: %u)</source>
        <translation type="unfinished"></translation>
    </message>
    <message>
        <location line="+6"/>
        <source>Maximum size of the list of indexes in the header spam filter (default: %u)</source>
        <translation type="unfinished"></translation>
    </message>
    <message>
        <location line="+11"/>
        <source>Please contribute if you find %s useful. Visit %s for further information about the software.</source>
        <translation type="unfinished"></translation>
    </message>
    <message>
        <location line="+27"/>
        <source>Set the number of script verification threads (%u to %d, 0 = auto, &lt;0 = leave that many cores free, default: %d)</source>
        <translation type="unfinished"></translation>
    </message>
    <message>
        <location line="+3"/>
        <source>Sets the interval in miliseconds to update the fiat price from CoinMarketcap. Min. 120000</source>
        <translation type="unfinished"></translation>
    </message>
    <message>
        <location line="+14"/>
        <source>The block database contains a block which appears to be from the future. This may be due to your computer&apos;s date and time being set incorrectly. Only rebuild the block database if you are sure that your computer&apos;s date and time are correct</source>
        <translation type="unfinished"></translation>
    </message>
    <message>
        <location line="+23"/>
        <source>Unable to rewind the database to a pre-fork state. You will need to redownload the blockchain</source>
        <translation type="unfinished"></translation>
    </message>
    <message>
        <location line="+9"/>
        <source>Use UPnP to map the listening port (default: 1 when listening and no -proxy)</source>
        <translation type="unfinished"></translation>
    </message>
    <message>
        <location line="+16"/>
        <source>Whitelist peers connecting from the given netmask or IP address. Can be specified multiple times.</source>
        <translation type="unfinished"></translation>
    </message>
    <message>
        <location line="+6"/>
        <source>You are trying to import a new mnemonic but a wallet already exists. Please rename the existing wallet.dat before trying to import again.</source>
        <translation type="unfinished"></translation>
    </message>
    <message>
        <location line="+6"/>
        <source>You need to rebuild the database using -reindex-chainstate to change -addressindex</source>
        <translation type="unfinished"></translation>
    </message>
    <message>
        <location line="+3"/>
        <source>You need to rebuild the database using -reindex-chainstate to change -spentindex</source>
        <translation type="unfinished"></translation>
    </message>
    <message>
        <location line="+3"/>
        <source>You need to rebuild the database using -reindex-chainstate to change -timestampindex</source>
        <translation type="unfinished"></translation>
    </message>
    <message>
        <location line="+3"/>
        <source>You need to rebuild the database using -reindex-chainstate to change -txindex</source>
        <translation type="unfinished"></translation>
    </message>
    <message>
        <location line="+2"/>
        <source>%s corrupt, salvage failed</source>
        <translation type="unfinished"></translation>
    </message>
    <message>
        <location line="+3"/>
        <source>-maxmempool must be at least %d MB</source>
        <translation type="unfinished"></translation>
    </message>
    <message>
        <location line="+1"/>
        <source>&lt;category&gt; can be:</source>
        <translation type="unfinished"></translation>
    </message>
    <message>
        <location line="+1"/>
        <source>Accept a suggested version bit</source>
        <translation type="unfinished"></translation>
    </message>
    <message>
        <location line="+4"/>
        <source>Add a NavTech node to use for private transactions</source>
        <translation type="unfinished"></translation>
    </message>
    <message>
        <location line="+2"/>
        <source>Adds a ntp server to use for clock syncronization</source>
        <translation type="unfinished"></translation>
    </message>
    <message>
        <location line="+1"/>
        <source>All rights reserved.</source>
        <translation type="unfinished"></translation>
    </message>
    <message>
        <location line="+3"/>
        <source>Append comment to the user agent string</source>
        <translation type="unfinished"></translation>
    </message>
    <message>
        <location line="+1"/>
        <source>Attempt to recover private keys from a corrupt wallet on startup</source>
        <translation type="unfinished"></translation>
    </message>
    <message>
        <location line="+2"/>
        <source>Block creation options:</source>
        <translation>Block creation options:</translation>
    </message>
    <message>
        <location line="+2"/>
        <source>Cannot resolve -%s address: &apos;%s&apos;</source>
        <translation type="unfinished"></translation>
    </message>
    <message>
        <location line="+2"/>
        <source>Chain selection options:</source>
        <translation type="unfinished"></translation>
    </message>
    <message>
        <location line="+1"/>
        <source>Change index out of range</source>
        <translation type="unfinished"></translation>
    </message>
    <message>
        <location line="+1"/>
        <source>Clock options:</source>
        <translation type="unfinished"></translation>
    </message>
    <message>
        <location line="+1"/>
        <source>Connect only to the specified node(s)</source>
        <translation>Connect only to the specified node(s)</translation>
    </message>
    <message>
        <location line="+3"/>
        <source>Connection options:</source>
        <translation type="unfinished"></translation>
    </message>
    <message>
        <location line="+1"/>
        <source>Copyright (C) %i-%i</source>
        <translation type="unfinished"></translation>
    </message>
    <message>
        <location line="+1"/>
        <source>Copyright (c) 2014-2017, The Monero Project</source>
        <translation type="unfinished"></translation>
    </message>
    <message>
        <location line="+1"/>
        <source>Corrupted block database detected</source>
        <translation>Corrupted block database detected</translation>
    </message>
    <message>
        <location line="+1"/>
<<<<<<< HEAD
        <source>Could not clean old Community Fund DB</source>
        <translation type="unfinished"></translation>
    </message>
    <message>
        <location line="+1"/>
=======
>>>>>>> 55d93746
        <source>Create a new wallet out of the specified mnemonic</source>
        <translation type="unfinished"></translation>
    </message>
    <message>
        <location line="+1"/>
        <source>Debugging/Testing options:</source>
        <translation type="unfinished"></translation>
    </message>
    <message>
        <location line="+1"/>
        <source>Defines the staker vote to be attached to found blocks.</source>
        <translation type="unfinished"></translation>
    </message>
    <message>
        <location line="+1"/>
        <source>Do not load the wallet and disable wallet RPC calls</source>
        <translation type="unfinished"></translation>
    </message>
    <message>
        <location line="+1"/>
        <source>Do you want to rebuild the block database now?</source>
        <translation>Do you want to rebuild the block database now?</translation>
    </message>
    <message>
        <location line="+2"/>
        <source>Enable publish hash block in &lt;address&gt;</source>
        <translation type="unfinished"></translation>
    </message>
    <message>
        <location line="+1"/>
        <source>Enable publish hash transaction in &lt;address&gt;</source>
        <translation type="unfinished"></translation>
    </message>
    <message>
        <location line="+1"/>
        <source>Enable publish raw block in &lt;address&gt;</source>
        <translation type="unfinished"></translation>
    </message>
    <message>
        <location line="+1"/>
        <source>Enable publish raw transaction in &lt;address&gt;</source>
        <translation type="unfinished"></translation>
    </message>
    <message>
        <location line="+1"/>
        <source>Enable transaction replacement in the memory pool (default: %u)</source>
        <translation type="unfinished"></translation>
    </message>
    <message>
        <location line="+1"/>
        <source>Enables or disables the staking thread.</source>
        <translation type="unfinished"></translation>
    </message>
    <message>
        <location line="+1"/>
        <source>Error initializing block database</source>
        <translation>Error initializing block database</translation>
    </message>
    <message>
        <location line="+1"/>
        <source>Error initializing wallet database environment %s!</source>
        <translation>Error initializing wallet database environment %s!</translation>
    </message>
    <message>
        <location line="+1"/>
        <source>Error loading %s</source>
        <translation type="unfinished"></translation>
    </message>
    <message>
        <location line="+1"/>
        <source>Error loading %s: Wallet corrupted</source>
        <translation type="unfinished"></translation>
    </message>
    <message>
        <location line="+1"/>
        <source>Error loading %s: Wallet requires newer version of %s</source>
        <translation type="unfinished"></translation>
    </message>
    <message>
        <location line="+1"/>
        <source>Error loading %s: You can&apos;t disable HD on a already existing HD wallet</source>
        <translation type="unfinished"></translation>
    </message>
    <message>
        <location line="+1"/>
        <source>Error loading block database</source>
        <translation>Error loading block database</translation>
    </message>
    <message>
        <location line="+1"/>
        <source>Error opening block database</source>
        <translation>Error opening block database</translation>
    </message>
    <message>
        <location line="+4"/>
        <source>Error: Disk space is low!</source>
        <translation>Error: Disk space is low!</translation>
    </message>
    <message>
        <location line="+1"/>
        <source>Failed to listen on any port. Use -listen=0 if you want this.</source>
        <translation>Failed to listen on any port. Use -listen=0 if you want this.</translation>
    </message>
    <message>
        <location line="+2"/>
        <source>GUI options:</source>
        <translation type="unfinished"></translation>
    </message>
    <message>
        <location line="+2"/>
        <source>Importing...</source>
        <translation type="unfinished"></translation>
    </message>
    <message>
        <location line="+3"/>
        <source>Incorrect or no genesis block found. Wrong datadir for network?</source>
        <translation>Incorrect or no genesis block found. Wrong datadir for network?</translation>
    </message>
    <message>
        <location line="+2"/>
        <source>Initialization sanity check failed. %s is shutting down.</source>
        <translation type="unfinished"></translation>
    </message>
    <message>
        <location line="+2"/>
        <source>Invalid -onion address: &apos;%s&apos;</source>
        <translation type="unfinished"></translation>
    </message>
    <message>
        <location line="+2"/>
        <source>Invalid amount for -%s=&lt;amount&gt;: &apos;%s&apos;</source>
        <translation type="unfinished"></translation>
    </message>
    <message>
        <location line="+1"/>
        <source>Invalid amount for -fallbackfee=&lt;amount&gt;: &apos;%s&apos;</source>
        <translation type="unfinished"></translation>
    </message>
    <message>
        <location line="+4"/>
        <source>Keep the transaction memory pool below &lt;n&gt; megabytes (default: %u)</source>
        <translation type="unfinished"></translation>
    </message>
    <message>
        <location line="+2"/>
        <source>Loading banlist...</source>
        <translation type="unfinished"></translation>
    </message>
    <message>
        <location line="+3"/>
        <source>Location of the auth cookie (default: data dir)</source>
        <translation type="unfinished"></translation>
    </message>
    <message>
        <location line="+4"/>
        <source>Max number of seconds allowed as clock offset for a peer (default: %u)</source>
        <translation type="unfinished"></translation>
    </message>
    <message>
        <location line="+3"/>
        <source>Min. number of valid requests to NTP servers (default: %u)</source>
        <translation type="unfinished"></translation>
    </message>
    <message>
        <location line="+3"/>
        <source>Not enough file descriptors available.</source>
        <translation>Not enough file descriptors available.</translation>
    </message>
    <message>
        <location line="+1"/>
        <source>Only connect to nodes in network &lt;net&gt; (ipv4, ipv6 or onion)</source>
        <translation type="unfinished"></translation>
    </message>
    <message>
        <location line="+4"/>
        <source>Print this help message and exit</source>
        <translation type="unfinished"></translation>
    </message>
    <message>
        <location line="+1"/>
        <source>Print version and exit</source>
        <translation type="unfinished"></translation>
    </message>
    <message>
        <location line="+1"/>
        <source>Prune cannot be configured with a negative value.</source>
        <translation type="unfinished"></translation>
    </message>
    <message>
        <location line="+1"/>
        <source>Prune mode is incompatible with -txindex.</source>
        <translation type="unfinished"></translation>
    </message>
    <message>
        <location line="+3"/>
        <source>Rebuild chain state and block index from the blk*.dat files on disk</source>
        <translation type="unfinished"></translation>
    </message>
    <message>
        <location line="+1"/>
        <source>Rebuild chain state from the currently indexed blocks</source>
        <translation type="unfinished"></translation>
    </message>
    <message>
        <location line="+2"/>
        <source>Reject a suggested version bit</source>
        <translation type="unfinished"></translation>
    </message>
    <message>
        <location line="+3"/>
        <source>Requires DNS Sec for OpenAlias requests (default: true)</source>
        <translation type="unfinished"></translation>
    </message>
    <message>
        <location line="+3"/>
        <source>Rewinding blocks...</source>
        <translation type="unfinished"></translation>
    </message>
    <message>
        <location line="+4"/>
        <source>Set database cache size in megabytes (%d to %d, default: %d)</source>
        <translation type="unfinished"></translation>
    </message>
    <message>
        <location line="+2"/>
        <source>Set maximum BIP141 block weight (default: %d)</source>
        <translation type="unfinished"></translation>
    </message>
    <message>
        <location line="+1"/>
        <source>Set maximum block size in bytes (default: %d)</source>
        <translation type="unfinished"></translation>
    </message>
    <message>
        <location line="+2"/>
        <source>Sets the default sleep for the staking thread (default: %u)</source>
        <translation type="unfinished"></translation>
    </message>
    <message>
        <location line="+4"/>
        <source>Specify a customised navcoin address to accumulate the staking rewards.</source>
        <translation type="unfinished"></translation>
    </message>
    <message>
        <location line="+5"/>
        <source>Specify wallet file (within data directory)</source>
        <translation>Specify wallet file (within data directory)</translation>
    </message>
    <message>
        <location line="+3"/>
        <source>Synchronizing clock...</source>
        <translation type="unfinished"></translation>
    </message>
    <message>
        <location line="+1"/>
        <source>The source code is available from %s.</source>
        <translation type="unfinished"></translation>
    </message>
    <message>
        <location line="+1"/>
        <source>The specified language does not correspond to the mnemonic.</source>
        <translation type="unfinished"></translation>
    </message>
    <message>
        <location line="+11"/>
        <source>Unable to bind to %s on this computer. %s is probably already running.</source>
        <translation type="unfinished"></translation>
    </message>
    <message>
        <location line="+3"/>
        <source>Unsupported argument -benchmark ignored, use -debug=bench.</source>
        <translation type="unfinished"></translation>
    </message>
    <message>
        <location line="+1"/>
        <source>Unsupported argument -debugnet ignored, use -debug=net.</source>
        <translation type="unfinished"></translation>
    </message>
    <message>
        <location line="+1"/>
        <source>Unsupported argument -tor found, use -onion.</source>
        <translation type="unfinished"></translation>
    </message>
    <message>
        <location line="+2"/>
        <source>Use UPnP to map the listening port (default: %u)</source>
        <translation type="unfinished"></translation>
    </message>
    <message>
        <location line="+1"/>
        <source>Use header spam filter (default: %u)</source>
        <translation type="unfinished"></translation>
    </message>
    <message>
        <location line="+1"/>
        <source>Use the specified language for the mnemonic import</source>
        <translation type="unfinished"></translation>
    </message>
    <message>
        <location line="+1"/>
        <source>Use the test chain</source>
        <translation type="unfinished"></translation>
    </message>
    <message>
        <location line="+1"/>
        <source>User Agent comment (%s) contains unsafe characters.</source>
        <translation type="unfinished"></translation>
    </message>
    <message>
        <location line="+2"/>
        <source>Uses the devnet network</source>
        <translation type="unfinished"></translation>
    </message>
    <message>
        <location line="+1"/>
        <source>Verifying blocks...</source>
        <translation>Verifying blocks...</translation>
    </message>
    <message>
        <location line="+1"/>
        <source>Verifying wallet...</source>
        <translation>Verifying wallet...</translation>
    </message>
    <message>
        <location line="+1"/>
        <source>Version of wallet to be banned</source>
        <translation type="unfinished"></translation>
    </message>
    <message>
        <location line="+1"/>
        <source>Wallet %s resides outside data directory %s</source>
        <translation>Wallet %s resides outside data directory %s</translation>
    </message>
    <message>
        <location line="+1"/>
        <source>Wallet debugging/testing options:</source>
        <translation type="unfinished"></translation>
    </message>
    <message>
        <location line="+1"/>
        <source>Wallet needed to be rewritten: restart %s to complete</source>
        <translation type="unfinished"></translation>
    </message>
    <message>
        <location line="+1"/>
        <source>Wallet options:</source>
        <translation type="unfinished"></translation>
    </message>
    <message>
        <location line="+3"/>
        <source>You specified a wrong mnemonic</source>
        <translation type="unfinished"></translation>
    </message>
    <message>
        <location line="+3"/>
        <source>permitted provided that the following conditions are met:</source>
        <translation type="unfinished"></translation>
    </message>
    <message>
        <location line="-390"/>
        <source>Allow JSON-RPC connections from specified source. Valid for &lt;ip&gt; are a single IP (e.g. 1.2.3.4), a network/netmask (e.g. 1.2.3.4/255.255.255.0) or a network/CIDR (e.g. 1.2.3.4/24). This option can be specified multiple times</source>
        <translation type="unfinished"></translation>
    </message>
    <message>
        <location line="-61"/>
        <source>   conditions and the following disclaimer.</source>
        <translation type="unfinished"></translation>
    </message>
    <message>
        <location line="+1"/>
        <source>   materials provided with the distribution.</source>
        <translation type="unfinished"></translation>
    </message>
    <message>
        <location line="+1"/>
        <source>   prior written permission.</source>
        <translation type="unfinished"></translation>
    </message>
    <message>
        <location line="+1"/>
        <source>   of conditions and the following disclaimer in the documentation and/or other</source>
        <translation type="unfinished"></translation>
    </message>
    <message>
        <location line="+3"/>
        <source>   used to endorse or promote products derived from this software without specific</source>
        <translation type="unfinished"></translation>
    </message>
    <message>
        <location line="+3"/>
        <source> EXPRESS OR IMPLIED WARRANTIES, INCLUDING, BUT NOT LIMITED TO, THE IMPLIED WARRANTIES OF</source>
        <translation type="unfinished"></translation>
    </message>
    <message>
        <location line="+3"/>
        <source> INTERRUPTION) HOWEVER CAUSED AND ON ANY THEORY OF LIABILITY, WHETHER IN CONTRACT,</source>
        <translation type="unfinished"></translation>
    </message>
    <message>
        <location line="+3"/>
        <source> MERCHANTABILITY AND FITNESS FOR A PARTICULAR PURPOSE ARE DISCLAIMED. IN NO EVENT SHALL</source>
        <translation type="unfinished"></translation>
    </message>
    <message>
        <location line="+3"/>
        <source> PROCUREMENT OF SUBSTITUTE GOODS OR SERVICES; LOSS OF USE, DATA, OR PROFITS; OR BUSINESS</source>
        <translation type="unfinished"></translation>
    </message>
    <message>
        <location line="+3"/>
        <source> SPECIAL, EXEMPLARY, OR CONSEQUENTIAL DAMAGES (INCLUDING, BUT NOT LIMITED TO,</source>
        <translation type="unfinished"></translation>
    </message>
    <message>
        <location line="+2"/>
        <source> STRICT LIABILITY, OR TORT (INCLUDING NEGLIGENCE OR OTHERWISE) ARISING IN ANY WAY OUT OF</source>
        <translation type="unfinished"></translation>
    </message>
    <message>
        <location line="+3"/>
        <source> THE COPYRIGHT HOLDER OR CONTRIBUTORS BE LIABLE FOR ANY DIRECT, INDIRECT, INCIDENTAL,</source>
        <translation type="unfinished"></translation>
    </message>
    <message>
        <location line="+3"/>
        <source> THE USE OF THIS SOFTWARE, EVEN IF ADVISED OF THE POSSIBILITY OF SUCH DAMAGE.</source>
        <translation type="unfinished"></translation>
    </message>
    <message>
        <location line="+14"/>
        <source>1. Redistributions of source code must retain the above copyright notice, this list of</source>
        <translation type="unfinished"></translation>
    </message>
    <message>
        <location line="+3"/>
        <source>2. Redistributions in binary form must reproduce the above copyright notice, this list</source>
        <translation type="unfinished"></translation>
    </message>
    <message>
        <location line="+3"/>
        <source>3. Neither the name of the copyright holder nor the names of its contributors may be</source>
        <translation type="unfinished"></translation>
    </message>
    <message>
        <location line="+19"/>
        <source>Bind to given address and whitelist peers connecting to it. Use [host]:port notation for IPv6</source>
        <translation type="unfinished"></translation>
    </message>
    <message>
        <location line="+3"/>
        <source>Bind to given address to listen for JSON-RPC connections. Use [host]:port notation for IPv6. This option can be specified multiple times (default: bind to all interfaces)</source>
        <translation type="unfinished"></translation>
    </message>
    <message>
        <location line="+6"/>
        <source>Create new files with system default permissions, instead of umask 077 (only effective with disabled wallet functionality)</source>
        <translation type="unfinished"></translation>
    </message>
    <message>
        <location line="+6"/>
        <source>Discover own IP addresses (default: 1 when listening and no -externalip or -proxy)</source>
        <translation type="unfinished"></translation>
    </message>
    <message>
        <location line="+15"/>
        <source>Error: Listening for incoming connections failed (listen returned error %s)</source>
        <translation type="unfinished"></translation>
    </message>
    <message>
        <location line="+2"/>
        <source>Execute command when a relevant alert is received or we see a really long fork (%s in cmd is replaced by message)</source>
        <translation>Execute command when a relevant alert is received or we see a really long fork (%s in cmd is replaced by message)</translation>
    </message>
    <message>
        <location line="+23"/>
        <source>If paytxfee is not set, include enough fee so transactions begin confirmation on average within n blocks (default: %u)</source>
        <translation type="unfinished"></translation>
    </message>
    <message>
        <location line="+3"/>
        <source>Invalid amount for -maxtxfee=&lt;amount&gt;: &apos;%s&apos; (must be at least the minrelay fee of %s to prevent stuck transactions)</source>
        <translation type="unfinished"></translation>
    </message>
    <message>
        <location line="+3"/>
        <source>Listen for JSON-RPC connections on &lt;port&gt; (default: %u or testnet: %u or devnet: %u)</source>
        <translation type="unfinished"></translation>
    </message>
    <message>
        <location line="+3"/>
        <source>Listen for connections on &lt;port&gt; (default: %u or testnet: %u or devnet: %u)</source>
        <translation type="unfinished"></translation>
    </message>
    <message>
        <location line="+2"/>
        <source>Maintain a full address index, used to query for the balance, txids and unspent outputs for addresses (default: %u)</source>
        <translation type="unfinished"></translation>
    </message>
    <message>
        <location line="+3"/>
        <source>Maintain a full spent index, used to query the spending txid and input index for an outpoint (default: %u)</source>
        <translation type="unfinished"></translation>
    </message>
    <message>
        <location line="+6"/>
        <source>Maintain a timestamp index for block hashes, used to query blocks hashes by a range of timestamps (default: %u)</source>
        <translation type="unfinished"></translation>
    </message>
    <message>
        <location line="+10"/>
        <source>Maximum size of data in data carrier transactions we relay and mine (default: %u)</source>
        <translation type="unfinished"></translation>
    </message>
    <message>
        <location line="+5"/>
        <source>Maximum total fees (in %s) to use in a single wallet transaction or raw transaction; setting this too low may abort large transactions</source>
        <translation type="unfinished"></translation>
    </message>
    <message>
        <location line="+5"/>
        <source>Number of seconds to wait for a response from a NTP server (default: %u)</source>
        <translation type="unfinished"></translation>
    </message>
    <message>
        <location line="+12"/>
        <source>Query for peer addresses via DNS lookup, if low on addresses (default: 1 unless -connect)</source>
        <translation type="unfinished"></translation>
    </message>
    <message>
        <location line="+3"/>
        <source>Randomize credentials for every proxy connection. This enables Tor stream isolation (default: %u)</source>
        <translation type="unfinished"></translation>
    </message>
    <message>
        <location line="+3"/>
        <source>Redistribution and use in source and binary forms, with or without modification, are</source>
        <translation type="unfinished"></translation>
    </message>
    <message>
        <location line="+11"/>
        <source>Set maximum size of high-priority/low-fee transactions in bytes (default: %d)</source>
        <translation type="unfinished"></translation>
    </message>
    <message>
        <location line="+8"/>
        <source>Sets the minimum value for an output to be considered as a coinstake kernel candidate</source>
        <translation type="unfinished"></translation>
    </message>
    <message>
        <location line="+3"/>
        <source>Specifies an URL from where a bootstrapped copy of the blockchain would be downloaded</source>
        <translation type="unfinished"></translation>
    </message>
    <message>
        <location line="+5"/>
        <source>THIS SOFTWARE IS PROVIDED BY THE COPYRIGHT HOLDERS AND CONTRIBUTORS &quot;AS IS&quot; AND ANY</source>
        <translation type="unfinished"></translation>
    </message>
    <message>
        <location line="+8"/>
        <source>The transaction amount is too small to send after the fee has been deducted</source>
        <translation type="unfinished"></translation>
    </message>
    <message>
        <location line="+2"/>
        <source>This is a Release Candidate build - use at your own risk - please make sure your wallet is backed up</source>
        <translation type="unfinished"></translation>
    </message>
    <message>
        <location line="+3"/>
        <source>This is a pre-release Test build - use at your own risk - please make sure your wallet is backed up</source>
        <translation type="unfinished"></translation>
    </message>
    <message>
        <location line="+3"/>
        <source>This product includes software developed by the OpenSSL Project for use in the OpenSSL Toolkit &lt;https://www.openssl.org/&gt; and cryptographic software written by Eric Young and UPnP software written by Thomas Bernard.</source>
        <translation type="unfinished"></translation>
    </message>
    <message>
        <location line="+21"/>
        <source>Use hierarchical deterministic key generation (HD) after BIP32. Only has effect during wallet creation/first start</source>
        <translation type="unfinished"></translation>
    </message>
    <message>
        <location line="+17"/>
        <source>Whitelisted peers cannot be DoS banned and their transactions are always relayed, even if they are already in the mempool, useful e.g. for a gateway</source>
        <translation type="unfinished"></translation>
    </message>
    <message>
        <location line="+6"/>
        <source>You need to rebuild the database using -reindex to go back to unpruned mode.  This will redownload the entire blockchain</source>
        <translation type="unfinished"></translation>
    </message>
    <message>
        <location line="+16"/>
        <source>(default: %u)</source>
        <translation type="unfinished"></translation>
    </message>
    <message>
        <location line="+6"/>
        <source>Accept public REST requests (default: %u)</source>
        <translation type="unfinished"></translation>
    </message>
    <message>
        <location line="+9"/>
        <source>Automatically create Tor hidden service (default: %d)</source>
        <translation type="unfinished"></translation>
    </message>
    <message>
        <location line="+9"/>
        <source>Connect through SOCKS5 proxy</source>
        <translation type="unfinished"></translation>
    </message>
    <message>
<<<<<<< HEAD
        <location line="+27"/>
=======
        <location line="+26"/>
>>>>>>> 55d93746
        <source>Error reading from database, shutting down.</source>
        <translation type="unfinished"></translation>
    </message>
    <message>
        <location line="+9"/>
        <source>Imports blocks from external blk000??.dat file on startup</source>
        <translation type="unfinished"></translation>
    </message>
    <message>
        <location line="+3"/>
        <source>Information</source>
        <translation>Information</translation>
    </message>
    <message>
        <location line="+7"/>
        <source>Invalid amount for -paytxfee=&lt;amount&gt;: &apos;%s&apos; (must be at least %s)</source>
        <translation type="unfinished"></translation>
    </message>
    <message>
        <location line="+1"/>
        <source>Invalid netmask specified in -whitelist: &apos;%s&apos;</source>
        <translation type="unfinished"></translation>
    </message>
    <message>
        <location line="+1"/>
        <source>Keep at most &lt;n&gt; unconnectable transactions in memory (default: %u)</source>
        <translation type="unfinished"></translation>
    </message>
    <message>
        <location line="+7"/>
        <source>Maintain all indexes supported (default: %u)</source>
        <translation type="unfinished"></translation>
    </message>
    <message>
        <location line="+7"/>
        <source>Need to specify a port with -whitebind: &apos;%s&apos;</source>
        <translation type="unfinished"></translation>
    </message>
    <message>
        <location line="+1"/>
        <source>Node relay options:</source>
        <translation type="unfinished"></translation>
    </message>
    <message>
        <location line="+11"/>
        <source>RPC server options:</source>
        <translation type="unfinished"></translation>
    </message>
    <message>
        <location line="+3"/>
        <source>Reducing -maxconnections from %d to %d, because of system limitations.</source>
        <translation type="unfinished"></translation>
    </message>
    <message>
        <location line="+5"/>
        <source>Rescan the block chain for missing wallet transactions on startup</source>
        <translation type="unfinished"></translation>
    </message>
    <message>
        <location line="+4"/>
        <source>Send trace/debug info to console instead of debug.log file</source>
        <translation>Send trace/debug info to console instead of debug.log file</translation>
    </message>
    <message>
        <location line="+1"/>
        <source>Send transactions as zero-fee transactions if possible (default: %u)</source>
        <translation type="unfinished"></translation>
    </message>
    <message>
        <location line="+7"/>
        <source>Show all debugging options (usage: --help -help-debug)</source>
        <translation type="unfinished"></translation>
    </message>
    <message>
        <location line="+1"/>
        <source>Shrink debug.log file on client startup (default: 1 when no -debug)</source>
        <translation>Shrink debug.log file on client startup (default: 1 when no -debug)</translation>
    </message>
    <message>
        <location line="+1"/>
        <source>Signing transaction failed</source>
        <translation>Signing transaction failed</translation>
    </message>
    <message>
        <location line="+12"/>
        <source>The transaction amount is too small to pay the fee</source>
        <translation type="unfinished"></translation>
    </message>
    <message>
        <location line="+1"/>
        <source>This is experimental software.</source>
        <translation type="unfinished"></translation>
    </message>
    <message>
        <location line="+2"/>
        <source>Tor control port password (default: empty)</source>
        <translation type="unfinished"></translation>
    </message>
    <message>
        <location line="+1"/>
        <source>Tor control port to use if onion listening enabled (default: %s)</source>
        <translation type="unfinished"></translation>
    </message>
    <message>
        <location line="+1"/>
        <source>Transaction amount too small</source>
        <translation>Transaction amount too small</translation>
    </message>
    <message>
        <location line="+1"/>
        <source>Transaction amounts must be positive</source>
        <translation>Transaction amounts must be positive</translation>
    </message>
    <message>
        <location line="+1"/>
        <source>Transaction too large for fee policy</source>
        <translation type="unfinished"></translation>
    </message>
    <message>
        <location line="+1"/>
        <source>Transaction too large</source>
        <translation>Transaction too large</translation>
    </message>
    <message>
        <location line="+1"/>
        <source>Unable to bind to %s on this computer (bind returned error %s)</source>
        <translation type="unfinished"></translation>
    </message>
    <message>
        <location line="+7"/>
        <source>Upgrade wallet to latest format on startup</source>
        <translation type="unfinished"></translation>
    </message>
    <message>
        <location line="+6"/>
        <source>Username for JSON-RPC connections</source>
        <translation>Username for JSON-RPC connections</translation>
    </message>
    <message>
        <location line="+9"/>
        <source>Warning</source>
        <translation>Warning</translation>
    </message>
    <message>
        <location line="+1"/>
        <source>Whether to operate in a blocks only mode (default: %u)</source>
        <translation type="unfinished"></translation>
    </message>
    <message>
        <location line="+2"/>
        <source>Zapping all transactions from wallet...</source>
        <translation type="unfinished"></translation>
    </message>
    <message>
        <location line="+1"/>
        <source>ZeroMQ notification options:</source>
        <translation type="unfinished"></translation>
    </message>
    <message>
        <location line="-76"/>
        <source>Password for JSON-RPC connections</source>
        <translation>Password for JSON-RPC connections</translation>
    </message>
    <message>
        <location line="-268"/>
        <source>Execute command when the best block changes (%s in cmd is replaced by block hash)</source>
        <translation>Execute command when the best block changes (%s in cmd is replaced by block hash)</translation>
    </message>
    <message>
        <location line="+189"/>
        <source>Allow DNS lookups for -addnode, -seednode and -connect</source>
        <translation>Allow DNS lookups for -addnode, -seednode and -connect</translation>
    </message>
    <message>
<<<<<<< HEAD
        <location line="+63"/>
=======
        <location line="+62"/>
>>>>>>> 55d93746
        <source>Loading addresses...</source>
        <translation>Loading addresses...</translation>
    </message>
    <message>
        <location line="-326"/>
        <source>(1 = keep tx meta data e.g. account owner and payment request information, 2 = drop tx meta data)</source>
        <translation type="unfinished"></translation>
    </message>
    <message>
        <location line="+6"/>
        <source>-maxtxfee is set very high! Fees this large could be paid on a single transaction.</source>
        <translation type="unfinished"></translation>
    </message>
    <message>
        <location line="+3"/>
        <source>-paytxfee is set very high! This is the transaction fee you will pay if you send a transaction.</source>
        <translation type="unfinished"></translation>
    </message>
    <message>
        <location line="+49"/>
        <source>Do not keep transactions in the mempool longer than &lt;n&gt; hours (default: %u)</source>
        <translation type="unfinished"></translation>
    </message>
    <message>
        <location line="+23"/>
        <source>Fees (in %s/kB) smaller than this are considered zero fee for transaction creation (default: %s)</source>
        <translation type="unfinished"></translation>
    </message>
    <message>
        <location line="+6"/>
        <source>How thorough the block verification of -checkblocks is (0-4, default: %u)</source>
        <translation type="unfinished"></translation>
    </message>
    <message>
        <location line="+22"/>
        <source>Maintain a full transaction index, used by the getrawtransaction rpc call (default: %u)</source>
        <translation type="unfinished"></translation>
    </message>
    <message>
        <location line="+21"/>
        <source>Number of seconds to keep misbehaving peers from reconnecting (default: %u)</source>
        <translation type="unfinished"></translation>
    </message>
    <message>
        <location line="+4"/>
        <source>Output debugging information (default: %u, supplying &lt;category&gt; is optional)</source>
        <translation type="unfinished"></translation>
    </message>
    <message>
        <location line="+41"/>
        <source>Support filtering of blocks and transaction with bloom filters (default: %u)</source>
        <translation type="unfinished"></translation>
    </message>
    <message>
        <location line="+22"/>
        <source>Total length of network version string (%i) exceeds maximum length (%i). Reduce the number or size of uacomments.</source>
        <translation type="unfinished"></translation>
    </message>
    <message>
        <location line="+3"/>
        <source>Tries to keep outbound traffic under the given target (in MiB per 24h), 0 = no limit (default: %d)</source>
        <translation type="unfinished"></translation>
    </message>
    <message>
        <location line="+6"/>
        <source>Unsupported argument -socks found. Setting SOCKS version isn&apos;t possible anymore, only SOCKS5 proxies are supported.</source>
        <translation type="unfinished"></translation>
    </message>
    <message>
        <location line="+3"/>
        <source>Unsupported argument -whitelistalwaysrelay ignored, use -whitelistrelay and/or -whitelistforcerelay.</source>
        <translation type="unfinished"></translation>
    </message>
    <message>
        <location line="+8"/>
        <source>Use separate SOCKS5 proxy to reach peers via Tor hidden services (default: %s)</source>
        <translation type="unfinished"></translation>
    </message>
    <message>
        <location line="+3"/>
        <source>Username and hashed password for JSON-RPC connections. The field &lt;userpw&gt; comes in the format: &lt;USERNAME&gt;:&lt;SALT&gt;$&lt;HASH&gt;. A canonical python script is included in share/rpcuser. This option can be specified multiple times</source>
        <translation type="unfinished"></translation>
    </message>
    <message>
        <location line="+4"/>
        <source>Warning: Wallet file corrupt, data salvaged! Original %s saved as %s in %s; if your balance or transactions are incorrect you should restore from a backup.</source>
        <translation type="unfinished"></translation>
    </message>
    <message>
        <location line="+28"/>
        <source>(default: %s)</source>
        <translation type="unfinished"></translation>
    </message>
    <message>
        <location line="+13"/>
        <source>Always query for peer addresses via DNS lookup (default: %u)</source>
        <translation type="unfinished"></translation>
    </message>
    <message>
<<<<<<< HEAD
        <location line="+46"/>
=======
        <location line="+45"/>
>>>>>>> 55d93746
        <source>How many blocks to check at startup (default: %u, 0 = all)</source>
        <translation type="unfinished"></translation>
    </message>
    <message>
        <location line="+3"/>
        <source>Include IP addresses in debug output (default: %u)</source>
        <translation type="unfinished"></translation>
    </message>
    <message>
        <location line="+6"/>
        <source>Invalid -proxy address: &apos;%s&apos;</source>
        <translation>Invalid -proxy address: &apos;%s&apos;</translation>
    </message>
    <message>
        <location line="+13"/>
        <source>Maintain at most &lt;n&gt; connections to peers (default: %u)</source>
        <translation type="unfinished"></translation>
    </message>
    <message>
        <location line="+1"/>
        <source>Make the wallet broadcast transactions</source>
        <translation type="unfinished"></translation>
    </message>
    <message>
        <location line="+2"/>
        <source>Maximum per-connection receive buffer, &lt;n&gt;*1000 bytes (default: %u)</source>
        <translation type="unfinished"></translation>
    </message>
    <message>
        <location line="+1"/>
        <source>Maximum per-connection send buffer, &lt;n&gt;*1000 bytes (default: %u)</source>
        <translation type="unfinished"></translation>
    </message>
    <message>
        <location line="+8"/>
        <source>Prepend debug output with timestamp (default: %u)</source>
        <translation type="unfinished"></translation>
    </message>
    <message>
        <location line="+11"/>
        <source>Relay and mine data carrier transactions (default: %u)</source>
        <translation type="unfinished"></translation>
    </message>
    <message>
        <location line="+1"/>
        <source>Relay non-P2SH multisig (default: %u)</source>
        <translation type="unfinished"></translation>
    </message>
    <message>
        <location line="+9"/>
        <source>Set key pool size to &lt;n&gt; (default: %u)</source>
        <translation type="unfinished"></translation>
    </message>
    <message>
        <location line="+3"/>
        <source>Set the number of threads to service RPC calls (default: %d)</source>
        <translation type="unfinished"></translation>
    </message>
    <message>
        <location line="+6"/>
        <source>Specify configuration file (default: %s)</source>
        <translation type="unfinished"></translation>
    </message>
    <message>
        <location line="+1"/>
        <source>Specify connection timeout in milliseconds (minimum: 1, default: %d)</source>
        <translation type="unfinished"></translation>
    </message>
    <message>
        <location line="+2"/>
        <source>Specify pid file (default: %s)</source>
        <translation type="unfinished"></translation>
    </message>
    <message>
        <location line="+3"/>
        <source>Spend unconfirmed change when sending transactions (default: %u)</source>
        <translation type="unfinished"></translation>
    </message>
    <message>
        <location line="+6"/>
        <source>Threshold for disconnecting misbehaving peers (default: %u)</source>
        <translation type="unfinished"></translation>
    </message>
    <message>
        <location line="+10"/>
        <source>Unknown network specified in -onlynet: &apos;%s&apos;</source>
        <translation>Unknown network specified in -onlynet: &apos;%s&apos;</translation>
    </message>
    <message>
<<<<<<< HEAD
        <location line="-78"/>
=======
        <location line="-79"/>
>>>>>>> 55d93746
        <source>Insufficient funds</source>
        <translation>Insufficient funds</translation>
    </message>
    <message>
        <location line="+11"/>
        <source>Loading block index...</source>
        <translation>Loading block index...</translation>
    </message>
    <message>
<<<<<<< HEAD
        <location line="-68"/>
=======
        <location line="-67"/>
>>>>>>> 55d93746
        <source>Add a node to connect to and attempt to keep the connection open</source>
        <translation>Add a node to connect to and attempt to keep the connection open</translation>
    </message>
    <message>
<<<<<<< HEAD
        <location line="+69"/>
=======
        <location line="+68"/>
>>>>>>> 55d93746
        <source>Loading wallet...</source>
        <translation>Loading wallet...</translation>
    </message>
    <message>
<<<<<<< HEAD
        <location line="-60"/>
=======
        <location line="-59"/>
>>>>>>> 55d93746
        <source>Cannot downgrade wallet</source>
        <translation>Cannot downgrade wallet</translation>
    </message>
    <message>
        <location line="+2"/>
        <source>Cannot write default address</source>
        <translation>Cannot write default address</translation>
    </message>
    <message>
        <location line="+87"/>
        <source>Rescanning...</source>
        <translation>Rescanning...</translation>
    </message>
    <message>
        <location line="-71"/>
        <source>Done loading</source>
        <translation>Done loading</translation>
    </message>
    <message>
        <location line="+16"/>
        <source>Error</source>
        <translation>Error</translation>
    </message>
</context>
<context>
    <name>navtechitem</name>
    <message>
        <location filename="../navtechitem.ui" line="+26"/>
        <source>Form</source>
        <translation type="unfinished">Form</translation>
    </message>
    <message>
        <location line="+43"/>
        <source>Server Name</source>
        <translation type="unfinished"></translation>
    </message>
    <message>
        <location line="+32"/>
        <source>127.0.0.1:3000</source>
        <translation type="unfinished"></translation>
    </message>
    <message>
        <location line="+32"/>
        <source>Get Info</source>
        <translation type="unfinished"></translation>
    </message>
    <message>
        <location line="+19"/>
        <source>Delete</source>
        <translation type="unfinished"></translation>
    </message>
</context>
<context>
    <name>navtechsetup</name>
    <message>
        <location filename="../navtechsetup.ui" line="+14"/>
        <source>Dialog</source>
        <translation type="unfinished"></translation>
    </message>
    <message>
        <location line="+48"/>
        <source>List of Navtech servers currently configured in your wallet to process private payments:</source>
        <translation type="unfinished"></translation>
    </message>
    <message>
        <location line="+23"/>
        <source>When performing a private payment, a random server from this list will be used.</source>
        <translation type="unfinished"></translation>
    </message>
    <message>
        <location line="+9"/>
        <source>Get Info</source>
        <translation type="unfinished"></translation>
    </message>
    <message>
        <location line="+7"/>
        <source>Remove</source>
        <translation type="unfinished"></translation>
    </message>
    <message>
        <location line="+20"/>
        <source>Server address</source>
        <translation type="unfinished"></translation>
    </message>
    <message>
        <location line="+7"/>
        <source>Add new</source>
        <translation type="unfinished"></translation>
    </message>
    <message>
        <location line="+7"/>
        <source>Save</source>
        <translation type="unfinished"></translation>
    </message>
</context>
</TS><|MERGE_RESOLUTION|>--- conflicted
+++ resolved
@@ -1320,8 +1320,12 @@
         <translation type="unfinished"></translation>
     </message>
     <message>
-<<<<<<< HEAD
-        <location line="+180"/>
+        <location line="+80"/>
+        <source>Set up Staking Rewards</source>
+        <translation type="unfinished"></translation>
+    </message>
+    <message>
+        <location line="+107"/>
         <source>Transactions</source>
         <translation type="unfinished"></translation>
     </message>
@@ -1341,35 +1345,7 @@
         <translation type="unfinished"></translation>
     </message>
     <message>
-        <location line="-1110"/>
-=======
-        <location line="+80"/>
-        <source>Set up Staking Rewards</source>
-        <translation type="unfinished"></translation>
-    </message>
-    <message>
-        <location line="+107"/>
-        <source>Transactions</source>
-        <translation type="unfinished"></translation>
-    </message>
-    <message>
-        <location line="+105"/>
-        <source>Connecting to NavCoin network...</source>
-        <translation type="unfinished"></translation>
-    </message>
-    <message>
-        <location line="+27"/>
-        <source>32 active connections.</source>
-        <translation type="unfinished"></translation>
-    </message>
-    <message>
-        <location line="+24"/>
-        <source>Last block: 800000</source>
-        <translation type="unfinished"></translation>
-    </message>
-    <message>
         <location line="-1117"/>
->>>>>>> 55d93746
         <source>Available:</source>
         <translation type="unfinished"></translation>
     </message>
@@ -1409,13 +1385,8 @@
     <name>RPCConsole</name>
     <message>
         <location filename="../forms/debugwindow.ui" line="+59"/>
-<<<<<<< HEAD
         <location line="+26"/>
         <location line="+26"/>
-=======
-        <location line="+26"/>
-        <location line="+26"/>
->>>>>>> 55d93746
         <location line="+23"/>
         <location line="+26"/>
         <location line="+36"/>
@@ -1443,7 +1414,6 @@
         <location line="+23"/>
         <source>N/A</source>
         <translation>N/A</translation>
-<<<<<<< HEAD
     </message>
     <message>
         <location line="-1508"/>
@@ -1513,57 +1483,10 @@
     <message>
         <location line="+7"/>
         <source>Current number of transactions</source>
-=======
-    </message>
-    <message>
-        <location line="-1508"/>
-        <source>Client version</source>
-        <translation>Client version</translation>
-    </message>
-    <message>
-        <location line="-22"/>
-        <source>&amp;Information</source>
-        <translation>&amp;Information</translation>
-    </message>
-    <message>
-        <location line="-13"/>
-        <source>Debug window</source>
-        <translation type="unfinished"></translation>
-    </message>
-    <message>
-        <location line="+28"/>
-        <source>General</source>
-        <translation type="unfinished"></translation>
-    </message>
-    <message>
-        <location line="+56"/>
-        <source>Using BerkeleyDB version</source>
-        <translation type="unfinished"></translation>
-    </message>
-    <message>
-        <location line="+26"/>
-        <source>Datadir</source>
-        <translation type="unfinished"></translation>
-    </message>
-    <message>
-        <location line="+26"/>
-        <source>Startup time</source>
-        <translation>Startup time</translation>
-    </message>
-    <message>
-        <location line="+29"/>
-        <source>Network</source>
-        <translation>Network</translation>
-    </message>
-    <message>
-        <location line="+7"/>
-        <source>Name</source>
->>>>>>> 55d93746
-        <translation type="unfinished"></translation>
-    </message>
-    <message>
-        <location line="+23"/>
-<<<<<<< HEAD
+        <translation type="unfinished"></translation>
+    </message>
+    <message>
+        <location line="+23"/>
         <source>Memory usage</source>
         <translation type="unfinished"></translation>
     </message>
@@ -1612,76 +1535,10 @@
     <message>
         <location line="+69"/>
         <source>Starting Block</source>
-=======
-        <source>Number of connections</source>
-        <translation>Number of connections</translation>
-    </message>
-    <message>
-        <location line="+29"/>
-        <source>Block chain</source>
-        <translation>Block chain</translation>
-    </message>
-    <message>
-        <location line="+7"/>
-        <source>Current number of blocks</source>
-        <translation>Current number of blocks</translation>
-    </message>
-    <message>
-        <location line="+52"/>
-        <source>Memory Pool</source>
-        <translation type="unfinished"></translation>
-    </message>
-    <message>
-        <location line="+7"/>
-        <source>Current number of transactions</source>
-        <translation type="unfinished"></translation>
-    </message>
-    <message>
-        <location line="+23"/>
-        <source>Memory usage</source>
-        <translation type="unfinished"></translation>
-    </message>
-    <message>
-        <location line="+509"/>
-        <location line="+639"/>
-        <source>Received</source>
-        <translation type="unfinished"></translation>
-    </message>
-    <message>
-        <location line="-478"/>
-        <location line="+455"/>
-        <source>Sent</source>
-        <translation type="unfinished"></translation>
-    </message>
-    <message>
-        <location line="-414"/>
-        <source>&amp;Peers</source>
-        <translation type="unfinished"></translation>
-    </message>
-    <message>
-        <location line="+53"/>
-        <source>Banned peers</source>
-        <translation type="unfinished"></translation>
-    </message>
-    <message>
-        <location line="+60"/>
-        <source>Select a peer to view detailed information.</source>
-        <translation type="unfinished"></translation>
-    </message>
-    <message>
-        <location line="+25"/>
-        <source>Whitelisted</source>
-        <translation type="unfinished"></translation>
-    </message>
-    <message>
-        <location line="+23"/>
-        <source>Direction</source>
->>>>>>> 55d93746
-        <translation type="unfinished"></translation>
-    </message>
-    <message>
-        <location line="+23"/>
-<<<<<<< HEAD
+        <translation type="unfinished"></translation>
+    </message>
+    <message>
+        <location line="+23"/>
         <source>Synced Headers</source>
         <translation type="unfinished"></translation>
     </message>
@@ -1739,84 +1596,15 @@
     <message>
         <location line="+23"/>
         <source>Connection Time</source>
-=======
-        <source>Version</source>
-        <translation type="unfinished"></translation>
-    </message>
-    <message>
-        <location line="+69"/>
-        <source>Starting Block</source>
-        <translation type="unfinished"></translation>
-    </message>
-    <message>
-        <location line="+23"/>
-        <source>Synced Headers</source>
-        <translation type="unfinished"></translation>
-    </message>
-    <message>
-        <location line="+23"/>
-        <source>Synced Blocks</source>
-        <translation type="unfinished"></translation>
-    </message>
-    <message>
-        <location line="+250"/>
-        <source>&amp;Error Log</source>
-        <translation type="unfinished"></translation>
-    </message>
-    <message>
-        <location line="+25"/>
-        <source>Copy Error Log contents to Clipboard</source>
-        <translation type="unfinished"></translation>
-    </message>
-    <message>
-        <location line="+3"/>
-        <source>Copy to Clipboard</source>
-        <translation type="unfinished"></translation>
-    </message>
-    <message>
-        <location line="-1543"/>
-        <location line="+1173"/>
-        <source>User Agent</source>
-        <translation type="unfinished"></translation>
-    </message>
-    <message>
-        <location line="-870"/>
-        <source>Open the %1 debug log file from the current data directory. This can take a few seconds for large log files.</source>
-        <translation type="unfinished"></translation>
-    </message>
-    <message>
-        <location line="+68"/>
-        <source>Decrease font size</source>
-        <translation type="unfinished"></translation>
-    </message>
-    <message>
-        <location line="+35"/>
-        <source>Increase font size</source>
-        <translation type="unfinished"></translation>
-    </message>
-    <message>
-        <location line="+790"/>
-        <source>Services</source>
-        <translation type="unfinished"></translation>
-    </message>
-    <message>
-        <location line="+92"/>
-        <source>Ban Score</source>
->>>>>>> 55d93746
-        <translation type="unfinished"></translation>
-    </message>
-    <message>
-        <location line="+23"/>
-<<<<<<< HEAD
+        <translation type="unfinished"></translation>
+    </message>
+    <message>
+        <location line="+23"/>
         <source>Last Send</source>
-=======
-        <source>Connection Time</source>
->>>>>>> 55d93746
-        <translation type="unfinished"></translation>
-    </message>
-    <message>
-        <location line="+23"/>
-<<<<<<< HEAD
+        <translation type="unfinished"></translation>
+    </message>
+    <message>
+        <location line="+23"/>
         <source>Last Receive</source>
         <translation type="unfinished"></translation>
     </message>
@@ -1825,21 +1613,6 @@
         <source>Ping Time</source>
         <translation type="unfinished"></translation>
     </message>
-=======
-        <source>Last Send</source>
-        <translation type="unfinished"></translation>
-    </message>
-    <message>
-        <location line="+23"/>
-        <source>Last Receive</source>
-        <translation type="unfinished"></translation>
-    </message>
-    <message>
-        <location line="+69"/>
-        <source>Ping Time</source>
-        <translation type="unfinished"></translation>
-    </message>
->>>>>>> 55d93746
     <message>
         <location line="+23"/>
         <source>The duration of a currently outstanding ping.</source>
@@ -1989,7 +1762,6 @@
 </context>
 <context>
     <name>ReceiveRequestDialog</name>
-<<<<<<< HEAD
     <message>
         <location filename="../forms/receiverequestdialog.ui" line="+32"/>
         <source>QR Code</source>
@@ -1998,54 +1770,25 @@
     <message>
         <location line="+55"/>
         <source>Copy &amp;URI</source>
-=======
-    <message>
-        <location filename="../forms/receiverequestdialog.ui" line="+32"/>
-        <source>QR Code</source>
-        <translation type="unfinished"></translation>
-    </message>
-    <message>
-        <location line="+55"/>
-        <source>Copy &amp;URI</source>
         <translation type="unfinished"></translation>
     </message>
     <message>
         <location line="+13"/>
         <source>Copy &amp;Address</source>
->>>>>>> 55d93746
         <translation type="unfinished"></translation>
     </message>
     <message>
         <location line="+13"/>
-<<<<<<< HEAD
-        <source>Copy &amp;Address</source>
-=======
         <source>&amp;Save Image...</source>
->>>>>>> 55d93746
         <translation type="unfinished"></translation>
     </message>
 </context>
 <context>
     <name>SendCoinsDialog</name>
     <message>
-<<<<<<< HEAD
-        <location line="+13"/>
-        <source>&amp;Save Image...</source>
-        <translation type="unfinished"></translation>
-=======
         <location filename="../forms/sendcoinsdialog.ui" line="+14"/>
         <source>Send Coins</source>
         <translation>Send Coins</translation>
->>>>>>> 55d93746
-    </message>
-</context>
-<context>
-    <name>SendCoinsDialog</name>
-    <message>
-<<<<<<< HEAD
-        <location filename="../forms/sendcoinsdialog.ui" line="+14"/>
-        <source>Send Coins</source>
-        <translation>Send Coins</translation>
     </message>
     <message>
         <location line="+491"/>
@@ -2198,188 +1941,20 @@
         <location line="-240"/>
         <source>Confirm the send action</source>
         <translation>Confirm the send action</translation>
-=======
-        <location line="+491"/>
-        <source>Inputs...</source>
-        <translation type="unfinished"></translation>
-    </message>
-    <message>
-        <location line="+10"/>
-        <source>automatically selected</source>
-        <translation type="unfinished"></translation>
-    </message>
-    <message>
-        <location line="+19"/>
-        <source>Insufficient funds!</source>
-        <translation type="unfinished"></translation>
-    </message>
-    <message>
-        <location line="-374"/>
-        <source>Quantity:</source>
-        <translation type="unfinished"></translation>
-    </message>
-    <message>
-        <location line="+35"/>
-        <source>Bytes:</source>
-        <translation type="unfinished"></translation>
-    </message>
-    <message>
-        <location line="+48"/>
-        <source>Amount:</source>
-        <translation type="unfinished"></translation>
-    </message>
-    <message>
-        <location line="+32"/>
-        <source>Priority:</source>
-        <translation type="unfinished"></translation>
-    </message>
-    <message>
-        <location line="+48"/>
-        <source>Fee:</source>
-        <translation type="unfinished"></translation>
-    </message>
-    <message>
-        <location line="+80"/>
-        <source>After Fee:</source>
-        <translation type="unfinished"></translation>
-    </message>
-    <message>
-        <location line="+32"/>
-        <source>Change:</source>
-        <translation type="unfinished"></translation>
-    </message>
-    <message>
-        <location line="+44"/>
-        <source>If this is activated, but the change address is empty or invalid, change will be sent to a newly generated address.</source>
-        <translation type="unfinished"></translation>
-    </message>
-    <message>
-        <location line="+3"/>
-        <source>Custom change address</source>
-        <translation type="unfinished"></translation>
-    </message>
-    <message>
-        <location line="+605"/>
-        <source>per kilobyte</source>
-        <translation type="unfinished"></translation>
-    </message>
-    <message>
-        <location line="-3"/>
-        <location line="+16"/>
-        <source>If the custom fee is set to 1000 satoshis and the transaction is only 250 bytes, then &quot;per kilobyte&quot; only pays 250 satoshis in fee, while &quot;total at least&quot; pays 1000 satoshis. For transactions bigger than a kilobyte both pay by kilobyte.</source>
-        <translation type="unfinished"></translation>
-    </message>
-    <message>
-        <location line="+3"/>
-        <source>total at least</source>
-        <translation type="unfinished"></translation>
-    </message>
-    <message>
-        <location line="+30"/>
-        <location line="+13"/>
-        <source>Paying only the minimum fee is just fine as long as there is less transaction volume than space in the blocks. But be aware that this can end up in a never confirming transaction once there is more demand for navcoin transactions than the network can process.</source>
-        <translation type="unfinished"></translation>
-    </message>
-    <message>
-        <location line="+3"/>
-        <source>(read the tooltip)</source>
-        <translation type="unfinished"></translation>
-    </message>
-    <message>
-        <location line="-100"/>
-        <source>Recommended:</source>
-        <translation type="unfinished"></translation>
-    </message>
-    <message>
-        <location line="+293"/>
-        <source>Custom:</source>
-        <translation type="unfinished"></translation>
-    </message>
-    <message>
-        <location line="-139"/>
-        <source>(Smart fee not initialized yet. This usually takes a few blocks...)</source>
-        <translation type="unfinished"></translation>
-    </message>
-    <message>
-        <location line="-449"/>
-        <source>You don&apos;t have any NAVTech server added. </source>
-        <translation type="unfinished"></translation>
-    </message>
-    <message>
-        <location line="+12"/>
-        <source>Private payment</source>
-        <translation type="unfinished"></translation>
-    </message>
-    <message>
-        <location line="+136"/>
-        <source>Manage NAVTech servers</source>
-        <translation type="unfinished"></translation>
-    </message>
-    <message>
-        <location line="+68"/>
-        <source>Use full amount</source>
-        <translation type="unfinished"></translation>
-    </message>
-    <message>
-        <location line="+262"/>
-        <source>Confirmation time:</source>
-        <translation type="unfinished"></translation>
-    </message>
-    <message>
-        <location line="+60"/>
-        <source>normal</source>
-        <translation type="unfinished"></translation>
-    </message>
-    <message>
-        <location line="+20"/>
-        <source>fast</source>
-        <translation type="unfinished"></translation>
-    </message>
-    <message>
-        <location line="-957"/>
-        <source>Dust:</source>
-        <translation type="unfinished"></translation>
-    </message>
-    <message>
-        <location line="+578"/>
-        <source>Balance:</source>
-        <translation>Balance:</translation>
-    </message>
-    <message>
-        <location line="-240"/>
-        <source>Confirm the send action</source>
-        <translation>Confirm the send action</translation>
     </message>
     <message>
         <location line="+6"/>
         <source>S&amp;end</source>
         <translation>S&amp;end</translation>
->>>>>>> 55d93746
     </message>
 </context>
 <context>
     <name>SendCoinsEntry</name>
     <message>
-<<<<<<< HEAD
-        <location line="+6"/>
-        <source>S&amp;end</source>
-        <translation>S&amp;end</translation>
-=======
         <location filename="../forms/sendcoinsentry.ui" line="+823"/>
         <location line="+545"/>
         <source>A&amp;mount:</source>
         <translation>A&amp;mount:</translation>
->>>>>>> 55d93746
-    </message>
-</context>
-<context>
-    <name>SendCoinsEntry</name>
-    <message>
-<<<<<<< HEAD
-        <location filename="../forms/sendcoinsentry.ui" line="+823"/>
-        <location line="+545"/>
-        <source>A&amp;mount:</source>
-        <translation>A&amp;mount:</translation>
     </message>
     <message>
         <location line="-1239"/>
@@ -2461,116 +2036,20 @@
         <location line="+472"/>
         <location line="+542"/>
         <source>Pay To:</source>
-=======
-        <location line="-1239"/>
-        <source>Pay &amp;To:</source>
-        <translation>Pay &amp;To:</translation>
-    </message>
-    <message>
-        <location line="+54"/>
-        <source>&amp;Label:</source>
-        <translation>&amp;Label:</translation>
-    </message>
-    <message>
-        <location line="-156"/>
-        <source>This is a normal payment.</source>
-        <translation type="unfinished"></translation>
-    </message>
-    <message>
-        <location line="+180"/>
-        <source>The NavCoin address to send the payment to</source>
-        <translation type="unfinished"></translation>
-    </message>
-    <message>
-        <location line="+29"/>
-        <source>Alt+A</source>
-        <translation>Alt+A</translation>
-    </message>
-    <message>
-        <location line="+551"/>
-        <location line="+545"/>
-        <source>Remove this entry</source>
-        <translation type="unfinished"></translation>
-    </message>
-    <message>
-        <location line="-1008"/>
-        <source>The fee will be deducted from the amount being sent. The recipient will receive less navcoins than you enter in the amount field. If multiple recipients are selected, the fee is split equally.</source>
-        <translation type="unfinished"></translation>
-    </message>
-    <message>
-        <location line="+3"/>
-        <source>S&amp;ubtract fee from amount</source>
-        <translation type="unfinished"></translation>
-    </message>
-    <message>
-        <location line="-178"/>
-        <source>Message:</source>
-        <translation type="unfinished"></translation>
-    </message>
-    <message>
-        <location line="+601"/>
-        <source>This is an unauthenticated payment request.</source>
-        <translation type="unfinished"></translation>
-    </message>
-    <message>
-        <location line="+539"/>
-        <source>This is an authenticated payment request.</source>
-        <translation type="unfinished"></translation>
-    </message>
-    <message>
-        <location line="-1219"/>
-        <source>Enter a label for this address to add it to the list of used addresses</source>
-        <translation type="unfinished"></translation>
-    </message>
-    <message>
-        <location line="+39"/>
-        <source>A message that was attached to the navcoin: URI which will be stored with the transaction for your reference. Note: This message will not be sent over the NavCoin network.</source>
-        <translation type="unfinished"></translation>
-    </message>
-    <message>
-        <location line="+170"/>
-        <source>Save in Address Book</source>
-        <translation type="unfinished"></translation>
-    </message>
-    <message>
-        <location line="+14"/>
-        <source>A&amp;mount (NAV):</source>
-        <translation type="unfinished"></translation>
-    </message>
-    <message>
-        <location line="+472"/>
-        <location line="+542"/>
-        <source>Pay To:</source>
         <translation type="unfinished"></translation>
     </message>
     <message>
         <location line="-504"/>
         <location line="+545"/>
         <source>Memo:</source>
->>>>>>> 55d93746
         <translation type="unfinished"></translation>
     </message>
 </context>
 <context>
     <name>SendCommunityFundDialog</name>
     <message>
-<<<<<<< HEAD
-        <location line="-504"/>
-        <location line="+545"/>
-        <source>Memo:</source>
-=======
         <location filename="../forms/sendcommunityfunddialog.ui" line="+20"/>
         <source>Confirm Proposal Details</source>
->>>>>>> 55d93746
-        <translation type="unfinished"></translation>
-    </message>
-</context>
-<context>
-    <name>SendCommunityFundDialog</name>
-    <message>
-<<<<<<< HEAD
-        <location filename="../forms/sendcommunityfunddialog.ui" line="+20"/>
-        <source>Confirm Proposal Details</source>
         <translation type="unfinished"></translation>
     </message>
     <message>
@@ -2631,75 +2110,10 @@
     <message>
         <location line="+16"/>
         <source>By submitting the proposal a X NAV deduction will occur from your wallet </source>
-=======
-        <location line="+18"/>
-        <source>Are you sure you would like to create the following proposal?</source>
-        <translation type="unfinished"></translation>
-    </message>
-    <message>
-        <location line="+34"/>
-        <source>Address:</source>
-        <translation type="unfinished"></translation>
-    </message>
-    <message>
-        <location line="+13"/>
-        <source>NfQJDyPrJ1DzyQQ29jQyewhS5qT3x3TMTG</source>
-        <translation type="unfinished"></translation>
-    </message>
-    <message>
-        <location line="+35"/>
-        <source>Proposal Hash:</source>
-        <translation type="unfinished"></translation>
-    </message>
-    <message>
-        <location line="+13"/>
-        <source>1337</source>
-        <translation type="unfinished"></translation>
-    </message>
-    <message>
-        <location line="+35"/>
-        <source>Requested Amount:</source>
-        <translation type="unfinished"></translation>
-    </message>
-    <message>
-        <location line="+7"/>
-        <source>100 NAV / 100 EUR / 100 USD / 100 BTC</source>
-        <translation type="unfinished"></translation>
-    </message>
-    <message>
-        <location line="+38"/>
-        <source>Description:</source>
-        <translation type="unfinished"></translation>
-    </message>
-    <message>
-        <location line="+16"/>
-        <source>Placeholder Description</source>
-        <translation type="unfinished"></translation>
-    </message>
-    <message>
-        <location line="+38"/>
-        <source>Proposal Duration:</source>
-        <translation type="unfinished"></translation>
-    </message>
-    <message>
-        <location line="+7"/>
-        <source>100 Days 100 Hours 100 Minutes</source>
-        <translation type="unfinished"></translation>
-    </message>
-    <message>
-        <location line="+16"/>
-        <source>By submitting the proposal a X NAV deduction will occur from your wallet </source>
-        <translation type="unfinished"></translation>
-    </message>
-    <message>
-        <location line="+23"/>
-        <source>Cancel</source>
->>>>>>> 55d93746
-        <translation type="unfinished"></translation>
-    </message>
-    <message>
-        <location line="+23"/>
-<<<<<<< HEAD
+        <translation type="unfinished"></translation>
+    </message>
+    <message>
+        <location line="+23"/>
         <source>Cancel</source>
         <translation type="unfinished"></translation>
     </message>
@@ -2815,118 +2229,6 @@
         <translation>Verify &amp;Message</translation>
     </message>
     <message>
-=======
-        <source>Yes</source>
-        <translation type="unfinished"></translation>
-    </message>
-</context>
-<context>
-    <name>SignVerifyMessageDialog</name>
-    <message>
-        <location filename="../forms/signverifymessagedialog.ui" line="+14"/>
-        <source>Signatures - Sign / Verify a Message</source>
-        <translation>Signatures - Sign / Verify a Message</translation>
-    </message>
-    <message>
-        <location line="+16"/>
-        <source>&amp;Sign Message</source>
-        <translation>&amp;Sign Message</translation>
-    </message>
-    <message>
-        <location line="+6"/>
-        <source>You can sign messages/agreements with your addresses to prove you can receive navcoins sent to them. Be careful not to sign anything vague or random, as phishing attacks may try to trick you into signing your identity over to them. Only sign fully-detailed statements you agree to.</source>
-        <translation type="unfinished"></translation>
-    </message>
-    <message>
-        <location line="+18"/>
-        <source>The NavCoin address to sign the message with</source>
-        <translation type="unfinished"></translation>
-    </message>
-    <message>
-        <location line="+7"/>
-        <location line="+228"/>
-        <source>Choose previously used address</source>
-        <translation type="unfinished"></translation>
-    </message>
-    <message>
-        <location line="-215"/>
-        <location line="+228"/>
-        <source>Alt+A</source>
-        <translation>Alt+A</translation>
-    </message>
-    <message>
-        <location line="-218"/>
-        <source>Paste address from clipboard</source>
-        <translation>Paste address from clipboard</translation>
-    </message>
-    <message>
-        <location line="+13"/>
-        <source>Alt+P</source>
-        <translation>Alt+P</translation>
-    </message>
-    <message>
-        <location line="+12"/>
-        <source>Enter the message you want to sign here</source>
-        <translation>Enter the message you want to sign here</translation>
-    </message>
-    <message>
-        <location line="+7"/>
-        <source>Signature</source>
-        <translation>Signature</translation>
-    </message>
-    <message>
-        <location line="+27"/>
-        <source>Copy the current signature to the system clipboard</source>
-        <translation>Copy the current signature to the system clipboard</translation>
-    </message>
-    <message>
-        <location line="+24"/>
-        <source>Sign the message to prove you own this NavCoin address</source>
-        <translation>Sign the message to prove you own this NavCoin address</translation>
-    </message>
-    <message>
-        <location line="+6"/>
-        <source>Sign &amp;Message</source>
-        <translation>Sign &amp;Message</translation>
-    </message>
-    <message>
-        <location line="+14"/>
-        <source>Reset all sign message fields</source>
-        <translation>Reset all sign message fields</translation>
-    </message>
-    <message>
-        <location line="+6"/>
-        <location line="+163"/>
-        <source>Clear &amp;All</source>
-        <translation>Clear &amp;All</translation>
-    </message>
-    <message>
-        <location line="-104"/>
-        <source>&amp;Verify Message</source>
-        <translation>&amp;Verify Message</translation>
-    </message>
-    <message>
-        <location line="+6"/>
-        <source>Enter the receiver&apos;s address, message (ensure you copy line breaks, spaces, tabs, etc. exactly) and signature below to verify the message. Be careful not to read more into the signature than what is in the signed message itself, to avoid being tricked by a man-in-the-middle attack. Note that this only proves the signing party receives with the address, it cannot prove sendership of any transaction!</source>
-        <translation type="unfinished"></translation>
-    </message>
-    <message>
-        <location line="+21"/>
-        <source>The NavCoin address the message was signed with</source>
-        <translation type="unfinished"></translation>
-    </message>
-    <message>
-        <location line="+51"/>
-        <source>Verify the message to ensure it was signed with the specified NavCoin address</source>
-        <translation>Verify the message to ensure it was signed with the specified NavCoin address</translation>
-    </message>
-    <message>
-        <location line="+6"/>
-        <source>Verify &amp;Message</source>
-        <translation>Verify &amp;Message</translation>
-    </message>
-    <message>
->>>>>>> 55d93746
         <location line="+14"/>
         <source>Reset all verify message fields</source>
         <translation>Reset all verify message fields</translation>
@@ -3317,14 +2619,6 @@
     </message>
     <message>
         <location line="+1"/>
-<<<<<<< HEAD
-        <source>Could not clean old Community Fund DB</source>
-        <translation type="unfinished"></translation>
-    </message>
-    <message>
-        <location line="+1"/>
-=======
->>>>>>> 55d93746
         <source>Create a new wallet out of the specified mnemonic</source>
         <translation type="unfinished"></translation>
     </message>
@@ -3939,11 +3233,7 @@
         <translation type="unfinished"></translation>
     </message>
     <message>
-<<<<<<< HEAD
-        <location line="+27"/>
-=======
         <location line="+26"/>
->>>>>>> 55d93746
         <source>Error reading from database, shutting down.</source>
         <translation type="unfinished"></translation>
     </message>
@@ -4118,11 +3408,7 @@
         <translation>Allow DNS lookups for -addnode, -seednode and -connect</translation>
     </message>
     <message>
-<<<<<<< HEAD
-        <location line="+63"/>
-=======
         <location line="+62"/>
->>>>>>> 55d93746
         <source>Loading addresses...</source>
         <translation>Loading addresses...</translation>
     </message>
@@ -4222,11 +3508,7 @@
         <translation type="unfinished"></translation>
     </message>
     <message>
-<<<<<<< HEAD
-        <location line="+46"/>
-=======
         <location line="+45"/>
->>>>>>> 55d93746
         <source>How many blocks to check at startup (default: %u, 0 = all)</source>
         <translation type="unfinished"></translation>
     </message>
@@ -4316,11 +3598,7 @@
         <translation>Unknown network specified in -onlynet: &apos;%s&apos;</translation>
     </message>
     <message>
-<<<<<<< HEAD
-        <location line="-78"/>
-=======
         <location line="-79"/>
->>>>>>> 55d93746
         <source>Insufficient funds</source>
         <translation>Insufficient funds</translation>
     </message>
@@ -4330,29 +3608,17 @@
         <translation>Loading block index...</translation>
     </message>
     <message>
-<<<<<<< HEAD
-        <location line="-68"/>
-=======
         <location line="-67"/>
->>>>>>> 55d93746
         <source>Add a node to connect to and attempt to keep the connection open</source>
         <translation>Add a node to connect to and attempt to keep the connection open</translation>
     </message>
     <message>
-<<<<<<< HEAD
-        <location line="+69"/>
-=======
         <location line="+68"/>
->>>>>>> 55d93746
         <source>Loading wallet...</source>
         <translation>Loading wallet...</translation>
     </message>
     <message>
-<<<<<<< HEAD
-        <location line="-60"/>
-=======
         <location line="-59"/>
->>>>>>> 55d93746
         <source>Cannot downgrade wallet</source>
         <translation>Cannot downgrade wallet</translation>
     </message>
