<TS language="fr" version="2.1">
<context>
    <name>AddressBookPage</name>
    <message>
        <source>Right-click to edit address or label</source>
        <translation>Clique droit pour modifier l'adresse ou l'étiquette</translation>
    </message>
    <message>
        <source>Create a new address</source>
        <translation>Créer une nouvelle adresse</translation>
    </message>
    <message>
        <source>&amp;New</source>
        <translation>&amp;Nouveau</translation>
    </message>
    <message>
        <source>Copy the currently selected address to the system clipboard</source>
        <translation>Copier l'adresse sélectionnée actuellement dans le presse-papiers</translation>
    </message>
    <message>
        <source>&amp;Copy</source>
        <translation>&amp;Copier</translation>
    </message>
    <message>
        <source>Show Private Key</source>
        <translation>Dévoiler la clef privée</translation>
    </message>
    <message>
        <source>C&amp;lose</source>
        <translation>&amp;Fermer</translation>
    </message>
    <message>
        <source>Delete the currently selected address from the list</source>
        <translation>Supprimer de la liste l'adresse sélectionnée actuellement</translation>
    </message>
    <message>
        <source>Export the data in the current tab to a file</source>
        <translation>Exporter les données de l'onglet actuel vers un fichier</translation>
    </message>
    <message>
        <source>&amp;Export</source>
        <translation>&amp;Exporter</translation>
    </message>
    <message>
        <source>&amp;Delete</source>
        <translation>&amp;Supprimer</translation>
    </message>
    <message>
        <source>Choose the address to send coins to</source>
        <translation>Choisissez l'adresse d'envoi</translation>
    </message>
    <message>
        <source>Choose the address to receive coins with</source>
        <translation>Choisissez l'adresse de réception</translation>
    </message>
    <message>
        <source>C&amp;hoose</source>
        <translation>C&amp;hoisir</translation>
    </message>
    <message>
        <source>Sending addresses</source>
        <translation>Adresses d'envoi</translation>
    </message>
    <message>
        <source>Receiving addresses</source>
        <translation>Adresses de réception</translation>
    </message>
    <message>
        <source>These are your NavCoin addresses for sending payments. Always check the amount and the receiving address before sending coins.</source>
        <translation>Ceci est votre carnet d'adresses pour l'envoi de paiement. Veuillez vérifier attentivement le montant ainsi que l'adresse de réception avant l'envoi.</translation>
    </message>
    <message>
        <source>These are your NavCoin addresses for receiving payments. It is recommended to use a new receiving address for each transaction.</source>
        <translation>Ce sont vos adresses pour recevoir des paiements. Il est recommandé d'utiliser une nouvelle adresse de réception pour chaque transaction.</translation>
    </message>
    <message>
        <source>&amp;Copy Address</source>
        <translation>&amp;Copier l'adresse</translation>
    </message>
    <message>
        <source>Copy &amp;Label</source>
        <translation>Copier &amp;L'étiquette</translation>
    </message>
    <message>
        <source>&amp;Edit</source>
        <translation>&amp;Éditer</translation>
    </message>
    <message>
        <source>Show &amp;Private Key</source>
        <translation>Dévoiler la &amp;Clef Privée</translation>
    </message>
    <message>
        <source>Export Address List</source>
        <translation>Exporter la liste d'adresse</translation>
    </message>
    <message>
        <source>Comma separated file (*.csv)</source>
        <translation>Comma separated file (*.csv)</translation>
    </message>
    <message>
        <source>Exporting Failed</source>
        <translation>Échec de l'exportation</translation>
    </message>
    <message>
        <source>There was an error trying to save the address list to %1. Please try again.</source>
        <translation>Il y a eu une erreur lors de la sauvegarde de la liste d'adresse à %1. Veuillez réessayer.</translation>
    </message>
    <message>
        <source>Private key for %1:&lt;br&gt;&lt;br&gt;%2</source>
        <translation>Clef privée pour %1:&lt;br&gt;&lt;br&gt;%2</translation>
    </message>
</context>
<context>
    <name>AddressTableModel</name>
    <message>
        <source>Label</source>
        <translation>Étiquette</translation>
    </message>
    <message>
        <source>Address</source>
        <translation>Adresse</translation>
    </message>
    <message>
        <source>(no label)</source>
        <translation>(aucune étiquette)</translation>
    </message>
</context>
<context>
    <name>AskPassphraseDialog</name>
    <message>
        <source>Passphrase Dialog</source>
        <translation>Fenêtre de dialogue de la phrase de passe</translation>
    </message>
    <message>
        <source>Enter passphrase</source>
        <translation>Saisir la phrase de passe</translation>
    </message>
    <message>
        <source>New passphrase</source>
        <translation>Nouvelle phrase de passe</translation>
    </message>
    <message>
        <source>Repeat new passphrase</source>
        <translation>Répéter la phrase de passe</translation>
    </message>
    <message>
        <source>Unlock only for staking</source>
        <translation>Déverrouiller seulement pour staking</translation>
    </message>
    <message>
        <source>Enter the new passphrase to the wallet.&lt;br/&gt;Please use a passphrase of &lt;b&gt;ten or more random characters&lt;/b&gt;, or &lt;b&gt;eight or more words&lt;/b&gt;.</source>
        <translation>Entrez le nouveau mot de passe dans le portefeuille. &lt;br/&gt;Veuillez utiliser un mot de passe de &lt;b&gt;dix caractères aléatoires ou plus&lt;/b&gt;, ou &lt;b&gt;huit mots ou plus&lt;/b&gt;.</translation>
    </message>
    <message>
        <source>Encrypt wallet</source>
        <translation>Crypter le portefeuille</translation>
    </message>
    <message>
        <source>This operation needs your wallet passphrase to unlock the wallet.</source>
        <translation>Cette opération nécessite le mot de passe de votre portefeuille afin de le déverrouiller.</translation>
    </message>
    <message>
        <source>Unlock wallet</source>
        <translation>Déverrouiller le portefeuille</translation>
    </message>
    <message>
        <source>Unlock wallet for staking</source>
        <translation>Déverrouiller le portefeuille pour staking</translation>
    </message>
    <message>
        <source>This operation needs your wallet passphrase to decrypt the wallet.</source>
        <translation>Cette opération nécessite votre mot de passe afin de décrypter votre portefeuille</translation>
    </message>
    <message>
        <source>Decrypt wallet</source>
        <translation>Décrypter le portefeuille</translation>
    </message>
    <message>
        <source>Change passphrase</source>
        <translation>Changer le mot de passe</translation>
    </message>
    <message>
        <source>Enter the old passphrase and new passphrase to the wallet.</source>
        <translation>Entrer votre ancien mot de passe et le nouveau mot de passe pour le portefeuille</translation>
    </message>
    <message>
        <source>Confirm wallet encryption</source>
        <translation>Confirmez le cryptage du portefeuille</translation>
    </message>
    <message>
        <source>Warning: If you encrypt your wallet and lose your passphrase, you will &lt;b&gt;LOSE ALL OF YOUR NAVCOINS&lt;/b&gt;!</source>
        <translation>Attention: Si vous cryptez votre portefeuille et perdez votre mot de passe, &lt;b&gt;VOUS PERDREZ TOUS VOS NAVCOINS&lt;/b&gt;!</translation>
    </message>
    <message>
        <source>Are you sure you wish to encrypt your wallet?</source>
        <translation>Êtes vous certain de vouloir crypter votre portefeuille ?</translation>
    </message>
    <message>
        <source>Wallet encrypted</source>
        <translation>Portefeuille crypté</translation>
    </message>
    <message>
        <source>%1 will close now to finish the encryption process. Remember that encrypting your wallet cannot fully protect your navcoins from being stolen by malware infecting your computer.</source>
        <translation>%1 va fermer pour finaliser la procédure d'encryptage. Rappelez vous qu'encrypter votre portefeuille ne protègera pas entièrement vos navcoins d'être soutirés par un logiciel malveillant ayant infecté votre ordinateur.</translation>
    </message>
    <message>
        <source>IMPORTANT: Any previous backups you have made of your wallet file should be replaced with the newly generated, encrypted wallet file. For security reasons, previous backups of the unencrypted wallet file will become useless as soon as you start using the new, encrypted wallet.</source>
        <translation>IMPORTANT: Toutes les anciennes sauvegardes que vous avez faites de votre fichier portefeuille devront être remplacées par la nouvelle, fichier de portefeuille crypté. Pour des raisons de sécurité, les anciennes sauvegardes du portefeuille non cryptées deviendront inutiles à partir du moment où vous commencez à utiliser le nouveau, celui crypté.</translation>
    </message>
    <message>
        <source>Wallet encryption failed</source>
        <translation>Échec de l'encryptage du portefeuille</translation>
    </message>
    <message>
        <source>Wallet encryption failed due to an internal error. Your wallet was not encrypted.</source>
        <translation>Échec du cryptage du portefeuille dû à une erreur interne. Votre portefeuille n'a pas été crypté.</translation>
    </message>
    <message>
        <source>The supplied passphrases do not match.</source>
        <translation>Les mots de passe ne correspondent pas.</translation>
    </message>
    <message>
        <source>Wallet unlock failed</source>
        <translation>Échec du déverrouillage du portefeuille</translation>
    </message>
    <message>
        <source>The passphrase entered for the wallet decryption was incorrect.</source>
        <translation>Le mot de passe entré pour le décryptage du portefeuille est incorrect.</translation>
    </message>
    <message>
        <source>Wallet decryption failed</source>
        <translation>Échec du décryptage du portefeuille</translation>
    </message>
    <message>
        <source>Wallet passphrase was successfully changed.</source>
        <translation>Le mot de passe du portefeuille a été changé avec succès.</translation>
    </message>
    <message>
        <source>Warning: The Caps Lock key is on!</source>
        <translation>Attention: La fonction Verr. Maj de votre clavier est active!</translation>
    </message>
</context>
<context>
    <name>BanTableModel</name>
    <message>
        <source>IP/Netmask</source>
        <translation>IP/masque réseau</translation>
    </message>
    <message>
        <source>Banned Until</source>
        <translation>Banni jusqu'au</translation>
    </message>
</context>
<context>
    <name>CoinControlDialog</name>
    <message>
        <source>Coin Selection</source>
        <translation>Sélection des pièces</translation>
    </message>
    <message>
        <source>Quantity:</source>
        <translation>Quantité :</translation>
    </message>
    <message>
        <source>Bytes:</source>
        <translation>Octets :</translation>
    </message>
    <message>
        <source>Amount:</source>
        <translation>Montant :</translation>
    </message>
    <message>
        <source>Priority:</source>
        <translation>Priorité :</translation>
    </message>
    <message>
        <source>Fee:</source>
        <translation>Frais :</translation>
    </message>
    <message>
        <source>Dust:</source>
        <translation>Poussière :</translation>
    </message>
    <message>
        <source>After Fee:</source>
        <translation>Après les frais :</translation>
    </message>
    <message>
        <source>Change:</source>
        <translation>Monnaie :</translation>
    </message>
    <message>
        <source>(un)select all</source>
        <translation>Tout (dé)sélectionner</translation>
    </message>
    <message>
        <source>Tree mode</source>
        <translation>Mode arborescence</translation>
    </message>
    <message>
        <source>List mode</source>
        <translation>Mode liste</translation>
    </message>
    <message>
        <source>Amount</source>
        <translation>Montant</translation>
    </message>
    <message>
        <source>Received with label</source>
        <translation>Reçu avec une étiquette</translation>
    </message>
    <message>
        <source>Received with address</source>
        <translation>Reçu avec une adresse</translation>
    </message>
    <message>
        <source>Date</source>
        <translation>Date</translation>
    </message>
    <message>
        <source>Confirmations</source>
        <translation>Confirmations</translation>
    </message>
    <message>
        <source>Confirmed</source>
        <translation>Confirmée</translation>
    </message>
    <message>
        <source>Priority</source>
        <translation>Priorité</translation>
    </message>
    <message>
        <source>Copy address</source>
        <translation>Copier l'adresse</translation>
    </message>
    <message>
        <source>Copy label</source>
        <translation>Copier l'étiquette</translation>
    </message>
    <message>
        <source>Copy amount</source>
        <translation>Copier le montant</translation>
    </message>
    <message>
        <source>Copy transaction ID</source>
        <translation>Copier le numéro de transaction</translation>
    </message>
    <message>
        <source>Lock unspent</source>
        <translation>Verrouiller solde</translation>
    </message>
    <message>
        <source>Unlock unspent</source>
        <translation>Déverrouiller solde</translation>
    </message>
    <message>
        <source>Copy quantity</source>
        <translation>Copier le nombre</translation>
    </message>
    <message>
        <source>Copy fee</source>
        <translation>Copier la taxe</translation>
    </message>
    <message>
        <source>Copy after fee</source>
        <translation>Copier la redevance</translation>
    </message>
    <message>
        <source>Copy bytes</source>
        <translation>Copier informations</translation>
    </message>
    <message>
        <source>Copy priority</source>
        <translation>Copier priorité</translation>
    </message>
    <message>
        <source>Copy dust</source>
        <translation>Copier le faible montant.</translation>
    </message>
    <message>
        <source>Copy change</source>
        <translation>Copier les changements</translation>
    </message>
    <message>
        <source>highest</source>
        <translation>maximal</translation>
    </message>
    <message>
        <source>higher</source>
        <translation>plus haut</translation>
    </message>
    <message>
        <source>high</source>
        <translation>haut</translation>
    </message>
    <message>
        <source>medium-high</source>
        <translation>moitié haute</translation>
    </message>
    <message>
        <source>medium</source>
        <translation>moitié</translation>
    </message>
    <message>
        <source>low-medium</source>
        <translation>moitié basse</translation>
    </message>
    <message>
        <source>low</source>
        <translation>bas</translation>
    </message>
    <message>
        <source>lower</source>
        <translation>plus bas</translation>
    </message>
    <message>
        <source>lowest</source>
        <translation>minimal</translation>
    </message>
    <message>
        <source>none</source>
        <translation>aucune</translation>
    </message>
    <message>
        <source>yes</source>
        <translation>oui</translation>
    </message>
    <message>
        <source>no</source>
        <translation>non</translation>
    </message>
    <message>
        <source>This label turns red if the transaction size is greater than 1000 bytes.</source>
        <translation>Cette étiquette devient rouge si la taille de la transaction est supérieure à 1000 octets.</translation>
    </message>
    <message>
        <source>This means a fee of at least %1 per kB is required.</source>
        <translation>Cela veut dire que des frais d'au moins %1 par Ko sont requis.</translation>
    </message>
    <message>
        <source>Can vary +/- 1 byte per input.</source>
        <translation>Peut varier +/- 1 octet par entrée.</translation>
    </message>
    <message>
        <source>Transactions with higher priority are more likely to get included into a block.</source>
        <translation>Les transactions à priorité haute sont plus susceptible d'être inclus dans un bloc.</translation>
    </message>
    <message>
        <source>This label turns red if the priority is smaller than "medium".</source>
        <translation>Cette étiquette devient rouge si la priorité est plus petite que "moyenne".</translation>
    </message>
    <message>
        <source>This label turns red if any recipient receives an amount smaller than the current dust threshold.</source>
        <translation>Cette étiquette devient rouge si le destinataire reçoit un montant inférieur au seuil des frais de transaction.</translation>
    </message>
    <message>
        <source>Can vary +/- %1 satoshi(s) per input.</source>
        <translation>Peut varier de +/- %1 satoshi(s) par entrée.</translation>
    </message>
    <message>
        <source>(no label)</source>
        <translation>(aucune étiquette)</translation>
    </message>
    <message>
        <source>change from %1 (%2)</source>
        <translation>passer de %1 (%2)</translation>
    </message>
    <message>
        <source>(change)</source>
        <translation>(changer)</translation>
    </message>
</context>
<context>
    <name>ColdStakingAddressPage</name>
    <message>
        <source>Generated address</source>
        <translation>Adresse générée</translation>
    </message>
    <message>
        <source>Resulting URI too long, try to reduce the text for label / message.</source>
        <translation>Si l'URI résultante est trop longue, essayez de réduire le texte de l'étiquette/du message.</translation>
    </message>
    <message>
        <source>Error encoding URI into QR Code.</source>
        <translation>Erreur d'encodage d'URI dans le QR Code.</translation>
    </message>
</context>
<context>
    <name>ColdStakingWizard</name>
    <message>
        <source>Create a Cold Staking address</source>
        <translation>Créer une adresse de Cold Staking</translation>
    </message>
</context>
<context>
    <name>EditAddressDialog</name>
    <message>
        <source>Edit Address</source>
        <translation>Modifier l'adresse</translation>
    </message>
    <message>
        <source>&amp;Label</source>
        <translation>&amp;Étiquette</translation>
    </message>
    <message>
        <source>The label associated with this address list entry</source>
        <translation>L'étiquette associée à cette entrée de la liste d'adresses</translation>
    </message>
    <message>
        <source>The address associated with this address list entry. This can only be modified for sending addresses.</source>
        <translation>L'adresse associée à cette entrée de la liste d'adresses. Ceci ne peut être modifié que pour les adresses d'envoi.</translation>
    </message>
    <message>
        <source>&amp;Address</source>
        <translation>&amp;Adresse</translation>
    </message>
    <message>
        <source>New receiving address</source>
        <translation>Nouvelle adresse de réception</translation>
    </message>
    <message>
        <source>New sending address</source>
        <translation>Nouvelle adresse d'envoi</translation>
    </message>
    <message>
        <source>Edit receiving address</source>
        <translation>Modifier l'adresse de réception</translation>
    </message>
    <message>
        <source>Edit sending address</source>
        <translation>Modifier l'adresse d'envoi</translation>
    </message>
    <message>
        <source>The entered address "%1" is not a valid NavCoin address.</source>
        <translation>L'adresse spécifiée "%1" n'est pas valide comme adresse NavCoin.</translation>
    </message>
    <message>
        <source>The entered address "%1" is already in the address book.</source>
        <translation>L'adresse spécifiée "%1" est déjà dans le carnet d'adresse.</translation>
    </message>
    <message>
        <source>Could not unlock wallet.</source>
        <translation>Impossible de déverrouiller le portefeuille.</translation>
    </message>
    <message>
        <source>New key generation failed.</source>
        <translation>Échec de la génération de la nouvelle clef.</translation>
    </message>
</context>
<context>
    <name>FreespaceChecker</name>
    <message>
        <source>NavCoin will try to import an old wallet.dat file.</source>
        <translation>NavCoin va essayer d'importer un ancien fichier wallet.dat.</translation>
    </message>
    <message>
        <source>You must choose a wallet.dat file.</source>
        <translation>Vous devez choisir un fichier wallet.dat.</translation>
    </message>
    <message>
        <source>Cannot read wallet.dat file.</source>
        <translation>Impossible de lire le fichier wallet.dat.</translation>
    </message>
</context>
<context>
    <name>GetAddressesPage</name>
    <message>
        <source>Specify the addresses</source>
        <translation>Spécifiez les adresses</translation>
    </message>
    <message>
        <source>&amp;Staking Address:</source>
        <translation>&amp;Adresse de Staking:</translation>
    </message>
    <message>
        <source>S&amp;pending Address:</source>
        <translation>A&amp;dresse de dépense:</translation>
    </message>
</context>
<context>
    <name>HelpMessageDialog</name>
    <message>
        <source>version</source>
        <translation>version</translation>
    </message>
    <message>
        <source>(%1-bit)</source>
        <translation>(%1-bit)</translation>
    </message>
    <message>
        <source>About %1</source>
        <translation>À propos de %1</translation>
    </message>
    <message>
        <source>Command-line options</source>
        <translation>Options de ligne de commande</translation>
    </message>
    <message>
        <source>Usage:</source>
        <translation>Utilisation :</translation>
    </message>
    <message>
        <source>command-line options</source>
        <translation>options de ligne de commande</translation>
    </message>
    <message>
        <source>UI Options:</source>
        <translation>Options de l'IU :</translation>
    </message>
    <message>
        <source>Choose data directory on startup (default: %u)</source>
        <translation>Choisir un répertoire de données au démarrage (par défaut : %u)</translation>
    </message>
    <message>
        <source>Set language, for example "de_DE" (default: system locale)</source>
        <translation>Définir la langue, par exemple « fr_CA » (par défaut : la langue du système)</translation>
    </message>
    <message>
        <source>Start minimized</source>
        <translation>Démarrer minimisé</translation>
    </message>
    <message>
        <source>Set SSL root certificates for payment request (default: -system-)</source>
        <translation>Définir les certificats SSL racine pour les requêtes de paiement (par défaut : -system-)</translation>
    </message>
    <message>
        <source>Show splash screen on startup (default: %u)</source>
        <translation>Afficher l'écran d'accueil au démarrage (par défaut : %u)</translation>
    </message>
    <message>
        <source>Reset all settings changed in the GUI</source>
        <translation>Réinitialiser tous les paramètres changés dans l'IUG</translation>
    </message>
</context>
<context>
    <name>Intro</name>
    <message>
        <source>Welcome</source>
        <translation>Bienvenue</translation>
    </message>
    <message>
        <source>Welcome to %1.</source>
        <translation>Bienvenue à %1.</translation>
    </message>
    <message>
        <source>As this is the first time %1 is launched, there are still a few setup steps which need to be accomplished.</source>
        <translation>Comme c'est la première fois que %1 est lancé, il y a encore quelques configurations nécessaires à terminer. </translation>
    </message>
    <message>
        <source>%1 will download and store a copy of the NavCoin block chain. At least %2GB of data will be stored in your computer, and it will grow over time. A wallet is needed to store your coins.</source>
        <translation>%1 va télécharger et conserver une copie de la block chain NavCoin. Au moins %2GB de données vont êtres stockées dans votre ordinateur, et augmentera au fil du temps. Un portefeuille est nécessaire pour stocker votre monnaie.</translation>
    </message>
    <message>
        <source>Create a new wallet.</source>
        <translation>Créer un nouveau portefeuille.</translation>
    </message>
    <message>
        <source>Import an old 3.x wallet:</source>
        <translation>Importer une ancienne version de portefeuille 3.x :</translation>
    </message>
    <message>
        <source>Error creating data folder.</source>
        <translation>Erreur lors de la création du dossier de données.</translation>
    </message>
    <message>
        <source>Error</source>
        <translation>Erreur</translation>
    </message>
</context>
<context>
    <name>IntroPage</name>
    <message>
        <source>Introduction</source>
        <translation>Introduction</translation>
    </message>
    <message>
        <source>This wizard will help you generating a cold staking&lt;br&gt;address where you can safely store coins while&lt;br&gt;staking them.&lt;br&gt;Two addresses will be required:&lt;br&gt; - an spending address: authorised to spend the coins&lt;br&gt;      sent to the cold staking address&lt;br&gt; - an staking address: authorised to stake the coins&lt;br&gt;      sent to the cold staking address&lt;br&gt;As a result a new address will be given.</source>
        <translation>Ce tutoriel va vous aider à générer une adresse en cold staking&lt;br&gt;où vous pourrez stocker votre monnaie de manière sécurisée tout en &lt;br&gt;les stakant.&lt;br&gt;Deux adresses sont requises:&lt;br&gt; - une adresse de dépense: qui autorise la dépense de la monnaie&lt;br&gt;envoyée à l'adresse de cold staking&lt;br&gt; - une adresse de staking: qui autorise le staking de la monnaie&lt;br&gt; envoyée à l'adresse de cold staking&lt;br&gt;à la fin une nouvelle adresse vous sera donnée. </translation>
    </message>
</context>
<context>
    <name>NavCoinGUI</name>
    <message>
        <source>Sign &amp;message...</source>
        <translation>&amp;Signer le message...</translation>
    </message>
    <message>
        <source>Synchronizing with network...</source>
        <translation>Synchronisation avec le réseau en cours…</translation>
    </message>
    <message>
        <source>&amp;Overview</source>
        <translation>&amp;Vue d'ensemble</translation>
    </message>
    <message>
        <source>Node</source>
        <translation>Nœud</translation>
    </message>
    <message>
        <source>Staking is turned off.</source>
        <translation>Le staking est désactivé.</translation>
    </message>
    <message>
        <source>Repair wallet</source>
        <translation>Réparer le portefeuille</translation>
    </message>
    <message>
        <source>Wallet has been repaired.</source>
        <translation>Le portefeuille à été réparé.</translation>
    </message>
    <message>
        <source>Show general overview of wallet</source>
        <translation>Afficher une vue d’ensemble du porte-monnaie</translation>
    </message>
    <message>
        <source>&amp;Transactions</source>
        <translation>&amp;Transactions</translation>
    </message>
    <message>
        <source>Browse transaction history</source>
        <translation>Parcourir l'historique des transactions</translation>
    </message>
    <message>
        <source>Turn Off &amp;Staking</source>
        <translation>Arrêter Le &amp;Staking</translation>
    </message>
    <message>
        <source>Turn Off Staking</source>
        <translation>Arrêter Le Staking</translation>
    </message>
    <message>
        <source>Turn On &amp;Staking</source>
        <translation>Démarrer Le &amp;Staking</translation>
    </message>
    <message>
        <source>Turn On Staking</source>
        <translation>Démarrer Le Staking</translation>
    </message>
    <message>
        <source>Update exchange prices</source>
        <translation>Mettre à jour les prix des plateformes d'échange</translation>
    </message>
    <message>
        <source>E&amp;xit</source>
        <translation>Q&amp;uitter</translation>
    </message>
    <message>
        <source>Quit application</source>
        <translation>Quitter l’application</translation>
    </message>
    <message>
        <source>&amp;About %1</source>
        <translation>À &amp;propos de %1</translation>
    </message>
    <message>
        <source>Show information about %1</source>
        <translation>Afficher des informations à propos de %1</translation>
    </message>
    <message>
        <source>About &amp;Qt</source>
        <translation>À propos de &amp;Qt</translation>
    </message>
    <message>
        <source>Show information about Qt</source>
        <translation>Afficher des informations sur Qt</translation>
    </message>
    <message>
        <source>&amp;Options...</source>
        <translation>&amp;Options…</translation>
    </message>
    <message>
        <source>Modify configuration options for %1</source>
        <translation>Modifier les options de configuration de %1</translation>
    </message>
    <message>
        <source>&amp;Encrypt Wallet...</source>
        <translation>&amp;Chiffrer le porte-monnaie...</translation>
    </message>
    <message>
        <source>&amp;Unlock Wallet for Staking...</source>
        <translation>&amp;Déverrouiller le portefeuille pour Staking...</translation>
    </message>
    <message>
        <source>Unlock wallet for Staking</source>
        <translation>Déverrouiller le portefeuille pour Staking</translation>
    </message>
    <message>
        <source>&amp;Backup Wallet...</source>
        <translation>Sauvegarder le &amp;porte-monnaie...</translation>
    </message>
    <message>
        <source>&amp;Change Passphrase...</source>
        <translation>&amp;Changer la phrase de passe...</translation>
    </message>
    <message>
        <source>&amp;Sending addresses...</source>
        <translation>Adresses d'&amp;envoi...</translation>
    </message>
    <message>
        <source>&amp;Receiving addresses...</source>
        <translation>Adresses de &amp;réception...</translation>
    </message>
    <message>
        <source>&amp;Repair wallet</source>
        <translation>&amp;Réparer le portefeuille</translation>
    </message>
    <message>
        <source>Repair wallet transactions</source>
        <translation>Réparer les transactions du portefeuille</translation>
    </message>
    <message>
        <source>&amp;Import private key</source>
        <translation>&amp;Importer une clef privée</translation>
    </message>
    <message>
        <source>Import private key</source>
        <translation>Importer une clef privée</translation>
    </message>
    <message>
        <source>Show &amp;master private key</source>
        <translation>Dévoiler la $clef privée principale</translation>
    </message>
    <message>
        <source>Show master private key</source>
        <translation>Dévoiler la clef privée principale</translation>
    </message>
    <message>
        <source>Open &amp;URI...</source>
        <translation>Ouvrir un &amp;URI...</translation>
    </message>
    <message>
        <source>Currency</source>
        <translation>Devise</translation>
    </message>
    <message>
        <source>Client restart required to repair the wallet.</source>
        <translation>Le redémarrage du client nécessite une réparation du portefeuille.</translation>
    </message>
    <message>
        <source>Client will be shut down. Do you want to proceed?</source>
        <translation>Le client sera arrêté. Voulez-vous continuer ?</translation>
    </message>
    <message numerus="yes">
        <source>%n active connections.</source>
        <translation><numerusform>%n connexions actives.</numerusform><numerusform>%n connexions actives.</numerusform></translation>
    </message>
    <message>
        <source>Reindexing blocks on disk...</source>
        <translation>Réindexation des blocs sur le disque...</translation>
    </message>
    <message>
        <source>Toggle staking</source>
        <translation>Basculer staking</translation>
    </message>
    <message>
        <source>Client restart required to </source>
        <translation>Le redémarrage du client nécessite de </translation>
    </message>
    <message>
        <source>deactivate</source>
        <translation>Désactiver</translation>
    </message>
    <message>
        <source>activate</source>
        <translation>Activer</translation>
    </message>
    <message>
        <source> staking.</source>
        <translation>staking.</translation>
    </message>
    <message>
        <source>Client will be shut down and should be started again. Do you want to proceed?</source>
        <translation>Le client va s'éteindre et devrait se relancer à nouveau. Voulez vous continuer ?</translation>
    </message>
    <message>
        <source>Network vote.</source>
        <translation>Vote du réseau.</translation>
    </message>
    <message numerus="yes">
        <source>Expected time to earn reward is %n minute(s)</source>
        <translation><numerusform>Le temps estimé pour recevoir une récompense est %n minute(s)</numerusform><numerusform>Le temps estimé pour recevoir une récompense est %n minute(s)</numerusform></translation>
    </message>
    <message numerus="yes">
        <source>Expected time to earn reward is %n hour(s)</source>
        <translation><numerusform>Le temps estimé pour recevoir une récompense est %n heure(s)</numerusform><numerusform>Le temps estimé pour recevoir une récompense est %n heure(s)</numerusform></translation>
    </message>
    <message numerus="yes">
        <source>Expected time to earn reward is %n day(s)</source>
        <translation><numerusform>Le temps estimé pour recevoir une récompense est %n jour(s)</numerusform><numerusform>Le temps estimé pour recevoir une récompense est %n jour(s)</numerusform></translation>
    </message>
    <message>
        <source>You are staking</source>
        <translation>Staking actif</translation>
    </message>
    <message>
        <source>Not staking because wallet is locked</source>
        <translation>Portefeuille verrouillé, staking inactif</translation>
    </message>
    <message>
        <source>Not staking because wallet is offline</source>
        <translation>Portefeuille hors ligne, staking inactif</translation>
    </message>
    <message>
        <source>Not staking because wallet is syncing</source>
        <translation>Portefeuille en synchronisation, staking inactif </translation>
    </message>
    <message>
        <source>Not staking because you don't have mature coins</source>
        <translation>Vous n'avez pas de pièces de monnaie matures, staking inactif</translation>
    </message>
    <message>
        <source>Not staking, please wait</source>
        <translation>Staking inactif, veuillez patienter</translation>
    </message>
    <message>
        <source>Send coins to a NavCoin address</source>
        <translation>Envoyer des pièces à une adresse NavCoin</translation>
    </message>
    <message>
        <source>Backup wallet to another location</source>
        <translation>Sauvegarder le porte-monnaie vers un autre emplacement</translation>
    </message>
    <message>
        <source>Change the passphrase used for wallet encryption</source>
        <translation>Modifier la phrase de passe utilisée pour le chiffrement du porte-monnaie</translation>
    </message>
    <message>
        <source>&amp;Debug window</source>
        <translation>Fenêtre de &amp;débogage</translation>
    </message>
    <message>
        <source>Open debugging and diagnostic console</source>
        <translation>Ouvrir une console de débogage et de diagnostic</translation>
    </message>
    <message>
        <source>&amp;Verify message...</source>
        <translation>&amp;Vérifier un message...</translation>
    </message>
    <message>
        <source>NavCoin</source>
        <translation>NavCoin</translation>
    </message>
    <message>
        <source>Wallet</source>
        <translation>Porte-monnaie</translation>
    </message>
    <message>
        <source>&amp;Send</source>
        <translation>&amp;Envoyer</translation>
    </message>
    <message>
        <source>&amp;Receive</source>
        <translation>&amp;Recevoir</translation>
    </message>
    <message>
        <source>&amp;Show / Hide</source>
        <translation>&amp;Afficher / Cacher</translation>
    </message>
    <message>
        <source>Show or hide the main Window</source>
        <translation>Afficher ou masquer la fenêtre principale</translation>
    </message>
    <message>
        <source>Encrypt the private keys that belong to your wallet</source>
        <translation>Chiffrer les clefs privées de votre porte-monnaie</translation>
    </message>
    <message>
        <source>Sign messages with your NavCoin addresses to prove you own them</source>
        <translation>Signer les messages avec vos adresses NavCoin pour prouver que vous les détenez</translation>
    </message>
    <message>
        <source>Verify messages to ensure they were signed with specified NavCoin addresses</source>
        <translation>Vérifier les messages pour vous assurer qu'ils ont été signés avec les adresses NavCoin spécifiées</translation>
    </message>
    <message>
        <source>&amp;File</source>
        <translation>&amp;Fichier</translation>
    </message>
    <message>
        <source>&amp;Settings</source>
        <translation>&amp;Réglages</translation>
    </message>
    <message>
        <source>&amp;Help</source>
        <translation>&amp;Aide</translation>
    </message>
    <message>
        <source>Request payments (generates QR codes and navcoin: URIs)</source>
        <translation>Demander des paiements (génère des codes QR et des URIs navcoin:)</translation>
    </message>
    <message>
        <source>Show the list of used sending addresses and labels</source>
        <translation>Afficher la liste d'adresses d'envoi et d'étiquettes utilisées</translation>
    </message>
    <message>
        <source>Show the list of used receiving addresses and labels</source>
        <translation>Afficher la liste d'adresses de réception et d'étiquettes utilisées</translation>
    </message>
    <message>
        <source>Open a navcoin: URI or payment request</source>
        <translation>Ouvrir un URI navcoin: ou une demande de paiement</translation>
    </message>
    <message>
        <source>&amp;Command-line options</source>
        <translation>Options de ligne de &amp;commande</translation>
    </message>
    <message numerus="yes">
        <source>%n active connection(s) to NavCoin network</source>
        <translation><numerusform>%n connexion active avec le réseau NavCoin</numerusform><numerusform>%n connexions actives avec le réseau NavCoin</numerusform></translation>
    </message>
    <message>
        <source>Indexing blocks on disk...</source>
        <translation>Indexation des blocs sur le disque...</translation>
    </message>
    <message>
        <source>Processing blocks on disk...</source>
        <translation>Traitement des blocs sur le disque...</translation>
    </message>
    <message>
        <source>No block source available...</source>
        <translation>Aucune source de blocs disponible...</translation>
    </message>
    <message numerus="yes">
        <source>Processed %n block(s) of transaction history.</source>
        <translation><numerusform>%n bloc d'historique transactionnel a été traité</numerusform><numerusform>%n blocs d'historique transactionnel ont été traités</numerusform></translation>
    </message>
    <message numerus="yes">
        <source>Last block: %n</source>
        <translation><numerusform>Dernier bloc: %n</numerusform><numerusform>Dernier bloc: %n</numerusform></translation>
    </message>
    <message>
        <source>Connected to NavCoin network.</source>
        <translation>Connecté au réseau NavCoin.</translation>
    </message>
    <message>
        <source>Connecting to NavCoin network...</source>
        <translation>Connexion au réseau NavCoin...</translation>
    </message>
    <message numerus="yes">
        <source>%n hour(s)</source>
        <translation><numerusform>%n heure</numerusform><numerusform>%n heures</numerusform></translation>
    </message>
    <message numerus="yes">
        <source>%n day(s)</source>
        <translation><numerusform>%n jour</numerusform><numerusform>%n jours</numerusform></translation>
    </message>
    <message numerus="yes">
        <source>%n week(s)</source>
        <translation><numerusform>%n semaine</numerusform><numerusform>%n semaines</numerusform></translation>
    </message>
    <message>
        <source>%1 and %2</source>
        <translation>%1 et %2</translation>
    </message>
    <message numerus="yes">
        <source>%n year(s)</source>
        <translation><numerusform>%n an</numerusform><numerusform>%n ans</numerusform></translation>
    </message>
    <message>
        <source>%1 behind</source>
        <translation>%1 en retard</translation>
    </message>
    <message>
        <source>Last received block was generated %1 ago.</source>
        <translation>Le dernier bloc reçu avait été généré il y a %1.</translation>
    </message>
    <message>
        <source>Transactions after this will not yet be visible.</source>
        <translation>Les transactions après ceci ne sont pas encore visibles.</translation>
    </message>
    <message>
        <source>Important network notice.</source>
        <translation>Notification importante du réseau.</translation>
    </message>
    <message>
        <source>The Nav Coin Network is currently voting on introducing changes on the consensus protocol. As a participant in our network, we value your input and the decision ultimately is yours. Please cast your vote. &lt;br&gt;&lt;br&gt;For more information on the proposal, please visit &lt;a href="https://navcoin.org/community-fund"&gt;this link&lt;/a&gt;&lt;br&gt;&lt;br&gt;Would you like the Nav Coin Network to update the staking rewards to setup a decentralised community fund that will help grow the network?</source>
        <translation>Le réseau NavCoin vote pour l'introduction de changement sur le protocole du consensus. En tant que participant dans notre réseau, nous estimons votre contribution et la décision finale vous reviens. Veuillez exprimer votre vote. &lt;br&gt;&lt;br&gt;Pour plus d'information sur la proposition, veuillez cliquer sur &lt;a href="https://navcoin.org/community-fund"&gt;ce lien&lt;/a&gt;&lt;br&gt;&lt;br&gt;Souhaitez vous que le réseau NavCoin mette à jour le système de récompenses par le staking pour configurer un fond communautaire qui aidera à l'évolution du réseau ?</translation>
    </message>
    <message>
        <source>Yes</source>
        <translation>Oui</translation>
    </message>
    <message>
        <source>No</source>
        <translation>Non</translation>
    </message>
    <message>
        <source>Error</source>
        <translation>Erreur</translation>
    </message>
    <message>
        <source>Warning</source>
        <translation>Avertissement</translation>
    </message>
    <message>
        <source>Information</source>
        <translation>Information</translation>
    </message>
    <message>
        <source>Up to date</source>
        <translation>À jour</translation>
    </message>
    <message>
        <source>Show the %1 help message to get a list with possible NavCoin command-line options</source>
        <translation>Afficher le message d'aide de %1 pour obtenir la liste des options de ligne de commande NavCoin possibles.</translation>
    </message>
    <message>
        <source>%1 client</source>
        <translation>Client %1</translation>
    </message>
    <message>
        <source>Catching up...</source>
        <translation>Rattrapage en cours…</translation>
    </message>
    <message>
        <source>Date: %1
</source>
        <translation>Date : %1
</translation>
    </message>
    <message>
        <source>Amount: %1
</source>
        <translation>Montant : %1
</translation>
    </message>
    <message>
        <source>Type: %1
</source>
        <translation>Type : %1
</translation>
    </message>
    <message>
        <source>Label: %1
</source>
        <translation>Étiquette : %1
</translation>
    </message>
    <message>
        <source>Address: %1
</source>
        <translation>Adresse : %1
</translation>
    </message>
    <message>
        <source>Sent transaction</source>
        <translation>Transaction envoyée</translation>
    </message>
    <message>
        <source>Incoming transaction</source>
        <translation>Transaction entrante</translation>
    </message>
    <message>
        <source>Wallet is &lt;b&gt;encrypted&lt;/b&gt; and currently &lt;b&gt;unlocked for staking only&lt;/b&gt;</source>
        <translation>Le portefeuille est &lt;b&gt;crypté&lt;/b&gt;et actuellement &lt;b&gt;débloqué pour le staking seulement&lt;/b&gt;</translation>
    </message>
    <message>
        <source>Wallet is &lt;b&gt;encrypted&lt;/b&gt; and currently &lt;b&gt;unlocked&lt;/b&gt;</source>
        <translation>Le porte-monnaie est &lt;b&gt;chiffré&lt;/b&gt; et est actuellement &lt;b&gt;déverrouillé&lt;/b&gt;</translation>
    </message>
    <message>
        <source>Wallet is &lt;b&gt;encrypted&lt;/b&gt; and currently &lt;b&gt;locked&lt;/b&gt;</source>
        <translation>Le porte-monnaie est &lt;b&gt;chiffré&lt;/b&gt; et actuellement &lt;b&gt;verrouillé&lt;/b&gt;</translation>
    </message>
</context>
<context>
<<<<<<< HEAD
=======
    <name>NavTechInit</name>
    <message>
        <source>NavTech Setup</source>
        <translation>Configuration NavTech</translation>
    </message>
    <message>
        <source>NavCoin uses an unique parallel cluster of nodes called NavTech to protect the privacy of your transactions.</source>
        <translation>NavCoin utilise une passerelle unique de regroupement de nœuds appelées NavTech afin de protéger l'anonymat de vos transactions.</translation>
    </message>
    <message>
        <source>You will find below the list of the NavCoin Foundation Servers. Feel free to modify this list to include your prefered servers:</source>
        <translation>Vous trouverez ci-dessous une liste de serveurs de la fondation NavCoin. Soyez libre de modifier cette liste pour y inclure vos serveurs préférés.</translation>
    </message>
    <message>
        <source>95.183.52.55:3000
95.183.52.28:3000
95.183.52.29:3000
95.183.53.184:3000
</source>
        <translation>95.183.52.55:3000
95.183.52.28:3000
95.183.52.29:3000
95.183.53.184:3000
</translation>
    </message>
</context>
<context>
>>>>>>> 95b524ee
    <name>OpenURIDialog</name>
    <message>
        <source>Open URI</source>
        <translation>Ouvrir un URI</translation>
    </message>
    <message>
        <source>Open payment request from URI or file</source>
        <translation>Ouvrir une demande de paiement à partir d'un URI ou d'un fichier</translation>
    </message>
    <message>
        <source>URI:</source>
        <translation>URI :</translation>
    </message>
    <message>
        <source>Select payment request file</source>
        <translation>Choisir le fichier de demande de paiement</translation>
    </message>
    <message>
        <source>Select payment request file to open</source>
        <translation>Sélectionner un fichier de demande de paiement pour ouvrir</translation>
    </message>
</context>
<context>
    <name>OptionsDialog</name>
    <message>
        <source>Options</source>
        <translation>Options</translation>
    </message>
    <message>
        <source>&amp;Main</source>
        <translation>Réglages &amp;principaux</translation>
    </message>
    <message>
        <source>Automatically start %1 after logging in to the system.</source>
        <translation>Démarrer %1 automatiquement après avoir ouvert une session sur l'ordinateur.</translation>
    </message>
    <message>
        <source>&amp;Start %1 on system login</source>
        <translation>&amp;Démarrer %1 lors de l'ouverture d'une session</translation>
    </message>
    <message>
        <source>Size of &amp;database cache</source>
        <translation>Taille du cache de la base de &amp;données</translation>
    </message>
    <message>
        <source>MB</source>
        <translation>Mo</translation>
    </message>
    <message>
        <source>Number of script &amp;verification threads</source>
        <translation>Nombre d'exétrons de &amp;vérification de script</translation>
    </message>
    <message>
        <source>Accept connections from outside</source>
        <translation>Accepter les connexions provenant de l'extérieur</translation>
    </message>
    <message>
        <source>Allow incoming connections</source>
        <translation>Permettre les transactions entrantes</translation>
    </message>
    <message>
        <source>IP address of the proxy (e.g. IPv4: 127.0.0.1 / IPv6: ::1)</source>
        <translation>Adresse IP du mandataire (par ex. IPv4 : 127.0.0.1 / IPv6 : ::1)</translation>
    </message>
    <message>
        <source>Minimize instead of exit the application when the window is closed. When this option is enabled, the application will be closed only after selecting Exit in the menu.</source>
        <translation>Minimiser au lieu de quitter l'application lorsque la fenêtre est fermée. Si cette option est activée, l'application ne sera fermée qu'en sélectionnant Quitter dans le menu.</translation>
    </message>
    <message>
        <source>Third party URLs (e.g. a block explorer) that appear in the transactions tab as context menu items. %s in the URL is replaced by transaction hash. Multiple URLs are separated by vertical bar |.</source>
        <translation>URL de tiers (par ex. un explorateur de blocs) apparaissant dans l'onglet des transactions comme éléments du menu contextuel. %s dans l'URL est remplacé par le hachage de la transaction. Les URL multiples sont séparées par une barre verticale |.</translation>
    </message>
    <message>
        <source>Third party transaction URLs</source>
        <translation>URL de transaction d'un tiers</translation>
    </message>
    <message>
        <source>Active command-line options that override above options:</source>
        <translation>Options actives de ligne de commande qui annulent les options ci-dessus :</translation>
    </message>
    <message>
        <source>Open the %1 configuration file from the working directory.</source>
        <translation>Ouvrir le %1 fichier de configuration depuis le répertoire de travail.</translation>
    </message>
    <message>
        <source>Open Configuration File</source>
        <translation>Ouvrir le Ficher de Configuration</translation>
    </message>
    <message>
        <source>Reset all client options to default.</source>
        <translation>Réinitialiser toutes les options du client aux valeurs par défaut.</translation>
    </message>
    <message>
        <source>&amp;Reset Options</source>
        <translation>&amp;Réinitialisation des options</translation>
    </message>
    <message>
        <source>&amp;Network</source>
        <translation>&amp;Réseau</translation>
    </message>
    <message>
        <source>(0 = auto, &lt;0 = leave that many cores free)</source>
        <translation>(0 = auto, &lt; 0 = laisser ce nombre de cœurs inutilisés)</translation>
    </message>
    <message>
        <source>Your Staker vote</source>
        <translation>Votre vote de staker</translation>
    </message>
    <message>
        <source>W&amp;allet</source>
        <translation>&amp;Porte-monnaie</translation>
    </message>
    <message>
        <source>Expert</source>
        <translation>Expert</translation>
    </message>
    <message>
        <source>Enable coin &amp;control features</source>
        <translation>Activer les fonctions de &amp;contrôle des pièces </translation>
    </message>
    <message>
        <source>If you disable the spending of unconfirmed change, the change from a transaction cannot be used until that transaction has at least one confirmation. This also affects how your balance is computed.</source>
        <translation>Si vous désactivé la dépense de la monnaie non confirmée, la monnaie d'une transaction ne peut pas être utilisée tant que cette transaction n'a pas reçu au moins une confirmation. Ceci affecte aussi comment votre solde est calculé.</translation>
    </message>
    <message>
        <source>&amp;Spend unconfirmed change</source>
        <translation>&amp;Dépenser la monnaie non confirmée</translation>
    </message>
    <message>
        <source>Automatically open the NavCoin client port on the router. This only works when your router supports UPnP and it is enabled.</source>
        <translation>Ouvrir le port du client NavCoin automatiquement sur le routeur. Ceci ne fonctionne que si votre routeur supporte l'UPnP et si la fonctionnalité est activée.</translation>
    </message>
    <message>
        <source>Map port using &amp;UPnP</source>
        <translation>Mapper le port avec l'&amp;UPnP</translation>
    </message>
    <message>
        <source>Connect to the NavCoin network through a SOCKS5 proxy.</source>
        <translation>Se connecter au réseau NavCoin par un mandataire SOCKS5.</translation>
    </message>
    <message>
        <source>&amp;Connect through SOCKS5 proxy (default proxy):</source>
        <translation>Se &amp;connecter par un mandataire SOCKS5 (mandataire par défaut) :</translation>
    </message>
    <message>
        <source>Proxy &amp;IP:</source>
        <translation>&amp;IP du serveur mandataire :</translation>
    </message>
    <message>
        <source>&amp;Port:</source>
        <translation>&amp;Port :</translation>
    </message>
    <message>
        <source>Port of the proxy (e.g. 9050)</source>
        <translation>Port du serveur mandataire (par ex. 9050)</translation>
    </message>
    <message>
        <source>Used for reaching peers via:</source>
        <translation>Utilisé pour rejoindre les pairs par :</translation>
    </message>
    <message>
        <source>Shows, if the supplied default SOCKS5 proxy is used to reach peers via this network type.</source>
        <translation>S'affiche, si le mandataire SOCKS5 par défaut fourni est utilisé pour atteindre les pairs par ce type de réseau.</translation>
    </message>
    <message>
        <source>IPv4</source>
        <translation>IPv4</translation>
    </message>
    <message>
        <source>IPv6</source>
        <translation>IPv6</translation>
    </message>
    <message>
        <source>Tor</source>
        <translation>Tor</translation>
    </message>
    <message>
        <source>Connect to the NavCoin network through a separate SOCKS5 proxy for Tor hidden services.</source>
        <translation>Se connecter au réseau NavCoin au travers d'un mandataire SOCKS5 séparé pour les services cachés de Tor.</translation>
    </message>
    <message>
        <source>Use separate SOCKS5 proxy to reach peers via Tor hidden services:</source>
        <translation>Utiliser un mandataire SOCKS5 séparé pour atteindre les pairs grâce aux services cachés de Tor :</translation>
    </message>
    <message>
        <source>&amp;Window</source>
        <translation>&amp;Fenêtre</translation>
    </message>
    <message>
        <source>&amp;Hide the icon from the system tray.</source>
        <translation>&amp;Cacher l'icône dans la zone de notification.</translation>
    </message>
    <message>
        <source>Hide tray icon</source>
        <translation>Cacher l'icône de la zone de notification</translation>
    </message>
    <message>
        <source>Show only a tray icon after minimizing the window.</source>
        <translation>Afficher uniquement une icône système après minimisation.</translation>
    </message>
    <message>
        <source>&amp;Minimize to the tray instead of the taskbar</source>
        <translation>&amp;Minimiser dans la barre système au lieu de la barre des tâches</translation>
    </message>
    <message>
        <source>M&amp;inimize on close</source>
        <translation>M&amp;inimiser lors de la fermeture</translation>
    </message>
    <message>
        <source>&amp;Display</source>
        <translation>&amp;Affichage</translation>
    </message>
    <message>
        <source>User Interface &amp;language:</source>
        <translation>&amp;Langue de l'interface utilisateur :</translation>
    </message>
    <message>
        <source>The user interface language can be set here. This setting will take effect after restarting %1.</source>
        <translation>La langue de l'interface utilisateur peut être définie ici. Ce réglage sera pris en compte après redémarrage de %1.</translation>
    </message>
    <message>
        <source>&amp;Unit to show amounts in:</source>
        <translation>&amp;Unité d'affichage des montants :</translation>
    </message>
    <message>
        <source>Choose the default subdivision unit to show in the interface and when sending coins.</source>
        <translation>Choisissez la sous-unité par défaut pour l'affichage dans l'interface et lors de l'envoi de pièces.</translation>
    </message>
    <message>
        <source>Whether to show coin control features or not.</source>
        <translation>Afficher ou non les fonctions de contrôle des pièces.</translation>
    </message>
    <message>
        <source>&amp;OK</source>
        <translation>&amp;OK</translation>
    </message>
    <message>
        <source>&amp;Cancel</source>
        <translation>A&amp;nnuler</translation>
    </message>
    <message>
        <source>default</source>
        <translation>par défaut</translation>
    </message>
    <message>
        <source>none</source>
        <translation>aucune</translation>
    </message>
    <message>
        <source>Confirm options reset</source>
        <translation>Confirmer la réinitialisation des options</translation>
    </message>
    <message>
        <source>Client restart required to activate changes.</source>
        <translation>Le redémarrage du client est nécessaire pour activer les changements.</translation>
    </message>
    <message>
        <source>Client will be shut down. Do you want to proceed?</source>
        <translation>Le client sera arrêté. Voulez-vous continuer ?</translation>
    </message>
    <message>
        <source>Configuration options</source>
        <translation>Options de configuration</translation>
    </message>
    <message>
        <source>The configuration is used to specify advanced user options less any command-line or Qt options. Any command-line options will override this configuration file.</source>
        <translation>La configuration est utilisée pour spécifier les options avancées de l'utilisateur moins les options de ligne de commande ou de Qt. Toutes les options de ligne de commande remplaceront ce fichier de configuration.</translation>
    </message>
    <message>
        <source>This change would require a client restart.</source>
        <translation>Ce changement demanderait un redémarrage du client.</translation>
    </message>
    <message>
        <source>The supplied proxy address is invalid.</source>
        <translation>L'adresse de serveur mandataire fournie est invalide.</translation>
    </message>
</context>
<context>
    <name>OverviewPage</name>
    <message>
        <source>Form</source>
        <translation>Formulaire</translation>
    </message>
    <message>
        <source>Balance</source>
        <translation>Solde</translation>
    </message>
    <message>
        <source>TextLabel</source>
        <translation>TexteÉtiquette </translation>
    </message>
    <message>
        <source>Immature</source>
        <translation>Immature</translation>
    </message>
    <message>
        <source>Total</source>
        <translation>Total</translation>
    </message>
    <message>
        <source>labelTotal</source>
        <translation>étiquetteTotal</translation>
    </message>
    <message>
        <source>Staking</source>
        <translation>Staking</translation>
    </message>
    <message>
        <source>24H:</source>
        <translation>24H:</translation>
    </message>
    <message>
        <source>87 312.312 123 NAV</source>
        <translation>87 312.312 123 NAV</translation>
    </message>
    <message>
        <source>7D</source>
        <translation>7J</translation>
    </message>
    <message>
        <source>1 312.312 NAV</source>
        <translation>1 312.312 NAV</translation>
    </message>
    <message>
        <source>30D</source>
        <translation>30J</translation>
    </message>
    <message>
        <source>132 431.41 NAV</source>
        <translation>132 431.41 NAV</translation>
    </message>
    <message>
        <source>Cold Staking</source>
        <translation>Cold Staking</translation>
    </message>
    <message>
        <source>Transactions</source>
        <translation>Transactions</translation>
    </message>
    <message>
        <source>Connecting to NavCoin network...</source>
        <translation>Connexion au réseau NavCoin...</translation>
    </message>
    <message>
        <source>32 active connections.</source>
        <translation>32 connexions actives.</translation>
    </message>
    <message>
        <source>Last block: 800000</source>
        <translation>Dernier bloc: 800000</translation>
    </message>
    <message>
        <source>Available:</source>
        <translation>Disponible :</translation>
    </message>
    <message>
        <source>Pending:</source>
        <translation>En attente :</translation>
    </message>
</context>
<context>
    <name>PaymentServer</name>
    <message>
        <source>Verify address</source>
        <translation>Vérifier l'adresse</translation>
    </message>
    <message>
        <source>The provided address is invalid.</source>
        <translation>L'adresse fournie est invalide.</translation>
    </message>
    <message>
        <source>Please check the address and try again.</source>
        <translation>Veuillez vérifier l'adresse et réessayer à nouveau.</translation>
    </message>
    <message>
        <source>The provided address does not refer to a key.</source>
        <translation>L'adresse fournie ne fait référence à aucune clef.</translation>
    </message>
    <message>
        <source>Wallet unlock was cancelled.</source>
        <translation>Le déverrouillage du portefeuille a été interrompu.</translation>
    </message>
    <message>
        <source>Private key for the provided address is not available.</source>
        <translation>La clef privée pour l'adresse fournie n'est pas valide.</translation>
    </message>
    <message>
        <source>Message signing failed.</source>
        <translation>Échec de la signature du message.</translation>
    </message>
    <message>
        <source>URI handling</source>
        <translation>Traitement URI</translation>
    </message>
    <message>
        <source>Payment request fetch URL is invalid: %1</source>
        <translation>L'URL fetch de la demande de paiement est invalide: %1</translation>
    </message>
    <message>
        <source>Invalid OpenAlias address %1</source>
        <translation>L'adresse OpenAlias est invalide %1</translation>
    </message>
    <message>
        <source>OpenAlias address %1 does not support DNS Sec</source>
        <translation>L'adresse OpenAlias %1 ne prend pas en charge DNS Sec</translation>
    </message>
    <message>
        <source>Invalid payment address %1</source>
        <translation>Adresse de paiement invalide %1</translation>
    </message>
    <message>
        <source>URI cannot be parsed! This can be caused by an invalid NavCoin address or malformed URI parameters.</source>
        <translation>URI ne peut pas être analysé! Cela peut être causé par une adresse NavCoin invalide ou des paramètres URI mal paramétrés.</translation>
    </message>
    <message>
        <source>Payment request file handling</source>
        <translation>Traitement du fichier de demande de paiement</translation>
    </message>
    <message>
        <source>Payment request file cannot be read! This can be caused by an invalid payment request file.</source>
        <translation>La demande de paiement ne peut pas être lu! Ceci peut être causé par un fichier de demande de paiement invalide.</translation>
    </message>
    <message>
        <source>Payment request rejected</source>
        <translation>Demande de paiement rejetée</translation>
    </message>
    <message>
        <source>Payment request network doesn't match client network.</source>
        <translation>La demande de paiement du réseau ne correspond pas avec celle du réseau client.</translation>
    </message>
    <message>
        <source>Payment request expired.</source>
        <translation>Demande de paiement expirée.</translation>
    </message>
    <message>
        <source>Payment request error</source>
        <translation>Erreur de la demande de paiement</translation>
    </message>
    <message>
        <source>Payment request is not initialized.</source>
        <translation>La demande de paiement n'est pas initialisée.</translation>
    </message>
    <message>
        <source>Unverified payment requests to custom payment scripts are unsupported.</source>
        <translation>Les demandes de paiement non vérifiées pour des scripts de paiement personnalisés ne sont pas supportées.</translation>
    </message>
    <message>
        <source>Invalid payment request.</source>
        <translation>Demande de paiement invalide.</translation>
    </message>
    <message>
        <source>Requested payment amount of %1 is too small (considered dust).</source>
        <translation>Le montant du paiement demandé de %1 est trop petite (considéré faible).</translation>
    </message>
    <message>
        <source>Refund from %1</source>
        <translation>Remboursement de %1</translation>
    </message>
    <message>
        <source>Payment request %1 is too large (%2 bytes, allowed %3 bytes).</source>
        <translation>La demande de paiement %1 est trop grande (%2 octets, autorisés %3 octets).</translation>
    </message>
    <message>
        <source>Error communicating with %1: %2</source>
        <translation>Erreur de communication avec %1: %2</translation>
    </message>
    <message>
        <source>Message signed.</source>
        <translation>Message signé.</translation>
    </message>
    <message>
        <source>Something went wrong.</source>
        <translation>Erreur inattendue. </translation>
    </message>
    <message>
        <source>Payment request cannot be parsed!</source>
        <translation>La demande de paiement ne peut pas être analysée!</translation>
    </message>
    <message>
        <source>Network request error</source>
        <translation>Erreur de la requête du réseau</translation>
    </message>
    <message>
        <source>Payment acknowledged</source>
        <translation>Paiement confirmé</translation>
    </message>
</context>
<context>
    <name>PeerTableModel</name>
    <message>
        <source>User Agent</source>
        <translation>Agent utilisateur</translation>
    </message>
    <message>
        <source>Node/Service</source>
        <translation>Nœud/service</translation>
    </message>
    <message>
        <source>Ping Time</source>
        <translation>Temps de ping</translation>
    </message>
</context>
<context>
    <name>QObject</name>
    <message>
        <source>Amount</source>
        <translation>Montant</translation>
    </message>
    <message>
        <source>Enter a NavCoin address (e.g. %1)</source>
        <translation>Saisir une adresse NavCoin (p. ex. %1)</translation>
    </message>
    <message>
        <source>%1 d</source>
        <translation>%1 j</translation>
    </message>
    <message>
        <source>%1 h</source>
        <translation>%1 h</translation>
    </message>
    <message>
        <source>%1 m</source>
        <translation>%1 min</translation>
    </message>
    <message>
        <source>%1 s</source>
        <translation>%1 s</translation>
    </message>
    <message>
        <source>None</source>
        <translation>Aucun</translation>
    </message>
    <message>
        <source>N/A</source>
        <translation>N.D.</translation>
    </message>
    <message>
        <source>%1 ms</source>
        <translation>%1 ms</translation>
    </message>
</context>
<context>
    <name>QRImageWidget</name>
    <message>
        <source>&amp;Save Image...</source>
        <translation>&amp;Sauvegarder l'image...</translation>
    </message>
    <message>
        <source>&amp;Copy Image</source>
        <translation>&amp;Copier l'image</translation>
    </message>
    <message>
        <source>Save QR Code</source>
        <translation>Sauvegarder le QR code</translation>
    </message>
    <message>
        <source>PNG Image (*.png)</source>
        <translation>Image PNG (*.png)</translation>
    </message>
</context>
<context>
    <name>RPCConsole</name>
    <message>
        <source>N/A</source>
        <translation>N.D.</translation>
    </message>
    <message>
        <source>Client version</source>
        <translation>Version du client</translation>
    </message>
    <message>
        <source>&amp;Information</source>
        <translation>&amp;Informations</translation>
    </message>
    <message>
        <source>Debug window</source>
        <translation>Fenêtre de débogage</translation>
    </message>
    <message>
        <source>General</source>
        <translation>Général</translation>
    </message>
    <message>
        <source>Using BerkeleyDB version</source>
        <translation>Version BerkeleyDB utilisée</translation>
    </message>
    <message>
        <source>Datadir</source>
        <translation>Datadir</translation>
    </message>
    <message>
        <source>Startup time</source>
        <translation>Heure de démarrage</translation>
    </message>
    <message>
        <source>Network</source>
        <translation>Réseau</translation>
    </message>
    <message>
        <source>Name</source>
        <translation>Nom</translation>
    </message>
    <message>
        <source>Number of connections</source>
        <translation>Nombre de connexions</translation>
    </message>
    <message>
        <source>Block chain</source>
        <translation>Chaîne de blocs</translation>
    </message>
    <message>
        <source>Current number of blocks</source>
        <translation>Nombre actuel de blocs</translation>
    </message>
    <message>
        <source>Memory Pool</source>
        <translation>Réserve de mémoire</translation>
    </message>
    <message>
        <source>Current number of transactions</source>
        <translation>Nombre actuel de transactions</translation>
    </message>
    <message>
        <source>Memory usage</source>
        <translation>Utilisation de la mémoire</translation>
    </message>
    <message>
        <source>Received</source>
        <translation>Reçu</translation>
    </message>
    <message>
        <source>Sent</source>
        <translation>Envoyé</translation>
    </message>
    <message>
        <source>&amp;Peers</source>
        <translation>&amp;Pairs</translation>
    </message>
    <message>
        <source>Banned peers</source>
        <translation>Pairs bannis</translation>
    </message>
    <message>
        <source>Select a peer to view detailed information.</source>
        <translation>Choisir un pair pour voir l'information détaillée.</translation>
    </message>
    <message>
        <source>Whitelisted</source>
        <translation>Dans la liste blanche</translation>
    </message>
    <message>
        <source>Direction</source>
        <translation>Direction</translation>
    </message>
    <message>
        <source>Version</source>
        <translation>Version</translation>
    </message>
    <message>
        <source>Starting Block</source>
        <translation>Bloc de départ</translation>
    </message>
    <message>
        <source>Synced Headers</source>
        <translation>En-têtes synchronisés</translation>
    </message>
    <message>
        <source>Synced Blocks</source>
        <translation>Blocs synchronisés</translation>
    </message>
    <message>
        <source>User Agent</source>
        <translation>Agent utilisateur</translation>
    </message>
    <message>
        <source>Open the %1 debug log file from the current data directory. This can take a few seconds for large log files.</source>
        <translation>Ouvrir le journal de débogage de %1 depuis le répertoire de données actuel. Ceci peut prendre quelques secondes pour les journaux de grande taille.</translation>
    </message>
    <message>
        <source>Decrease font size</source>
        <translation>Diminuer la taille de police</translation>
    </message>
    <message>
        <source>Increase font size</source>
        <translation>Augmenter la taille de police</translation>
    </message>
    <message>
        <source>Services</source>
        <translation>Services</translation>
    </message>
    <message>
        <source>Ban Score</source>
        <translation>Pointage des bannissements</translation>
    </message>
    <message>
        <source>Connection Time</source>
        <translation>Temps de connexion</translation>
    </message>
    <message>
        <source>Last Send</source>
        <translation>Dernier envoi</translation>
    </message>
    <message>
        <source>Last Receive</source>
        <translation>Dernière réception</translation>
    </message>
    <message>
        <source>Ping Time</source>
        <translation>Temps de ping</translation>
    </message>
    <message>
        <source>The duration of a currently outstanding ping.</source>
        <translation>La durée d'un ping actuellement en cours.</translation>
    </message>
    <message>
        <source>Ping Wait</source>
        <translation>Attente du ping</translation>
    </message>
    <message>
        <source>Time Offset</source>
        <translation>Décalage temporel</translation>
    </message>
    <message>
        <source>Last block time</source>
        <translation>Horodatage du dernier bloc</translation>
    </message>
    <message>
        <source>&amp;Open</source>
        <translation>&amp;Ouvrir</translation>
    </message>
    <message>
        <source>&amp;Console</source>
        <translation>&amp;Console</translation>
    </message>
    <message>
        <source>&amp;Network Traffic</source>
        <translation>Trafic &amp;réseau</translation>
    </message>
    <message>
        <source>&amp;Clear</source>
        <translation>&amp;Nettoyer</translation>
    </message>
    <message>
        <source>Totals</source>
        <translation>Totaux</translation>
    </message>
    <message>
        <source>In:</source>
        <translation>Entrant :</translation>
    </message>
    <message>
        <source>Out:</source>
        <translation>Sortant :</translation>
    </message>
    <message>
        <source>Debug log file</source>
        <translation>Journal de débogage</translation>
    </message>
    <message>
        <source>Clear console</source>
        <translation>Nettoyer la console</translation>
    </message>
    <message>
        <source>&amp;Disconnect Node</source>
        <translation>&amp;Déconnecter le nœud</translation>
    </message>
    <message>
        <source>Ban Node for</source>
        <translation>Bannir le nœud pendant</translation>
    </message>
    <message>
        <source>1 &amp;hour</source>
        <translation>1 &amp;heure</translation>
    </message>
    <message>
        <source>1 &amp;day</source>
        <translation>1 &amp;jour</translation>
    </message>
    <message>
        <source>1 &amp;week</source>
        <translation>1 &amp;semaine</translation>
    </message>
    <message>
        <source>1 &amp;year</source>
        <translation>1 &amp;an</translation>
    </message>
    <message>
        <source>&amp;Unban Node</source>
        <translation>&amp;Réhabiliter le nœud</translation>
    </message>
    <message>
        <source>Welcome to the %1 RPC console.</source>
        <translation>Bienvenue sur la console RPC de %1.</translation>
    </message>
    <message>
        <source>Use up and down arrows to navigate history, and &lt;b&gt;Ctrl-L&lt;/b&gt; to clear screen.</source>
        <translation>Utiliser les touches de curseur pour naviguer dans l'historique et &lt;b&gt;Ctrl-L&lt;/b&gt; pour effacer l'écran.</translation>
    </message>
    <message>
        <source>Type &lt;b&gt;help&lt;/b&gt; for an overview of available commands.</source>
        <translation>Taper &lt;b&gt;help&lt;/b&gt; pour afficher une vue générale des commandes proposées.</translation>
    </message>
    <message>
        <source>%1 B</source>
        <translation>%1 o</translation>
    </message>
    <message>
        <source>%1 KB</source>
        <translation>%1 Ko</translation>
    </message>
    <message>
        <source>%1 MB</source>
        <translation>%1 Mo</translation>
    </message>
    <message>
        <source>%1 GB</source>
        <translation>%1 Go</translation>
    </message>
    <message>
        <source>(node id: %1)</source>
        <translation>(ID de nœud : %1)</translation>
    </message>
    <message>
        <source>via %1</source>
        <translation>par %1</translation>
    </message>
    <message>
        <source>never</source>
        <translation>jamais</translation>
    </message>
    <message>
        <source>Inbound</source>
        <translation>Entrant</translation>
    </message>
    <message>
        <source>Outbound</source>
        <translation>Sortant</translation>
    </message>
    <message>
        <source>Yes</source>
        <translation>Oui</translation>
    </message>
    <message>
        <source>No</source>
        <translation>Non</translation>
    </message>
    <message>
        <source>Unknown</source>
        <translation>Inconnu</translation>
    </message>
</context>
<context>
    <name>ReceiveCoinsDialog</name>
    <message>
        <source>&amp;Amount:</source>
        <translation>&amp;Montant :</translation>
    </message>
    <message>
        <source>&amp;Label:</source>
        <translation>&amp;Étiquette :</translation>
    </message>
    <message>
        <source>&amp;Message:</source>
        <translation>M&amp;essage :</translation>
    </message>
    <message>
        <source>Reuse one of the previously used receiving addresses. Reusing addresses has security and privacy issues. Do not use this unless re-generating a payment request made before.</source>
        <translation>Réutilise une adresse de réception précédemment utilisée. Réutiliser une adresse pose des problèmes de sécurité et de vie privée. N'utilisez pas cette option sauf si vous générez à nouveau une demande de paiement déjà faite.</translation>
    </message>
    <message>
        <source>R&amp;euse an existing receiving address (not recommended)</source>
        <translation>Ré&amp;utiliser une adresse de réception existante (non recommandé)</translation>
    </message>
    <message>
        <source>An optional message to attach to the payment request, which will be displayed when the request is opened. Note: The message will not be sent with the payment over the NavCoin network.</source>
        <translation>Un message optionnel à joindre à la demande de paiement qui sera affiché à l'ouverture de celle-ci. Note : le message ne sera pas envoyé avec le paiement par le réseau NavCoin.</translation>
    </message>
    <message>
        <source>An optional label to associate with the new receiving address.</source>
        <translation>Un étiquette optionnelle à associer à la nouvelle adresse de réception</translation>
    </message>
    <message>
        <source>Use this form to request payments. All fields are &lt;b&gt;optional&lt;/b&gt;.</source>
        <translation>Utiliser ce formulaire pour demander des paiements. Tous les champs sont  &lt;b&gt;optionnels&lt;/b&gt;.</translation>
    </message>
    <message>
        <source>An optional amount to request. Leave this empty or zero to not request a specific amount.</source>
        <translation>Un montant optionnel à demander. Laisser ceci vide ou à zéro pour ne pas demander de montant spécifique.</translation>
    </message>
    <message>
        <source>Clear all fields of the form.</source>
        <translation>Effacer tous les champs du formulaire.</translation>
    </message>
    <message>
        <source>Clear</source>
        <translation>Effacer</translation>
    </message>
    <message>
        <source>Requested payments history</source>
        <translation>Historique des paiements demandés</translation>
    </message>
    <message>
        <source>&amp;Request payment</source>
        <translation>&amp;Demande de paiement</translation>
    </message>
    <message>
        <source>Show the selected request (does the same as double clicking an entry)</source>
        <translation>Afficher la demande choisie (identique à un double-clic sur une entrée)</translation>
    </message>
    <message>
        <source>Show</source>
        <translation>Afficher</translation>
    </message>
    <message>
        <source>Remove the selected entries from the list</source>
        <translation>Enlever les entrées sélectionnées de la liste</translation>
    </message>
    <message>
        <source>Remove</source>
        <translation>Enlever</translation>
    </message>
    <message>
        <source>Copy label</source>
        <translation>Copier l'étiquette</translation>
    </message>
    <message>
        <source>Copy message</source>
        <translation>Copier le message</translation>
    </message>
    <message>
        <source>Copy amount</source>
        <translation>Copier le montant</translation>
    </message>
</context>
<context>
    <name>ReceiveRequestDialog</name>
    <message>
        <source>QR Code</source>
        <translation>Code QR</translation>
    </message>
    <message>
        <source>Copy &amp;URI</source>
        <translation>Copier l'&amp;URI</translation>
    </message>
    <message>
        <source>Copy &amp;Address</source>
        <translation>Copier l'&amp;adresse</translation>
    </message>
    <message>
        <source>&amp;Save Image...</source>
        <translation>&amp;Sauvegarder l'image...</translation>
    </message>
    <message>
        <source>Request payment to %1</source>
        <translation>Demande de paiement à %1</translation>
    </message>
    <message>
        <source>Payment information</source>
        <translation>Information de paiement</translation>
    </message>
    <message>
        <source>URI</source>
        <translation>URI</translation>
    </message>
    <message>
        <source>Address</source>
        <translation>Adresse</translation>
    </message>
    <message>
        <source>Amount</source>
        <translation>Montant</translation>
    </message>
    <message>
        <source>Label</source>
        <translation>Étiquette</translation>
    </message>
    <message>
        <source>Message</source>
        <translation>Message</translation>
    </message>
    <message>
        <source>Resulting URI too long, try to reduce the text for label / message.</source>
        <translation>Si l'URI résultante est trop longue, essayez de réduire le texte de l'étiquette/du message.</translation>
    </message>
    <message>
        <source>Error encoding URI into QR Code.</source>
        <translation>Erreur d'encodage d'URI dans le QR Code.</translation>
    </message>
</context>
<context>
    <name>RecentRequestsTableModel</name>
    <message>
        <source>Date</source>
        <translation>Date</translation>
    </message>
    <message>
        <source>Label</source>
        <translation>Étiquette</translation>
    </message>
    <message>
        <source>Message</source>
        <translation>Message</translation>
    </message>
    <message>
        <source>(no label)</source>
        <translation>(aucune étiquette)</translation>
    </message>
    <message>
        <source>(no message)</source>
        <translation>(aucun message)</translation>
    </message>
    <message>
        <source>(no amount requested)</source>
        <translation>(aucun montant requis)</translation>
    </message>
    <message>
        <source>Requested</source>
        <translation>Requis</translation>
    </message>
</context>
<context>
    <name>SendCoinsDialog</name>
    <message>
        <source>Send Coins</source>
        <translation>Envoyer des pièces</translation>
    </message>
    <message>
        <source>Inputs...</source>
        <translation>Entrants...</translation>
    </message>
    <message>
        <source>automatically selected</source>
        <translation>choisi automatiquement</translation>
    </message>
    <message>
        <source>Insufficient funds!</source>
        <translation>Fonds insuffisants !</translation>
    </message>
    <message>
        <source>Quantity:</source>
        <translation>Quantité :</translation>
    </message>
    <message>
        <source>Bytes:</source>
        <translation>Octets :</translation>
    </message>
    <message>
        <source>Amount:</source>
        <translation>Montant :</translation>
    </message>
    <message>
        <source>Priority:</source>
        <translation>Priorité :</translation>
    </message>
    <message>
        <source>Fee:</source>
        <translation>Frais :</translation>
    </message>
    <message>
        <source>After Fee:</source>
        <translation>Après les frais :</translation>
    </message>
    <message>
        <source>Change:</source>
        <translation>Monnaie :</translation>
    </message>
    <message>
        <source>If this is activated, but the change address is empty or invalid, change will be sent to a newly generated address.</source>
        <translation>Si ceci est actif mais l'adresse de monnaie rendue est vide ou invalide, la monnaie sera envoyée vers une adresse nouvellement générée.</translation>
    </message>
    <message>
        <source>Custom change address</source>
        <translation>Adresse personnalisée de monnaie rendue</translation>
    </message>
    <message>
        <source>per kilobyte</source>
        <translation>par kilo-octet</translation>
    </message>
    <message>
        <source>If the custom fee is set to 1000 satoshis and the transaction is only 250 bytes, then "per kilobyte" only pays 250 satoshis in fee, while "total at least" pays 1000 satoshis. For transactions bigger than a kilobyte both pay by kilobyte.</source>
        <translation>Si les frais personnalisés sont définis à 1 000 satoshis et que la transaction est seulement de 250 octets, donc le « par kilo-octet » ne paiera que 250 satoshis de frais, alors que le « total au moins » paiera 1 000 satoshis. Pour des transactions supérieures à un kilo-octet, les deux paieront par kilo-octets.</translation>
    </message>
    <message>
        <source>total at least</source>
        <translation>total au moins</translation>
    </message>
    <message>
        <source>Paying only the minimum fee is just fine as long as there is less transaction volume than space in the blocks. But be aware that this can end up in a never confirming transaction once there is more demand for navcoin transactions than the network can process.</source>
        <translation>Il est correct de payer les frais minimum tant que le volume transactionnel est inférieur à l'espace dans les blocs. Mais soyez conscient que ceci pourrait résulter en une transaction n'étant jamais confirmée une fois qu'il y aura plus de transactions que le réseau ne pourra en traiter.</translation>
    </message>
    <message>
        <source>(read the tooltip)</source>
        <translation>(lire l'infobulle)</translation>
    </message>
    <message>
        <source>Recommended:</source>
        <translation>Recommandés :</translation>
    </message>
    <message>
        <source>Custom:</source>
        <translation>Personnalisés : </translation>
    </message>
    <message>
        <source>(Smart fee not initialized yet. This usually takes a few blocks...)</source>
        <translation>(Les frais intelligents ne sont pas encore initialisés. Ceci prend habituellement quelques blocs...)</translation>
    </message>
    <message>
        <source>You don't have any NAVTech server added. </source>
        <translation>Vous n'avez aucun serveur NAVTech ajouté.</translation>
    </message>
    <message>
        <source>Private payment</source>
        <translation>Paiement anonyme</translation>
    </message>
    <message>
        <source>Manage NAVTech servers</source>
        <translation>Configurer les serveurs NAVTech</translation>
    </message>
    <message>
        <source>Use full amount</source>
        <translation>Utiliser le montant total</translation>
    </message>
    <message>
        <source>Confirmation time:</source>
        <translation>Temps de confirmation :</translation>
    </message>
    <message>
        <source>normal</source>
        <translation>normal</translation>
    </message>
    <message>
        <source>fast</source>
        <translation>rapide</translation>
    </message>
    <message>
        <source>Dust:</source>
        <translation>Poussière :</translation>
    </message>
    <message>
        <source>Balance:</source>
        <translation>Solde :</translation>
    </message>
    <message>
        <source>Confirm the send action</source>
        <translation>Confirmer l’action d'envoi</translation>
    </message>
    <message>
        <source>S&amp;end</source>
        <translation>E&amp;nvoyer</translation>
    </message>
    <message>
        <source>Copy quantity</source>
        <translation>Copier le nombre</translation>
    </message>
    <message>
        <source>Copy amount</source>
        <translation>Copier le montant</translation>
    </message>
    <message>
        <source>Copy fee</source>
        <translation>Copier la taxe</translation>
    </message>
    <message>
        <source>Copy after fee</source>
        <translation>Copier la redevance</translation>
    </message>
    <message>
        <source>Copy bytes</source>
        <translation>Copier informations</translation>
    </message>
    <message>
        <source>Copy priority</source>
        <translation>Copier priorité</translation>
    </message>
    <message>
        <source>Copy dust</source>
        <translation>Copier le faible montant.</translation>
    </message>
    <message>
        <source>Copy change</source>
        <translation>Copier les changements</translation>
    </message>
    <message>
        <source>NAVTech server returned a different number of addresses.</source>
        <translation>Le serveur NAVTech a décelé un nombre différent d'adresses.</translation>
    </message>
    <message>
        <source>Something went wrong:</source>
        <translation>Erreur inattendue :</translation>
    </message>
    <message>
        <source>Do a normal transaction</source>
        <translation>Effectuer une transaction normale</translation>
    </message>
    <message>
        <source>Abort</source>
        <translation>Abandonner</translation>
    </message>
    <message>
        <source>Switch to normal transaction</source>
        <translation>Basculer vers une transaction normale</translation>
    </message>
    <message>
        <source>Are you sure you want to do a normal transaction instead of a private payment?</source>
        <translation>Êtes vous certain de vouloir effectuer une transaction normale au lieu d'un paiement anonyme ?</translation>
    </message>
    <message>
        <source>Details of the payment would be publicly exposed on the blockchain.</source>
        <translation>Les détails concernant le paiement seront visibles publiquement sur la blockchain.</translation>
    </message>
    <message>
        <source>This transaction will spend coins stored in a cold staking address.&lt;br&gt;You did not set any cold staking address as custom change destination, so those coins won't be locked anymore by the cold staking smart contract.&lt;br&gt;&lt;br&gt;Do you still want to send this transaction?</source>
        <translation>Cette transaction va dépenser de la monnaie stockée dans une adresse de cold staking.&lt;br&gt;Vous n'avez pas défini d'adresse en cold staking en destination de changement personnalisé, dont cette monnaie ne sera plus verrouillée par le cold staking smart contract.&lt;br&gt;&lt;br&gt; Souhaitez-vous toujours envoyer cette transaction ?</translation>
    </message>
    <message>
        <source>Are you sure you want to send?</source>
        <translation>Êtes-vous sûrs de vouloir envoyer ?</translation>
    </message>
    <message>
        <source>%1 to %2</source>
        <translation>%1 à %2</translation>
    </message>
    <message>
        <source>added as transaction fee</source>
        <translation>ajouté en tant que frais de transaction</translation>
    </message>
    <message>
        <source>The following fee will be deducted</source>
        <translation>La taxe suivante sera déduite</translation>
    </message>
    <message>
        <source>Navtech server fee:</source>
        <translation>Taxe du serveur NAVTech :</translation>
    </message>
    <message>
        <source>will be deducted as Navtech fee.</source>
        <translation>sera déduit pour la taxe de NAVTech.</translation>
    </message>
    <message>
        <source>Total Amount %1</source>
        <translation>Montant Total %1</translation>
    </message>
    <message>
        <source>or</source>
        <translation>ou</translation>
    </message>
    <message>
        <source>Confirm send coins</source>
        <translation>Confirmer l'envoi de crypto-monnaie</translation>
    </message>
    <message>
        <source>The recipient address is not valid. Please recheck.</source>
        <translation>L'adresse du destinataire est incorrecte. Veuillez revérifier.</translation>
    </message>
    <message>
        <source>The amount to pay must be larger than 0.</source>
        <translation>La montant à payer doit être supérieur à 0.</translation>
    </message>
    <message>
        <source>The amount exceeds your balance.</source>
        <translation>Le montant excède votre solde.</translation>
    </message>
    <message>
        <source>The total exceeds your balance when the %1 transaction fee is included.</source>
        <translation>Le montant total excède votre solde lorsque la taxe de transaction %1 est incluse.</translation>
    </message>
    <message>
        <source>Duplicate address found: addresses should only be used once each.</source>
        <translation>Adresse en double trouvée: Les adresses ne devraient être utilisées qu'une seule fois seulement.</translation>
    </message>
    <message>
        <source>Transaction creation failed!</source>
        <translation>Échec de la création de la transaction!</translation>
    </message>
    <message>
        <source>The transaction was rejected! This might happen if some of the coins in your wallet were already spent, such as if you used a copy of wallet.dat and coins were spent in the copy but not marked as spent here.</source>
        <translation>La transaction a été rejetée! Cela peut arriver si de la monnaie dans votre portefeuille a déjà été dépensée.</translation>
    </message>
    <message>
        <source>A fee higher than %1 is considered an absurdly high fee.</source>
        <translation>Des frais supérieurs à %1 sont considérés comme trop élevés.</translation>
    </message>
    <message>
        <source>Payment request expired.</source>
        <translation>Demande de paiement expirée.</translation>
    </message>
    <message>
        <source>Pay only the required fee of %1</source>
        <translation>Payer uniquement les frais requis de %1</translation>
    </message>
    <message numerus="yes">
        <source>Estimated to begin confirmation within %n block(s).</source>
        <translation><numerusform>Début de confirmation estimée sous %n bloc(s).</numerusform><numerusform>Début de confirmation estimée sous %n bloc(s).</numerusform></translation>
    </message>
    <message>
        <source>Warning: Invalid NavCoin address</source>
        <translation>Attention: Adresse Navcoin invalide</translation>
    </message>
    <message>
        <source>Warning: Unknown change address</source>
        <translation>Attention: Changement d'adresse inconnu</translation>
    </message>
    <message>
        <source>(no label)</source>
        <translation>(aucune étiquette)</translation>
    </message>
</context>
<context>
    <name>SendCoinsEntry</name>
    <message>
        <source>A&amp;mount:</source>
        <translation>&amp;Montant :</translation>
    </message>
    <message>
        <source>Pay &amp;To:</source>
        <translation>&amp;Payer à :</translation>
    </message>
    <message>
        <source>&amp;Label:</source>
        <translation>É&amp;tiquette :</translation>
    </message>
    <message>
        <source>This is a normal payment.</source>
        <translation>Ceci est un paiement normal.</translation>
    </message>
    <message>
        <source>The NavCoin address to send the payment to</source>
        <translation>L'adresse NavCoin à laquelle envoyer le paiement</translation>
    </message>
    <message>
        <source>Alt+A</source>
        <translation>Alt+A</translation>
    </message>
    <message>
        <source>Remove this entry</source>
        <translation>Enlever cette entrée</translation>
    </message>
    <message>
        <source>The fee will be deducted from the amount being sent. The recipient will receive less navcoins than you enter in the amount field. If multiple recipients are selected, the fee is split equally.</source>
        <translation>Les frais seront déduits du montant envoyé. Le destinataire recevra moins de navcoins que le montant saisi dans le champ de montant. Si plusieurs destinataires sont sélectionnés, les frais seront partagés également..</translation>
    </message>
    <message>
        <source>S&amp;ubtract fee from amount</source>
        <translation>S&amp;oustraire les frais du montant</translation>
    </message>
    <message>
        <source>Message:</source>
        <translation>Message :</translation>
    </message>
    <message>
        <source>This is an unauthenticated payment request.</source>
        <translation>Cette demande de paiement n'est pas authentifiée.</translation>
    </message>
    <message>
        <source>This is an authenticated payment request.</source>
        <translation>Cette demande de paiement est authentifiée.</translation>
    </message>
    <message>
        <source>Enter a label for this address to add it to the list of used addresses</source>
        <translation>Saisir une étiquette pour cette adresse afin de l'ajouter à la liste d'adresses utilisées</translation>
    </message>
    <message>
        <source>A message that was attached to the navcoin: URI which will be stored with the transaction for your reference. Note: This message will not be sent over the NavCoin network.</source>
        <translation>Un message qui était joint à l'URI NavCoin et qui sera stocké avec la transaction pour référence. Note : ce message ne sera pas envoyé par le réseau NavCoin.</translation>
    </message>
    <message>
        <source>Save in Address Book</source>
        <translation>Sauvegarder dans le Carnet d'adresse</translation>
    </message>
    <message>
        <source>A&amp;mount (NAV):</source>
        <translation>M&amp;ontant (NAV):</translation>
    </message>
    <message>
        <source>Pay To:</source>
        <translation>Payer à :</translation>
    </message>
    <message>
        <source>Memo:</source>
        <translation>Mémo :</translation>
    </message>
    <message>
        <source>Enter a label for this address to add it to your address book</source>
        <translation>Entrer une étiquette pour cette adresse pour l'ajouter à votre carnet d'adresse.</translation>
    </message>
</context>
<context>
    <name>SendConfirmationDialog</name>
    <message>
        <source>Yes</source>
        <translation>Oui</translation>
    </message>
</context>
<context>
    <name>ShutdownWindow</name>
    <message>
        <source>%1 is shutting down...</source>
        <translation>Arrêt de %1...</translation>
    </message>
    <message>
        <source>Do not shut down the computer until this window disappears.</source>
        <translation>Ne pas fermer l'ordinateur jusqu'à la disparition de cette fenêtre.</translation>
    </message>
</context>
<context>
    <name>SignVerifyMessageDialog</name>
    <message>
        <source>Signatures - Sign / Verify a Message</source>
        <translation>Signatures - Signer / Vérifier un message</translation>
    </message>
    <message>
        <source>&amp;Sign Message</source>
        <translation>&amp;Signer le message</translation>
    </message>
    <message>
        <source>You can sign messages/agreements with your addresses to prove you can receive navcoins sent to them. Be careful not to sign anything vague or random, as phishing attacks may try to trick you into signing your identity over to them. Only sign fully-detailed statements you agree to.</source>
        <translation>Vous pouvez signer des messages/accords avec vos adresses pour prouver que vous pouvez recevoir des navcoins à ces dernières. Faites attention de ne rien signer de vague ou au hasard, car des attaques d'hameçonnage pourraient essayer de vous faire signer avec votre identité afin de l'usurper. Ne signez que des déclarations entièrement détaillées et avec lesquelles vous êtes d'accord.</translation>
    </message>
    <message>
        <source>The NavCoin address to sign the message with</source>
        <translation>L'adresse NavCoin avec laquelle signer le message</translation>
    </message>
    <message>
        <source>Choose previously used address</source>
        <translation>Choisir une adresse précédemment utilisée</translation>
    </message>
    <message>
        <source>Alt+A</source>
        <translation>Alt+A</translation>
    </message>
    <message>
        <source>Paste address from clipboard</source>
        <translation>Coller une adresse depuis le presse-papiers</translation>
    </message>
    <message>
        <source>Alt+P</source>
        <translation>Alt+P</translation>
    </message>
    <message>
        <source>Enter the message you want to sign here</source>
        <translation>Saisir ici le message que vous désirez signer</translation>
    </message>
    <message>
        <source>Signature</source>
        <translation>Signature</translation>
    </message>
    <message>
        <source>Copy the current signature to the system clipboard</source>
        <translation>Copier la signature actuelle dans le presse-papiers</translation>
    </message>
    <message>
        <source>Sign the message to prove you own this NavCoin address</source>
        <translation>Signer le message pour prouver que vous détenez cette adresse NavCoin</translation>
    </message>
    <message>
        <source>Sign &amp;Message</source>
        <translation>Signer le &amp;message</translation>
    </message>
    <message>
        <source>Reset all sign message fields</source>
        <translation>Réinitialiser tous les champs de signature de message</translation>
    </message>
    <message>
        <source>Clear &amp;All</source>
        <translation>&amp;Tout nettoyer</translation>
    </message>
    <message>
        <source>&amp;Verify Message</source>
        <translation>&amp;Vérifier un message</translation>
    </message>
    <message>
        <source>Enter the receiver's address, message (ensure you copy line breaks, spaces, tabs, etc. exactly) and signature below to verify the message. Be careful not to read more into the signature than what is in the signed message itself, to avoid being tricked by a man-in-the-middle attack. Note that this only proves the signing party receives with the address, it cannot prove sendership of any transaction!</source>
        <translation>Saisissez ci-dessous l'adresse de destinataire, le message (assurez-vous de copier exactement les retours à la ligne, les espaces, les tabulations, etc.) et la signature pour vérifier le message. Faites attention à ne pas déduire davantage de la signature que ce qui est contenu dans le message signé même, pour éviter d'être trompé par une attaque d'homme du milieu. Notez que ceci ne fait que prouver que le signataire reçoit l'adresse et ne peut pas prouver la provenance d'une transaction.</translation>
    </message>
    <message>
        <source>The NavCoin address the message was signed with</source>
        <translation>L'adresse NavCoin avec laquelle le message a été signé</translation>
    </message>
    <message>
        <source>Verify the message to ensure it was signed with the specified NavCoin address</source>
        <translation>Vérifier le message pour vous assurer qu'il a bien été signé par l'adresse NavCoin spécifiée</translation>
    </message>
    <message>
        <source>Verify &amp;Message</source>
        <translation>Vérifier le &amp;message</translation>
    </message>
    <message>
        <source>Reset all verify message fields</source>
        <translation>Réinitialiser tous les champs de vérification de message</translation>
    </message>
    <message>
        <source>Click "Sign Message" to generate signature</source>
        <translation>Cliquer "Signer le message" pour générer une signature</translation>
    </message>
    <message>
        <source>The entered address is invalid.</source>
        <translation>L'adresse entrée est invalide.</translation>
    </message>
    <message>
        <source>Please check the address and try again.</source>
        <translation>Veuillez vérifier l'adresse et réessayer à nouveau.</translation>
    </message>
    <message>
        <source>The entered address does not refer to a key.</source>
        <translation>L'adresse spécifiée ne réfère pas à une clef.</translation>
    </message>
    <message>
        <source>Wallet unlock was cancelled.</source>
        <translation>Le déverrouillage du portefeuille à été interrompu.</translation>
    </message>
    <message>
        <source>Private key for the entered address is not available.</source>
        <translation>La clef privée correspondant à l'adresse entrée n'est pas disponible.</translation>
    </message>
    <message>
        <source>Message signing failed.</source>
        <translation>Échec de la signature du message.</translation>
    </message>
    <message>
        <source>Message signed.</source>
        <translation>Message signé.</translation>
    </message>
    <message>
        <source>The signature could not be decoded.</source>
        <translation>La signature ne peut pas être décodée.</translation>
    </message>
    <message>
        <source>Please check the signature and try again.</source>
        <translation>Veuillez vérifier la signature et essayer de nouveau.</translation>
    </message>
    <message>
        <source>The signature did not match the message digest.</source>
        <translation>La signature ne correspond pas à la forme du message.</translation>
    </message>
    <message>
        <source>Message verification failed.</source>
        <translation>Échec de la vérification du message.</translation>
    </message>
    <message>
        <source>Message verified.</source>
        <translation>Message vérifié.</translation>
    </message>
</context>
<context>
    <name>SplashScreen</name>
    <message>
        <source>[testnet]</source>
        <translation>[testnet]</translation>
    </message>
</context>
<context>
    <name>TrafficGraphWidget</name>
    <message>
        <source>KB/s</source>
        <translation>Ko/s</translation>
    </message>
</context>
<context>
    <name>TransactionDesc</name>
    <message numerus="yes">
        <source>Open for %n more block(s)</source>
        <translation><numerusform>Ouvert pour %n bloc(s) supplémentaire</numerusform><numerusform>Ouvert pour %n bloc(s) supplémentaire</numerusform></translation>
    </message>
    <message>
        <source>Open until %1</source>
        <translation>Ouvrir jusqu'à %1</translation>
    </message>
    <message>
        <source>conflicted with a transaction with %1 confirmations</source>
        <translation>En conflit avec une transaction avec %1 confirmations</translation>
    </message>
    <message>
        <source>%1/offline</source>
        <translation>%1/hors ligne</translation>
    </message>
    <message>
        <source>0/unconfirmed, %1</source>
        <translation>0/non confirmé, %1</translation>
    </message>
    <message>
        <source>in memory pool</source>
        <translation>dans le pool de mémoire</translation>
    </message>
    <message>
        <source>not in memory pool</source>
        <translation>pas dans le pool de mémoire</translation>
    </message>
    <message>
        <source>abandoned</source>
        <translation>abandonné</translation>
    </message>
    <message>
        <source>%1/unconfirmed</source>
        <translation>%1/non confirmé</translation>
    </message>
    <message>
        <source>%1 confirmations</source>
        <translation>%1 confirmations</translation>
    </message>
    <message>
        <source>Status</source>
        <translation>Statut</translation>
    </message>
    <message>
        <source>, has not been successfully broadcast yet</source>
        <translation>, n'a pas encore été transmis avec succès</translation>
    </message>
    <message numerus="yes">
        <source>, broadcast through %n node(s)</source>
        <translation><numerusform>, transmission à travers %n nœud(s)</numerusform><numerusform>, transmission à travers %n nœud(s)</numerusform></translation>
    </message>
    <message>
        <source>Date</source>
        <translation>Date</translation>
    </message>
    <message>
        <source>Source</source>
        <translation>Source</translation>
    </message>
    <message>
        <source>Generated</source>
        <translation>Générés</translation>
    </message>
    <message>
        <source>From</source>
        <translation>De</translation>
    </message>
    <message>
        <source>unknown</source>
        <translation>inconnu</translation>
    </message>
    <message>
        <source>To</source>
        <translation>À</translation>
    </message>
    <message>
        <source>own address</source>
        <translation>adresse personnelle</translation>
    </message>
    <message>
        <source>watch-only</source>
        <translation>Lecture seule</translation>
    </message>
    <message>
        <source>label</source>
        <translation>étiquette</translation>
    </message>
    <message>
        <source>Credit</source>
        <translation>Crédit</translation>
    </message>
    <message numerus="yes">
        <source>matures in %n more block(s)</source>
        <translation><numerusform>matures dans %n bloc(s) supplémentaire</numerusform><numerusform>matures dans %n bloc(s) supplémentaire</numerusform></translation>
    </message>
    <message>
        <source>not accepted</source>
        <translation>non accepté</translation>
    </message>
    <message>
        <source>Debit</source>
        <translation>Débit</translation>
    </message>
    <message>
        <source>Total debit</source>
        <translation>Total débit</translation>
    </message>
    <message>
        <source>Total credit</source>
        <translation>Total crédit</translation>
    </message>
    <message>
        <source>Transaction fee</source>
        <translation>Frais de transaction</translation>
    </message>
    <message>
        <source>Net amount</source>
        <translation>Montant net</translation>
    </message>
    <message>
        <source>Message</source>
        <translation>Message</translation>
    </message>
    <message>
        <source>Comment</source>
        <translation>Commenter</translation>
    </message>
    <message>
        <source>Transaction ID</source>
        <translation>ID de transaction</translation>
    </message>
    <message>
        <source>Output index</source>
        <translation>Index de sortie</translation>
    </message>
    <message>
        <source>Merchant</source>
        <translation>Marchand</translation>
    </message>
    <message>
        <source>Generated coins must mature %1 blocks before they can be spent. When you generated this block, it was broadcast to the network to be added to the block chain. If it fails to get into the chain, its state will change to "not accepted" and it won't be spendable. This may occasionally happen if another node generates a block within a few seconds of yours.</source>
        <translation>La monnaie générée doit être mature %1 blocs restant avant qu'elle soit dépensable. Lorsque vous aurez généré ce bloc, il aura été diffusé au réseau pour être ajouté à la blockchain. S'il échoue à rejoindre la chain, son état changera en "Non accepté" et ne sera pas dépensable. Cela peut arriver lorsqu'un autre nœud a généré un bloc quelques secondes avant le votre.</translation>
    </message>
    <message>
        <source>Debug information</source>
        <translation>Débug information</translation>
    </message>
    <message>
        <source>Transaction</source>
        <translation>Transaction</translation>
    </message>
    <message>
        <source>Inputs</source>
        <translation>entrées</translation>
    </message>
    <message>
        <source>Amount</source>
        <translation>Montant</translation>
    </message>
    <message>
        <source>true</source>
        <translation>vrai</translation>
    </message>
    <message>
        <source>false</source>
        <translation>faux</translation>
    </message>
</context>
<context>
    <name>TransactionDescDialog</name>
    <message>
        <source>This pane shows a detailed description of the transaction</source>
        <translation>Ce panneau affiche une description détaillée de la transaction</translation>
    </message>
    <message>
        <source>Details for %1</source>
        <translation>Détails pour %1</translation>
    </message>
</context>
<context>
    <name>TransactionTableModel</name>
    <message>
        <source>Date</source>
        <translation>Date</translation>
    </message>
    <message>
        <source>Type</source>
        <translation>Type</translation>
    </message>
    <message>
        <source>Label</source>
        <translation>Étiquette</translation>
    </message>
    <message numerus="yes">
        <source>Open for %n more block(s)</source>
        <translation><numerusform>Ouvert pour %n bloc(s) supplémentaires</numerusform><numerusform>Ouvert pour %n bloc(s) supplémentaires</numerusform></translation>
    </message>
    <message>
        <source>Open until %1</source>
        <translation>Ouvrir jusqu'à %1</translation>
    </message>
    <message>
        <source>Offline</source>
        <translation>Hors ligne</translation>
    </message>
    <message>
        <source>Unconfirmed</source>
        <translation>non confirmées</translation>
    </message>
    <message>
        <source>Abandoned</source>
        <translation>abandonnées</translation>
    </message>
    <message>
        <source>Confirming (%1 of %2 recommended confirmations)</source>
        <translation>Confirmation en cours (%1 de %2 confirmations recommandées)</translation>
    </message>
    <message>
        <source>Confirmed (%1 confirmations)</source>
        <translation>Confirmé (%1 confirmations)</translation>
    </message>
    <message>
        <source>Conflicted</source>
        <translation>Contradictoire</translation>
    </message>
    <message>
        <source>Immature (%1 confirmations, will be available after %2)</source>
        <translation>Immature (%1 confirmations, sera disponible après %2)</translation>
    </message>
    <message>
        <source>This block was not received by any other nodes and will probably not be accepted!</source>
        <translation>Ce bloc n'a été reçu par aucun autre nœud et ne sera probablement pas accepté!</translation>
    </message>
    <message>
        <source>Generated but not accepted</source>
        <translation>généré mais pas accepté</translation>
    </message>
    <message>
        <source>Sent to</source>
        <translation>Envoyer à</translation>
    </message>
    <message>
        <source>Community Fund Payment</source>
        <translation>Paiement du Fond Communautaire</translation>
    </message>
    <message>
        <source>Private Payment</source>
        <translation>Paiement anonyme</translation>
    </message>
    <message>
        <source>Received with</source>
        <translation>Reçu avec</translation>
    </message>
    <message>
        <source>Received from</source>
        <translation>Reçu de</translation>
    </message>
    <message>
        <source>Payment to yourself</source>
        <translation>Paiement à vous-même</translation>
    </message>
    <message>
        <source>Staked</source>
        <translation>Stackés</translation>
    </message>
    <message>
        <source>watch-only</source>
        <translation>Lecture seule</translation>
    </message>
    <message>
        <source>Community Fund Contribution</source>
        <translation>Apport au fond communautaire</translation>
    </message>
    <message>
        <source>(n/a)</source>
        <translation>(n/a)</translation>
    </message>
    <message>
        <source>(no label)</source>
        <translation>(aucune étiquette)</translation>
    </message>
    <message>
        <source>Transaction status. Hover over this field to show number of confirmations.</source>
        <translation>Statut de la transaction. Survoler le champs pour voir le nombre de confirmations.</translation>
    </message>
    <message>
        <source>Date and time that the transaction was received.</source>
        <translation>Date et heure à laquelle la transaction a été reçue.</translation>
    </message>
    <message>
        <source>Type of transaction.</source>
        <translation>Type de transaction.</translation>
    </message>
    <message>
        <source>Whether or not a watch-only address is involved in this transaction.</source>
        <translation>Que ce soit le cas ou non, une adresse en lecture seule est impliquée dans cette transaction.</translation>
    </message>
    <message>
        <source>User-defined intent/purpose of the transaction.</source>
        <translation>Intention/objectif de la transaction défini par l'utilisateur.</translation>
    </message>
    <message>
        <source>Amount removed from or added to balance.</source>
        <translation>Montant ajouté ou retiré au solde.</translation>
    </message>
</context>
<context>
    <name>TransactionView</name>
    <message>
        <source>All</source>
        <translation>Total</translation>
    </message>
    <message>
        <source>Today</source>
        <translation>Aujourd'hui</translation>
    </message>
    <message>
        <source>This week</source>
        <translation>Cette semaine</translation>
    </message>
    <message>
        <source>This month</source>
        <translation>Ce mois</translation>
    </message>
    <message>
        <source>Last month</source>
        <translation>Dernier mois</translation>
    </message>
    <message>
        <source>This year</source>
        <translation>Cette année</translation>
    </message>
    <message>
        <source>Range...</source>
        <translation>Plage...</translation>
    </message>
    <message>
        <source>Received with</source>
        <translation>Reçu avec</translation>
    </message>
    <message>
        <source>Sent to</source>
        <translation>Envoyer à</translation>
    </message>
    <message>
        <source>To yourself</source>
        <translation>À vous-même</translation>
    </message>
    <message>
        <source>Staked</source>
        <translation>Stakez</translation>
    </message>
    <message>
        <source>Community Fund</source>
        <translation>Fond communautaire</translation>
    </message>
    <message>
        <source>Other</source>
        <translation>Autre</translation>
    </message>
    <message>
        <source>Enter address or label to search</source>
        <translation>Entrer l'adresse ou l'étiquette pour rechercher</translation>
    </message>
    <message>
        <source>Min amount</source>
        <translation>Montant min</translation>
    </message>
    <message>
        <source>Abandon transaction</source>
        <translation>Abandonner la transaction</translation>
    </message>
    <message>
        <source>Copy address</source>
        <translation>Copier l'adresse</translation>
    </message>
    <message>
        <source>Copy label</source>
        <translation>Copier l'étiquette</translation>
    </message>
    <message>
        <source>Copy amount</source>
        <translation>Copier le montant</translation>
    </message>
    <message>
        <source>Copy transaction ID</source>
        <translation>Copier le numéro de transaction</translation>
    </message>
    <message>
        <source>Copy raw transaction</source>
        <translation>Copier la transaction brute</translation>
    </message>
    <message>
        <source>Copy full transaction details</source>
        <translation>Copier la totalité des détails de transaction</translation>
    </message>
    <message>
        <source>Edit label</source>
        <translation>Éditer étiquette</translation>
    </message>
    <message>
        <source>Show transaction details</source>
        <translation>Montrer les détails de la transaction</translation>
    </message>
    <message>
        <source>Export Transaction History</source>
        <translation>Exporter l'historique de transaction</translation>
    </message>
    <message>
        <source>Comma separated file (*.csv)</source>
        <translation>comma separated file (*.csv)</translation>
    </message>
    <message>
        <source>Confirmed</source>
        <translation>Confirmée</translation>
    </message>
    <message>
        <source>Watch-only</source>
        <translation>Lecture seule</translation>
    </message>
    <message>
        <source>Date</source>
        <translation>Date</translation>
    </message>
    <message>
        <source>Type</source>
        <translation>Type</translation>
    </message>
    <message>
        <source>Label</source>
        <translation>Étiquette</translation>
    </message>
    <message>
        <source>Address</source>
        <translation>Adresse</translation>
    </message>
    <message>
        <source>ID</source>
        <translation>ID</translation>
    </message>
    <message>
        <source>Exporting Failed</source>
        <translation>Échec de l'exportation</translation>
    </message>
    <message>
        <source>There was an error trying to save the transaction history to %1.</source>
        <translation>Il y a eu une erreur dans la sauvegarde de l'historique de transaction à %1.</translation>
    </message>
    <message>
        <source>Exporting Successful</source>
        <translation>Exportation réussie</translation>
    </message>
    <message>
        <source>The transaction history was successfully saved to %1.</source>
        <translation>L'historique de transaction à été correctement sauvegardé à %1.</translation>
    </message>
    <message>
        <source>Range:</source>
        <translation>Plage:</translation>
    </message>
    <message>
        <source>to</source>
        <translation>à</translation>
    </message>
</context>
<context>
    <name>UnitDisplayStatusBarControl</name>
    <message>
        <source>Unit to show amounts in. Click to select another unit.</source>
        <translation>Unité d'affichage des montants. Cliquer pour choisir une autre unité.</translation>
    </message>
</context>
<context>
    <name>WalletFrame</name>
    <message>
        <source>No wallet has been loaded.</source>
        <translation>Aucun portefeuille n'a été chargé.</translation>
    </message>
</context>
<context>
    <name>WalletModel</name>
    <message>
        <source>Send Coins</source>
        <translation>Envoyer des pièces</translation>
    </message>
</context>
<context>
    <name>WalletView</name>
    <message>
        <source>&amp;Export</source>
        <translation>&amp;Exporter</translation>
    </message>
    <message>
        <source>Export the data in the current tab to a file</source>
        <translation>Exporter les données de l'onglet actuel vers un fichier</translation>
    </message>
    <message>
        <source>Backup Wallet</source>
        <translation>Sauvegarder portefeuille</translation>
    </message>
    <message>
        <source>Wallet Data (*.dat)</source>
        <translation>Données portefeuille (*.dat)</translation>
    </message>
    <message>
        <source>Backup Failed</source>
        <translation>Échec de la sauvegarde</translation>
    </message>
    <message>
        <source>There was an error trying to save the wallet data to %1.</source>
        <translation>Il y a eu une erreur lors de la sauvegarde des données du portefeuille à %1.</translation>
    </message>
    <message>
        <source>Backup Successful</source>
        <translation>Sauvegarde réussie</translation>
    </message>
    <message>
        <source>Wallet is not a HD wallet.</source>
        <translation>Le portefeuille n'est pas un portefeuille HD.</translation>
    </message>
    <message>
        <source>Show Master Private Key</source>
        <translation>Dévoiler la Clef Privée Principale</translation>
    </message>
    <message>
        <source>Master Private Key:&lt;br&gt;&lt;br&gt;%1</source>
        <translation>Clef Privée Principale:&lt;br&gt;&lt;br&gt;%1</translation>
    </message>
    <message>
        <source>Unable to retrieve HD master private key</source>
        <translation>Impossible de récupérer la clef privée principale HD</translation>
    </message>
    <message>
        <source>Import Private Key</source>
        <translation>Importez une Clef Privée</translation>
    </message>
    <message>
        <source>Private Key:</source>
        <translation>Clef privée:</translation>
    </message>
    <message>
        <source>Invalid private key encoding.</source>
        <translation>L'encodage de la clef privée n'est pas valide.</translation>
    </message>
    <message>
        <source>Private key outside allowed range.</source>
        <translation>La clef privée dépasse la limite autorisée.</translation>
    </message>
    <message>
        <source>Address already added.</source>
        <translation>Adresse déjà ajoutée.</translation>
    </message>
    <message>
        <source>Error adding key to wallet.</source>
        <translation>Erreur d'ajout de la clef au portefeuille.</translation>
    </message>
    <message>
        <source>NavCoin needs to scan the chain... Please, wait.</source>
        <translation>NavCoin à besoin d'analyser la blockchain... Veuillez attendre.</translation>
    </message>
    <message>
        <source>Private key correctly added!</source>
        <translation>Clef privée correctement ajoutée!</translation>
    </message>
</context>
<context>
    <name>getAddressToReceive</name>
    <message>
        <source>Form</source>
        <translation>Formulaire</translation>
    </message>
    <message>
        <source>Use the following address to receive NavCoins:</source>
        <translation>Utiliser l'adresse suivante pour recevoir des Navcoins:</translation>
    </message>
    <message>
        <source>QR Code</source>
        <translation>Code QR</translation>
    </message>
    <message>
        <source>Copy to clipboard</source>
        <translation>Copier dans le presse-papier</translation>
    </message>
    <message>
        <source>Generate a new address</source>
        <translation>Générer une nouvelle adresse</translation>
    </message>
    <message>
        <source>Create a Cold Staking address</source>
        <translation>Créer une adresse en cold staking</translation>
    </message>
    <message>
        <source>Request payment</source>
        <translation>Demande de paiement</translation>
    </message>
    <message>
        <source>List old addresses</source>
        <translation>Liste de toutes les adresses</translation>
    </message>
    <message>
        <source>Action not available</source>
        <translation>Action non disponible</translation>
    </message>
    <message>
        <source>Resulting URI too long, try to reduce the text for label / message.</source>
        <translation>Si l'URI résultante est trop longue, essayez de réduire le texte de l'étiquette/du message.</translation>
    </message>
    <message>
        <source>Error encoding URI into QR Code.</source>
        <translation>Erreur d'encodage d'URI dans le QR Code.</translation>
    </message>
</context>
<context>
    <name>navcoin-core</name>
    <message>
        <source>Options:</source>
        <translation>Options :</translation>
    </message>
    <message>
        <source>Specify data directory</source>
        <translation>Spécifier le répertoire de données</translation>
    </message>
    <message>
        <source>Connect to a node to retrieve peer addresses, and disconnect</source>
        <translation>Se connecter à un nœud pour obtenir des adresses de pairs puis se déconnecter</translation>
    </message>
    <message>
        <source>Specify your own public address</source>
        <translation>Spécifier votre propre adresse publique</translation>
    </message>
    <message>
        <source>Accept command line and JSON-RPC commands</source>
        <translation>Accepter les commandes de JSON-RPC et de la ligne de commande</translation>
    </message>
    <message>
        <source>If &lt;category&gt; is not supplied or if &lt;category&gt; = 1, output all debugging information.</source>
        <translation>Si &lt;category&gt; n'est pas indiqué ou si &lt;category&gt; = 1, extraire toutes les données de débogage.</translation>
    </message>
    <message>
        <source>Prune configured below the minimum of %d MiB.  Please use a higher number.</source>
        <translation>L'élagage est configuré au-dessous du minimum de %d Mio. Veuillez utiliser un nombre plus élevé.</translation>
    </message>
    <message>
        <source>Prune: last wallet synchronisation goes beyond pruned data. You need to -reindex (download the whole blockchain again in case of pruned node)</source>
        <translation>Élagage : la dernière synchronisation de porte-monnaie va par-delà les données élaguées.  Vous devez -reindex (réindexer, télécharger de nouveau toute la chaîne de blocs en cas de nœud élagué)</translation>
    </message>
    <message>
        <source>Reduce storage requirements by pruning (deleting) old blocks. This mode is incompatible with -txindex and -rescan. Warning: Reverting this setting requires re-downloading the entire blockchain. (default: 0 = disable pruning blocks, &gt;%u = target size in MiB to use for block files)</source>
        <translation>Réduire les exigences de stockage en élaguant (supprimant) les anciens blocs. Ce mode est incompatible avec -txindex et -rescan. Avertissement : ramener ce paramètre à sa valeur antérieure exige un nouveau téléchargement de la chaîne de blocs en entier (par défaut : 0 = désactiver l'élagage des blocs, &gt;%u = taille cible en Mio à utiliser pour les fichiers de blocs).</translation>
    </message>
    <message>
        <source>Rescans are not possible in pruned mode. You will need to use -reindex which will download the whole blockchain again.</source>
        <translation>Les rebalayages sont impossibles en mode élagage. Vous devrez utiliser -reindex, ce qui téléchargera de nouveau la chaîne de blocs en entier.</translation>
    </message>
    <message>
        <source>Error: A fatal internal error occurred, see debug.log for details</source>
        <translation>Erreur : une erreur interne fatale s'est produite. Voir debug.log pour plus de détails</translation>
    </message>
    <message>
        <source>Fee (in %s/kB) to add to transactions you send (default: %s)</source>
        <translation>Les frais (en %s/ko) à ajouter aux transactions que vous envoyez (par défaut : %s)</translation>
    </message>
    <message>
        <source>Pruning blockstore...</source>
        <translation>Élagage du magasin de blocs...</translation>
    </message>
    <message>
        <source>Run in the background as a daemon and accept commands</source>
        <translation>Fonctionner en arrière-plan en tant que démon et accepter les commandes</translation>
    </message>
    <message>
        <source>Unable to start HTTP server. See debug log for details.</source>
        <translation>Impossible de démarrer le serveur HTTP. Voir le journal de débogage pour plus de détails.</translation>
    </message>
    <message>
        <source>Accept connections from outside (default: 1 if no -proxy or -connect)</source>
        <translation>Accepter les connexions entrantes (par défaut : 1 si aucun -proxy ou -connect )</translation>
    </message>
    <message>
        <source>NavCoin Core</source>
        <translation>NavCoin Core</translation>
    </message>
    <message>
        <source>The %s developers</source>
        <translation>Les développeurs de %s</translation>
    </message>
    <message>
        <source>-fallbackfee is set very high! This is the transaction fee you may pay when fee estimates are not available.</source>
        <translation>La valeur -fallbackfee est très élevée ! Elle représente les frais de transaction que vous pourriez acquitter si aucune estimation de frais n'est proposée.</translation>
    </message>
    <message>
        <source>A fee rate (in %s/kB) that will be used when fee estimation has insufficient data (default: %s)</source>
        <translation>Un taux de frais (en %s/Ko) qui sera utilisé si l'estimation de frais ne possède pas suffisamment de données (par défaut : %s)</translation>
    </message>
    <message>
        <source>A new version of the wallet has been released. Please update as soon as possible.</source>
        <translation>Une nouvelle version du portefeuille est disponible. Veuillez mettre à jour celle-ci dès que possible.</translation>
    </message>
    <message>
        <source>Accept relayed transactions received from whitelisted peers even when not relaying transactions (default: %d)</source>
        <translation>Accepter les transactions relayées reçues de pairs de la liste blanche même si le nœud ne relaie pas les transactions (par défaut : %d)</translation>
    </message>
    <message>
        <source>Add a ntp server to connect to and attempt to use to synchronize the clock</source>
        <translation>Ajouter un serveur ntp auquel se connecter et tenter de l'utiliser pour synchroniser l'horloge</translation>
    </message>
    <message>
        <source>Bind to given address and always listen on it. Use [host]:port notation for IPv6</source>
        <translation>Se lier à l'adresse donnée et toujours l'écouter. Utilisez la notation [host]:port pour l'IPv6</translation>
    </message>
    <message>
        <source>Cannot obtain a lock on data directory %s. %s is probably already running.</source>
        <translation>Impossible d'obtenir un verrouillage sur le répertoire de données %s. %s est surement en fonctionnement.</translation>
    </message>
    <message>
        <source>Delete all wallet transactions and only recover those parts of the blockchain through -rescan on startup</source>
        <translation>Supprimer toutes les transactions du porte-monnaie et ne récupérer que ces parties de la chaîne de blocs avec -rescan au démarrage</translation>
    </message>
    <message>
        <source>Distributed under the MIT software license, see the accompanying file COPYING or &lt;http://www.opensource.org/licenses/mit-license.php&gt;.</source>
        <translation>Distribué sous la licence MIT d'utilisation d'un logiciel. Consultez le fichier joint COPYING ou &lt;http://www.opensource.org/licenses/mit-license.php&gt;.</translation>
    </message>
    <message>
        <source>Equivalent bytes per sigop in transactions for relay and mining (default: %u)</source>
        <translation>Octets équivalents par sigop dans les transactions de relais et de minage (par défaut : %u)</translation>
    </message>
    <message>
        <source>Error loading %s: You can't enable HD on a already existing non-HD wallet</source>
        <translation>Erreur de chargement de %s : vous ne pouvez pas activer HD sur un porte-monnaie non HD existant</translation>
    </message>
    <message>
        <source>Error reading %s! All keys read correctly, but transaction data or address book entries might be missing or incorrect.</source>
        <translation>Erreur de lecture %s! Toutes les clefs sont lues correctement, mais la transaction de données et les entrées du carnet d'adresses doivent être manquantes ou incorrectes.</translation>
    </message>
    <message>
        <source>Execute command when a wallet transaction changes (%s in cmd is replaced by TxID)</source>
        <translation>Exécuter la commande lorsqu'une transaction de porte-monnaie change (%s dans la commande est remplacée par TxID)</translation>
    </message>
    <message>
        <source>Fees (in %s/kB) smaller than this are considered zero fee for relaying, mining and transaction creation</source>
        <translation>Frais (en %s/Ko) plus faible que cela sont considérés comme zéro frais pour la transmission, le minage et la création de transaction.</translation>
    </message>
    <message>
        <source>Force relay of transactions from whitelisted peers even they violate local relay policy (default: %d)</source>
        <translation>Forcer la transmission des transactions pour les contacts sur liste blanche même s'ils violent  les termes contractuels de la transmission (default: %d)</translation>
    </message>
    <message>
        <source>Maximum allowed median peer time offset adjustment. Local perspective of time may be influenced by peers forward or backward by this amount. (default: %u seconds)</source>
        <translation>Réglage moyen maximal autorisé de décalage de l'heure d'un pair. La perspective locale du temps peut être influencée par les pairs, en avance ou en retard, de cette valeur. (Par défaut : %u secondes)</translation>
    </message>
    <message>
        <source>Please check that your computer's date and time are correct! If your clock is wrong, %s will not work properly.</source>
        <translation>Veuillez vérifier que la date et l'heure de votre ordinateur sont correctes! Si votre horloge est incorrecte, %s ne fonctionnera pas correctement.</translation>
    </message>
    <message>
        <source>Please contribute if you find %s useful. Visit %s for further information about the software.</source>
        <translation>Si vous trouvez %s utile, vous pouvez y contribuer. Vous trouverez davantage d'informations à propos du logiciel sur %s.</translation>
    </message>
    <message>
        <source>Set the number of script verification threads (%u to %d, 0 = auto, &lt;0 = leave that many cores free, default: %d)</source>
        <translation>Définir le nombre d'exétrons de vérification des scripts (%u à %d, 0 = auto, &lt; 0 = laisser ce nombre de cœurs inutilisés, par défaut : %d)</translation>
    </message>
    <message>
        <source>Sets the interval in miliseconds to update the fiat price from CoinMarketcap. Min. 120000</source>
        <translation>Fixez l'intervalle en millisecondes pour la mise à jour du prix fiduciaire de CoinMarketcap. Min. 120000</translation>
    </message>
    <message>
        <source>The block database contains a block which appears to be from the future. This may be due to your computer's date and time being set incorrectly. Only rebuild the block database if you are sure that your computer's date and time are correct</source>
        <translation>La base de données de blocs contient un bloc qui semble provenir du futur. Cela pourrait être causé par la date et l'heure erronées de votre ordinateur. Ne reconstruisez la base de données de blocs que si vous êtes certain que la date et l'heure de votre ordinateur sont justes.</translation>
    </message>
    <message>
        <source>The community fund database looks to be corrupted. You will need to rebuild the block database.</source>
        <translation>La base de données du fond communautaire semble corrompue. Vous allez avoir besoin de reconstruire le bloc de la base de données.</translation>
    </message>
    <message>
        <source>This is a pre-release test build - use at your own risk - do not use for mining or merchant applications</source>
        <translation>Ceci est une pré-version de test - l'utiliser à vos risques et périls - ne pas l'utiliser pour miner ou pour des applications marchandes</translation>
    </message>
    <message>
        <source>Unable to rewind the database to a pre-fork state. You will need to redownload the blockchain</source>
        <translation>Impossible de rebobiner la base de données à un état préfourche. Vous devrez retélécharger la chaîne de blocs</translation>
    </message>
    <message>
        <source>Use UPnP to map the listening port (default: 1 when listening and no -proxy)</source>
        <translation>Utiliser l'UPnP pour mapper le port d'écoute (par défaut : 1 lors de l'écoute et pas de mandataire -proxy)</translation>
    </message>
    <message>
        <source>Warning: The network does not appear to fully agree! Some miners appear to be experiencing issues.</source>
        <translation>Avertissement : le réseau ne semble pas totalement d'accord ! Quelques mineurs semblent éprouver des difficultés.</translation>
    </message>
    <message>
        <source>Warning: We do not appear to fully agree with our peers! You may need to upgrade, or other nodes may need to upgrade.</source>
        <translation>Avertissement : nous ne semblons pas être en accord complet avec nos pairs ! Vous pourriez avoir besoin d'effectuer une mise à niveau, ou d'autres nœuds du réseau pourraient avoir besoin d'effectuer une mise à niveau.</translation>
    </message>
    <message>
        <source>Whitelist peers connecting from the given netmask or IP address. Can be specified multiple times.</source>
        <translation>Pairs de la liste blanche se connectant à partir du masque réseau ou de l'IP donné. Peut être spécifié plusieurs fois.</translation>
    </message>
    <message>
        <source>You need to rebuild the database using -reindex-chainstate to change -addressindex</source>
        <translation>Vous devez reconstruire la base de données en utilisant -reindex-chainstate pour changer -addressindex</translation>
    </message>
    <message>
        <source>You need to rebuild the database using -reindex-chainstate to change -spentindex</source>
        <translation>Vous devez reconstruire la base de données en utilisant -reindex-chainstate pour changer -spentindex</translation>
    </message>
    <message>
        <source>You need to rebuild the database using -reindex-chainstate to change -timestampindex</source>
        <translation>Vous devez reconstruire la base de données en utilisant -reindex-chainstate pour changer -timestampindex</translation>
    </message>
    <message>
        <source>You need to rebuild the database using -reindex-chainstate to change -txindex</source>
        <translation>Vous devez reconstruire la base de données avec -reindex-chainstate pour changer -txindex</translation>
    </message>
    <message>
        <source>%s corrupt, salvage failed</source>
        <translation>%s corrompu, la récupération a échoué</translation>
    </message>
    <message>
        <source>-maxmempool must be at least %d MB</source>
        <translation>-maxmempool doit être d'au moins %d Mo</translation>
    </message>
    <message>
        <source>&lt;category&gt; can be:</source>
        <translation>&lt;category&gt; peut être :</translation>
    </message>
    <message>
        <source>Add a NavTech node to use for private transactions</source>
        <translation>Ajouter un nœud NavTech à utiliser pour les transactions anonymes</translation>
    </message>
    <message>
        <source>Adds a ntp server to use for clock syncronization</source>
        <translation>Ajouter un serveur NTP à utiliser pour la synchronisation d'horloge</translation>
    </message>
    <message>
        <source>Append comment to the user agent string</source>
        <translation>Ajouter un commentaire à la chaîne d'agent utilisateur</translation>
    </message>
    <message>
        <source>Attempt to recover private keys from a corrupt wallet on startup</source>
        <translation>Tenter de récupérer les clefs privées d'un porte-monnaie corrompu lors du démarrage</translation>
    </message>
    <message>
        <source>Block creation options:</source>
        <translation>Options de création de bloc :</translation>
    </message>
    <message>
        <source>Cannot resolve -%s address: '%s'</source>
        <translation>Impossible de résoudre l'adresse -%s : « %s »</translation>
    </message>
    <message>
        <source>Change index out of range</source>
        <translation>L'index de changement est hors échelle</translation>
    </message>
    <message>
        <source>Clock options:</source>
        <translation>Options d'horloge:</translation>
    </message>
    <message>
        <source>Connect only to the specified node(s)</source>
        <translation>Ne se connecter qu'au(x) nœud(s) spécifié(s)</translation>
    </message>
    <message>
        <source>Connection options:</source>
        <translation>Options de connexion :</translation>
    </message>
    <message>
        <source>Copyright (C) %i-%i</source>
        <translation>Tous droits réservés (C) %i-%i</translation>
    </message>
    <message>
        <source>Corrupted block database detected</source>
        <translation>Base corrompue de données des blocs détectée</translation>
    </message>
    <message>
        <source>Debugging/Testing options:</source>
        <translation>Options de débogage/de test :</translation>
    </message>
    <message>
        <source>Defines the staker vote to be attached to found blocks.</source>
        <translation>Défini le vote du staker comme étant lié aux blocs trouvés.</translation>
    </message>
    <message>
        <source>Do not load the wallet and disable wallet RPC calls</source>
        <translation>Ne pas charger le porte-monnaie et désactiver les appels RPC</translation>
    </message>
    <message>
        <source>Do you want to rebuild the block database now?</source>
        <translation>Voulez-vous reconstruire la base de données des blocs maintenant ?</translation>
    </message>
    <message>
        <source>Enable publish hash block in &lt;address&gt;</source>
        <translation>Activer la publication du bloc de hachage dans &lt;address&gt;</translation>
    </message>
    <message>
        <source>Enable publish hash transaction in &lt;address&gt;</source>
        <translation>Activer la publication de la transaction de hachage dans &lt;address&gt;</translation>
    </message>
    <message>
        <source>Enable publish raw block in &lt;address&gt;</source>
        <translation>Activer la publication du bloc brut dans &lt;address&gt;</translation>
    </message>
    <message>
        <source>Enable publish raw transaction in &lt;address&gt;</source>
        <translation>Activer la publication de la transaction brute dans &lt;address&gt;</translation>
    </message>
    <message>
        <source>Enable transaction replacement in the memory pool (default: %u)</source>
        <translation>Activer le remplacement de la transaction dans le pool de mémoire (par défaut: %u)</translation>
    </message>
    <message>
        <source>Enables or disables the staking thread.</source>
        <translation>Active ou désactive le staking thread.</translation>
    </message>
    <message>
        <source>Error initializing block database</source>
        <translation>Erreur lors de l'initialisation de la base de données des blocs</translation>
    </message>
    <message>
        <source>Error initializing wallet database environment %s!</source>
        <translation>Erreur lors de l'initialisation de l'environnement de la base de données du porte-monnaie %s !</translation>
    </message>
    <message>
        <source>Error loading %s</source>
        <translation>Erreur lors du chargement de %s</translation>
    </message>
    <message>
        <source>Error loading %s: Wallet corrupted</source>
        <translation>Erreur lors du chargement de %s : porte-monnaie corrompu</translation>
    </message>
    <message>
        <source>Error loading %s: Wallet requires newer version of %s</source>
        <translation>Erreur lors du chargement de %s : le porte-monnaie exige une version plus récente de %s</translation>
    </message>
    <message>
        <source>Error loading %s: You can't disable HD on a already existing HD wallet</source>
        <translation>Erreur de chargement de %s : vous ne pouvez pas désactiver HD sur un porte-monnaie HD existant</translation>
    </message>
    <message>
        <source>Error loading block database</source>
        <translation>Erreur du chargement de la base de données des blocs</translation>
    </message>
    <message>
        <source>Error opening block database</source>
        <translation>Erreur lors de l'ouverture de la base de données des blocs</translation>
    </message>
    <message>
        <source>Error: Disk space is low!</source>
        <translation>Erreur : l'espace disque est faible !</translation>
    </message>
    <message>
        <source>Failed to listen on any port. Use -listen=0 if you want this.</source>
        <translation>Échec de l'écoute sur un port quelconque. Utilisez -listen=0 si vous voulez ceci.</translation>
    </message>
    <message>
        <source>GUI options:</source>
        <translation>options GUI:</translation>
    </message>
    <message>
        <source>Importing...</source>
        <translation>Importation...</translation>
    </message>
    <message>
        <source>Incorrect or no genesis block found. Wrong datadir for network?</source>
        <translation>Bloc de genèse incorrect ou introuvable. Mauvais répertoire de données pour le réseau ?</translation>
    </message>
    <message>
        <source>Initialization sanity check failed. %s is shutting down.</source>
        <translation>Le test d'initialisation a échoué. %s se ferme.</translation>
    </message>
    <message>
        <source>Invalid -onion address: '%s'</source>
        <translation>Adresse -onion invalide : « %s »</translation>
    </message>
    <message>
        <source>Invalid amount for -%s=&lt;amount&gt;: '%s'</source>
        <translation>Montant invalide pour -%s=&lt;amount&gt; : « %s »</translation>
    </message>
    <message>
        <source>Invalid amount for -fallbackfee=&lt;amount&gt;: '%s'</source>
        <translation>Montant invalide pour -fallbackfee=&lt;amount&gt; : « %s »</translation>
    </message>
    <message>
        <source>Keep the transaction memory pool below &lt;n&gt; megabytes (default: %u)</source>
        <translation>Garder la réserve de mémoire transactionnelle sous &lt;n&gt; mégaoctets (par défaut : %u)</translation>
    </message>
    <message>
        <source>Loading banlist...</source>
        <translation>Chargement de la liste d'interdiction...</translation>
    </message>
    <message>
        <source>Location of the auth cookie (default: data dir)</source>
        <translation>Emplacement du fichier témoin auth (par défaut : data dir)</translation>
    </message>
    <message>
        <source>Max number of seconds allowed as clock offset for a peer (default: %u)</source>
        <translation>Nombre maximal de secondes autorisées de décalage d'horloge pour un peer (par défaut: %u)</translation>
    </message>
    <message>
        <source>Min. number of valid requests to NTP servers (default: %u)</source>
        <translation>Nombre minimal de requêtes validées par les serveurs NTP (par défaut %u)</translation>
    </message>
    <message>
        <source>Not enough file descriptors available.</source>
        <translation>Pas assez de descripteurs de fichiers proposés.</translation>
    </message>
    <message>
        <source>Only connect to nodes in network &lt;net&gt; (ipv4, ipv6 or onion)</source>
        <translation>Seulement se connecter aux nœuds du réseau &lt;net&gt; (IPv4, IPv6 ou oignon)</translation>
    </message>
    <message>
        <source>Print this help message and exit</source>
        <translation>Imprimer ce message d'aide et quitter</translation>
    </message>
    <message>
        <source>Print version and exit</source>
        <translation>Imprimer la version et quitter</translation>
    </message>
    <message>
        <source>Prune cannot be configured with a negative value.</source>
        <translation>L'élagage ne peut pas être configuré avec une valeur négative.</translation>
    </message>
    <message>
        <source>Prune mode is incompatible with -txindex.</source>
        <translation>Le mode élagage n'est pas compatible avec -txindex.</translation>
    </message>
    <message>
        <source>Rebuild chain state and block index from the blk*.dat files on disk</source>
        <translation>Reconstruire l'état de la chaîne et l'index des blocs à partir des fichiers blk*.dat sur le disque</translation>
    </message>
    <message>
        <source>Rebuild chain state from the currently indexed blocks</source>
        <translation>Reconstruire l'état de la chaîne à partir des blocs indexés actuellement</translation>
    </message>
    <message>
        <source>Requires DNS Sec for OpenAlias requests (default: true)</source>
        <translation>DNS Sec est requis pour les requêtes OpenAlias (par défaut: vrai)</translation>
    </message>
    <message>
        <source>Rewinding blocks...</source>
        <translation>Rebobinage des blocs...</translation>
    </message>
    <message>
        <source>Set database cache size in megabytes (%d to %d, default: %d)</source>
        <translation>Définir la taille du cache de la base de données en mégaoctets (%d to %d, default: %d)</translation>
    </message>
    <message>
        <source>Set maximum BIP141 block weight (default: %d)</source>
        <translation>Définir le poids maximal de bloc BIP141 (par défaut : %d)</translation>
    </message>
    <message>
        <source>Set maximum block size in bytes (default: %d)</source>
        <translation>Définir la taille minimale de bloc en octets (par défaut : %d)</translation>
    </message>
    <message>
        <source>Sets the default sleep for the staking thread (default: %u)</source>
        <translation>Définit le sleep par défaut pour la continuité du staking (par défaut: %u)</translation>
    </message>
    <message>
        <source>Specify wallet file (within data directory)</source>
        <translation>Spécifiez le fichier de porte-monnaie (dans le répertoire de données)</translation>
    </message>
    <message>
        <source>Synchronizing clock...</source>
        <translation>Synchronisation de l'horloge...</translation>
    </message>
    <message>
        <source>The source code is available from %s.</source>
        <translation>Le code source est disponible sur %s.</translation>
    </message>
    <message>
        <source>Unable to bind to %s on this computer. %s is probably already running.</source>
        <translation>Impossible de lier %s sur cet ordinateur. %s est probablement déjà en cours de fonctionnement.</translation>
    </message>
    <message>
        <source>Unsupported argument -benchmark ignored, use -debug=bench.</source>
        <translation>Argument non pris en charge -benchmark ignoré, utiliser -debug=bench.</translation>
    </message>
    <message>
        <source>Unsupported argument -debugnet ignored, use -debug=net.</source>
        <translation>Argument non pris en charge -debugnet ignoré, utiliser -debug=net.</translation>
    </message>
    <message>
        <source>Unsupported argument -tor found, use -onion.</source>
        <translation>Argument non pris en charge -tor trouvé, utiliser -onion</translation>
    </message>
    <message>
        <source>Use UPnP to map the listening port (default: %u)</source>
        <translation>Utiliser l'UPnP pour mapper le port d'écoute (par défaut : %u)</translation>
    </message>
    <message>
        <source>User Agent comment (%s) contains unsafe characters.</source>
        <translation>Le commentaire d'agent utilisateur (%s) contient des caractères dangereux.</translation>
    </message>
    <message>
        <source>Uses the devnet network</source>
        <translation>Utilise le réseau devnet</translation>
    </message>
    <message>
        <source>Verifying blocks...</source>
        <translation>Vérification des blocs en cours...</translation>
    </message>
    <message>
        <source>Verifying wallet...</source>
        <translation>Vérification du porte-monnaie en cours...</translation>
    </message>
    <message>
        <source>Wallet %s resides outside data directory %s</source>
        <translation>Le porte-monnaie %s réside en dehors du répertoire de données %s</translation>
    </message>
    <message>
        <source>Wallet debugging/testing options:</source>
        <translation>Options de débogage/de test du porte-monnaie :</translation>
    </message>
    <message>
        <source>Wallet needed to be rewritten: restart %s to complete</source>
        <translation>Le portefeuille a besoin d'être réécrit: redémarrer %s pour finaliser</translation>
    </message>
    <message>
        <source>Wallet options:</source>
        <translation>Options du porte-monnaie :</translation>
    </message>
    <message>
        <source>Allow JSON-RPC connections from specified source. Valid for &lt;ip&gt; are a single IP (e.g. 1.2.3.4), a network/netmask (e.g. 1.2.3.4/255.255.255.0) or a network/CIDR (e.g. 1.2.3.4/24). This option can be specified multiple times</source>
        <translation>Permettre les connexions JSON-RPC de sources spécifiques. Valide pour &lt;ip&gt; qui sont une IP simple (p. ex. 1.2.3.4), un réseau/masque réseau (p. ex. 1.2.3.4/255.255.255.0) ou un réseau/CIDR (p. ex. 1.2.3.4/24). Cette option peut être être spécifiée plusieurs fois</translation>
    </message>
    <message>
        <source>Bind to given address and whitelist peers connecting to it. Use [host]:port notation for IPv6</source>
        <translation>Se lier à l'adresse donnée et aux pairs s'y connectant. Utiliser la notation [host]:port pour l'IPv6</translation>
    </message>
    <message>
        <source>Bind to given address to listen for JSON-RPC connections. Use [host]:port notation for IPv6. This option can be specified multiple times (default: bind to all interfaces)</source>
        <translation>Se lier à l'adresse donnée pour écouter des connexions JSON-RPC. Utiliser la notation [host]:port pour l'IPv6. Cette option peut être spécifiée plusieurs fois (par défaut : se lier à toutes les interfaces)</translation>
    </message>
    <message>
        <source>Create new files with system default permissions, instead of umask 077 (only effective with disabled wallet functionality)</source>
        <translation>Créer de nouveaux fichiers avec les permissions système par défaut, au lieu de umask 077 (effectif seulement avec la fonction du porte-monnaie désactivée)</translation>
    </message>
    <message>
        <source>Discover own IP addresses (default: 1 when listening and no -externalip or -proxy)</source>
        <translation>Découvrir ses propres adresses (par défaut : 1 en écoute et sans externalip ou -proxy)</translation>
    </message>
    <message>
        <source>Error: Listening for incoming connections failed (listen returned error %s)</source>
        <translation>Erreur : l'écoute des connexions entrantes a échoué (l'écoute a retourné l'erreur %s)</translation>
    </message>
    <message>
        <source>Execute command when a relevant alert is received or we see a really long fork (%s in cmd is replaced by message)</source>
        <translation>Exécuter une commande lorsqu'une alerte pertinente est reçue ou si nous voyons une bifurcation vraiment étendue (%s dans la commande est remplacé par le message)</translation>
    </message>
    <message>
        <source>If paytxfee is not set, include enough fee so transactions begin confirmation on average within n blocks (default: %u)</source>
        <translation>Si paytxfee n'est pas défini, inclure suffisamment de frais afin que les transactions commencent la confirmation en moyenne avant n blocs (par défaut : %u)</translation>
    </message>
    <message>
        <source>Invalid amount for -maxtxfee=&lt;amount&gt;: '%s' (must be at least the minrelay fee of %s to prevent stuck transactions)</source>
        <translation>Montant invalide pour -maxtxfee=&lt;amount&gt; : « %s » (doit être au moins les frais minrelay de %s pour prévenir le blocage des transactions)</translation>
    </message>
    <message>
        <source>Listen for JSON-RPC connections on &lt;port&gt; (default: %u or testnet: %u or devnet: %u)</source>
        <translation>Écoute des connexions JSON-RPC activées &lt;port&gt;(par défaut: %u ou testnet: %u ou devnet: %u)</translation>
    </message>
    <message>
        <source>Listen for connections on &lt;port&gt; (default: %u or testnet: %u or devnet: %u)</source>
        <translation>Écoute des connexions activées &lt;port&gt; (par défaut: %u ou testnet: %u ou devnet: %u)</translation>
    </message>
    <message>
        <source>Maintain a full address index, used to query for the balance, txids and unspent outputs for addresses (default: %u)</source>
        <translation>Maintenir un index complet des adresses, utilisé pour rechercher le solde, les id de transactions et les sorties non dépensées pour les adresses (par défaut : %u).</translation>
    </message>
    <message>
        <source>Maintain a full spent index, used to query the spending txid and input index for an outpoint (default: %u)</source>
        <translation>Maintenir un index complet des dépenses, utilisé pour interroger les id de transactions des dépenses et l'index d'entrée pour un point de sortie (par défaut : %u).</translation>
    </message>
    <message>
        <source>Maintain a timestamp index for block hashes, used to query blocks hashes by a range of timestamps (default: %u)</source>
        <translation>Maintenir un index d'horodatage pour les hachages de blocs, utilisé pour interroger les hachages de blocs par une plage d'horodatages (par défaut : %u)</translation>
    </message>
    <message>
        <source>Maximum size of data in data carrier transactions we relay and mine (default: %u)</source>
        <translation>Quantité maximale de données dans les transactions du porteur de données que nous relayons et minons (par défaut : %u)</translation>
    </message>
    <message>
        <source>Maximum total fees (in %s) to use in a single wallet transaction or raw transaction; setting this too low may abort large transactions</source>
        <translation>Maximum total des frais (en %s) à utiliser dans une seule transaction de portefeuille ou pour une transaction simple; entrer une valeur trop faible pourrait annuler une transaction volumineuse.</translation>
    </message>
    <message>
        <source>Number of seconds to wait for a response from a NTP server (default: %u)</source>
        <translation>Nombre de secondes à attendre pour une réponse du serveur NTP (default: %u)</translation>
    </message>
    <message>
        <source>Query for peer addresses via DNS lookup, if low on addresses (default: 1 unless -connect)</source>
        <translation>Demander les adresses des pairs par recherche DNS si l'on manque d'adresses (par défaut : 1 sauf si -connect)</translation>
    </message>
    <message>
        <source>Randomize credentials for every proxy connection. This enables Tor stream isolation (default: %u)</source>
        <translation>Aléer les authentifiants pour chaque connexion mandataire. Ceci active l'isolement de flux de Tor (par défaut : %u) </translation>
    </message>
    <message>
        <source>Set maximum size of high-priority/low-fee transactions in bytes (default: %d)</source>
        <translation>Définir la taille maximale en octets des transactions prioritaires/à frais modiques (par défaut : %d)</translation>
    </message>
    <message>
        <source>The transaction amount is too small to send after the fee has been deducted</source>
        <translation>Le montant de la transaction est trop bas pour être envoyé une fois que les frais ont été déduits</translation>
    </message>
    <message>
        <source>This product includes software developed by the OpenSSL Project for use in the OpenSSL Toolkit &lt;https://www.openssl.org/&gt; and cryptographic software written by Eric Young and UPnP software written by Thomas Bernard.</source>
        <translation>Ce produit comprend des logiciels développés par le projet OpenSSL pour être utilisés dans la boîte à outils OpenSSL &lt;https://www.openssl.org/&gt; et un logiciel cryptographique écrit par Eric Young, ainsi qu'un logiciel UPnP écrit par Thomas Bernard.</translation>
    </message>
    <message>
        <source>Use hierarchical deterministic key generation (HD) after BIP32. Only has effect during wallet creation/first start</source>
        <translation>Utiliser une génération de clef hiérarchique déterministe (HD) après BIP32. N'a d'effet que lors de la création/premier lancement du porte-monnaie</translation>
    </message>
    <message>
        <source>Whitelisted peers cannot be DoS banned and their transactions are always relayed, even if they are already in the mempool, useful e.g. for a gateway</source>
        <translation>Les pairs de la liste blanche ne peuvent pas être bannis DoS et leurs transactions sont toujours relayées, même si elles sont déjà dans le mempool, utile p. ex. pour une passerelle</translation>
    </message>
    <message>
        <source>You need to rebuild the database using -reindex to go back to unpruned mode.  This will redownload the entire blockchain</source>
        <translation>Vous devez reconstruire la base de données en utilisant -reindex afin de revenir au mode sans élagage. Ceci retéléchargera complètement la chaîne de blocs.</translation>
    </message>
    <message>
        <source>(default: %u)</source>
        <translation>(par défaut : %u)</translation>
    </message>
    <message>
        <source>Accept public REST requests (default: %u)</source>
        <translation>Accepter les demandes REST publiques (par défaut : %u)</translation>
    </message>
    <message>
        <source>Automatically create Tor hidden service (default: %d)</source>
        <translation>Créer automatiquement un service caché Tor (par défaut : %d)</translation>
    </message>
    <message>
        <source>Connect through SOCKS5 proxy</source>
        <translation>Se connecter par un mandataire SOCKS5</translation>
    </message>
    <message>
        <source>Error reading from database, shutting down.</source>
        <translation>Erreur de lecture de la base de données, fermeture en cours.</translation>
    </message>
    <message>
        <source>Imports blocks from external blk000??.dat file on startup</source>
        <translation>Importe des blocs depuis un fichier blk000??.dat externe lors du démarrage</translation>
    </message>
    <message>
        <source>Information</source>
        <translation>Informations</translation>
    </message>
    <message>
        <source>Invalid amount for -paytxfee=&lt;amount&gt;: '%s' (must be at least %s)</source>
        <translation>Montant invalide pour -paytxfee=&lt;montant&gt; : « %s » (doit être au moins %s)</translation>
    </message>
    <message>
        <source>Invalid netmask specified in -whitelist: '%s'</source>
        <translation>Masque réseau invalide spécifié dans -whitelist : « %s »</translation>
    </message>
    <message>
        <source>Keep at most &lt;n&gt; unconnectable transactions in memory (default: %u)</source>
        <translation>Garder au plus &lt;n&gt; transactions non connectables en mémoire (par défaut : %u)</translation>
    </message>
    <message>
        <source>Need to specify a port with -whitebind: '%s'</source>
        <translation>Un port doit être spécifié avec -whitebind : « %s »</translation>
    </message>
    <message>
        <source>Node relay options:</source>
        <translation>Options de relais du nœud :</translation>
    </message>
    <message>
        <source>RPC server options:</source>
        <translation>Options du serveur RPC :</translation>
    </message>
    <message>
        <source>Reducing -maxconnections from %d to %d, because of system limitations.</source>
        <translation>Réduction de -maxconnections de %d à %d, due aux restrictions du système</translation>
    </message>
    <message>
        <source>Rescan the block chain for missing wallet transactions on startup</source>
        <translation>Réanalyser la chaîne de blocs au démarrage, à la recherche de transactions de porte-monnaie manquantes</translation>
    </message>
    <message>
        <source>Send trace/debug info to console instead of debug.log file</source>
        <translation>Envoyer les informations de débogage/trace à la console au lieu du fichier debug.log</translation>
    </message>
    <message>
        <source>Send transactions as zero-fee transactions if possible (default: %u)</source>
        <translation>Envoyer si possible les transactions comme étant sans frais (par défaut : %u)</translation>
    </message>
    <message>
        <source>Show all debugging options (usage: --help -help-debug)</source>
        <translation>Montrer toutes les options de débogage (utilisation : --help --help-debug)</translation>
    </message>
    <message>
        <source>Shrink debug.log file on client startup (default: 1 when no -debug)</source>
        <translation>Réduire le fichier debug.log lors du démarrage du client (par défaut : 1 lorsque -debug n'est pas présent)</translation>
    </message>
    <message>
        <source>Signing transaction failed</source>
        <translation>La signature de la transaction a échoué</translation>
    </message>
    <message>
        <source>The transaction amount is too small to pay the fee</source>
        <translation>Le montant de la transaction est trop bas pour que les frais soient payés</translation>
    </message>
    <message>
        <source>This is experimental software.</source>
        <translation>Ceci est un logiciel expérimental.</translation>
    </message>
    <message>
        <source>Tor control port password (default: empty)</source>
        <translation>Mot de passe du port de contrôle Tor (par défaut : vide)</translation>
    </message>
    <message>
        <source>Tor control port to use if onion listening enabled (default: %s)</source>
        <translation>Port de contrôle Tor à utiliser si l'écoute onion est activée (par défaut :%s)</translation>
    </message>
    <message>
        <source>Transaction amount too small</source>
        <translation>Montant de la transaction trop bas</translation>
    </message>
    <message>
        <source>Transaction amounts must be positive</source>
        <translation>Les montants de transaction doivent être positifs</translation>
    </message>
    <message>
        <source>Transaction too large for fee policy</source>
        <translation>La transaction est trop grosse pour la politique de frais</translation>
    </message>
    <message>
        <source>Transaction too large</source>
        <translation>Transaction trop volumineuse</translation>
    </message>
    <message>
        <source>Unable to bind to %s on this computer (bind returned error %s)</source>
        <translation>Impossible de se lier à %s sur cet ordinateur (bind a retourné l'erreur %s)</translation>
    </message>
    <message>
        <source>Upgrade wallet to latest format on startup</source>
        <translation>Mettre à niveau le porte-monnaie au démarrage vers le format le plus récent</translation>
    </message>
    <message>
        <source>Username for JSON-RPC connections</source>
        <translation>Nom d'utilisateur pour les connexions JSON-RPC</translation>
    </message>
    <message>
        <source>Warning</source>
        <translation>Avertissement</translation>
    </message>
    <message>
        <source>Whether to operate in a blocks only mode (default: %u)</source>
        <translation>Faut-il fonctionner en mode blocs seulement (par défaut : %u)</translation>
    </message>
    <message>
        <source>Zapping all transactions from wallet...</source>
        <translation>Supprimer toutes les transactions du porte-monnaie...</translation>
    </message>
    <message>
        <source>ZeroMQ notification options:</source>
        <translation>Options de notification ZeroMQ</translation>
    </message>
    <message>
        <source>Password for JSON-RPC connections</source>
        <translation>Mot de passe pour les connexions JSON-RPC</translation>
    </message>
    <message>
        <source>Execute command when the best block changes (%s in cmd is replaced by block hash)</source>
        <translation>Exécuter la commande lorsque le meilleur bloc change (%s dans cmd est remplacé par le hachage du bloc)</translation>
    </message>
    <message>
        <source>Allow DNS lookups for -addnode, -seednode and -connect</source>
        <translation>Autoriser les recherches DNS pour -addnode, -seednode et -connect</translation>
    </message>
    <message>
        <source>Loading addresses...</source>
        <translation>Chargement des adresses…</translation>
    </message>
    <message>
        <source>(1 = keep tx meta data e.g. account owner and payment request information, 2 = drop tx meta data)</source>
        <translation>(1 = conserver les métadonnées de transmission, par ex. les informations du propriétaire du compte et de la demande de paiement, 2 = abandonner les métadonnées de transmission)</translation>
    </message>
    <message>
        <source>-maxtxfee is set very high! Fees this large could be paid on a single transaction.</source>
        <translation>-maxtxfee est défini très haut ! Des frais aussi élevés pourraient être payés en une seule transaction.</translation>
    </message>
    <message>
        <source>-paytxfee is set very high! This is the transaction fee you will pay if you send a transaction.</source>
        <translation>-paytxfee est réglé sur un montant très élevé ! Il s'agit des frais de transaction que vous payerez si vous envoyez une transaction.</translation>
    </message>
    <message>
        <source>Do not keep transactions in the mempool longer than &lt;n&gt; hours (default: %u)</source>
        <translation>Ne pas conserver de transactions dans la réserve de mémoire plus de &lt;n&gt; heures (par défaut : %u)</translation>
    </message>
    <message>
        <source>Fees (in %s/kB) smaller than this are considered zero fee for transaction creation (default: %s)</source>
        <translation>Les frais (en %s/Ko) inférieurs à ce seuil sont considérés comme étant nuls pour la création de transactions (par défaut : %s)</translation>
    </message>
    <message>
        <source>How thorough the block verification of -checkblocks is (0-4, default: %u)</source>
        <translation>Degré de profondeur de la vérification des blocs -checkblocks (0-4, par défaut : %u)</translation>
    </message>
    <message>
        <source>Maintain a full transaction index, used by the getrawtransaction rpc call (default: %u)</source>
        <translation>Maintenir un index complet des transactions, utilisé par l'appel RPC getrawtransaction (obtenir la transaction brute) (par défaut : %u)</translation>
    </message>
    <message>
        <source>Number of seconds to keep misbehaving peers from reconnecting (default: %u)</source>
        <translation>Délai en secondes de refus de reconnexion pour les pairs présentant un mauvais comportement (par défaut : %u)</translation>
    </message>
    <message>
        <source>Output debugging information (default: %u, supplying &lt;category&gt; is optional)</source>
        <translation>Extraire les informations de débogage (par défaut : %u, fournir &lt;category&gt; est optionnel)</translation>
    </message>
    <message>
        <source>Support filtering of blocks and transaction with bloom filters (default: %u)</source>
        <translation>Prendre en charge le filtrage des blocs et des transactions avec les filtres bloom (par défaut : %u)</translation>
    </message>
    <message>
        <source>Total length of network version string (%i) exceeds maximum length (%i). Reduce the number or size of uacomments.</source>
        <translation>La taille totale de la chaîne de version de réseau (%i) dépasse la longueur maximale (%i). Réduire le nombre ou la taille des commentaires uacomments.</translation>
    </message>
    <message>
        <source>Tries to keep outbound traffic under the given target (in MiB per 24h), 0 = no limit (default: %d)</source>
        <translation>Tente de garder le trafic sortant sous la cible donnée (en Mio par 24 h), 0 = sans limite (par défaut : %d)</translation>
    </message>
    <message>
        <source>Unsupported argument -socks found. Setting SOCKS version isn't possible anymore, only SOCKS5 proxies are supported.</source>
        <translation>L'argument non pris en charge -socks a été trouvé. Il n'est plus possible de définir la version de SOCKS, seuls les mandataires SOCKS5 sont pris en charge.</translation>
    </message>
    <message>
        <source>Unsupported argument -whitelistalwaysrelay ignored, use -whitelistrelay and/or -whitelistforcerelay.</source>
        <translation>Argument non pris charge -whitelistalwaysrelay ignoré, utiliser -whitelistrelay et/ou -whitelistforcerelay.</translation>
    </message>
    <message>
        <source>Use separate SOCKS5 proxy to reach peers via Tor hidden services (default: %s)</source>
        <translation>Utiliser un serveur mandataire SOCKS5 séparé pour atteindre les pairs par les services cachés de Tor (par défaut : %s)</translation>
    </message>
    <message>
        <source>Username and hashed password for JSON-RPC connections. The field &lt;userpw&gt; comes in the format: &lt;USERNAME&gt;:&lt;SALT&gt;$&lt;HASH&gt;. A canonical python script is included in share/rpcuser. This option can be specified multiple times</source>
        <translation>Nom d'utilisateur et mot de passe haché pour les connexions JSON-RPC. Le champ &lt;userpw&gt; vient au format : &lt;USERNAME&gt;:&lt;SALT&gt;$&lt;HASH&gt;. Un script python canonique est inclus dans share/rpcuser. Cette option peut être spécifiée plusieurs fois.</translation>
    </message>
    <message>
        <source>Warning: Wallet file corrupt, data salvaged! Original %s saved as %s in %s; if your balance or transactions are incorrect you should restore from a backup.</source>
        <translation>Avertissement : le fichier du porte-monnaie est corrompu, les données ont été récupérées ! Le fichier %s original a été enregistré en tant que %s dans %s ; si votre solde ou vos transactions sont incorrects, vous devriez restaurer une sauvegarde.</translation>
    </message>
    <message>
        <source>(default: %s)</source>
        <translation>(par défaut : %s)</translation>
    </message>
    <message>
        <source>Always query for peer addresses via DNS lookup (default: %u)</source>
        <translation>Toujours demander les adresses des pairs par recherche DNS (par défaut : %u)</translation>
    </message>
    <message>
        <source>How many blocks to check at startup (default: %u, 0 = all)</source>
        <translation>Nombre de blocs à vérifier au démarrage (par défaut : %u, 0 = tous)</translation>
    </message>
    <message>
        <source>Include IP addresses in debug output (default: %u)</source>
        <translation>Inclure les adresses IP à la sortie de débogage (par défaut : %u)</translation>
    </message>
    <message>
        <source>Invalid -proxy address: '%s'</source>
        <translation>Adresse -proxy invalide : « %s »</translation>
    </message>
    <message>
        <source>Maintain at most &lt;n&gt; connections to peers (default: %u)</source>
        <translation>Garder au plus &lt;n&gt; connexions avec les pairs (par défaut : %u)</translation>
    </message>
    <message>
        <source>Make the wallet broadcast transactions</source>
        <translation>Obliger le porte-monnaie à diffuser les transactions</translation>
    </message>
    <message>
        <source>Maximum per-connection receive buffer, &lt;n&gt;*1000 bytes (default: %u)</source>
        <translation>Tampon maximal de réception par connexion, &lt;n&gt;*1000 octets (par défaut : %u)</translation>
    </message>
    <message>
        <source>Maximum per-connection send buffer, &lt;n&gt;*1000 bytes (default: %u)</source>
        <translation>Tampon maximal d'envoi par connexion », &lt;n&gt;*1000 octets (par défaut : %u)</translation>
    </message>
    <message>
        <source>Prepend debug output with timestamp (default: %u)</source>
        <translation>Ajouter l'horodatage au début de la sortie de débogage (par défaut : %u)</translation>
    </message>
    <message>
        <source>Relay and mine data carrier transactions (default: %u)</source>
        <translation>Relayer et miner les transactions du porteur de données (par défaut : %u)</translation>
    </message>
    <message>
        <source>Relay non-P2SH multisig (default: %u)</source>
        <translation>Relayer les multisignatures non-P2SH (par défaut : %u)</translation>
    </message>
    <message>
        <source>Set key pool size to &lt;n&gt; (default: %u)</source>
        <translation>Définir la taille de la réserve de clefs à &lt;n&gt; (par défaut : %u)</translation>
    </message>
    <message>
        <source>Set the number of threads to service RPC calls (default: %d)</source>
        <translation>Définir le nombre d'exétrons pour desservir les appels RPC (par défaut : %d)</translation>
    </message>
    <message>
        <source>Specify configuration file (default: %s)</source>
        <translation>Spécifier le fichier de configuration (par défaut : %s)</translation>
    </message>
    <message>
        <source>Specify connection timeout in milliseconds (minimum: 1, default: %d)</source>
        <translation>Spécifier le délai d'expiration de la connexion en millisecondes (minimum : 1, par défaut : %d)</translation>
    </message>
    <message>
        <source>Specify pid file (default: %s)</source>
        <translation>Spécifier le fichier pid (par défaut : %s)</translation>
    </message>
    <message>
        <source>Spend unconfirmed change when sending transactions (default: %u)</source>
        <translation>Dépenser la monnaie non confirmée lors de l'envoi de transactions (par défaut : %u)</translation>
    </message>
    <message>
        <source>Threshold for disconnecting misbehaving peers (default: %u)</source>
        <translation>Seuil de déconnexion des pairs présentant un mauvais comportement (par défaut : %u)</translation>
    </message>
    <message>
        <source>Unknown network specified in -onlynet: '%s'</source>
        <translation>Réseau inconnu spécifié sur -onlynet : « %s »</translation>
    </message>
    <message>
        <source>Insufficient funds</source>
        <translation>Fonds insuffisants</translation>
    </message>
    <message>
        <source>Loading block index...</source>
        <translation>Indexation des blocs...</translation>
    </message>
    <message>
        <source>Add a node to connect to and attempt to keep the connection open</source>
        <translation>Ajouter un nœud auquel se connecter et tenter de garder la connexion ouverte</translation>
    </message>
    <message>
        <source>Loading wallet...</source>
        <translation>Chargement du porte-monnaie…</translation>
    </message>
    <message>
        <source>Cannot downgrade wallet</source>
        <translation>Impossible de revenir à une version inférieure du porte-monnaie</translation>
    </message>
    <message>
        <source>Cannot write default address</source>
        <translation>Impossible d'écrire l'adresse par défaut</translation>
    </message>
    <message>
        <source>Rescanning...</source>
        <translation>Nouvelle analyse…</translation>
    </message>
    <message>
        <source>Done loading</source>
        <translation>Chargement terminé</translation>
    </message>
    <message>
        <source>Error</source>
        <translation>Erreur</translation>
    </message>
</context>
<<<<<<< HEAD
=======
<context>
    <name>navtechitem</name>
    <message>
        <source>Form</source>
        <translation>Formulaire</translation>
    </message>
    <message>
        <source>Server Name</source>
        <translation>Nom du serveur</translation>
    </message>
    <message>
        <source>127.0.0.1:3000</source>
        <translation>127.0.0.1:3000</translation>
    </message>
    <message>
        <source>Get Info</source>
        <translation>Obtenir Informations</translation>
    </message>
    <message>
        <source>Delete</source>
        <translation>Supprimer</translation>
    </message>
</context>
<context>
    <name>navtechsetup</name>
    <message>
        <source>Dialog</source>
        <translation>Dialog</translation>
    </message>
    <message>
        <source>List of Navtech servers currently configured in your wallet to process private payments:</source>
        <translation>Liste des serveurs Navtech actuellement configurés dans votre portefeuille pour procéder à des paiements anonymes:</translation>
    </message>
    <message>
        <source>When performing a private payment, a random server from this list will be used.</source>
        <translation>Lorsque que vous utilisez le service de paiement anonyme, un serveur aléatoire de la liste sera utilisé.</translation>
    </message>
    <message>
        <source>Get Info</source>
        <translation>Obtenir Informations</translation>
    </message>
    <message>
        <source>Remove</source>
        <translation>Enlever</translation>
    </message>
    <message>
        <source>Server address</source>
        <translation>Adresse du serveur</translation>
    </message>
    <message>
        <source>Add new</source>
        <translation>Ajouter nouveau</translation>
    </message>
    <message>
        <source>Save</source>
        <translation>Sauvegarder</translation>
    </message>
    <message>
        <source>Remove Navtech server</source>
        <translation>Supprimer serveur Navtech</translation>
    </message>
    <message>
        <source>You are about to remove the following Navtech server: </source>
        <translation>Vous êtes sur le point de supprimer le serveur Navtech suivant:</translation>
    </message>
    <message>
        <source>Are you sure?</source>
        <translation>Êtes vous sûr ?</translation>
    </message>
    <message>
        <source>Removed.</source>
        <translation>Supprimé.</translation>
    </message>
    <message>
        <source>Navtech server</source>
        <translation>Serveur Navtech</translation>
    </message>
    <message>
        <source>Address: </source>
        <translation>Adresse:</translation>
    </message>
    <message>
        <source>Min amount: </source>
        <translation>Montant min:</translation>
    </message>
    <message>
        <source>Max amount: </source>
        <translation>Montant max:</translation>
    </message>
    <message>
        <source>Tx fee: </source>
        <translation>Frais tx:</translation>
    </message>
</context>
>>>>>>> 95b524ee
</TS><|MERGE_RESOLUTION|>--- conflicted
+++ resolved
@@ -1164,36 +1164,6 @@
     </message>
 </context>
 <context>
-<<<<<<< HEAD
-=======
-    <name>NavTechInit</name>
-    <message>
-        <source>NavTech Setup</source>
-        <translation>Configuration NavTech</translation>
-    </message>
-    <message>
-        <source>NavCoin uses an unique parallel cluster of nodes called NavTech to protect the privacy of your transactions.</source>
-        <translation>NavCoin utilise une passerelle unique de regroupement de nœuds appelées NavTech afin de protéger l'anonymat de vos transactions.</translation>
-    </message>
-    <message>
-        <source>You will find below the list of the NavCoin Foundation Servers. Feel free to modify this list to include your prefered servers:</source>
-        <translation>Vous trouverez ci-dessous une liste de serveurs de la fondation NavCoin. Soyez libre de modifier cette liste pour y inclure vos serveurs préférés.</translation>
-    </message>
-    <message>
-        <source>95.183.52.55:3000
-95.183.52.28:3000
-95.183.52.29:3000
-95.183.53.184:3000
-</source>
-        <translation>95.183.52.55:3000
-95.183.52.28:3000
-95.183.52.29:3000
-95.183.53.184:3000
-</translation>
-    </message>
-</context>
-<context>
->>>>>>> 95b524ee
     <name>OpenURIDialog</name>
     <message>
         <source>Open URI</source>
@@ -4317,101 +4287,4 @@
         <translation>Erreur</translation>
     </message>
 </context>
-<<<<<<< HEAD
-=======
-<context>
-    <name>navtechitem</name>
-    <message>
-        <source>Form</source>
-        <translation>Formulaire</translation>
-    </message>
-    <message>
-        <source>Server Name</source>
-        <translation>Nom du serveur</translation>
-    </message>
-    <message>
-        <source>127.0.0.1:3000</source>
-        <translation>127.0.0.1:3000</translation>
-    </message>
-    <message>
-        <source>Get Info</source>
-        <translation>Obtenir Informations</translation>
-    </message>
-    <message>
-        <source>Delete</source>
-        <translation>Supprimer</translation>
-    </message>
-</context>
-<context>
-    <name>navtechsetup</name>
-    <message>
-        <source>Dialog</source>
-        <translation>Dialog</translation>
-    </message>
-    <message>
-        <source>List of Navtech servers currently configured in your wallet to process private payments:</source>
-        <translation>Liste des serveurs Navtech actuellement configurés dans votre portefeuille pour procéder à des paiements anonymes:</translation>
-    </message>
-    <message>
-        <source>When performing a private payment, a random server from this list will be used.</source>
-        <translation>Lorsque que vous utilisez le service de paiement anonyme, un serveur aléatoire de la liste sera utilisé.</translation>
-    </message>
-    <message>
-        <source>Get Info</source>
-        <translation>Obtenir Informations</translation>
-    </message>
-    <message>
-        <source>Remove</source>
-        <translation>Enlever</translation>
-    </message>
-    <message>
-        <source>Server address</source>
-        <translation>Adresse du serveur</translation>
-    </message>
-    <message>
-        <source>Add new</source>
-        <translation>Ajouter nouveau</translation>
-    </message>
-    <message>
-        <source>Save</source>
-        <translation>Sauvegarder</translation>
-    </message>
-    <message>
-        <source>Remove Navtech server</source>
-        <translation>Supprimer serveur Navtech</translation>
-    </message>
-    <message>
-        <source>You are about to remove the following Navtech server: </source>
-        <translation>Vous êtes sur le point de supprimer le serveur Navtech suivant:</translation>
-    </message>
-    <message>
-        <source>Are you sure?</source>
-        <translation>Êtes vous sûr ?</translation>
-    </message>
-    <message>
-        <source>Removed.</source>
-        <translation>Supprimé.</translation>
-    </message>
-    <message>
-        <source>Navtech server</source>
-        <translation>Serveur Navtech</translation>
-    </message>
-    <message>
-        <source>Address: </source>
-        <translation>Adresse:</translation>
-    </message>
-    <message>
-        <source>Min amount: </source>
-        <translation>Montant min:</translation>
-    </message>
-    <message>
-        <source>Max amount: </source>
-        <translation>Montant max:</translation>
-    </message>
-    <message>
-        <source>Tx fee: </source>
-        <translation>Frais tx:</translation>
-    </message>
-</context>
->>>>>>> 95b524ee
 </TS>