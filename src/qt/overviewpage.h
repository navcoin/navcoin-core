--- conflicted
+++ resolved
@@ -47,16 +47,11 @@
     void setStakingStats(QString day, QString week, QString month, QString year, QString all);
     void updateStakeReportNow();
     void updateStakeReportbalanceChanged(CAmount, CAmount, CAmount, CAmount, CAmount, CAmount, CAmount);
-<<<<<<< HEAD
-
-=======
-    void setVotingStatus(QString text);
     void on_showStakingSetup_clicked();
->>>>>>> 0b8cb5dd
 
 Q_SIGNALS:
     void transactionClicked(const QModelIndex &index);
-    void outOfSyncWarningClicked();    
+    void outOfSyncWarningClicked();
 
 private:
     Ui::OverviewPage *ui;
