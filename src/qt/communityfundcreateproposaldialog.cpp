--- conflicted
+++ resolved
@@ -217,13 +217,8 @@
                 std::string strError;
                 vector<CRecipient> vecSend;
                 int nChangePosRet = -1;
-<<<<<<< HEAD
                 CAmount nValue = GetConsensusParameter(Consensus::CONSENSUS_PARAM_PROPOSAL_MIN_FEE, view);
                 CRecipient recipient = {scriptPubKey, nValue, fSubtractFeeFromAmount, ""};
-=======
-                CAmount nValue = Params().GetConsensus().nProposalMinimalFee;
-                CRecipient recipient = {scriptPubKey, nValue, fSubtractFeeFromAmount};
->>>>>>> 7c8e25c6
                 vecSend.push_back(recipient);
 
                 bool created_proposal = true;
