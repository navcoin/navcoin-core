#include "communityfundcreateproposaldialog.h"
#include "communityfundsuccessdialog.h"
#include "sendcommunityfunddialog.h"
#include "ui_communityfundcreateproposaldialog.h"

#include <QDialog>
#include <QMessageBox>
#include <QSpinBox>
#include <QTextListFormat>
#include <string>

#include "base58.h"
#include "guiconstants.h"
#include "guiutil.h"
#include "main.h"
#include "qvalidatedspinbox.h"
#include "sync.h"
#include "wallet/wallet.h"
#include "walletmodel.h"

CommunityFundCreateProposalDialog::CommunityFundCreateProposalDialog(QWidget *parent) :
    QDialog(parent),
    ui(new Ui::CommunityFundCreateProposalDialog),
    model(0)
{
    ui->setupUi(this);
    GUIUtil::setupAddressWidget(ui->lineEditNavcoinAddress, this);

    ui->spinBoxDays->setRange(0, 999999999);
    ui->spinBoxHours->setRange(0, 24);
    ui->spinBoxMinutes->setRange(0, 60);

    connect(ui->pushButtonClose, SIGNAL(clicked()), this, SLOT(reject()));
    connect(ui->pushButtonCreateProposal, SIGNAL(clicked()), this, SLOT(click_pushButtonCreateProposal()));
    connect(ui->spinBoxDays, SIGNAL(clickedSpinBox()), this, SLOT(click_spinBox()));
    connect(ui->spinBoxMinutes, SIGNAL(clickedSpinBox()), this, SLOT(click_spinBox()));
    connect(ui->spinBoxHours, SIGNAL(clickedSpinBox()), this, SLOT(click_spinBox()));

    // Allow rollover of spinboxes
    connect(ui->spinBoxMinutes, QOverload<int>::of(&QSpinBox::valueChanged),
            [=](int minutes){
                if(minutes == 60)
                {
                    ui->spinBoxMinutes->setValue(0);
                    ui->spinBoxHours->setValue(ui->spinBoxHours->value()+1);
                }
    });
    connect(ui->spinBoxHours, QOverload<int>::of(&QSpinBox::valueChanged),
            [=](int hours){
                if(hours == 24)
                {
                    ui->spinBoxHours->setValue(0);
                    ui->spinBoxDays->setValue(ui->spinBoxDays->value()+1);
                }
    });

    string fee = FormatMoney(GetConsensusParameter(Consensus::CONSENSUS_PARAM_PROPOSAL_MIN_FEE));
    string warning = "By submitting the proposal a " + fee + " NAV deduction will occur from your wallet ";
    ui->labelWarning->setText(QString::fromStdString(warning));
}

void CommunityFundCreateProposalDialog::setModel(WalletModel *model)
{
    this->model = model;
}

// Validate input fields
bool CommunityFundCreateProposalDialog::validate()
{
    bool isValid = true;
    if(!ui->lineEditNavcoinAddress->isValid() || (ui->lineEditNavcoinAddress->text() == QString("")))
    {
        // Styling must be done manually as an empty field returns valid (true)
        ui->lineEditNavcoinAddress->setStyleSheet(STYLE_INVALID);
        ui->lineEditNavcoinAddress->setValid(false);
        isValid = false;
    }
    if(!ui->lineEditRequestedAmount->validate())
    {
        ui->lineEditRequestedAmount->setValid(false);
        isValid = false;
    }
    size_t desc_length = ui->plainTextEditDescription->toPlainText().toStdString().length();
    if(desc_length >= 1024 || desc_length == 0)
    {
        isValid = false;
        ui->plainTextEditDescription->setValid(false);
    }
    else
    {
        ui->plainTextEditDescription->setValid(true);
    }
    if(ui->spinBoxDays->value()*24*60*60 + ui->spinBoxHours->value()*60*60 + ui->spinBoxMinutes->value()*60 <= 0)
    {
        ui->spinBoxDays->setValid(false);
        ui->spinBoxHours->setValid(false);
        ui->spinBoxMinutes->setValid(false);
        isValid = false;
    }

    return isValid;
}

// Q_SLOTS
void CommunityFundCreateProposalDialog::click_spinBox() {
    ui->spinBoxDays->setValid(true);
    ui->spinBoxHours->setValid(true);
    ui->spinBoxMinutes->setValid(true);
}

void CommunityFundCreateProposalDialog::click_pushButtonCreateProposal()
{
    if(!model)
        return;

    if(this->validate())
    {
        LOCK2(cs_main, pwalletMain->cs_wallet);

        CNavCoinAddress address("NQFqqMUD55ZV3PJEJZtaKCsQmjLT6JkjvJ"); // Dummy address

        CWalletTx wtx;
        bool fSubtractFeeFromAmount = false;

        // Address
        string Address = ui->lineEditNavcoinAddress->text().toStdString().c_str();

        // Requested Amount
        CAmount nReqAmount = ui->lineEditRequestedAmount->value();

        // Deadline
        int64_t nDeadline = ui->spinBoxDays->value()*24*60*60 + ui->spinBoxHours->value()*60*60 + ui->spinBoxMinutes->value()*60;

        // Description
        string sDesc = ui->plainTextEditDescription->toPlainText().toStdString();

        UniValue strDZeel(UniValue::VOBJ);
        uint64_t nVersion = CProposal::BASE_VERSION;

        if (IsReducedCFundQuorumEnabled(chainActive.Tip(), Params().GetConsensus()))
            nVersion |= CProposal::REDUCED_QUORUM_VERSION;

        if (IsAbstainVoteEnabled(chainActive.Tip(), Params().GetConsensus()))
            nVersion |= CProposal::ABSTAIN_VOTE_VERSION;

<<<<<<< HEAD
        strDZeel.pushKV("n",nReqAmount);
        strDZeel.pushKV("a",Address);
        strDZeel.pushKV("d",nDeadline);
        strDZeel.pushKV("s",sDesc);
        strDZeel.pushKV("v",IsReducedCFundQuorumEnabled(chainActive.Tip(), Params().GetConsensus()) ? CFund::CProposal::CURRENT_VERSION : 2);
=======
        strDZeel.push_back(Pair("n",nReqAmount));
        strDZeel.push_back(Pair("a",Address));
        strDZeel.push_back(Pair("d",nDeadline));
        strDZeel.push_back(Pair("s",sDesc));
        strDZeel.push_back(Pair("v",nVersion));
>>>>>>> 6a7afa10

        wtx.strDZeel = strDZeel.write();
        wtx.nCustomVersion = CTransaction::PROPOSAL_VERSION;

        if(wtx.strDZeel.length() > 1024) {
            QMessageBox msgBox(this);
            std::string str = "Please shorten your description\n";
            msgBox.setText(tr(str.c_str()));
            msgBox.addButton(tr("Ok"), QMessageBox::AcceptRole);
            msgBox.setIcon(QMessageBox::Warning);
            msgBox.setWindowTitle("Description too long");
            msgBox.exec();
            return;
        }

        // Ensure wallet is unlocked
        WalletModel::UnlockContext ctx(model->requestUnlock());
        if(!ctx.isValid())
        {
            // Unlock wallet was cancelled
            return;
        }

        // Check balance
        CAmount curBalance = pwalletMain->GetBalance();
        if (curBalance <= GetConsensusParameter(Consensus::CONSENSUS_PARAM_PROPOSAL_MIN_FEE)) {
            QMessageBox msgBox(this);
            string fee = FormatMoney(GetConsensusParameter(Consensus::CONSENSUS_PARAM_PROPOSAL_MIN_FEE));
            std::string str = tr("You require at least %1 NAV mature and available to create a proposal\n").arg(QString::fromStdString(fee)).toStdString();
            msgBox.setText(tr(str.c_str()));
            msgBox.addButton(tr("Ok"), QMessageBox::AcceptRole);
            msgBox.setIcon(QMessageBox::Warning);
            msgBox.setWindowTitle("Insufficient NAV");
            msgBox.exec();
            return;
        }

        // Create partial proposal object with all nessesary display fields from input and create confirmation dialog
        {
            CProposal *proposal = new CProposal();
            proposal->Address = Address;
            proposal->nAmount = nReqAmount;
            proposal->strDZeel = sDesc;
            proposal->nDeadline = nDeadline;

            SendCommunityFundDialog dlg(this, proposal, 10);
            if(dlg.exec() == QDialog::Rejected)
            {
                // User Declined to make the proposal
                return;
            }
            else {
                // User accepted making the proposal
                CScript scriptPubKey = GetScriptForDestination(address.Get());
                SetScriptForCommunityFundContribution(scriptPubKey);

                // Create and send the transaction
                CReserveKey reservekey(pwalletMain);
                CAmount nFeeRequired;
                std::string strError;
                vector<CRecipient> vecSend;
                int nChangePosRet = -1;
                CAmount nValue = GetConsensusParameter(Consensus::CONSENSUS_PARAM_PROPOSAL_MIN_FEE);
                CRecipient recipient = {scriptPubKey, nValue, fSubtractFeeFromAmount, ""};
                vecSend.push_back(recipient);

                bool created_proposal = true;

                if (!pwalletMain->CreateTransaction(vecSend, wtx, reservekey, nFeeRequired, nChangePosRet, strError, NULL, true, "")) {
                    if (!fSubtractFeeFromAmount && nValue + nFeeRequired > pwalletMain->GetBalance()) {
                        created_proposal = false;
                    }
                }
                if (!pwalletMain->CommitTransaction(wtx, reservekey)) {
                    created_proposal = false;
                }

                // If the proposal was successfully made, confirm to the user it was made
                if (created_proposal) {
                    // Display success UI and close current dialog
                    CommunityFundSuccessDialog dlg(wtx.GetHash(), this, proposal);
                    dlg.exec();
                    QDialog::accept();
                    return;
                }
                else {
                    // Display something went wrong UI
                    QMessageBox msgBox(this);
                    std::string str = "Proposal creation failed\n";
                    msgBox.setText(tr(str.c_str()));
                    msgBox.addButton(tr("Ok"), QMessageBox::AcceptRole);
                    msgBox.setIcon(QMessageBox::Warning);
                    msgBox.setWindowTitle("Error");
                    msgBox.exec();
                    return;
                }
            }
        }
    }
    else
    {
        QMessageBox msgBox(this);
        QString str = QString(tr("Please enter a valid:\n"));
        if(!ui->lineEditNavcoinAddress->isValid() || (ui->lineEditNavcoinAddress->text() == QString("")))
            str += QString(tr("- Address\n"));
        if(!ui->lineEditRequestedAmount->validate())
            str += QString(tr("- Requested Amount\n"));
        if(ui->plainTextEditDescription->toPlainText() == QString("") || ui->plainTextEditDescription->toPlainText().size() <= 0)
            str += QString(tr("- Description\n"));
        if((ui->spinBoxDays->value()*24*60*60 + ui->spinBoxHours->value()*60*60 + ui->spinBoxMinutes->value()*60) <= 0)
            str += QString(tr("- Duration\n"));

        msgBox.setText(str);
        msgBox.addButton(tr("Ok"), QMessageBox::AcceptRole);
        msgBox.setIcon(QMessageBox::Warning);
        msgBox.setWindowTitle("Please enter valid fields");
        msgBox.exec();
        return;
    }
    return;
}

CommunityFundCreateProposalDialog::~CommunityFundCreateProposalDialog()
{
    delete ui;
}<|MERGE_RESOLUTION|>--- conflicted
+++ resolved
@@ -143,19 +143,11 @@
         if (IsAbstainVoteEnabled(chainActive.Tip(), Params().GetConsensus()))
             nVersion |= CProposal::ABSTAIN_VOTE_VERSION;
 
-<<<<<<< HEAD
         strDZeel.pushKV("n",nReqAmount);
         strDZeel.pushKV("a",Address);
         strDZeel.pushKV("d",nDeadline);
         strDZeel.pushKV("s",sDesc);
-        strDZeel.pushKV("v",IsReducedCFundQuorumEnabled(chainActive.Tip(), Params().GetConsensus()) ? CFund::CProposal::CURRENT_VERSION : 2);
-=======
-        strDZeel.push_back(Pair("n",nReqAmount));
-        strDZeel.push_back(Pair("a",Address));
-        strDZeel.push_back(Pair("d",nDeadline));
-        strDZeel.push_back(Pair("s",sDesc));
-        strDZeel.push_back(Pair("v",nVersion));
->>>>>>> 6a7afa10
+        strDZeel.pushKV("v",nVersion);
 
         wtx.strDZeel = strDZeel.write();
         wtx.nCustomVersion = CTransaction::PROPOSAL_VERSION;
