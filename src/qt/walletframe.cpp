// Copyright (c) 2011-2015 The Bitcoin Core developers
// Distributed under the MIT software license, see the accompanying
// file COPYING or http://www.opensource.org/licenses/mit-license.php.

#include "walletframe.h"

#include "navcoingui.h"
#include "walletview.h"
#include "util.h"

#include <guiutil.h>

#include <cstdio>

#include <QHBoxLayout>
#include <QLabel>
#include <QVBoxLayout>

WalletFrame::WalletFrame(const PlatformStyle *platformStyle, NavCoinGUI *_gui) :
    QFrame(_gui),
    gui(_gui),
    platformStyle(platformStyle)
{
    setContentsMargins(0,0,0,0);

    int headerMargin = 15 * GUIUtil::scale();

    // Leave HBox hook for adding a list view later
    QHBoxLayout *frameLayout = new QHBoxLayout(this);
    frameLayout->setSpacing(0);
    frameLayout->setContentsMargins(0,0,0,0);

    QVBoxLayout *mainLayout = new QVBoxLayout();
    mainLayout->setContentsMargins(0,0,0,0);
    mainLayout->setSpacing(0);

    headerLayout = new QVBoxLayout();
    headerLayout->setContentsMargins(headerMargin, headerMargin, headerMargin, headerMargin);
    headerLayout->setSpacing(headerMargin);

    QHBoxLayout* headLayout = new QHBoxLayout();
    headLayout->setContentsMargins(0,0,0,0);
    headLayout->setSpacing(0);
    headLayout->setAlignment(Qt::AlignCenter);
    headerLayout->addLayout(headLayout);

    balanceLayout = new QHBoxLayout();
    balanceLayout->setContentsMargins(0, 0, 0, 0);
    balanceLayout->setSpacing(0);
    headLayout->setAlignment(Qt::AlignTop | Qt::AlignRight);
    headLayout->addLayout(balanceLayout);

    statusLayout = new QHBoxLayout();
    statusLayout->setContentsMargins(0, 0, 0, 0);
    statusLayout->setSpacing(5 * GUIUtil::scale());
    statusLayout->setAlignment(Qt::AlignCenter | Qt::AlignRight);
    headLayout->addLayout(statusLayout);

    menuLayout = new QVBoxLayout();
    menuLayout->setContentsMargins(0,0,0,0);
    menuLayout->setSpacing(0);

    walletStack = new QStackedWidget(this);

    QHBoxLayout* contentLayout = new QHBoxLayout();
    contentLayout->setContentsMargins(0,0,0,0);
    contentLayout->addWidget(walletStack);

    QLabel* noWallet = new QLabel(tr("No wallet has been loaded."));
    noWallet->setAlignment(Qt::AlignCenter);
    walletStack->addWidget(noWallet);

    mainLayout->addLayout(headerLayout);
    mainLayout->addLayout(contentLayout);

    frameLayout->addLayout(menuLayout);
    frameLayout->addLayout(mainLayout);
}

WalletFrame::~WalletFrame()
{
}

void WalletFrame::setClientModel(ClientModel *clientModel)
{
    this->clientModel = clientModel;
}

bool WalletFrame::addWallet(const QString& name, WalletModel *walletModel)
{
    if (!gui || !clientModel || !walletModel || mapWalletViews.count(name) > 0)
        return false;

    WalletView *walletView = new WalletView(platformStyle, this);
    walletView->setNavCoinGUI(gui);
    walletView->setClientModel(clientModel);
    walletView->setWalletModel(walletModel);

     /* TODO we should goto the currently selected page once dynamically adding wallets is supported */
    walletView->gotoOverviewPage();
    walletStack->addWidget(walletView);
    mapWalletViews[name] = walletView;

    // Ensure a walletView is able to show the main window
    connect(walletView, SIGNAL(showNormalIfMinimized()), gui, SLOT(showNormalIfMinimized()));
    connect(walletView, SIGNAL(openAddressHistory()), this, SLOT(usedReceivingAddresses()));

    return true;
}

bool WalletFrame::setCurrentWallet(const QString& name)
{
    if (mapWalletViews.count(name) == 0)
        return false;

    WalletView *walletView = mapWalletViews.value(name);
    walletStack->setCurrentWidget(walletView);
    walletView->updateEncryptionStatus();
    return true;
}

bool WalletFrame::removeWallet(const QString &name)
{
    if (mapWalletViews.count(name) == 0)
        return false;

    WalletView *walletView = mapWalletViews.take(name);
    walletStack->removeWidget(walletView);
    return true;
}

void WalletFrame::removeAllWallets()
{
    QMap<QString, WalletView*>::const_iterator i;
    for (i = mapWalletViews.constBegin(); i != mapWalletViews.constEnd(); ++i)
        walletStack->removeWidget(i.value());
    mapWalletViews.clear();
}

bool WalletFrame::handlePaymentRequest(const SendCoinsRecipient &recipient)
{
    WalletView *walletView = currentWalletView();
    if (!walletView)
        return false;

    return walletView->handlePaymentRequest(recipient);
}

void WalletFrame::gotoOverviewPage()
{
    QMap<QString, WalletView*>::const_iterator i;
    for (i = mapWalletViews.constBegin(); i != mapWalletViews.constEnd(); ++i)
        i.value()->gotoOverviewPage();
}

void WalletFrame::setStakingStats(QString day, QString week, QString month, QString year, QString all)
{
    QMap<QString, WalletView*>::const_iterator i;
    for (i = mapWalletViews.constBegin(); i != mapWalletViews.constEnd(); ++i)
        i.value()->setStakingStats(day,week,month,year,all);
}

<<<<<<< HEAD
=======
void WalletFrame::showStatusTitleConnections()
{
    QMap<QString, WalletView*>::const_iterator i;
    for (i = mapWalletViews.constBegin(); i != mapWalletViews.constEnd(); ++i)
        i.value()->showStatusTitleConnections();
}

void WalletFrame::hideStatusTitleConnections()
{
    QMap<QString, WalletView*>::const_iterator i;
    for (i = mapWalletViews.constBegin(); i != mapWalletViews.constEnd(); ++i)
        i.value()->hideStatusTitleConnections();
}

void WalletFrame::showStatusTitleBlocks()
{
    QMap<QString, WalletView*>::const_iterator i;
    for (i = mapWalletViews.constBegin(); i != mapWalletViews.constEnd(); ++i)
        i.value()->showStatusTitleBlocks();
}

void WalletFrame::hideStatusTitleBlocks()
{
    QMap<QString, WalletView*>::const_iterator i;
    for (i = mapWalletViews.constBegin(); i != mapWalletViews.constEnd(); ++i)
        i.value()->hideStatusTitleBlocks();
}

void WalletFrame::setStatusTitle(QString text)
{
    QMap<QString, WalletView*>::const_iterator i;
    for (i = mapWalletViews.constBegin(); i != mapWalletViews.constEnd(); ++i)
        i.value()->setStatusTitle(text);
}

void WalletFrame::showLockStaking(bool status)
{
    QMap<QString, WalletView*>::const_iterator i;
    for (i = mapWalletViews.constBegin(); i != mapWalletViews.constEnd(); ++i)
        i.value()->showLockStaking(status);
}

void WalletFrame::setVotingStatus(QString text)
{
    QMap<QString, WalletView*>::const_iterator i;
    for (i = mapWalletViews.constBegin(); i != mapWalletViews.constEnd(); ++i)
        i.value()->setVotingStatus(text);
}

void WalletFrame::splitRewards()
{
    QMap<QString, WalletView*>::const_iterator i;
    for (i = mapWalletViews.constBegin(); i != mapWalletViews.constEnd(); ++i)
        i.value()->splitRewards();
}

>>>>>>> 0b8cb5dd
void WalletFrame::gotoHistoryPage()
{
    QMap<QString, WalletView*>::const_iterator i;
    for (i = mapWalletViews.constBegin(); i != mapWalletViews.constEnd(); ++i)
        i.value()->gotoHistoryPage();
}

void WalletFrame::gotoCommunityFundPage()
{
    QMap<QString, WalletView*>::const_iterator i;
    for (i = mapWalletViews.constBegin(); i != mapWalletViews.constEnd(); ++i)
        i.value()->gotoCommunityFundPage();
}

void WalletFrame::gotoReceiveCoinsPage()
{
    QMap<QString, WalletView*>::const_iterator i;
    for (i = mapWalletViews.constBegin(); i != mapWalletViews.constEnd(); ++i)
        i.value()->gotoReceiveCoinsPage();
}

void WalletFrame::gotoRequestPaymentPage()
{
    QMap<QString, WalletView*>::const_iterator i;
    for (i = mapWalletViews.constBegin(); i != mapWalletViews.constEnd(); ++i)
        i.value()->gotoRequestPaymentPage();
}

void WalletFrame::gotoSendCoinsPage(QString addr)
{
    QMap<QString, WalletView*>::const_iterator i;
    for (i = mapWalletViews.constBegin(); i != mapWalletViews.constEnd(); ++i)
        i.value()->gotoSendCoinsPage(addr);
}

void WalletFrame::gotoSignMessageTab(QString addr)
{
    WalletView *walletView = currentWalletView();
    if (walletView)
        walletView->gotoSignMessageTab(addr);
}

void WalletFrame::gotoVerifyMessageTab(QString addr)
{
    WalletView *walletView = currentWalletView();
    if (walletView)
        walletView->gotoVerifyMessageTab(addr);
}

void WalletFrame::encryptWallet(bool status)
{
    WalletView *walletView = currentWalletView();
    if (walletView)
        walletView->encryptWallet(status);
}

void WalletFrame::backupWallet()
{
    WalletView *walletView = currentWalletView();
    if (walletView)
        walletView->backupWallet();
}

void WalletFrame::changePassphrase()
{
    WalletView *walletView = currentWalletView();
    if (walletView)
        walletView->changePassphrase();
}

void WalletFrame::unlockWallet()
{
    WalletView *walletView = currentWalletView();
    if (walletView)
        walletView->unlockWallet();
}

void WalletFrame::unlockWalletStaking()
{
    WalletView *walletView = currentWalletView();
    if (walletView)
        walletView->unlockWalletStaking();
}

void WalletFrame::importPrivateKey()
{
    WalletView *walletView = currentWalletView();
    if(walletView)
        walletView->importPrivateKey();
}

void WalletFrame::exportMasterPrivateKeyAction()
{
    WalletView *walletView = currentWalletView();
    if(walletView)
        walletView->exportMasterPrivateKeyAction();
}

void WalletFrame::lockWallet()
{
    WalletView *walletView = currentWalletView();
    if (walletView)
        walletView->lockWallet();
}

void WalletFrame::usedSendingAddresses()
{
    WalletView *walletView = currentWalletView();
    if (walletView)
        walletView->usedSendingAddresses();
}

void WalletFrame::usedReceivingAddresses()
{
    WalletView *walletView = currentWalletView();
    if (walletView)
        walletView->usedReceivingAddresses();
}

WalletView *WalletFrame::currentWalletView()
{
    return qobject_cast<WalletView*>(walletStack->currentWidget());
}

void WalletFrame::outOfSyncWarningClicked()
{
    Q_EMIT requestedSyncWarningInfo();
}<|MERGE_RESOLUTION|>--- conflicted
+++ resolved
@@ -160,57 +160,6 @@
         i.value()->setStakingStats(day,week,month,year,all);
 }
 
-<<<<<<< HEAD
-=======
-void WalletFrame::showStatusTitleConnections()
-{
-    QMap<QString, WalletView*>::const_iterator i;
-    for (i = mapWalletViews.constBegin(); i != mapWalletViews.constEnd(); ++i)
-        i.value()->showStatusTitleConnections();
-}
-
-void WalletFrame::hideStatusTitleConnections()
-{
-    QMap<QString, WalletView*>::const_iterator i;
-    for (i = mapWalletViews.constBegin(); i != mapWalletViews.constEnd(); ++i)
-        i.value()->hideStatusTitleConnections();
-}
-
-void WalletFrame::showStatusTitleBlocks()
-{
-    QMap<QString, WalletView*>::const_iterator i;
-    for (i = mapWalletViews.constBegin(); i != mapWalletViews.constEnd(); ++i)
-        i.value()->showStatusTitleBlocks();
-}
-
-void WalletFrame::hideStatusTitleBlocks()
-{
-    QMap<QString, WalletView*>::const_iterator i;
-    for (i = mapWalletViews.constBegin(); i != mapWalletViews.constEnd(); ++i)
-        i.value()->hideStatusTitleBlocks();
-}
-
-void WalletFrame::setStatusTitle(QString text)
-{
-    QMap<QString, WalletView*>::const_iterator i;
-    for (i = mapWalletViews.constBegin(); i != mapWalletViews.constEnd(); ++i)
-        i.value()->setStatusTitle(text);
-}
-
-void WalletFrame::showLockStaking(bool status)
-{
-    QMap<QString, WalletView*>::const_iterator i;
-    for (i = mapWalletViews.constBegin(); i != mapWalletViews.constEnd(); ++i)
-        i.value()->showLockStaking(status);
-}
-
-void WalletFrame::setVotingStatus(QString text)
-{
-    QMap<QString, WalletView*>::const_iterator i;
-    for (i = mapWalletViews.constBegin(); i != mapWalletViews.constEnd(); ++i)
-        i.value()->setVotingStatus(text);
-}
-
 void WalletFrame::splitRewards()
 {
     QMap<QString, WalletView*>::const_iterator i;
@@ -218,7 +167,6 @@
         i.value()->splitRewards();
 }
 
->>>>>>> 0b8cb5dd
 void WalletFrame::gotoHistoryPage()
 {
     QMap<QString, WalletView*>::const_iterator i;
