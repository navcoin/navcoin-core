#include "communityfunddisplaydetailed.h"
#include "ui_communityfunddisplaydetailed.h"
#include "communityfundpage.h"

#include "main.h"
#include <iomanip>
#include <sstream>
#include "wallet/wallet.h"
#include "base58.h"

CommunityFundDisplayDetailed::CommunityFundDisplayDetailed(QWidget *parent, CProposal proposal) :
    QDialog(parent),
    ui(new Ui::CommunityFundDisplayDetailed),
    proposal(proposal)
{
    ui->setupUi(this);
    ui->detailsWidget->setVisible(false);
    adjustSize();

    //connect ui elements to functions
    connect(ui->buttonBoxYesNoVote, SIGNAL(clicked( QAbstractButton*)), this, SLOT(click_buttonBoxYesNoVote(QAbstractButton*)));
    connect(ui->pushButtonClose, SIGNAL(clicked()), this, SLOT(reject()));
    connect(ui->labelLinkToProposal, SIGNAL(linkActivated()), this, SLOT(go_to_explorer()));
    connect(ui->detailsBtn, SIGNAL(clicked()), this, SLOT(onDetails()));

    ui->buttonBoxYesNoVote->setStandardButtons(QDialogButtonBox::No|QDialogButtonBox::Yes|QDialogButtonBox::Ignore|QDialogButtonBox::Cancel);
    ui->buttonBoxYesNoVote->button(QDialogButtonBox::Ignore)->setText(tr("Abstain"));

    //update labels
    setProposalLabels();

    // Shade in yes/no buttons is user has voted
    // If the proposal is pending and not prematurely expired (ie can be voted on):
    if (proposal.fState == DAOFlags::NIL && proposal.GetState(pindexBestHeader->GetBlockTime()).find("expired") == string::npos) {
        // Get proposal votes list
        auto it = mapAddedVotes.find(proposal.hash);

        if (it != mapAddedVotes.end())
        {
            if (it->second == 1) {
                // Proposal was voted yes, shade in yes button and unshade no button
                ui->buttonBoxYesNoVote->setStandardButtons(QDialogButtonBox::No|QDialogButtonBox::Yes|QDialogButtonBox::Ignore|QDialogButtonBox::Cancel);
                ui->buttonBoxYesNoVote->button(QDialogButtonBox::Yes)->setStyleSheet(COLOR_VOTE_YES);
                ui->buttonBoxYesNoVote->button(QDialogButtonBox::No)->setStyleSheet(COLOR_VOTE_NEUTRAL);
                ui->buttonBoxYesNoVote->button(QDialogButtonBox::Ignore)->setStyleSheet(COLOR_VOTE_NEUTRAL);
            }
            else if (it->second == 0) {
                // Proposal was noted no, shade in no button and unshade yes button
                ui->buttonBoxYesNoVote->setStandardButtons(QDialogButtonBox::No|QDialogButtonBox::Yes|QDialogButtonBox::Ignore|QDialogButtonBox::Cancel);
                ui->buttonBoxYesNoVote->button(QDialogButtonBox::Yes)->setStyleSheet(COLOR_VOTE_NEUTRAL);
                ui->buttonBoxYesNoVote->button(QDialogButtonBox::No)->setStyleSheet(COLOR_VOTE_NO);
                ui->buttonBoxYesNoVote->button(QDialogButtonBox::Ignore)->setStyleSheet(COLOR_VOTE_NEUTRAL);
            }
            else if (it->second == -1) {
                // Proposal was noted abstain, shade in no button and unshade yes button
                ui->buttonBoxYesNoVote->setStandardButtons(QDialogButtonBox::No|QDialogButtonBox::Yes|QDialogButtonBox::Ignore|QDialogButtonBox::Cancel);
                ui->buttonBoxYesNoVote->button(QDialogButtonBox::Yes)->setStyleSheet(COLOR_VOTE_NEUTRAL);
                ui->buttonBoxYesNoVote->button(QDialogButtonBox::No)->setStyleSheet(COLOR_VOTE_NEUTRAL);
                ui->buttonBoxYesNoVote->button(QDialogButtonBox::Ignore)->setStyleSheet(COLOR_VOTE_ABSTAIN);
            }
        }
        else {
            // Proposal was not voted on, reset shades of both buttons
            ui->buttonBoxYesNoVote->setStandardButtons(QDialogButtonBox::No|QDialogButtonBox::Yes|QDialogButtonBox::Ignore);
            ui->buttonBoxYesNoVote->button(QDialogButtonBox::Yes)->setStyleSheet(COLOR_VOTE_NEUTRAL);
            ui->buttonBoxYesNoVote->button(QDialogButtonBox::No)->setStyleSheet(COLOR_VOTE_NEUTRAL);
            ui->buttonBoxYesNoVote->button(QDialogButtonBox::Ignore)->setStyleSheet(COLOR_VOTE_NEUTRAL);
        }
    }

    ui->buttonBoxYesNoVote->button(QDialogButtonBox::Ignore)->setText(tr("Abstain"));

    {
        LOCK(cs_main);
        //hide ui voting elements on proposals which are not allowed vote states
        if(!proposal.CanVote())
        {
            ui->buttonBoxYesNoVote->setStandardButtons(QDialogButtonBox::NoButton);
        }
    }

    // Hide ability to vote is the status is expired
    std::string status = ui->labelStatus->text().toStdString();
    if (status.find("expired") != string::npos) {
        ui->buttonBoxYesNoVote->setStandardButtons(QDialogButtonBox::NoButton);
    }
}

void CommunityFundDisplayDetailed::onDetails()
{
    ui->detailsWidget->setVisible(!ui->detailsWidget->isVisible());
    adjustSize();
}

void CommunityFundDisplayDetailed::setProposalLabels()
{
    ui->labelProposalTitle->setText(QString::fromStdString(proposal.strDZeel));
    ui->labelAddress->setText(QString::fromStdString(proposal.GetPaymentAddress()));

    uint64_t deadline_d = std::floor(proposal.nDeadline/86400);
    uint64_t deadline_h = std::floor((proposal.nDeadline-deadline_d*86400)/3600);
    uint64_t deadline_m = std::floor((proposal.nDeadline-(deadline_d*86400 + deadline_h*3600))/60);
    std::string s_deadline = std::to_string(deadline_d) + std::string(" Days ") + std::to_string(deadline_h) + std::string(" Hours ") + std::to_string(deadline_m) + std::string(" Minutes");

    uint64_t proptime = 0;
    if (mapBlockIndex.count(proposal.blockhash) > 0) {
        proptime = mapBlockIndex[proposal.blockhash]->GetBlockTime();
    }

    ui->labelDeadline->setText(QString::fromStdString(s_deadline));
    if (proposal.fState == DAOFlags::NIL) {
        std::string expiry_title = "Voting period finishes in: ";
        ui->labelExpiresInTitle->setText(QString::fromStdString(expiry_title));
        std::string expiry = std::to_string(GetConsensusParameter(Consensus::CONSENSUS_PARAM_PROPOSAL_MAX_VOTING_CYCLES) - proposal.nVotingCycle) +  " voting cycles";
        ui->labelExpiresIn->setText(QString::fromStdString(expiry));
    }
    if (proposal.fState == DAOFlags::ACCEPTED) {
        uint64_t deadline = proptime + proposal.nDeadline - pindexBestHeader->GetBlockTime();

        uint64_t deadline_d = std::floor(deadline/86400);
        uint64_t deadline_h = std::floor((deadline-deadline_d*86400)/3600);
        uint64_t deadline_m = std::floor((deadline-(deadline_d*86400 + deadline_h*3600))/60);

        std::string s_deadline = "";
        if(deadline_d >= 14)
        {
            s_deadline = std::to_string(deadline_d) + std::string(" Days");
        }
        else
        {
            s_deadline = std::to_string(deadline_d) + std::string(" Days ") + std::to_string(deadline_h) + std::string(" Hours ") + std::to_string(deadline_m) + std::string(" Minutes");
        }
        ui->labelExpiresIn->setText(QString::fromStdString(s_deadline));
    }
    if (proposal.fState == DAOFlags::REJECTED) {
        std::string expiry_title = "Rejected on: ";
        std::time_t t = static_cast<time_t>(proptime);
        std::stringstream ss;
        char buf[48];
        if (strftime(buf, sizeof(buf), "%c %Z", std::gmtime(&t)))
            ss << buf;
        ui->labelExpiresInTitle->setText(QString::fromStdString(expiry_title));
        ui->labelExpiresIn->setText(QString::fromStdString(ss.str().erase(10, 9)));
    }
    if (proposal.fState == DAOFlags::EXPIRED || proposal.GetState(pindexBestHeader->GetBlockTime()).find("expired") != string::npos) {
        if (proposal.fState == DAOFlags::EXPIRED) {
            std::string expiry_title = "Expired on: ";
            std::time_t t = static_cast<time_t>(proptime);
            std::stringstream ss;
            char buf[48];
            if (strftime(buf, sizeof(buf), "%c %Z", std::gmtime(&t)))
                ss << buf;
            ui->labelExpiresInTitle->setText(QString::fromStdString(expiry_title));
            ui->labelExpiresIn->setText(QString::fromStdString(ss.str().erase(10, 9)));
        }
        else {
            std::string expiry_title = "Expires: ";
            std::string expiry = "At end of voting period";
            ui->labelExpiresInTitle->setText(QString::fromStdString(expiry_title));
            ui->labelExpiresIn->setText(QString::fromStdString(expiry));
        }
    }
    ui->labelStatus->setText(QString::fromStdString(proposal.GetState(pindexBestHeader->GetBlockTime())));
    ui->labelNumberOfYesVotes->setText(QString::fromStdString(std::to_string(proposal.nVotesYes)));
    ui->labelNumberOfNoVotes->setText(QString::fromStdString(std::to_string(proposal.nVotesNo)));

    ui->labelTransactionBlockHash->setText(QString::fromStdString(proposal.blockhash.ToString()));
    ui->labelTransactionHash->setText(QString::fromStdString(proposal.txblockhash.ToString()));
    ui->labelVersionNumber->setText(QString::fromStdString(std::to_string(proposal.nVersion)));
    ui->labelVotingCycleNumber->setText(QString::fromStdString(std::to_string(proposal.nVotingCycle)));
    ui->labelLinkToProposal->setText(QString::fromStdString("https://www.navexplorer.com/community-fund/proposal/" + proposal.hash.ToString()));
    ui->labelProposalHash->setText(QString::fromStdString(proposal.hash.ToString()));


    //set hyperlink for navcommunity proposal view
    ui->labelLinkToProposal->setText("<a href=\"" + ui->labelLinkToProposal->text() + "\">" + ui->labelLinkToProposal->text() + "</a>");
    ui->labelLinkToProposal->setTextInteractionFlags(Qt::TextBrowserInteraction);
    ui->labelLinkToProposal->setOpenExternalLinks(true);

    string amount;
    amount = wallet->formatDisplayAmount(proposal.nAmount);
    ui->labelAmount->setText(QString::fromStdString(amount));

    string fee;
    fee = wallet->formatDisplayAmount(proposal.nFee);
    ui->labelFee->setText(QString::fromStdString(fee));

    // If a proposal is expired pending voting of payment requests, change the expiry label text
    std::string status = ui->labelStatus->text().toStdString();
    if(status.find("expired pending voting of payment requests") != string::npos) {
        ui->labelExpiresIn->setText(QString::fromStdString("After payment request voting"));
    }

    // If proposal is pending, hide the transaction hash
    if (proposal.fState == DAOFlags::NIL) {
        ui->labelTransactionBlockHashTitle->setVisible(false);
        ui->labelTransactionBlockHash->setVisible(false);
    }

    ui->labelProposalTitle->setText(QString::fromStdString(proposal.strDZeel.c_str()));

    // Hide expiry label is proposal is accepted and waiting for coins
    if(status.find("accepted waiting for enough coins in fund") != string::npos) {
        ui->labelExpiresIn->setVisible(false);
        ui->labelExpiresInTitle->setVisible(false);
    }
    adjustSize();
}

void CommunityFundDisplayDetailed::click_buttonBoxYesNoVote(QAbstractButton *button)
{
<<<<<<< HEAD
=======
    // Make sure we have a lock
>>>>>>> f2b924ef
    LOCK(cs_main);

    //cast the vote
    bool duplicate = false;

    CProposal p;
    if (!pcoinsTip->GetProposal(uint256S(proposal.hash.ToString()), p))
    {
        return;
    }

    if (ui->buttonBoxYesNoVote->buttonRole(button) == QDialogButtonBox::YesRole)
    {
        ui->buttonBoxYesNoVote->setStandardButtons(QDialogButtonBox::No|QDialogButtonBox::Yes|QDialogButtonBox::Ignore|QDialogButtonBox::Cancel);
        ui->buttonBoxYesNoVote->button(QDialogButtonBox::Yes)->setStyleSheet(COLOR_VOTE_YES);
        ui->buttonBoxYesNoVote->button(QDialogButtonBox::No)->setStyleSheet(COLOR_VOTE_NEUTRAL);
        ui->buttonBoxYesNoVote->button(QDialogButtonBox::Ignore)->setStyleSheet(COLOR_VOTE_NEUTRAL);
        Vote(p.hash, 1, duplicate);
        close();
    }
    else if(ui->buttonBoxYesNoVote->buttonRole(button) == QDialogButtonBox::NoRole)
    {
        ui->buttonBoxYesNoVote->setStandardButtons(QDialogButtonBox::No|QDialogButtonBox::Yes|QDialogButtonBox::Ignore|QDialogButtonBox::Cancel);
        ui->buttonBoxYesNoVote->button(QDialogButtonBox::Yes)->setStyleSheet(COLOR_VOTE_NEUTRAL);
        ui->buttonBoxYesNoVote->button(QDialogButtonBox::No)->setStyleSheet(COLOR_VOTE_NO);
        ui->buttonBoxYesNoVote->button(QDialogButtonBox::Ignore)->setStyleSheet(COLOR_VOTE_NEUTRAL);
        Vote(p.hash, 0, duplicate);
        close();
    }
    else if(ui->buttonBoxYesNoVote->standardButton(button) == QDialogButtonBox::Ignore)
    {
        ui->buttonBoxYesNoVote->setStandardButtons(QDialogButtonBox::No|QDialogButtonBox::Yes|QDialogButtonBox::Ignore|QDialogButtonBox::Cancel);
        ui->buttonBoxYesNoVote->button(QDialogButtonBox::Yes)->setStyleSheet(COLOR_VOTE_NEUTRAL);
        ui->buttonBoxYesNoVote->button(QDialogButtonBox::No)->setStyleSheet(COLOR_VOTE_NEUTRAL);
        ui->buttonBoxYesNoVote->button(QDialogButtonBox::Ignore)->setStyleSheet(COLOR_VOTE_ABSTAIN);
        Vote(p.hash, -1, duplicate);
        close();
    }
    else if(ui->buttonBoxYesNoVote->buttonRole(button) == QDialogButtonBox::RejectRole)
    {
        ui->buttonBoxYesNoVote->setStandardButtons(QDialogButtonBox::No|QDialogButtonBox::Yes|QDialogButtonBox::Ignore);
        ui->buttonBoxYesNoVote->button(QDialogButtonBox::Yes)->setStyleSheet(COLOR_VOTE_NEUTRAL);
        ui->buttonBoxYesNoVote->button(QDialogButtonBox::No)->setStyleSheet(COLOR_VOTE_NEUTRAL);
        ui->buttonBoxYesNoVote->button(QDialogButtonBox::Ignore)->setStyleSheet(COLOR_VOTE_NEUTRAL);
        RemoveVote(p.hash);
        close();
    }
    else {
        return;
    }
}

CommunityFundDisplayDetailed::~CommunityFundDisplayDetailed()
{
    delete ui;
}<|MERGE_RESOLUTION|>--- conflicted
+++ resolved
@@ -209,10 +209,7 @@
 
 void CommunityFundDisplayDetailed::click_buttonBoxYesNoVote(QAbstractButton *button)
 {
-<<<<<<< HEAD
-=======
     // Make sure we have a lock
->>>>>>> f2b924ef
     LOCK(cs_main);
 
     //cast the vote
