--- conflicted
+++ resolved
@@ -233,21 +233,12 @@
         if (IsAbstainVoteEnabled(chainActive.Tip(), Params().GetConsensus()))
             nVersion |= CPaymentRequest::ABSTAIN_VOTE_VERSION;
 
-<<<<<<< HEAD
-        strDZeel.pushKV("h",ui->lineEditProposalHash->text().toStdString());
+        strDZeel.pushKV("h",ui->comboBoxProposalHash->currentData().toString().toStdString()));
         strDZeel.pushKV("n",nReqAmount);
         strDZeel.pushKV("s",Signature);
         strDZeel.pushKV("r",sRandom);
         strDZeel.pushKV("i",id);
-        strDZeel.pushKV("v",IsReducedCFundQuorumEnabled(chainActive.Tip(), Params().GetConsensus()) ? CFund::CPaymentRequest::CURRENT_VERSION : 2);
-=======
-        strDZeel.push_back(Pair("h",ui->comboBoxProposalHash->currentData().toString().toStdString()));
-        strDZeel.push_back(Pair("n",nReqAmount));
-        strDZeel.push_back(Pair("s",Signature));
-        strDZeel.push_back(Pair("r",sRandom));
-        strDZeel.push_back(Pair("i",id));
-        strDZeel.push_back(Pair("v",nVersion));
->>>>>>> 6a7afa10
+        strDZeel.pushKV("v",nVersion);
 
         wtx.strDZeel = strDZeel.write();
         wtx.nCustomVersion = CTransaction::PAYMENT_REQUEST_VERSION;
