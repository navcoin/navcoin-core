--- conflicted
+++ resolved
@@ -85,11 +85,7 @@
     flags fLastState = proposal.GetLastState();
 
     // If proposal is pending show voting cycles left
-<<<<<<< HEAD
-    if (proposal.fState == DAOFlags::NIL)
-=======
-    if (fLastState == CFund::NIL)
->>>>>>> 23cd3db8
+    if (fLastState == DAOFlags::NIL)
     {
         std::string duration_title = "Voting Cycle: ";
         std::string duration = std::to_string(proposal.nVotingCycle) +  " of " + std::to_string(GetConsensusParameter(Consensus::CONSENSUS_PARAM_PROPOSAL_MAX_VOTING_CYCLES));
@@ -98,11 +94,7 @@
     }
 
     // If proposal is rejected, show when it was rejected
-<<<<<<< HEAD
-    if (proposal.fState == DAOFlags::REJECTED)
-=======
-    if (fLastState == CFund::REJECTED)
->>>>>>> 23cd3db8
+    if (fLastState == DAOFlags::REJECTED)
     {
         std::time_t t = static_cast<time_t>(proptime);
         std::stringstream ss;
@@ -112,29 +104,18 @@
     }
 
     // If expired show when it expired
-<<<<<<< HEAD
-    if (proposal.fState == DAOFlags::EXPIRED || status.find("expired") != string::npos)
-    {
-        if (proposal.fState == DAOFlags::EXPIRED)
-=======
-    if (fLastState == CFund::EXPIRED || status.find("expired") != string::npos)
-    {
-        if (fLastState == CFund::EXPIRED)
->>>>>>> 23cd3db8
-        {
+    if (fLastState == DAOFlags::EXPIRED || status.find("expired") != string::npos)
+    {
+        if (fLastState == DAOFlags::EXPIRED)
+        {
+            std::string expiry_title = "Expired on: ";
             std::time_t t = static_cast<time_t>(proptime);
             std::stringstream ss;
-<<<<<<< HEAD
-            ss << std::put_time(std::gmtime(&t), "%c %Z");
-            ui->labelTitleDuration->setText(tr("Expired on: "));
-            ui->labelDuration->setText(QString::fromStdString(ss.str()));
-=======
             char buf[48];
             if (strftime(buf, sizeof(buf), "%c %Z", std::gmtime(&t)))
                 ss << buf;
             ui->labelTitleDuration->setText(QString::fromStdString(expiry_title));
             ui->labelDuration->setText(QString::fromStdString(ss.str().erase(10, 9)));
->>>>>>> 23cd3db8
         }
         else
         {
@@ -145,11 +126,7 @@
 
     // Shade in yes/no buttons is user has voted
     // If the proposal is pending and not prematurely expired (ie can be voted on):
-<<<<<<< HEAD
-    if (proposal.fState == DAOFlags::NIL && proposal.GetState(pindexBestHeader->GetBlockTime()).find("expired") == string::npos)
-=======
-    if (fLastState == CFund::NIL && proposal.GetState(pindexBestHeader->GetBlockTime()).find("expired") == string::npos)
->>>>>>> 23cd3db8
+    if (fLastState == DAOFlags::NIL && proposal.GetState(pindexBestHeader->GetBlockTime()).find("expired") == string::npos)
     {
         // Get proposal votes list
         CProposal prop = this->proposal;
