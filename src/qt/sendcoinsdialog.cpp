// Copyright (c) 2011-2015 The Bitcoin Core developers
// Distributed under the MIT software license, see the accompanying
// file COPYING or http://www.opensource.org/licenses/mit-license.php.

#include <qt/sendcoinsdialog.h>
#include <ui_sendcoinsdialog.h>

#include <qt/addresstablemodel.h>
#include <qt/navcoinunits.h>
#include <qt/clientmodel.h>
#include <qt/coincontroldialog.h>
#include <qt/guiutil.h>
#include <qt/optionsmodel.h>
#include <qt/platformstyle.h>
#include <qt/sendcoinsentry.h>
#include <qt/walletmodel.h>
#include <net.h>
#include <util.h>
#include <utilstrencodings.h>

#include <base58.h>
#include <coincontrol.h>
#include <main.h> // mempool and minRelayTxFee
#include <ui_interface.h>
#include <txmempool.h>
#include <wallet/wallet.h>

#include <stdexcept>

#include <QMessageBox>
#include <QScrollBar>
#include <QSettings>
#include <QTextDocument>
#include <QTimer>

#define SEND_CONFIRM_DELAY   3

SendCoinsDialog::SendCoinsDialog(const PlatformStyle *platformStyle, QWidget *parent) :
    QDialog(parent),
    ui(new Ui::SendCoinsDialog),
    clientModel(0),
    model(0),
    fNewRecipientAllowed(true),
    fFeeMinimized(true),
    platformStyle(platformStyle)
{
    ui->setupUi(this);

    ui->sendButton->setIcon(QIcon());

    GUIUtil::setupAddressWidget(ui->lineEditCoinControlChange, this);

    addEntry();

    // Coin Control
    connect(ui->pushButtonCoinControl, SIGNAL(clicked()), this, SLOT(coinControlButtonClicked()));
    connect(ui->checkBoxCoinControlChange, SIGNAL(stateChanged(int)), this, SLOT(coinControlChangeChecked(int)));
    connect(ui->lineEditCoinControlChange, SIGNAL(textEdited(const QString &)), this, SLOT(coinControlChangeEdited(const QString &)));

    // Coin Control: clipboard actions
    QAction *clipboardQuantityAction = new QAction(tr("Copy quantity"), this);
    QAction *clipboardAmountAction = new QAction(tr("Copy amount"), this);
    QAction *clipboardFeeAction = new QAction(tr("Copy fee"), this);
    QAction *clipboardAfterFeeAction = new QAction(tr("Copy after fee"), this);
    QAction *clipboardBytesAction = new QAction(tr("Copy bytes"), this);
    QAction *clipboardPriorityAction = new QAction(tr("Copy priority"), this);
    QAction *clipboardLowOutputAction = new QAction(tr("Copy dust"), this);
    QAction *clipboardChangeAction = new QAction(tr("Copy change"), this);
    connect(clipboardQuantityAction, SIGNAL(triggered()), this, SLOT(coinControlClipboardQuantity()));
    connect(clipboardAmountAction, SIGNAL(triggered()), this, SLOT(coinControlClipboardAmount()));
    connect(clipboardFeeAction, SIGNAL(triggered()), this, SLOT(coinControlClipboardFee()));
    connect(clipboardAfterFeeAction, SIGNAL(triggered()), this, SLOT(coinControlClipboardAfterFee()));
    connect(clipboardBytesAction, SIGNAL(triggered()), this, SLOT(coinControlClipboardBytes()));
    connect(clipboardPriorityAction, SIGNAL(triggered()), this, SLOT(coinControlClipboardPriority()));
    connect(clipboardLowOutputAction, SIGNAL(triggered()), this, SLOT(coinControlClipboardLowOutput()));
    connect(clipboardChangeAction, SIGNAL(triggered()), this, SLOT(coinControlClipboardChange()));
    connect(ui->fullAmountBtn,  SIGNAL(clicked()), this, SLOT(useFullAmount()));

    ui->labelCoinControlQuantity->addAction(clipboardQuantityAction);
    ui->labelCoinControlAmount->addAction(clipboardAmountAction);
    ui->labelCoinControlFee->addAction(clipboardFeeAction);
    ui->labelCoinControlAfterFee->addAction(clipboardAfterFeeAction);
    ui->labelCoinControlBytes->addAction(clipboardBytesAction);
    ui->labelCoinControlPriority->addAction(clipboardPriorityAction);
    ui->labelCoinControlLowOutput->addAction(clipboardLowOutputAction);
    ui->labelCoinControlChange->addAction(clipboardChangeAction);

    // init settings values
    QSettings settings;
    if (!settings.contains("fFeeSectionMinimized"))
        settings.setValue("fFeeSectionMinimized", true);
    if (!settings.contains("nFeeRadio") && settings.contains("nTransactionFee") && settings.value("nTransactionFee").toLongLong() > 0) // compatibility
        settings.setValue("nFeeRadio", 1); // custom
    if (!settings.contains("nFeeRadio"))
        settings.setValue("nFeeRadio", 0); // recommended
    if (!settings.contains("nCustomFeeRadio") && settings.contains("nTransactionFee") && settings.value("nTransactionFee").toLongLong() > 0) // compatibility
        settings.setValue("nCustomFeeRadio", 1); // total at least
    if (!settings.contains("nCustomFeeRadio"))
        settings.setValue("nCustomFeeRadio", 0); // per kilobyte
    if (!settings.contains("nSmartFeeSliderPosition"))
        settings.setValue("nSmartFeeSliderPosition", 0);
    if (!settings.contains("nTransactionFee"))
        settings.setValue("nTransactionFee", (qint64)DEFAULT_TRANSACTION_FEE);
    if (!settings.contains("fPayOnlyMinFee"))
        settings.setValue("fPayOnlyMinFee", false);
<<<<<<< HEAD
=======
    if (!settings.contains("fAnonSend"))
      settings.setValue("fAnonSend", false);
    if (!settings.contains("sCustomChangeAddress"))
      settings.setValue("sCustomChangeAddress", "");
    if (!settings.contains("fUseCustomChangeAddress"))
      settings.setValue("fUseCustomChangeAddress", false);
>>>>>>> 1e73c05b
    ui->groupFee->setId(ui->radioSmartFee, 0);
    ui->groupFee->setId(ui->radioCustomFee, 1);
    ui->groupFee->button((int)std::max(0, std::min(1, settings.value("nFeeRadio").toInt())))->setChecked(true);
    ui->groupCustomFee->setId(ui->radioCustomPerKilobyte, 0);
    ui->groupCustomFee->setId(ui->radioCustomAtLeast, 1);
    ui->groupCustomFee->button((int)std::max(0, std::min(1, settings.value("nCustomFeeRadio").toInt())))->setChecked(true);
    ui->sliderSmartFee->setValue(settings.value("nSmartFeeSliderPosition").toInt());
    ui->customFee->setValue(settings.value("nTransactionFee").toLongLong());
    ui->checkBoxMinimumFee->setChecked(settings.value("fPayOnlyMinFee").toBool());
    ui->checkBoxCoinControlChange->setChecked(settings.value("fUseCustomChangeAddress").toBool());
    ui->lineEditCoinControlChange->setText(settings.value("sCustomChangeAddress").toString());
    minimizeFeeSection(settings.value("fFeeSectionMinimized").toBool());
}

void SendCoinsDialog::setClientModel(ClientModel *clientModel)
{
    this->clientModel = clientModel;

    if (clientModel) {
        connect(clientModel, SIGNAL(numBlocksChanged(int,QDateTime,double,bool)), this, SLOT(updateSmartFeeLabel()));
    }
}

void SendCoinsDialog::setModel(WalletModel *model)
{
    this->model = model;

    if(model && model->getOptionsModel())
    {
        for(int i = 0; i < ui->entries->count(); ++i)
        {
            SendCoinsEntry *entry = qobject_cast<SendCoinsEntry*>(ui->entries->itemAt(i)->widget());
            if(entry)
            {
                entry->setModel(model);
            }
        }

        setBalance(model->getBalance(), model->getUnconfirmedBalance(), model->getStake(), model->getImmatureBalance(),
                   model->getWatchBalance(), model->getWatchUnconfirmedBalance(), model->getWatchImmatureBalance(),
                   model->getColdStakingBalance());
        connect(model, SIGNAL(balanceChanged(CAmount,CAmount,CAmount,CAmount,CAmount,CAmount,CAmount,CAmount)), this, SLOT(setBalance(CAmount,CAmount,CAmount,CAmount,CAmount,CAmount,CAmount,CAmount)));
        connect(model->getOptionsModel(), SIGNAL(displayUnitChanged(int)), this, SLOT(updateDisplayUnit()));
        updateDisplayUnit();

        // Coin Control
        connect(model->getOptionsModel(), SIGNAL(displayUnitChanged(int)), this, SLOT(coinControlUpdateLabels()));
        connect(model->getOptionsModel(), SIGNAL(coinControlFeaturesChanged(bool)), this, SLOT(coinControlFeatureChanged(bool)));
        ui->frameCoinControl->setVisible(model->getOptionsModel()->getCoinControlFeatures());
        coinControlUpdateLabels();

        // fee section
        connect(ui->sliderSmartFee, SIGNAL(valueChanged(int)), this, SLOT(updateSmartFeeLabel()));
        connect(ui->sliderSmartFee, SIGNAL(valueChanged(int)), this, SLOT(updateGlobalFeeVariables()));
        connect(ui->sliderSmartFee, SIGNAL(valueChanged(int)), this, SLOT(coinControlUpdateLabels()));
        connect(ui->groupFee, SIGNAL(buttonClicked(int)), this, SLOT(updateFeeSectionControls()));
        connect(ui->groupFee, SIGNAL(buttonClicked(int)), this, SLOT(updateGlobalFeeVariables()));
        connect(ui->groupFee, SIGNAL(buttonClicked(int)), this, SLOT(coinControlUpdateLabels()));
        connect(ui->groupCustomFee, SIGNAL(buttonClicked(int)), this, SLOT(updateGlobalFeeVariables()));
        connect(ui->groupCustomFee, SIGNAL(buttonClicked(int)), this, SLOT(coinControlUpdateLabels()));
        connect(ui->customFee, SIGNAL(valueChanged()), this, SLOT(updateGlobalFeeVariables()));
        connect(ui->customFee, SIGNAL(valueChanged()), this, SLOT(coinControlUpdateLabels()));
        connect(ui->checkBoxMinimumFee, SIGNAL(stateChanged(int)), this, SLOT(setMinimumFee()));
        connect(ui->checkBoxMinimumFee, SIGNAL(stateChanged(int)), this, SLOT(updateFeeSectionControls()));
        connect(ui->checkBoxMinimumFee, SIGNAL(stateChanged(int)), this, SLOT(updateGlobalFeeVariables()));
        connect(ui->checkBoxMinimumFee, SIGNAL(stateChanged(int)), this, SLOT(coinControlUpdateLabels()));
        ui->customFee->setSingleStep(CWallet::GetRequiredFee(1000));
        updateFeeSectionControls();
        updateMinFeeLabel();
        updateSmartFeeLabel();
        updateGlobalFeeVariables();

        // Toggle the checkbox for change address
        // Which in turn uses model and model->getOptionsModel()
        // via coinControlChangeEdited
        coinControlChangeChecked(ui->checkBoxCoinControlChange->isChecked() ? Qt::Checked : Qt::Unchecked);
    }
}

SendCoinsDialog::~SendCoinsDialog()
{
    QSettings settings;
    settings.setValue("fFeeSectionMinimized", fFeeMinimized);
    settings.setValue("nFeeRadio", ui->groupFee->checkedId());
    settings.setValue("nCustomFeeRadio", ui->groupCustomFee->checkedId());
    settings.setValue("nSmartFeeSliderPosition", ui->sliderSmartFee->value());
    settings.setValue("nTransactionFee", (qint64)ui->customFee->value());
    settings.setValue("fPayOnlyMinFee", ui->checkBoxMinimumFee->isChecked());

    delete ui;
}

void SendCoinsDialog::on_sendButton_clicked()
{
    if(!model || !model->getOptionsModel())
        return;

    QList<SendCoinsRecipient> recipients;

    SendCoinsEntry *entry = qobject_cast<SendCoinsEntry*>(ui->entries->itemAt(0)->widget());

    // Check if we have an entry and make sure it's valid
    if(!entry || !entry->validate())
        return;

    recipients.append(entry->getValue());

    fNewRecipientAllowed = false;
    WalletModel::UnlockContext ctx(model->requestUnlock());
    if(!ctx.isValid())
    {
        // Unlock wallet was cancelled
        fNewRecipientAllowed = true;
        return;
    }

    // prepare transaction for getting txFee earlier
    WalletModelTransaction currentTransaction(recipients);

    WalletModel::SendCoinsReturn prepareStatus;
    if (model->getOptionsModel()->getCoinControlFeatures()) // coin control enabled
        prepareStatus = model->prepareTransaction(currentTransaction, CoinControlDialog::coinControl);
    else
        prepareStatus = model->prepareTransaction(currentTransaction);

    // process prepareStatus and on error generate message shown to user
    processSendCoinsReturn(prepareStatus,
        NavCoinUnits::formatWithUnit(model->getOptionsModel()->getDisplayUnit(), currentTransaction.getTransactionFee()));

    if(prepareStatus.status != WalletModel::OK) {
        fNewRecipientAllowed = true;
        return;
    }

    if (currentTransaction.fSpendsColdStaking && (!model->getOptionsModel()->getCoinControlFeatures() ||
        (model->getOptionsModel()->getCoinControlFeatures() && !CNavCoinAddress(CoinControlDialog::coinControl->destChange).IsColdStakingAddress(Params()))))
    {
        SendConfirmationDialog confirmationDialog(tr("Confirm send coins"),
            tr("This transaction will spend coins stored in a cold staking address.<br>You did not set any cold staking address as custom change destination, so those coins won't be locked anymore by the cold staking smart contract.<br><br>Do you still want to send this transaction?"), SEND_CONFIRM_DELAY, this);
        confirmationDialog.exec();
        QMessageBox::StandardButton retval = (QMessageBox::StandardButton)confirmationDialog.result();

        if(retval != QMessageBox::Yes)
        {
            fNewRecipientAllowed = true;
            return;
        }
    }

    CAmount txFee = currentTransaction.getTransactionFee();
    CAmount nTotalAmount = 0;

    QString questionString = tr("Are you sure you want to send?");

    for(const SendCoinsRecipient &rcp: currentTransaction.getRecipients())
    {
        nTotalAmount += rcp.amount;
    }

    // Format confirmation message
    QStringList formatted;
    const SendCoinsRecipient &rcp = currentTransaction.recipients.first();
    {
        // generate bold amount string
        QString amount = "<b>" + NavCoinUnits::formatHtmlWithUnit(model->getOptionsModel()->getDisplayUnit(), nTotalAmount);
        amount.append("</b>");
        // generate monospace address string
        QString address = "<span style='font-family: monospace;'>" + rcp.address;
        address.append("</span>");

        QString recipientElement;

        if (!rcp.paymentRequest.IsInitialized()) // normal payment
        {
            if(rcp.label.length() > 0) // label with address
            {
                recipientElement = tr("%1 to %2").arg(amount, GUIUtil::HtmlEscape(rcp.label));
                recipientElement.append(QString(" (%1)").arg(address));
            }
            else // just address
            {
                recipientElement = tr("%1 to %2").arg(amount, address);
            }
        }
        else if(!rcp.authenticatedMerchant.isEmpty()) // authenticated payment request
        {
            recipientElement = tr("%1 to %2").arg(amount, GUIUtil::HtmlEscape(rcp.authenticatedMerchant));
        }
        else // unauthenticated payment request
        {
            recipientElement = tr("%1 to %2").arg(amount, address);
        }

        formatted.append(recipientElement);

        questionString.append("<br /><br />%1");

        if(txFee)
        {
            // append fee string if a fee is required
            questionString.append("<hr /><span style='color:#aa0000;'>");
            questionString.append(NavCoinUnits::formatHtmlWithUnit(model->getOptionsModel()->getDisplayUnit(), txFee));
            questionString.append("</span> ");
            questionString.append(tr("added as transaction fee"));

            // append transaction size
            questionString.append(" (" + QString::number((double)currentTransaction.getTransactionSize() / 1000) + " kB)");
        }
    }

    // add total amount in all subdivision units
    questionString.append("<hr />");
    CAmount totalAmount = currentTransaction.getTotalTransactionAmount() + txFee;
    QStringList alternativeUnits;

    // Check if we have selected a display unit that is not NAV
    if (model->getOptionsModel()->getDisplayUnit() != NavCoinUnits::NAV)
        alternativeUnits.append(NavCoinUnits::formatHtmlWithUnit(NavCoinUnits::NAV, totalAmount));

    // Check if we have selected a display unit that is not BTC
    if (model->getOptionsModel()->getDisplayUnit() != NavCoinUnits::BTC)
        alternativeUnits.append(NavCoinUnits::formatHtmlWithUnit(NavCoinUnits::BTC, totalAmount));

    questionString.append(tr("Total Amount %1")
        .arg(NavCoinUnits::formatHtmlWithUnit(model->getOptionsModel()->getDisplayUnit(), totalAmount)));
    questionString.append(QString("<span style='font-size:10pt;font-weight:normal;'><br />(=%2)</span>")
        .arg(alternativeUnits.join(" " + tr("or") + " ")));

    SendConfirmationDialog confirmationDialog(tr("Confirm send coins"),
        questionString.arg(formatted.join("<br />")), SEND_CONFIRM_DELAY, this);
    confirmationDialog.exec();
    QMessageBox::StandardButton retval = (QMessageBox::StandardButton)confirmationDialog.result();

    if(retval != QMessageBox::Yes)
    {
        fNewRecipientAllowed = true;
        return;
    }

    WalletModel::SendCoinsReturn sendStatus;

    // now send the prepared transaction
    if (model->getOptionsModel()->getCoinControlFeatures()) // coin control enabled
        sendStatus = model->sendCoins(currentTransaction, CoinControlDialog::coinControl);
    else
        sendStatus = model->sendCoins(currentTransaction);

    // process sendStatus and on error generate message shown to user
    processSendCoinsReturn(sendStatus);

    if (sendStatus.status == WalletModel::OK)
    {
        accept();
        CoinControlDialog::coinControl->UnSelectAll();
        coinControlUpdateLabels();
    }
    fNewRecipientAllowed = true;
}

void SendCoinsDialog::clear()
{
    // Remove entries until only one left
    while(ui->entries->count())
    {
        ui->entries->takeAt(0)->widget()->deleteLater();
    }
    addEntry();

    updateTabsAndLabels();
}

void SendCoinsDialog::reject()
{
    clear();
}

void SendCoinsDialog::accept()
{
    clear();
}

SendCoinsEntry *SendCoinsDialog::addEntry()
{
    SendCoinsEntry *entry = new SendCoinsEntry(platformStyle, this);
    entry->setModel(model);
    ui->entries->addWidget(entry);
    connect(entry, SIGNAL(removeEntry(SendCoinsEntry*)), this, SLOT(removeEntry(SendCoinsEntry*)));
    connect(entry, SIGNAL(payAmountChanged()), this, SLOT(coinControlUpdateLabels()));
    connect(entry, SIGNAL(subtractFeeFromAmountChanged()), this, SLOT(coinControlUpdateLabels()));

    // Focus the field, so that entry can start immediately
    entry->clear();
    entry->setFocus();
    qApp->processEvents();

    updateTabsAndLabels();
    return entry;
}

void SendCoinsDialog::updateTabsAndLabels()
{
    setupTabChain(0);
    coinControlUpdateLabels();
}

void SendCoinsDialog::removeEntry(SendCoinsEntry* entry)
{
    entry->hide();

    // If the last entry is about to be removed add an empty one
    if (ui->entries->count() == 1)
        addEntry();

    entry->deleteLater();

    updateTabsAndLabels();
}

QWidget *SendCoinsDialog::setupTabChain(QWidget *prev)
{
    for(int i = 0; i < ui->entries->count(); ++i)
    {
        SendCoinsEntry *entry = qobject_cast<SendCoinsEntry*>(ui->entries->itemAt(i)->widget());
        if(entry)
        {
            prev = entry->setupTabChain(prev);
        }
    }
    QWidget::setTabOrder(prev, ui->sendButton);

    return ui->sendButton;
}

void SendCoinsDialog::setAddress(const QString &address)
{
    SendCoinsEntry *entry = 0;
    // Replace the first entry if it is still unused
    if(ui->entries->count() == 1)
    {
        SendCoinsEntry *first = qobject_cast<SendCoinsEntry*>(ui->entries->itemAt(0)->widget());
        if(first->isClear())
        {
            entry = first;
        }
    }
    if(!entry)
    {
        entry = addEntry();
    }

    entry->setAddress(address);
}

void SendCoinsDialog::pasteEntry(const SendCoinsRecipient &rv)
{
    SendCoinsEntry *entry = 0;

    if(!fNewRecipientAllowed)
        return;

    while(ui->entries->count())
    {
        ui->entries->takeAt(0)->widget()->deleteLater();
    }

    entry = addEntry();

    entry->setValue(rv);
    updateTabsAndLabels();
}

bool SendCoinsDialog::handlePaymentRequest(const SendCoinsRecipient &rv)
{
    // Just paste the entry, all pre-checks
    // are done in paymentserver.cpp.
    pasteEntry(rv);
    return true;
}

void SendCoinsDialog::setBalance(const CAmount& balance, const CAmount& unconfirmedBalance, const CAmount& stakingBalance,const CAmount& immatureBalance,
                                 const CAmount& watchBalance, const CAmount& watchUnconfirmedBalance, const CAmount& watchImmatureBalance,
                                 const CAmount& coldStakingBalance)
{
    Q_UNUSED(unconfirmedBalance);
    Q_UNUSED(stakingBalance);
    Q_UNUSED(coldStakingBalance);
    Q_UNUSED(immatureBalance);
    Q_UNUSED(watchBalance);
    Q_UNUSED(watchUnconfirmedBalance);
    Q_UNUSED(watchImmatureBalance);

    for(int i = 0; i < ui->entries->count(); ++i)
    {
        SendCoinsEntry *entry = qobject_cast<SendCoinsEntry*>(ui->entries->itemAt(i)->widget());
        if(entry)
        {
            entry->setTotalAmount(balance);
        }
    }

    if(model && model->getOptionsModel())
    {
        ui->labelBalance->setText(NavCoinUnits::formatWithUnit(0, balance) + (model->getOptionsModel()->getDisplayUnit() != 0 ?( " (" + NavCoinUnits::formatWithUnit(model->getOptionsModel()->getDisplayUnit(), balance) + ")") : ""));
    }
}

void SendCoinsDialog::useFullAmount()
{
  for(int i = 0; i < ui->entries->count(); ++i)
  {
      SendCoinsEntry *entry = qobject_cast<SendCoinsEntry*>(ui->entries->itemAt(i)->widget());
      if(entry)
      {
          entry->useFullAmount();
      }
  }
}

void SendCoinsDialog::updateDisplayUnit()
{
    setBalance(model->getBalance(), 0, 0, 0, 0, 0, 0, 0);
    ui->customFee->setDisplayUnit(model->getOptionsModel()->getDisplayUnit());
    updateMinFeeLabel();
    updateSmartFeeLabel();
}

void SendCoinsDialog::processSendCoinsReturn(const WalletModel::SendCoinsReturn &sendCoinsReturn, const QString &msgArg)
{
    QPair<QString, CClientUIInterface::MessageBoxFlags> msgParams;
    // Default to a warning message, override if error message is needed
    msgParams.second = CClientUIInterface::MSG_WARNING;

    // This comment is specific to SendCoinsDialog usage of WalletModel::SendCoinsReturn.
    // WalletModel::TransactionCommitFailed is used only in WalletModel::sendCoins()
    // all others are used only in WalletModel::prepareTransaction()
    switch(sendCoinsReturn.status)
    {
    case WalletModel::InvalidAddress:
        msgParams.first = tr("The recipient address is not valid. Please recheck.");
        break;
    case WalletModel::InvalidAmount:
        msgParams.first = tr("The amount to pay must be larger than 0.");
        break;
    case WalletModel::AmountExceedsBalance:
        msgParams.first = tr("The amount exceeds your balance.");
        break;
    case WalletModel::AmountWithFeeExceedsBalance:
        msgParams.first = tr("The total exceeds your balance when the %1 transaction fee is included.").arg(msgArg);
        break;
    case WalletModel::DuplicateAddress:
        msgParams.first = tr("Duplicate address found: addresses should only be used once each.");
        break;
    case WalletModel::TransactionCreationFailed:
        msgParams.first = tr("Transaction creation failed!");
        msgParams.second = CClientUIInterface::MSG_ERROR;
        break;
    case WalletModel::TransactionCommitFailed:
        msgParams.first = tr("The transaction was rejected! This might happen if some of the coins in your wallet were already spent, such as if you used a copy of wallet.dat and coins were spent in the copy but not marked as spent here.");
        msgParams.second = CClientUIInterface::MSG_ERROR;
        break;
    case WalletModel::AbsurdFee:
        msgParams.first = tr("A fee higher than %1 is considered an absurdly high fee.").arg(NavCoinUnits::formatWithUnit(model->getOptionsModel()->getDisplayUnit(), maxTxFee));
        break;
    case WalletModel::PaymentRequestExpired:
        msgParams.first = tr("Payment request expired.");
        msgParams.second = CClientUIInterface::MSG_ERROR;
        break;
    // included to prevent a compiler warning.
    case WalletModel::OK:
    default:
        return;
    }

    Q_EMIT message(tr("Send Coins"), msgParams.first, msgParams.second);
}

void SendCoinsDialog::minimizeFeeSection(bool fMinimize)
{
    //ui->labelFeeMinimized->setVisible(fMinimize);
    //ui->buttonChooseFee  ->setVisible(fMinimize);
    //ui->buttonMinimizeFee->setVisible(!fMinimize);
    ui->frameFeeSelection->setVisible(!fMinimize);
    ui->sendButton       ->setVisible(fMinimize);
    ui->label            ->setVisible(fMinimize);
    ui->labelBalance     ->setVisible(fMinimize);
    //ui->horizontalLayoutSmartFee->setContentsMargins(0, (fMinimize ? 0 : 6), 0, 0);

    fFeeMinimized = fMinimize;
}

void SendCoinsDialog::setMinimumFee()
{
    ui->radioCustomPerKilobyte->setChecked(true);
    ui->customFee->setValue(CWallet::GetRequiredFee(1000));
}

void SendCoinsDialog::updateFeeSectionControls()
{
    ui->sliderSmartFee          ->setEnabled(ui->radioSmartFee->isChecked());
    ui->labelSmartFee           ->setEnabled(ui->radioSmartFee->isChecked());
    ui->labelSmartFee2          ->setEnabled(ui->radioSmartFee->isChecked());
    ui->labelSmartFee3          ->setEnabled(ui->radioSmartFee->isChecked());
    ui->labelFeeEstimation      ->setEnabled(ui->radioSmartFee->isChecked());
    ui->labelSmartFeeNormal     ->setEnabled(ui->radioSmartFee->isChecked());
    ui->labelSmartFeeFast       ->setEnabled(ui->radioSmartFee->isChecked());
    ui->checkBoxMinimumFee      ->setEnabled(ui->radioCustomFee->isChecked());
    ui->labelMinFeeWarning      ->setEnabled(ui->radioCustomFee->isChecked());
    ui->radioCustomPerKilobyte  ->setEnabled(ui->radioCustomFee->isChecked() && !ui->checkBoxMinimumFee->isChecked());
    ui->radioCustomAtLeast      ->setEnabled(ui->radioCustomFee->isChecked() && !ui->checkBoxMinimumFee->isChecked() && CoinControlDialog::coinControl->HasSelected());
    ui->customFee               ->setEnabled(ui->radioCustomFee->isChecked() && !ui->checkBoxMinimumFee->isChecked());
}

void SendCoinsDialog::updateGlobalFeeVariables()
{
    if (ui->radioSmartFee->isChecked())
    {
        nTxConfirmTarget = defaultConfirmTarget - ui->sliderSmartFee->value();
        payTxFee = CFeeRate(0);
    }
    else
    {
        nTxConfirmTarget = defaultConfirmTarget;
        payTxFee = CFeeRate(ui->customFee->value());

        // if user has selected to set a minimum absolute fee, pass the value to coincontrol
        // set nMinimumTotalFee to 0 in case of user has selected that the fee is per KB
        CoinControlDialog::coinControl->nMinimumTotalFee = ui->radioCustomAtLeast->isChecked() ? ui->customFee->value() : 0;
    }
}

void SendCoinsDialog::updateFeeMinimizedLabel()
{
    if(!model || !model->getOptionsModel())
        return;

  //  if (ui->radioSmartFee->isChecked())
  //      ui->labelFeeMinimized->setText(ui->labelSmartFee->text());
  //  else {
  //      ui->labelFeeMinimized->setText(NavCoinUnits::formatWithUnit(model->getOptionsModel()->getDisplayUnit(), ui->customFee->value()) +
  //          ((ui->radioCustomPerKilobyte->isChecked()) ? "/kB" : ""));
  //  }
}

void SendCoinsDialog::updateMinFeeLabel()
{
    if (model && model->getOptionsModel())
        ui->checkBoxMinimumFee->setText(tr("Pay only the required fee of %1").arg(
            NavCoinUnits::formatWithUnit(model->getOptionsModel()->getDisplayUnit(), CWallet::GetRequiredFee(1000)) + "/kB")
        );
}

void SendCoinsDialog::updateSmartFeeLabel()
{
    if(!model || !model->getOptionsModel())
        return;

    int nBlocksToConfirm = defaultConfirmTarget - ui->sliderSmartFee->value();
    int estimateFoundAtBlocks = nBlocksToConfirm;
    CFeeRate feeRate = mempool.estimateSmartFee(nBlocksToConfirm, &estimateFoundAtBlocks);
    if (feeRate <= CFeeRate(0)) // not enough data => minfee
    {
        ui->labelSmartFee->setText(NavCoinUnits::formatWithUnit(model->getOptionsModel()->getDisplayUnit(),
                                                                std::max(CWallet::fallbackFee.GetFeePerK(), CWallet::GetRequiredFee(1000))) + "/kB");
        ui->labelSmartFee2->show(); // (Smart fee not initialized yet. This usually takes a few blocks...)
        ui->labelFeeEstimation->setText("");
    }
    else
    {
        ui->labelSmartFee->setText(NavCoinUnits::formatWithUnit(model->getOptionsModel()->getDisplayUnit(),
                                                                std::max(feeRate.GetFeePerK(), CWallet::GetRequiredFee(1000))) + "/kB");
        ui->labelSmartFee2->hide();
        ui->labelFeeEstimation->setText(tr("Estimated to begin confirmation within %n block(s).", "", estimateFoundAtBlocks));
    }

    updateFeeMinimizedLabel();
}

// Coin Control: copy label "Quantity" to clipboard
void SendCoinsDialog::coinControlClipboardQuantity()
{
    GUIUtil::setClipboard(ui->labelCoinControlQuantity->text());
}

// Coin Control: copy label "Amount" to clipboard
void SendCoinsDialog::coinControlClipboardAmount()
{
    GUIUtil::setClipboard(ui->labelCoinControlAmount->text().left(ui->labelCoinControlAmount->text().indexOf(" ")));
}

// Coin Control: copy label "Fee" to clipboard
void SendCoinsDialog::coinControlClipboardFee()
{
    GUIUtil::setClipboard(ui->labelCoinControlFee->text().left(ui->labelCoinControlFee->text().indexOf(" ")).replace(ASYMP_UTF8, ""));
}

// Coin Control: copy label "After fee" to clipboard
void SendCoinsDialog::coinControlClipboardAfterFee()
{
    GUIUtil::setClipboard(ui->labelCoinControlAfterFee->text().left(ui->labelCoinControlAfterFee->text().indexOf(" ")).replace(ASYMP_UTF8, ""));
}

// Coin Control: copy label "Bytes" to clipboard
void SendCoinsDialog::coinControlClipboardBytes()
{
    GUIUtil::setClipboard(ui->labelCoinControlBytes->text().replace(ASYMP_UTF8, ""));
}

// Coin Control: copy label "Priority" to clipboard
void SendCoinsDialog::coinControlClipboardPriority()
{
    GUIUtil::setClipboard(ui->labelCoinControlPriority->text());
}

// Coin Control: copy label "Dust" to clipboard
void SendCoinsDialog::coinControlClipboardLowOutput()
{
    GUIUtil::setClipboard(ui->labelCoinControlLowOutput->text());
}

// Coin Control: copy label "Change" to clipboard
void SendCoinsDialog::coinControlClipboardChange()
{
    GUIUtil::setClipboard(ui->labelCoinControlChange->text().left(ui->labelCoinControlChange->text().indexOf(" ")).replace(ASYMP_UTF8, ""));
}

// Coin Control: settings menu - coin control enabled/disabled by user
void SendCoinsDialog::coinControlFeatureChanged(bool checked)
{
    ui->frameCoinControl->setVisible(checked);

    if (!checked && model) // coin control features disabled
        CoinControlDialog::coinControl->SetNull();

    coinControlUpdateLabels();
}

// Coin Control: button inputs -> show actual coin control dialog
void SendCoinsDialog::coinControlButtonClicked()
{
    CoinControlDialog dlg(platformStyle);
    dlg.setModel(model);
    dlg.exec();
    coinControlUpdateLabels();
}

// Coin Control: checkbox custom change address
void SendCoinsDialog::coinControlChangeChecked(int state)
{
    QSettings settings;

    if (state == Qt::Unchecked)
    {
        CoinControlDialog::coinControl->destChange = CNoDestination();
        ui->labelCoinControlChangeLabel->clear();

        // Clear the setting
        settings.setValue("fUseCustomChangeAddress", false);
    }
    else
    {
        // use this to re-validate an already entered address
        coinControlChangeEdited(ui->lineEditCoinControlChange->text());

        // Save the setting
        settings.setValue("fUseCustomChangeAddress", true);
    }

    ui->lineEditCoinControlChange->setEnabled((state == Qt::Checked));
}

// Coin Control: custom change address changed
void SendCoinsDialog::coinControlChangeEdited(const QString& text)
{
    // Check for address table and model
    if (!model || !model->getAddressTableModel())
        return;

    // We need access to settings
    QSettings settings;

    // Clear the setting
    settings.setValue("sCustomChangeAddress", "");

    // Default to no change address until verified
    CoinControlDialog::coinControl->destChange = CNoDestination();
    ui->labelCoinControlChangeLabel->setStyleSheet("QLabel{color:red;}");

    CNavCoinAddress addr = CNavCoinAddress(text.toStdString());

    if (text.isEmpty()) // Nothing entered
    {
        ui->labelCoinControlChangeLabel->setText("");

        // Give up!
        return;
    }

    if (!addr.IsValid()) // Invalid address
    {
        ui->labelCoinControlChangeLabel->setText(tr("Warning: Invalid NavCoin address"));

        // Give up!
        return;
    }

    // Save the setting
    settings.setValue("sCustomChangeAddress", text);

    bool fHaveKey = false;
    if(addr.IsColdStakingAddress(Params()))
    {
        CKeyID stakingId, spendingId;
        addr.GetStakingKeyID(stakingId);
        addr.GetSpendingKeyID(spendingId);
        if(model->havePrivKey(stakingId) || model->havePrivKey(spendingId))
            fHaveKey = true;
    }
    else
    {
        CKeyID keyid;
        addr.GetKeyID(keyid);
        if(model->havePrivKey(keyid))
            fHaveKey = true;
    }

    if (!fHaveKey) // Unknown change address
    {
        ui->labelCoinControlChangeLabel->setText(tr("Warning: Unknown change address"));
    }
    else // Known change address
    {
        ui->labelCoinControlChangeLabel->setStyleSheet("QLabel{color:black;}");

        // Query label
        QString associatedLabel = model->getAddressTableModel()->labelForAddress(text);
        if (!associatedLabel.isEmpty())
            ui->labelCoinControlChangeLabel->setText(associatedLabel);
        else
            ui->labelCoinControlChangeLabel->setText(tr("(no label)"));

        CoinControlDialog::coinControl->destChange = addr.Get();
    }
}

// Coin Control: update labels
void SendCoinsDialog::coinControlUpdateLabels()
{
    if (!model || !model->getOptionsModel())
        return;

    if (model->getOptionsModel()->getCoinControlFeatures())
    {
        // enable minimum absolute fee UI controls
        ui->radioCustomAtLeast->setVisible(true);

        // only enable the feature if inputs are selected
        ui->radioCustomAtLeast->setEnabled(CoinControlDialog::coinControl->HasSelected());
    }
    else
    {
        // in case coin control is disabled (=default), hide minimum absolute fee UI controls
        ui->radioCustomAtLeast->setVisible(false);
        return;
    }

    // set pay amounts
    CoinControlDialog::payAmounts.clear();
    CoinControlDialog::fSubtractFeeFromAmount = false;
    for(int i = 0; i < ui->entries->count(); ++i)
    {
        SendCoinsEntry *entry = qobject_cast<SendCoinsEntry*>(ui->entries->itemAt(i)->widget());
        if(entry && !entry->isHidden())
        {
            SendCoinsRecipient rcp = entry->getValue();
            CoinControlDialog::payAmounts.append(rcp.amount);
            if (rcp.fSubtractFeeFromAmount)
                CoinControlDialog::fSubtractFeeFromAmount = true;
        }
    }

    if (CoinControlDialog::coinControl->HasSelected())
    {
        // actual coin control calculation
        CoinControlDialog::updateLabels(model, this);

        // show coin control stats
        ui->labelCoinControlAutomaticallySelected->hide();
        ui->widgetCoinControl->show();
    }
    else
    {
        // hide coin control stats
        ui->labelCoinControlAutomaticallySelected->show();
        ui->widgetCoinControl->hide();
        ui->labelCoinControlInsuffFunds->hide();
    }
}

SendConfirmationDialog::SendConfirmationDialog(const QString &title, const QString &text, int secDelay,
    QWidget *parent) :
    QMessageBox(QMessageBox::Question, title, text, QMessageBox::Yes | QMessageBox::Cancel, parent), secDelay(secDelay)
{
    setDefaultButton(QMessageBox::Cancel);
    yesButton = button(QMessageBox::Yes);
    updateYesButton();
    connect(&countDownTimer, SIGNAL(timeout()), this, SLOT(countDown()));
}

int SendConfirmationDialog::exec()
{
    updateYesButton();
    countDownTimer.start(1000);
    return QMessageBox::exec();
}

void SendConfirmationDialog::countDown()
{
    secDelay--;
    updateYesButton();

    if(secDelay <= 0)
    {
        countDownTimer.stop();
    }
}

void SendConfirmationDialog::updateYesButton()
{
    if(secDelay > 0)
    {
        yesButton->setEnabled(false);
        yesButton->setText(tr("Yes") + " (" + QString::number(secDelay) + ")");
    }
    else
    {
        yesButton->setEnabled(true);
        yesButton->setText(tr("Yes"));
    }
}<|MERGE_RESOLUTION|>--- conflicted
+++ resolved
@@ -103,15 +103,10 @@
         settings.setValue("nTransactionFee", (qint64)DEFAULT_TRANSACTION_FEE);
     if (!settings.contains("fPayOnlyMinFee"))
         settings.setValue("fPayOnlyMinFee", false);
-<<<<<<< HEAD
-=======
-    if (!settings.contains("fAnonSend"))
-      settings.setValue("fAnonSend", false);
     if (!settings.contains("sCustomChangeAddress"))
       settings.setValue("sCustomChangeAddress", "");
     if (!settings.contains("fUseCustomChangeAddress"))
       settings.setValue("fUseCustomChangeAddress", false);
->>>>>>> 1e73c05b
     ui->groupFee->setId(ui->radioSmartFee, 0);
     ui->groupFee->setId(ui->radioCustomFee, 1);
     ui->groupFee->button((int)std::max(0, std::min(1, settings.value("nFeeRadio").toInt())))->setChecked(true);
