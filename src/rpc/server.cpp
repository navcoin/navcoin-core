// Copyright (c) 2010 Satoshi Nakamoto
// Copyright (c) 2009-2015 The Bitcoin Core developers
// Distributed under the MIT software license, see the accompanying
// file COPYING or http://www.opensource.org/licenses/mit-license.php.

#include <rpc/server.h>

#include <base58.h>
#include <init.h>
#include <random.h>
#include <sync.h>
#include <ui_interface.h>
#include <util.h>
#include <utilstrencodings.h>

#include <univalue.h>

#include <boost/bind.hpp>
#include <boost/filesystem.hpp>
#include <boost/iostreams/concepts.hpp>
#include <boost/iostreams/stream.hpp>
#include <boost/shared_ptr.hpp>
#include <boost/signals2/signal.hpp>
#include <boost/thread.hpp>
#include <boost/algorithm/string/case_conv.hpp> // for to_upper()

using namespace RPCServer;

static bool fRPCRunning = false;
static bool fRPCInWarmup = true;
static std::string rpcWarmupStatus("RPC server started");
static CCriticalSection cs_rpcWarmup;
/* Timer-creating functions */
static RPCTimerInterface* timerInterface = nullptr;
/* Map of name to timer.
 * @note Can be changed to std::unique_ptr when C++11 */
static std::map<std::string, boost::shared_ptr<RPCTimerBase> > deadlineTimers;

static struct CRPCSignals
{
    boost::signals2::signal<void ()> Started;
    boost::signals2::signal<void ()> Stopped;
    boost::signals2::signal<void (const CRPCCommand&)> PreCommand;
    boost::signals2::signal<void (const CRPCCommand&)> PostCommand;
} g_rpcSignals;

void RPCServer::OnStarted(std::function<void ()> slot)
{
    g_rpcSignals.Started.connect(slot);
}

void RPCServer::OnStopped(std::function<void ()> slot)
{
    g_rpcSignals.Stopped.connect(slot);
}

void RPCServer::OnPreCommand(std::function<void (const CRPCCommand&)> slot)
{
    g_rpcSignals.PreCommand.connect(boost::bind(slot, _1));
}

void RPCServer::OnPostCommand(std::function<void (const CRPCCommand&)> slot)
{
    g_rpcSignals.PostCommand.connect(boost::bind(slot, _1));
}

void RPCTypeCheck(const UniValue& params,
                  const std::list<UniValue::VType>& typesExpected,
                  bool fAllowNull)
{
    unsigned int i = 0;
    for(UniValue::VType t: typesExpected)
    {
        if (params.size() <= i)
            break;

        const UniValue& v = params[i];
        if (!((v.type() == t) || (fAllowNull && (v.isNull()))))
        {
            std::string err = strprintf("Expected type %s, got %s",
                                   uvTypeName(t), uvTypeName(v.type()));
            throw JSONRPCError(RPC_TYPE_ERROR, err);
        }
        i++;
    }
}

void RPCTypeCheckObj(const UniValue& o,
    const std::map<std::string, UniValueType>& typesExpected,
    bool fAllowNull,
    bool fStrict)
{
    for (const auto& t : typesExpected) {
        const UniValue& v = find_value(o, t.first);
        if (!fAllowNull && v.isNull())
            throw JSONRPCError(RPC_TYPE_ERROR, strprintf("Missing %s", t.first));

        if (!(t.second.typeAny || v.type() == t.second.type || (fAllowNull && v.isNull()))) {
            std::string err = strprintf("Expected type %s for %s, got %s",
                uvTypeName(t.second.type), t.first, uvTypeName(v.type()));
            throw JSONRPCError(RPC_TYPE_ERROR, err);
        }
    }

    if (fStrict)
    {
        for(const std::string& k: o.getKeys())
        {
            if (typesExpected.count(k) == 0)
            {
                std::string err = strprintf("Unexpected key %s", k);
                throw JSONRPCError(RPC_TYPE_ERROR, err);
            }
        }
    }
}

CAmount AmountFromValue(const UniValue& value)
{
    if (!value.isNum() && !value.isStr())
        throw JSONRPCError(RPC_TYPE_ERROR, "Amount is not a number or string");
    CAmount amount;
    if (!ParseFixedPoint(value.getValStr(), 8, &amount))
        throw JSONRPCError(RPC_TYPE_ERROR, "Invalid amount");
    if (!MoneyRange(amount))
        throw JSONRPCError(RPC_TYPE_ERROR, strprintf("Amount out of range (%d)", amount));
    return amount;
}

UniValue ValueFromAmount(const CAmount& amount)
{
    bool sign = amount < 0;
    int64_t n_abs = (sign ? -amount : amount);
    int64_t quotient = n_abs / COIN;
    int64_t remainder = n_abs % COIN;
    return UniValue(UniValue::VNUM,
            strprintf("%s%d.%08d", sign ? "-" : "", quotient, remainder));
}

uint256 ParseHashV(const UniValue& v, std::string strName)
{
    std::string strHex;
    if (v.isStr())
        strHex = v.get_str();
    if (!IsHex(strHex)) // Note: IsHex("") is false
        throw JSONRPCError(RPC_INVALID_PARAMETER, strName+" must be hexadecimal string (not '"+strHex+"')");
    uint256 result;
    result.SetHex(strHex);
    return result;
}
uint256 ParseHashO(const UniValue& o, std::string strKey)
{
    return ParseHashV(find_value(o, strKey), strKey);
}
std::vector<unsigned char> ParseHexV(const UniValue& v, std::string strName)
{
    std::string strHex;
    if (v.isStr())
        strHex = v.get_str();
    if (!IsHex(strHex))
        throw JSONRPCError(RPC_INVALID_PARAMETER, strName+" must be hexadecimal string (not '"+strHex+"')");
    return ParseHex(strHex);
}
std::vector<unsigned char> ParseHexO(const UniValue& o, std::string strKey)
{
    return ParseHexV(find_value(o, strKey), strKey);
}

/**
 * Note: This interface may still be subject to change.
 */

std::string CRPCTable::help(const std::string& strCommand) const
{
    std::string strRet;
    std::string category;
    std::set<rpcfn_type> setDone;
    std::vector<std::pair<std::string, const CRPCCommand*> > vCommands;

    for (std::map<std::string, const CRPCCommand*>::const_iterator mi = mapCommands.begin(); mi != mapCommands.end(); ++mi)
        vCommands.push_back(std::make_pair(mi->second->category + mi->first, mi->second));
    sort(vCommands.begin(), vCommands.end());

<<<<<<< HEAD
    for(const std::pair<std::string, const CRPCCommand*>& command: vCommands)
=======
    for(const PAIRTYPE(std::string, const CRPCCommand*)& command: vCommands)
>>>>>>> 63765faa
    {
        const CRPCCommand *pcmd = command.second;
        std::string strMethod = pcmd->name;
        // We already filter duplicates, but these deprecated screw up the sort order
        if (strMethod.find("label") != std::string::npos)
            continue;
        if ((strCommand != "" || pcmd->category == "hidden") && strMethod != strCommand)
            continue;
        try
        {
            UniValue params;
            rpcfn_type pfn = pcmd->actor;
            if (setDone.insert(pfn).second)
                (*pfn)(params, true);
        }
        catch (const std::exception& e)
        {
            // Help text is returned in an exception
            std::string strHelp = std::string(e.what());
            if (strCommand == "")
            {
                if (strHelp.find('\n') != std::string::npos)
                    strHelp = strHelp.substr(0, strHelp.find('\n'));

                if (category != pcmd->category)
                {
                    if (!category.empty())
                        strRet += "\n";
                    category = pcmd->category;
                    std::string firstLetter = category.substr(0,1);
                    boost::to_upper(firstLetter);
                    strRet += "== " + firstLetter + category.substr(1) + " ==\n";
                }
            }
            strRet += strHelp + "\n";
        }
    }
    if (strRet == "")
        strRet = strprintf("help: unknown command: %s\n", strCommand);
    strRet = strRet.substr(0,strRet.size()-1);
    return strRet;
}

UniValue help(const UniValue& params, bool fHelp)
{
    if (fHelp || params.size() > 1)
        throw std::runtime_error(
            "help ( \"command\" )\n"
            "\nList all commands, or get help for a specified command.\n"
            "\nArguments:\n"
            "1. \"command\"     (string, optional) The command to get help on\n"
            "\nResult:\n"
            "\"text\"     (string) The help text\n"
        );

    std::string strCommand;
    if (params.size() > 0)
        strCommand = params[0].get_str();

    return tableRPC.help(strCommand);
}


UniValue stop(const UniValue& params, bool fHelp)
{
    // Accept the deprecated and ignored 'detach' boolean argument
    if (fHelp || params.size() > 1)
        throw std::runtime_error(
            "stop\n"
            "\nStop Navcoin server.");
    // Event loop will exit after current HTTP requests have been handled, so
    // this reply will get back to the client.
    StartShutdown();
    return "Navcoin server stopping";
}

/**
 * Call Table
 */
static const CRPCCommand vRPCCommands[] =
{ //  category              name                      actor (function)         okSafeMode
  //  --------------------- ------------------------  -----------------------  ----------
    /* Overall control/query calls */
    { "control",            "help",                   &help,                   true  },
    { "control",            "stop",                   &stop,                   true  },
};

CRPCTable::CRPCTable()
{
    unsigned int vcidx;
    for (vcidx = 0; vcidx < (sizeof(vRPCCommands) / sizeof(vRPCCommands[0])); vcidx++)
    {
        const CRPCCommand *pcmd;

        pcmd = &vRPCCommands[vcidx];
        mapCommands[pcmd->name] = pcmd;
    }
}

const CRPCCommand *CRPCTable::operator[](const std::string &name) const
{
    std::map<std::string, const CRPCCommand*>::const_iterator it = mapCommands.find(name);
    if (it == mapCommands.end())
        return nullptr;
    return (*it).second;
}

bool CRPCTable::appendCommand(const std::string& name, const CRPCCommand* pcmd)
{
    if (IsRPCRunning())
        return false;

    // don't allow overwriting for now
    std::map<std::string, const CRPCCommand*>::const_iterator it = mapCommands.find(name);
    if (it != mapCommands.end())
        return false;

    mapCommands[name] = pcmd;
    return true;
}

bool StartRPC()
{
    LogPrint("rpc", "Starting RPC\n");
    fRPCRunning = true;
    g_rpcSignals.Started();
    return true;
}

void InterruptRPC()
{
    LogPrint("rpc", "Interrupting RPC\n");
    // Interrupt e.g. running longpolls
    fRPCRunning = false;
}

void StopRPC()
{
    LogPrint("rpc", "Stopping RPC\n");
    deadlineTimers.clear();
    g_rpcSignals.Stopped();
}

bool IsRPCRunning()
{
    return fRPCRunning;
}

void SetRPCWarmupStatus(const std::string& newStatus)
{
    LOCK(cs_rpcWarmup);
    rpcWarmupStatus = newStatus;
}

void SetRPCWarmupStatusProgress(const std::string& newStatus, int nProgress)
{
    SetRPCWarmupStatus(newStatus + strprintf("%d", nProgress) + (nProgress <= 100 ? "%" : ""));
}

void SetRPCWarmupFinished()
{
    LOCK(cs_rpcWarmup);
    assert(fRPCInWarmup);
    fRPCInWarmup = false;
}

bool RPCIsInWarmup(std::string *outStatus)
{
    LOCK(cs_rpcWarmup);
    if (outStatus)
        *outStatus = rpcWarmupStatus;
    return fRPCInWarmup;
}

void JSONRequest::parse(const UniValue& valRequest)
{
    // Parse request
    if (!valRequest.isObject())
        throw JSONRPCError(RPC_INVALID_REQUEST, "Invalid Request object");
    const UniValue& request = valRequest.get_obj();

    // Parse id now so errors from here on will have the id
    id = find_value(request, "id");

    // Parse method
    UniValue valMethod = find_value(request, "method");
    if (valMethod.isNull())
        throw JSONRPCError(RPC_INVALID_REQUEST, "Missing method");
    if (!valMethod.isStr())
        throw JSONRPCError(RPC_INVALID_REQUEST, "Method must be a string");
    strMethod = valMethod.get_str();
    if (strMethod != "getblocktemplate")
        LogPrint("rpc", "ThreadRPCServer method=%s\n", SanitizeString(strMethod));

    // Parse params
    UniValue valParams = find_value(request, "params");
    if (valParams.isArray())
        params = valParams.get_array();
    else if (valParams.isNull())
        params = UniValue(UniValue::VARR);
    else
        throw JSONRPCError(RPC_INVALID_REQUEST, "Params must be an array");
}

static UniValue JSONRPCExecOne(const UniValue& req)
{
    UniValue rpc_result(UniValue::VOBJ);

    JSONRequest jreq;
    try {
        jreq.parse(req);

        UniValue result = tableRPC.execute(jreq.strMethod, jreq.params);
        rpc_result = JSONRPCReplyObj(result, NullUniValue, jreq.id);
    }
    catch (const UniValue& objError)
    {
        rpc_result = JSONRPCReplyObj(NullUniValue, objError, jreq.id);
    }
    catch (const std::exception& e)
    {
        rpc_result = JSONRPCReplyObj(NullUniValue,
                                     JSONRPCError(RPC_PARSE_ERROR, e.what()), jreq.id);
    }

    return rpc_result;
}

std::string JSONRPCExecBatch(const UniValue& vReq)
{
    UniValue ret(UniValue::VARR);
    for (unsigned int reqIdx = 0; reqIdx < vReq.size(); reqIdx++)
        ret.push_back(JSONRPCExecOne(vReq[reqIdx]));

    return ret.write() + "\n";
}

UniValue CRPCTable::execute(const std::string &strMethod, const UniValue &params) const
{
    // Return immediately if in warmup
    {
        LOCK(cs_rpcWarmup);
        if (fRPCInWarmup)
            throw JSONRPCError(RPC_IN_WARMUP, rpcWarmupStatus);
    }

    // Find method
    const CRPCCommand *pcmd = tableRPC[strMethod];
    if (!pcmd)
        throw JSONRPCError(RPC_METHOD_NOT_FOUND, "Method not found");

    g_rpcSignals.PreCommand(*pcmd);

    try
    {
        // Execute
        return pcmd->actor(params, false);
    }
    catch (const std::exception& e)
    {
        throw JSONRPCError(RPC_MISC_ERROR, e.what());
    }

    g_rpcSignals.PostCommand(*pcmd);
}

std::vector<std::string> CRPCTable::listCommands() const
{
    std::vector<std::string> commandList;
    typedef std::map<std::string, const CRPCCommand*> commandMap;

    std::transform( mapCommands.begin(), mapCommands.end(),
                   std::back_inserter(commandList),
                   boost::bind(&commandMap::value_type::first,_1) );
    return commandList;
}

std::string HelpExampleCli(const std::string& methodname, const std::string& args)
{
    return "> navcoin-cli " + methodname + " " + args + "\n";
}

std::string HelpExampleRpc(const std::string& methodname, const std::string& args)
{
    return "> curl --user myusername --data-binary '{\"jsonrpc\": \"1.0\", \"id\":\"curltest\", "
        "\"method\": \"" + methodname + "\", \"params\": [" + args + "] }' -H 'content-type: text/plain;' http://127.0.0.1:5555/\n";
}

void RPCSetTimerInterfaceIfUnset(RPCTimerInterface *iface)
{
    if (!timerInterface)
        timerInterface = iface;
}

void RPCSetTimerInterface(RPCTimerInterface *iface)
{
    timerInterface = iface;
}

void RPCUnsetTimerInterface(RPCTimerInterface *iface)
{
    if (timerInterface == iface)
        timerInterface = nullptr;
}

void RPCRunLater(const std::string& name, std::function<void(void)> func, int64_t nSeconds)
{
    if (!timerInterface)
        throw JSONRPCError(RPC_INTERNAL_ERROR, "No timer handler registered for RPC");
    deadlineTimers.erase(name);
    LogPrint("rpc", "queue run of timer %s in %i seconds (using %s)\n", name, nSeconds, timerInterface->Name());
    deadlineTimers.insert(std::make_pair(name, boost::shared_ptr<RPCTimerBase>(timerInterface->NewTimer(func, nSeconds*1000))));
}

CRPCTable tableRPC;<|MERGE_RESOLUTION|>--- conflicted
+++ resolved
@@ -181,11 +181,7 @@
         vCommands.push_back(std::make_pair(mi->second->category + mi->first, mi->second));
     sort(vCommands.begin(), vCommands.end());
 
-<<<<<<< HEAD
     for(const std::pair<std::string, const CRPCCommand*>& command: vCommands)
-=======
-    for(const PAIRTYPE(std::string, const CRPCCommand*)& command: vCommands)
->>>>>>> 63765faa
     {
         const CRPCCommand *pcmd = command.second;
         std::string strMethod = pcmd->name;
