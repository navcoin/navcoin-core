--- conflicted
+++ resolved
@@ -1109,24 +1109,12 @@
     CAmount received = 0;
     CAmount staked = 0;
 
-<<<<<<< HEAD
     for (std::vector<std::pair<CAddressHistoryKey, CAddressHistoryValue> >::const_iterator it=addressHistory.begin(); it!=addressHistory.end(); it++) {
         spending += (*it).second.spendable;
         stakable += (*it).second.stakable;
         voting_weight += (*it).second.voting_weight;
         if ((*it).second.spendable > 0)
             received += (*it).second.spendable;
-=======
-    for (std::vector<std::pair<CAddressIndexKey, CAmount> >::const_iterator it=addressIndex.begin(); it!=addressIndex.end(); it++) {
-        if (it->second > 0) {
-            received += it->second;
-        }
-        if (it->first.blockHeight > Params().GetConsensus().nLastPOWBlock && it->first.txindex == 1)
-        {
-            staked += it->second;
-        }
-        balance += it->second;
->>>>>>> 2863e3ec
     }
 
 
