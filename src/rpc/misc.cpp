--- conflicted
+++ resolved
@@ -284,9 +284,6 @@
             ret.pushKV("stakingaddress", stakingAddress.ToString());
             ret.pushKV("spendingaddress", spendingAddress.ToString());
         }
-<<<<<<< HEAD
-
-=======
         else if(address.IsColdStakingv2Address(Params())) {
             CNavCoinAddress stakingAddress;
             address.GetStakingAddress(stakingAddress);
@@ -298,7 +295,6 @@
             ret.pushKV("spendingaddress", spendingAddress.ToString());
             ret.pushKV("votingaddress", votingAddress.ToString());
         }
->>>>>>> 7fd07134
         ret.pushKV("ismine", (mine & ISMINE_SPENDABLE) ? true : false);
         ret.pushKV("isstakable", (mine & ISMINE_STAKABLE || (mine & ISMINE_SPENDABLE &&
                      !address.IsColdStakingAddress(Params()))) ? true : false);
