--- conflicted
+++ resolved
@@ -1232,12 +1232,17 @@
     UniValue result(UniValue::VARR);
 
     for (std::vector<std::pair<CAddressHistoryKey, CAddressHistoryValue> >::const_iterator it=addressHistory.begin(); it!=addressHistory.end(); it++) {
-        spending += (*it).second.spendable;
-        stakable += (*it).second.stakable;
-        voting_weight += (*it).second.voting_weight;
+        if (balance.count(address) == 0) {
+            balance.insert(std::make_pair(address, (struct balStruct){.spendable = 0, .stakable = 0, .voting_weight = 0}));
+        }
+       
+        balance[address].spendable += (*it).second.spendable;
+        balance[address].stakable += (*it).second.stakable;
+        balance[address].voting_weight += (*it).second.voting_weight;
         
         if (!(!range || (range && (*it).first.blockHeight >= start && (*it).first.blockHeight <= end)))
             continue;
+
         UniValue entry(UniValue::VOBJ);
         entry.pushKV("block", (*it).first.blockHeight);
         entry.pushKV("txindex", (uint64_t)(*it).first.txindex);
@@ -1254,29 +1259,11 @@
         changes.pushKV("flags", (*it).second.flags);
         entry.pushKV("changes", changes);
 
-<<<<<<< HEAD
         UniValue balanceObj(UniValue::VOBJ);
-        
-        if (balance.count(address) == 0) {
-            balance.insert(std::make_pair(address, (struct balStruct){.spendable = 0, .stakable = 0, .voting_weight = 0}));
-        }
-       
-        balance[address].spendable += (*it).second.spendable;
-        balance[address].stakable += (*it).second.stakable;
-        balance[address].voting_weight += (*it).second.voting_weight;
-
         balanceObj.pushKV("balance", balance[address].spendable);
         balanceObj.pushKV("stakable", balance[address].stakable);
         balanceObj.pushKV("voting_weight", balance[address].voting_weight);
         entry.pushKV("result", balanceObj);
-=======
-        UniValue balance(UniValue::VOBJ);
-
-        balance.pushKV("balance", spending);
-        balance.pushKV("stakable", stakable);
-        balance.pushKV("voting_weight", voting_weight);
-        entry.pushKV("result", balance);
->>>>>>> c052b707
 
         result.push_back(entry);
     }
