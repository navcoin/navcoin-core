// Copyright (c) 2010 Satoshi Nakamoto
// Copyright (c) 2009-2015 The Bitcoin Core developers
// Distributed under the MIT software license, see the accompanying
// file COPYING or http://www.opensource.org/licenses/mit-license.php.

<<<<<<< HEAD
#include "amount.h"
#include "base58.h"
#include "chain.h"
#include "chainparams.h"
#include "checkpoints.h"
#include "coins.h"
#include "consensus/validation.h"
#include "consensus/daoconsensusparams.h"
#include "main.h"
#include "policy/policy.h"
#include "primitives/transaction.h"
#include "rpc/server.h"
#include "script/script.h"
#include "script/script_error.h"
#include "script/sign.h"
#include "script/standard.h"
#include "streams.h"
#include "sync.h"
#include "txmempool.h"
#include "util.h"
#include "utilstrencodings.h"
#include "hash.h"
#include "pos.h"
=======
#include <amount.h>
#include <base58.h>
#include <chain.h>
#include <chainparams.h>
#include <checkpoints.h>
#include <coins.h>
#include <consensus/validation.h>
#include <main.h>
#include <policy/policy.h>
#include <primitives/transaction.h>
#include <rpc/server.h>
#include <script/script.h>
#include <script/script_error.h>
#include <script/sign.h>
#include <script/standard.h>
#include <streams.h>
#include <sync.h>
#include <txmempool.h>
#include <util.h>
#include <utilstrencodings.h>
#include <hash.h>
#include <pos.h>
>>>>>>> 55625092

#include <stdint.h>

#include <univalue.h>

#include <boost/thread/thread.hpp> // boost::thread::interrupt

using namespace std;

extern void TxToJSON(const CTransaction& tx, const uint256 hashBlock, UniValue& entry);
void ScriptPubKeyToJSON(const CScript& scriptPubKey, UniValue& out, bool fIncludeHex);

UniValue blockheaderToJSON(const CBlockIndex* blockindex)
{
    UniValue result(UniValue::VOBJ);
    result.pushKV("hash", blockindex->GetBlockHash().GetHex());
    int confirmations = -1;
    // Only report confirmations if the block is on the main chain
    if (chainActive.Contains(blockindex))
        confirmations = chainActive.Height() - blockindex->nHeight + 1;
    result.pushKV("confirmations", confirmations);
    result.pushKV("height", blockindex->nHeight);
    result.pushKV("version", blockindex->nVersion);
    result.pushKV("versionHex", strprintf("%08x", blockindex->nVersion));
    result.pushKV("merkleroot", blockindex->hashMerkleRoot.GetHex());
    result.pushKV("time", (int64_t)blockindex->nTime);
    result.pushKV("mediantime", (int64_t)blockindex->GetMedianTimePast());
    result.pushKV("mint", ValueFromAmount(blockindex->nMint));
    result.pushKV("nonce", (uint64_t)blockindex->nNonce);
    result.pushKV("bits", strprintf("%08x", blockindex->nBits));
    result.pushKV("difficulty", GetDifficulty(blockindex));
    result.pushKV("chainwork", blockindex->nChainWork.GetHex());
    result.pushKV("flags", strprintf("%s%s", blockindex->IsProofOfStake()? "proof-of-stake" : "proof-of-work", blockindex->GeneratedStakeModifier()? " stake-modifier": ""));
    result.pushKV("proofhash", blockindex->hashProof.GetHex());
    result.pushKV("entropybit", (int)blockindex->GetStakeEntropyBit());
    result.pushKV("modifier", strprintf("%016x", blockindex->nStakeModifier));

    UniValue votes(UniValue::VARR);
    for (auto& it: blockindex->vProposalVotes)
    {
        UniValue entry(UniValue::VOBJ);
        entry.pushKV("hash", it.first.ToString());
        entry.pushKV("vote", it.second);
        votes.push_back(entry);
    }
    result.pushKV("cfund_votes", votes);

    UniValue daosupport(UniValue::VARR);
    for (auto& it: blockindex->mapSupport)
    {
        daosupport.push_back(it.first.ToString());
    }
    result.pushKV("dao_support", daosupport);

    UniValue daovotes(UniValue::VARR);
    for (auto& it: blockindex->mapConsultationVotes)
    {
        UniValue entry(UniValue::VOBJ);
        entry.pushKV("hash", it.first.ToString());
        entry.pushKV("vote", it.second);
        daovotes.push_back(entry);
    }
    result.pushKV("dao_votes", daovotes);

    UniValue consensusvotes(UniValue::VARR);
    for (auto& it: blockindex->mapConsensusParameters)
    {
        UniValue entry(UniValue::VOBJ);
        entry.pushKV("id", it.first);
        entry.pushKV("name",  Consensus::sConsensusParamsDesc[(Consensus::ConsensusParamsPos)it.first]);
        entry.pushKV("value", it.second);
        consensusvotes.push_back(entry);
    }
    result.pushKV("consensus_changes", consensusvotes);

    if (blockindex->pprev)
        result.pushKV("previousblockhash", blockindex->pprev->GetBlockHash().GetHex());
    CBlockIndex *pnext = chainActive.Next(blockindex);
    if (pnext)
        result.pushKV("nextblockhash", pnext->GetBlockHash().GetHex());

    return result;
}

UniValue blockToDeltasJSON(const CBlock& block, const CBlockIndex* blockindex)
{
    UniValue result(UniValue::VOBJ);
    result.pushKV("hash", block.GetHash().GetHex());
    int confirmations = -1;
    // Only report confirmations if the block is on the main chain
    if (chainActive.Contains(blockindex)) {
        confirmations = chainActive.Height() - blockindex->nHeight + 1;
    } else {
        throw JSONRPCError(RPC_INVALID_ADDRESS_OR_KEY, "Block is an orphan");
    }
    result.pushKV("confirmations", confirmations);
    result.pushKV("size", (int)::GetSerializeSize(block, SER_NETWORK, PROTOCOL_VERSION));
    result.pushKV("height", blockindex->nHeight);
    result.pushKV("version", block.nVersion);
    result.pushKV("merkleroot", block.hashMerkleRoot.GetHex());
    if (block.IsProofOfStake())
        result.pushKV("signature", HexStr(block.vchBlockSig.begin(), block.vchBlockSig.end()));

    UniValue deltas(UniValue::VARR);

    for (unsigned int i = 0; i < block.vtx.size(); i++) {
        const CTransaction &tx = block.vtx[i];
        const uint256 txhash = tx.GetHash();

        UniValue entry(UniValue::VOBJ);
        entry.pushKV("txid", txhash.GetHex());
        entry.pushKV("index", (int)i);

        UniValue inputs(UniValue::VARR);

        if (!tx.IsCoinBase()) {

            for (size_t j = 0; j < tx.vin.size(); j++) {
                const CTxIn input = tx.vin[j];

                UniValue delta(UniValue::VOBJ);

                CSpentIndexValue spentInfo;
                CSpentIndexKey spentKey(input.prevout.hash, input.prevout.n);

                if (GetSpentIndex(spentKey, spentInfo)) {
                    if (spentInfo.addressType == 1) {
                        delta.pushKV("address", CNavCoinAddress(CKeyID(spentInfo.addressHash)).ToString());
                    } else if (spentInfo.addressType == 2)  {
                        delta.pushKV("address", CNavCoinAddress(CScriptID(spentInfo.addressHash)).ToString());
                    } else {
                        continue;
                    }
                    delta.pushKV("satoshis", -1 * spentInfo.satoshis);
                    delta.pushKV("index", (int)j);
                    delta.pushKV("prevtxid", input.prevout.hash.GetHex());
                    delta.pushKV("prevout", (int)input.prevout.n);

                    inputs.push_back(delta);
                } else {
                    throw JSONRPCError(RPC_INTERNAL_ERROR, "Spent information not available");
                }

            }
        }

        entry.pushKV("inputs", inputs);

        UniValue outputs(UniValue::VARR);

        for (unsigned int k = 0; k < tx.vout.size(); k++) {
            const CTxOut &out = tx.vout[k];

            UniValue delta(UniValue::VOBJ);

            if (out.scriptPubKey.IsPayToScriptHash()) {
                vector<unsigned char> hashBytes(out.scriptPubKey.begin()+2, out.scriptPubKey.begin()+22);
                delta.pushKV("address", CNavCoinAddress(CScriptID(uint160(hashBytes))).ToString());

            } else if (out.scriptPubKey.IsPayToPublicKeyHash()) {
                vector<unsigned char> hashBytes(out.scriptPubKey.begin()+3, out.scriptPubKey.begin()+23);
                delta.pushKV("address", CNavCoinAddress(CKeyID(uint160(hashBytes))).ToString());
            } else {
                continue;
            }

            delta.pushKV("satoshis", out.nValue);
            delta.pushKV("index", (int)k);

            outputs.push_back(delta);
        }

        entry.pushKV("outputs", outputs);
        deltas.push_back(entry);

    }
    result.pushKV("deltas", deltas);
    result.pushKV("time", block.GetBlockTime());
    result.pushKV("mediantime", (int64_t)blockindex->GetMedianTimePast());
    result.pushKV("nonce", (uint64_t)block.nNonce);
    result.pushKV("bits", strprintf("%08x", block.nBits));
    result.pushKV("difficulty", GetDifficulty(blockindex));
    result.pushKV("chainwork", blockindex->nChainWork.GetHex());

    if (blockindex->pprev)
        result.pushKV("previousblockhash", blockindex->pprev->GetBlockHash().GetHex());
    CBlockIndex *pnext = chainActive.Next(blockindex);
    if (pnext)
        result.pushKV("nextblockhash", pnext->GetBlockHash().GetHex());
    return result;
}

UniValue blockToJSON(const CBlock& block, const CBlockIndex* blockindex, bool txDetails = false)
{
    UniValue result(UniValue::VOBJ);
    result.pushKV("hash", blockindex->GetBlockHash().GetHex());
    int confirmations = -1;
    // Only report confirmations if the block is on the main chain
    if (chainActive.Contains(blockindex))
        confirmations = chainActive.Height() - blockindex->nHeight + 1;
    result.pushKV("confirmations", confirmations);
    result.pushKV("strippedsize", (int)::GetSerializeSize(block, SER_NETWORK, PROTOCOL_VERSION | SERIALIZE_TRANSACTION_NO_WITNESS));
    result.pushKV("size", (int)::GetSerializeSize(block, SER_NETWORK, PROTOCOL_VERSION));
    result.pushKV("weight", (int)::GetBlockWeight(block));
    result.pushKV("height", blockindex->nHeight);
    result.pushKV("version", block.nVersion);
    result.pushKV("versionHex", strprintf("%08x", block.nVersion));
    result.pushKV("merkleroot", block.hashMerkleRoot.GetHex());
    UniValue txs(UniValue::VARR);
    for(const CTransaction&tx: block.vtx)
    {
        if(txDetails)
        {
            UniValue objTx(UniValue::VOBJ);
            TxToJSON(tx, uint256(), objTx);
            txs.push_back(objTx);
        }
        else
            txs.push_back(tx.GetHash().GetHex());
    }
    result.pushKV("tx", txs);
    result.pushKV("time", block.GetBlockTime());
    result.pushKV("mediantime", (int64_t)blockindex->GetMedianTimePast());
    result.pushKV("nonce", (uint64_t)block.nNonce);
    result.pushKV("bits", strprintf("%08x", block.nBits));
    result.pushKV("difficulty", GetDifficulty(blockindex));
    result.pushKV("chainwork", blockindex->nChainWork.GetHex());

    if (blockindex->pprev)
        result.pushKV("previousblockhash", blockindex->pprev->GetBlockHash().GetHex());
    CBlockIndex *pnext = chainActive.Next(blockindex);
    if (pnext)
        result.pushKV("nextblockhash", pnext->GetBlockHash().GetHex());
    return result;
}

UniValue getblockcount(const UniValue& params, bool fHelp)
{
    if (fHelp || params.size() != 0)
        throw runtime_error(
            "getblockcount\n"
            "\nReturns the number of blocks in the longest block chain.\n"
            "\nResult:\n"
            "n    (numeric) The current block count\n"
            "\nExamples:\n"
            + HelpExampleCli("getblockcount", "")
            + HelpExampleRpc("getblockcount", "")
        );

    LOCK(cs_main);
    return chainActive.Height();
}

UniValue getbestblockhash(const UniValue& params, bool fHelp)
{
    if (fHelp || params.size() != 0)
        throw runtime_error(
            "getbestblockhash\n"
            "\nReturns the hash of the best (tip) block in the longest block chain.\n"
            "\nResult\n"
            "\"hex\"      (string) the block hash hex encoded\n"
            "\nExamples\n"
            + HelpExampleCli("getbestblockhash", "")
            + HelpExampleRpc("getbestblockhash", "")
        );

    LOCK(cs_main);
    return chainActive.Tip()->GetBlockHash().GetHex();
}

UniValue getdifficulty(const UniValue& params, bool fHelp)
{
    if (fHelp || params.size() != 0)
        throw runtime_error(
            "getdifficulty\n"
            "\nReturns the proof-of-work difficulty as a multiple of the minimum difficulty.\n"
            "\nResult:\n"
            "n.nnn       (numeric) the proof-of-work difficulty as a multiple of the minimum difficulty.\n"
            "\nExamples:\n"
            + HelpExampleCli("getdifficulty", "")
            + HelpExampleRpc("getdifficulty", "")
        );

    LOCK(cs_main);
    return GetDifficulty();
}

std::string EntryDescriptionString()
{
    return "    \"size\" : n,             (numeric) transaction size in bytes\n"
           "    \"fee\" : n,              (numeric) transaction fee in " + CURRENCY_UNIT + "\n"
           "    \"modifiedfee\" : n,      (numeric) transaction fee with fee deltas used for mining priority\n"
           "    \"time\" : n,             (numeric) local time transaction entered pool in seconds since 1 Jan 1970 GMT\n"
           "    \"height\" : n,           (numeric) block height when transaction entered pool\n"
           "    \"startingpriority\" : n, (numeric) priority when transaction entered pool\n"
           "    \"currentpriority\" : n,  (numeric) transaction priority now\n"
           "    \"descendantcount\" : n,  (numeric) number of in-mempool descendant transactions (including this one)\n"
           "    \"descendantsize\" : n,   (numeric) size of in-mempool descendants (including this one)\n"
           "    \"descendantfees\" : n,   (numeric) modified fees (see above) of in-mempool descendants (including this one)\n"
           "    \"ancestorcount\" : n,    (numeric) number of in-mempool ancestor transactions (including this one)\n"
           "    \"ancestorsize\" : n,     (numeric) size of in-mempool ancestors (including this one)\n"
           "    \"ancestorfees\" : n,     (numeric) modified fees (see above) of in-mempool ancestors (including this one)\n"
           "    \"depends\" : [           (array) unconfirmed transactions used as inputs for this transaction\n"
           "        \"transactionid\",    (string) parent transaction id\n"
           "       ... ]\n";
}

void entryToJSON(UniValue &info, const CTxMemPoolEntry &e)
{
    AssertLockHeld(mempool.cs);

    info.pushKV("size", (int)e.GetTxSize());
    info.pushKV("fee", ValueFromAmount(e.GetFee()));
    info.pushKV("modifiedfee", ValueFromAmount(e.GetModifiedFee()));
    info.pushKV("time", e.GetTime());
    info.pushKV("height", (int)e.GetHeight());
    info.pushKV("startingpriority", e.GetPriority(e.GetHeight()));
    info.pushKV("currentpriority", e.GetPriority(chainActive.Height()));
    info.pushKV("descendantcount", e.GetCountWithDescendants());
    info.pushKV("descendantsize", e.GetSizeWithDescendants());
    info.pushKV("descendantfees", e.GetModFeesWithDescendants());
    info.pushKV("ancestorcount", e.GetCountWithAncestors());
    info.pushKV("ancestorsize", e.GetSizeWithAncestors());
    info.pushKV("ancestorfees", e.GetModFeesWithAncestors());
    const CTransaction& tx = e.GetTx();
    set<string> setDepends;
    for(const CTxIn& txin: tx.vin)
    {
        if (mempool.exists(txin.prevout.hash))
            setDepends.insert(txin.prevout.hash.ToString());
    }

    UniValue depends(UniValue::VARR);
    for(const string& dep: setDepends)
    {
        depends.push_back(dep);
    }

    info.pushKV("depends", depends);
}

UniValue mempoolToJSON(bool fVerbose = false)
{
    if (fVerbose)
    {
        LOCK(mempool.cs);
        UniValue o(UniValue::VOBJ);
        for(const CTxMemPoolEntry& e: mempool.mapTx)
        {
            const uint256& hash = e.GetTx().GetHash();
            UniValue info(UniValue::VOBJ);
            entryToJSON(info, e);
            o.pushKV(hash.ToString(), info);
        }
        return o;
    }
    else
    {
        vector<uint256> vtxid;
        mempool.queryHashes(vtxid);

        UniValue a(UniValue::VARR);
        for(const uint256& hash: vtxid)
            a.push_back(hash.ToString());

        return a;
    }
}

UniValue getrawmempool(const UniValue& params, bool fHelp)
{
    if (fHelp || params.size() > 1)
        throw runtime_error(
            "getrawmempool ( verbose )\n"
            "\nReturns all transaction ids in memory pool as a json array of string transaction ids.\n"
            "\nArguments:\n"
            "1. verbose           (boolean, optional, default=false) true for a json object, false for array of transaction ids\n"
            "\nResult: (for verbose = false):\n"
            "[                     (json array of string)\n"
            "  \"transactionid\"     (string) The transaction id\n"
            "  ,...\n"
            "]\n"
            "\nResult: (for verbose = true):\n"
            "{                           (json object)\n"
            "  \"transactionid\" : {       (json object)\n"
            + EntryDescriptionString()
            + "  }, ...\n"
            "}\n"
            "\nExamples\n"
            + HelpExampleCli("getrawmempool", "true")
            + HelpExampleRpc("getrawmempool", "true")
        );

    bool fVerbose = false;
    if (params.size() > 0)
        fVerbose = params[0].get_bool();

    return mempoolToJSON(fVerbose);
}

UniValue getmempoolancestors(const UniValue& params, bool fHelp)
{
    if (fHelp || params.size() < 1 || params.size() > 2) {
        throw runtime_error(
            "getmempoolancestors txid (verbose)\n"
            "\nIf txid is in the mempool, returns all in-mempool ancestors.\n"
            "\nArguments:\n"
            "1. \"txid\"                   (string, required) The transaction id (must be in mempool)\n"
            "2. verbose                  (boolean, optional, default=false) true for a json object, false for array of transaction ids\n"
            "\nResult (for verbose=false):\n"
            "[                       (json array of strings)\n"
            "  \"transactionid\"           (string) The transaction id of an in-mempool ancestor transaction\n"
            "  ,...\n"
            "]\n"
            "\nResult (for verbose=true):\n"
            "{                           (json object)\n"
            "  \"transactionid\" : {       (json object)\n"
            + EntryDescriptionString()
            + "  }, ...\n"
            "}\n"
            "\nExamples\n"
            + HelpExampleCli("getmempoolancestors", "\"mytxid\"")
            + HelpExampleRpc("getmempoolancestors", "\"mytxid\"")
            );
    }

    bool fVerbose = false;
    if (params.size() > 1)
        fVerbose = params[1].get_bool();

    uint256 hash = ParseHashV(params[0], "parameter 1");

    LOCK(mempool.cs);

    CTxMemPool::txiter it = mempool.mapTx.find(hash);
    if (it == mempool.mapTx.end()) {
        throw JSONRPCError(RPC_INVALID_ADDRESS_OR_KEY, "Transaction not in mempool");
    }

    CTxMemPool::setEntries setAncestors;
    uint64_t noLimit = std::numeric_limits<uint64_t>::max();
    std::string dummy;
    mempool.CalculateMemPoolAncestors(*it, setAncestors, noLimit, noLimit, noLimit, noLimit, dummy, false);

    if (!fVerbose) {
        UniValue o(UniValue::VARR);
        for(CTxMemPool::txiter ancestorIt: setAncestors) {
            o.push_back(ancestorIt->GetTx().GetHash().ToString());
        }

        return o;
    } else {
        UniValue o(UniValue::VOBJ);
        for(CTxMemPool::txiter ancestorIt: setAncestors) {
            const CTxMemPoolEntry &e = *ancestorIt;
            const uint256& hash = e.GetTx().GetHash();
            UniValue info(UniValue::VOBJ);
            entryToJSON(info, e);
            o.pushKV(hash.ToString(), info);
        }
        return o;
    }
}

UniValue getmempooldescendants(const UniValue& params, bool fHelp)
{
    if (fHelp || params.size() < 1 || params.size() > 2) {
        throw runtime_error(
            "getmempooldescendants txid (verbose)\n"
            "\nIf txid is in the mempool, returns all in-mempool descendants.\n"
            "\nArguments:\n"
            "1. \"txid\"                   (string, required) The transaction id (must be in mempool)\n"
            "2. verbose                  (boolean, optional, default=false) true for a json object, false for array of transaction ids\n"
            "\nResult (for verbose=false):\n"
            "[                       (json array of strings)\n"
            "  \"transactionid\"           (string) The transaction id of an in-mempool descendant transaction\n"
            "  ,...\n"
            "]\n"
            "\nResult (for verbose=true):\n"
            "{                           (json object)\n"
            "  \"transactionid\" : {       (json object)\n"
            + EntryDescriptionString()
            + "  }, ...\n"
            "}\n"
            "\nExamples\n"
            + HelpExampleCli("getmempooldescendants", "\"mytxid\"")
            + HelpExampleRpc("getmempooldescendants", "\"mytxid\"")
            );
    }

    bool fVerbose = false;
    if (params.size() > 1)
        fVerbose = params[1].get_bool();

    uint256 hash = ParseHashV(params[0], "parameter 1");

    LOCK(mempool.cs);

    CTxMemPool::txiter it = mempool.mapTx.find(hash);
    if (it == mempool.mapTx.end()) {
        throw JSONRPCError(RPC_INVALID_ADDRESS_OR_KEY, "Transaction not in mempool");
    }

    CTxMemPool::setEntries setDescendants;
    mempool.CalculateDescendants(it, setDescendants);
    // CTxMemPool::CalculateDescendants will include the given tx
    setDescendants.erase(it);

    if (!fVerbose) {
        UniValue o(UniValue::VARR);
        for(CTxMemPool::txiter descendantIt: setDescendants) {
            o.push_back(descendantIt->GetTx().GetHash().ToString());
        }

        return o;
    } else {
        UniValue o(UniValue::VOBJ);
        for(CTxMemPool::txiter descendantIt: setDescendants) {
            const CTxMemPoolEntry &e = *descendantIt;
            const uint256& hash = e.GetTx().GetHash();
            UniValue info(UniValue::VOBJ);
            entryToJSON(info, e);
            o.pushKV(hash.ToString(), info);
        }
        return o;
    }
}

UniValue getmempoolentry(const UniValue& params, bool fHelp)
{
    if (fHelp || params.size() != 1) {
        throw runtime_error(
            "getmempoolentry txid\n"
            "\nReturns mempool data for given transaction\n"
            "\nArguments:\n"
            "1. \"txid\"                   (string, required) The transaction id (must be in mempool)\n"
            "\nResult:\n"
            "{                           (json object)\n"
            + EntryDescriptionString()
            + "}\n"
            "\nExamples\n"
            + HelpExampleCli("getmempoolentry", "\"mytxid\"")
            + HelpExampleRpc("getmempoolentry", "\"mytxid\"")
        );
    }

    uint256 hash = ParseHashV(params[0], "parameter 1");

    LOCK(mempool.cs);

    CTxMemPool::txiter it = mempool.mapTx.find(hash);
    if (it == mempool.mapTx.end()) {
        throw JSONRPCError(RPC_INVALID_ADDRESS_OR_KEY, "Transaction not in mempool");
    }

    const CTxMemPoolEntry &e = *it;
    UniValue info(UniValue::VOBJ);
    entryToJSON(info, e);
    return info;
}

UniValue getblockdeltas(const UniValue& params, bool fHelp)
{
    if (fHelp || params.size() != 1)
        throw runtime_error("");

    std::string strHash = params[0].get_str();
    uint256 hash(uint256S(strHash));

    if (mapBlockIndex.count(hash) == 0)
        throw JSONRPCError(RPC_INVALID_ADDRESS_OR_KEY, "Block not found");

    CBlock block;
    CBlockIndex* pblockindex = mapBlockIndex[hash];

    if (fHavePruned && !(pblockindex->nStatus & BLOCK_HAVE_DATA) && pblockindex->nTx > 0)
        throw JSONRPCError(RPC_INTERNAL_ERROR, "Block not available (pruned data)");

    if(!ReadBlockFromDisk(block, pblockindex, Params().GetConsensus()))
        throw JSONRPCError(RPC_INTERNAL_ERROR, "Can't read block from disk");

    return blockToDeltasJSON(block, pblockindex);
}

UniValue getblockhashes(const UniValue& params, bool fHelp)
{
    if (fHelp || params.size() < 2)
        throw runtime_error(
            "getblockhashes timestamp\n"
            "\nReturns array of hashes of blocks within the timestamp range provided.\n"
            "\nArguments:\n"
            "1. high         (numeric, required) The newer block timestamp\n"
            "2. low          (numeric, required) The older block timestamp\n"
            "3. options      (string, required) A json object\n"
            "    {\n"
            "      \"noOrphans\":true   (boolean) will only include blocks on the main chain\n"
            "      \"logicalTimes\":true   (boolean) will include logical timestamps with hashes\n"
            "    }\n"
            "\nResult:\n"
            "[\n"
            "  \"hash\"         (string) The block hash\n"
            "]\n"
            "[\n"
            "  {\n"
            "    \"blockhash\": (string) The block hash\n"
            "    \"logicalts\": (numeric) The logical timestamp\n"
            "  }\n"
            "]\n"
            "\nExamples:\n"
            + HelpExampleCli("getblockhashes", "1231614698 1231024505")
            + HelpExampleRpc("getblockhashes", "1231614698, 1231024505")
            + HelpExampleCli("getblockhashes", "1231614698 1231024505 '{\"noOrphans\":false, \"logicalTimes\":true}'")
            );

    unsigned int high = params[0].get_int();
    unsigned int low = params[1].get_int();
    bool fActiveOnly = false;
    bool fLogicalTS = false;

    if (params.size() > 2) {
        if (params[2].isObject()) {
            UniValue noOrphans = find_value(params[2].get_obj(), "noOrphans");
            UniValue returnLogical = find_value(params[2].get_obj(), "logicalTimes");

            if (noOrphans.isBool())
                fActiveOnly = noOrphans.get_bool();

            if (returnLogical.isBool())
                fLogicalTS = returnLogical.get_bool();
        }
    }

    std::vector<std::pair<uint256, unsigned int> > blockHashes;

    if (fActiveOnly)
        LOCK(cs_main);

    if (!GetTimestampIndex(high, low, fActiveOnly, blockHashes)) {
        throw JSONRPCError(RPC_INVALID_ADDRESS_OR_KEY, "No information available for block hashes");
    }

    UniValue result(UniValue::VARR);

    for (std::vector<std::pair<uint256, unsigned int> >::const_iterator it=blockHashes.begin(); it!=blockHashes.end(); it++) {
        if (fLogicalTS) {
            UniValue item(UniValue::VOBJ);
            item.pushKV("blockhash", it->first.GetHex());
            item.pushKV("logicalts", (int)it->second);
            result.push_back(item);
        } else {
            result.push_back(it->first.GetHex());
        }
    }

    return result;
}

UniValue getblockhash(const UniValue& params, bool fHelp)
{
    if (fHelp || params.size() != 1)
        throw runtime_error(
            "getblockhash index\n"
            "\nReturns hash of block in best-block-chain at index provided.\n"
            "\nArguments:\n"
            "1. index         (numeric, required) The block index\n"
            "\nResult:\n"
            "\"hash\"         (string) The block hash\n"
            "\nExamples:\n"
            + HelpExampleCli("getblockhash", "1000")
            + HelpExampleRpc("getblockhash", "1000")
        );

    LOCK(cs_main);

    int nHeight = params[0].get_int();
    if (nHeight < 0 || nHeight > chainActive.Height())
        throw JSONRPCError(RPC_INVALID_PARAMETER, "Block height out of range");

    CBlockIndex* pblockindex = chainActive[nHeight];
    return pblockindex->GetBlockHash().GetHex();
}

UniValue getblockheader(const UniValue& params, bool fHelp)
{
    if (fHelp || params.size() < 1 || params.size() > 2)
        throw runtime_error(
            "getblockheader \"hash\" ( verbose )\n"
            "\nIf verbose is false, returns a string that is serialized, hex-encoded data for blockheader 'hash'.\n"
            "If verbose is true, returns an Object with information about blockheader <hash>.\n"
            "\nArguments:\n"
            "1. \"hash\"          (string, required) The block hash\n"
            "2. verbose           (boolean, optional, default=true) true for a json object, false for the hex encoded data\n"
            "\nResult (for verbose = true):\n"
            "{\n"
            "  \"hash\" : \"hash\",     (string) the block hash (same as provided)\n"
            "  \"confirmations\" : n,   (numeric) The number of confirmations, or -1 if the block is not on the main chain\n"
            "  \"height\" : n,          (numeric) The block height or index\n"
            "  \"version\" : n,         (numeric) The block version\n"
            "  \"versionHex\" : \"00000000\", (string) The block version formatted in hexadecimal\n"
            "  \"merkleroot\" : \"xxxx\", (string) The merkle root\n"
            "  \"time\" : ttt,          (numeric) The block time in seconds since epoch (Jan 1 1970 GMT)\n"
            "  \"mediantime\" : ttt,    (numeric) The median block time in seconds since epoch (Jan 1 1970 GMT)\n"
            "  \"nonce\" : n,           (numeric) The nonce\n"
            "  \"bits\" : \"1d00ffff\", (string) The bits\n"
            "  \"difficulty\" : x.xxx,  (numeric) The difficulty\n"
            "  \"previousblockhash\" : \"hash\",  (string) The hash of the previous block\n"
            "  \"nextblockhash\" : \"hash\",      (string) The hash of the next block\n"
            "  \"chainwork\" : \"0000...1f3\"     (string) Expected number of hashes required to produce the current chain (in hex)\n"
            "}\n"
            "\nResult (for verbose=false):\n"
            "\"data\"             (string) A string that is serialized, hex-encoded data for block 'hash'.\n"
            "\nExamples:\n"
            + HelpExampleCli("getblockheader", "\"00000000c937983704a73af28acdec37b049d214adbda81d7e2a3dd146f6ed09\"")
            + HelpExampleRpc("getblockheader", "\"00000000c937983704a73af28acdec37b049d214adbda81d7e2a3dd146f6ed09\"")
        );

    LOCK(cs_main);

    std::string strHash = params[0].get_str();
    uint256 hash(uint256S(strHash));

    bool fVerbose = true;
    if (params.size() > 1)
        fVerbose = params[1].get_bool();

    if (mapBlockIndex.count(hash) == 0)
        throw JSONRPCError(RPC_INVALID_ADDRESS_OR_KEY, "Block not found");

    CBlockIndex* pblockindex = mapBlockIndex[hash];

    if (!fVerbose)
    {
        CDataStream ssBlock(SER_NETWORK, PROTOCOL_VERSION);
        ssBlock << pblockindex->GetBlockHeader();
        std::string strHex = HexStr(ssBlock.begin(), ssBlock.end());
        return strHex;
    }

    return blockheaderToJSON(pblockindex);
}

UniValue getblock(const UniValue& params, bool fHelp)
{
    if (fHelp || params.size() < 1 || params.size() > 2)
        throw runtime_error(
            "getblock \"hash\" ( verbose )\n"
            "\nIf verbose is false, returns a string that is serialized, hex-encoded data for block 'hash'.\n"
            "If verbose is true, returns an Object with information about block <hash>.\n"
            "\nArguments:\n"
            "1. \"hash\"          (string, required) The block hash\n"
            "2. verbose           (boolean, optional, default=true) true for a json object, false for the hex encoded data\n"
            "\nResult (for verbose = true):\n"
            "{\n"
            "  \"hash\" : \"hash\",     (string) the block hash (same as provided)\n"
            "  \"confirmations\" : n,   (numeric) The number of confirmations, or -1 if the block is not on the main chain\n"
            "  \"size\" : n,            (numeric) The block size\n"
            "  \"strippedsize\" : n,    (numeric) The block size excluding witness data\n"
            "  \"weight\" : n           (numeric) The block weight (BIP 141)\n"
            "  \"height\" : n,          (numeric) The block height or index\n"
            "  \"version\" : n,         (numeric) The block version\n"
            "  \"versionHex\" : \"00000000\", (string) The block version formatted in hexadecimal\n"
            "  \"merkleroot\" : \"xxxx\", (string) The merkle root\n"
            "  \"tx\" : [               (array of string) The transaction ids\n"
            "     \"transactionid\"     (string) The transaction id\n"
            "     ,...\n"
            "  ],\n"
            "  \"time\" : ttt,          (numeric) The block time in seconds since epoch (Jan 1 1970 GMT)\n"
            "  \"mediantime\" : ttt,    (numeric) The median block time in seconds since epoch (Jan 1 1970 GMT)\n"
            "  \"nonce\" : n,           (numeric) The nonce\n"
            "  \"bits\" : \"1d00ffff\", (string) The bits\n"
            "  \"difficulty\" : x.xxx,  (numeric) The difficulty\n"
            "  \"chainwork\" : \"xxxx\",  (string) Expected number of hashes required to produce the chain up to this block (in hex)\n"
            "  \"previousblockhash\" : \"hash\",  (string) The hash of the previous block\n"
            "  \"nextblockhash\" : \"hash\"       (string) The hash of the next block\n"
            "}\n"
            "\nResult (for verbose=false):\n"
            "\"data\"             (string) A string that is serialized, hex-encoded data for block 'hash'.\n"
            "\nExamples:\n"
            + HelpExampleCli("getblock", "\"00000000c937983704a73af28acdec37b049d214adbda81d7e2a3dd146f6ed09\"")
            + HelpExampleRpc("getblock", "\"00000000c937983704a73af28acdec37b049d214adbda81d7e2a3dd146f6ed09\"")
        );

    LOCK(cs_main);

    std::string strHash = params[0].get_str();
    uint256 hash(uint256S(strHash));

    bool fVerbose = true;
    if (params.size() > 1)
        fVerbose = params[1].get_bool();

    if (mapBlockIndex.count(hash) == 0)
        throw JSONRPCError(RPC_INVALID_ADDRESS_OR_KEY, "Block not found");

    CBlock block;
    CBlockIndex* pblockindex = mapBlockIndex[hash];

    if (fHavePruned && !(pblockindex->nStatus & BLOCK_HAVE_DATA) && pblockindex->nTx > 0)
        throw JSONRPCError(RPC_INTERNAL_ERROR, "Block not available (pruned data)");

    if(!ReadBlockFromDisk(block, pblockindex, Params().GetConsensus()))
        throw JSONRPCError(RPC_INTERNAL_ERROR, "Can't read block from disk");

    if (!fVerbose)
    {
        CDataStream ssBlock(SER_NETWORK, PROTOCOL_VERSION);
        ssBlock << block;
        std::string strHex = HexStr(ssBlock.begin(), ssBlock.end());
        return strHex;
    }

    return blockToJSON(block, pblockindex);
}

struct CCoinsStats
{
    int nHeight;
    uint256 hashBlock;
    uint64_t nTransactions;
    uint64_t nTransactionOutputs;
    uint64_t nSerializedSize;
    uint256 hashSerialized;
    CAmount nTotalAmount;

    CCoinsStats() : nHeight(0), nTransactions(0), nTransactionOutputs(0), nSerializedSize(0), nTotalAmount(0) {}
};

//! Calculate statistics about the unspent transaction output set
static bool GetUTXOStats(CStateView *view, CCoinsStats &stats)
{
    boost::scoped_ptr<CStateViewCursor> pcursor(view->Cursor());

    CHashWriter ss(SER_GETHASH, PROTOCOL_VERSION);
    stats.hashBlock = pcursor->GetBestBlock();
    {
        LOCK(cs_main);
        stats.nHeight = mapBlockIndex.find(stats.hashBlock)->second->nHeight;
    }
    ss << stats.hashBlock;
    CAmount nTotalAmount = 0;
    while (pcursor->Valid()) {
        boost::this_thread::interruption_point();
        uint256 key;
        CCoins coins;
        if (pcursor->GetKey(key) && pcursor->GetValue(coins)) {
            stats.nTransactions++;
            ss << key;
            for (unsigned int i=0; i<coins.vout.size(); i++) {
                const CTxOut &out = coins.vout[i];
                if (!out.IsNull()) {
                    stats.nTransactionOutputs++;
                    ss << VARINT(i+1);
                    ss << out;
                    nTotalAmount += out.nValue;
                }
            }
            stats.nSerializedSize += 32 + pcursor->GetValueSize();
            ss << VARINT(0);
        } else {
            return error("%s: unable to read value", __func__);
        }
        pcursor->Next();
    }
    stats.hashSerialized = ss.GetHash();
    stats.nTotalAmount = nTotalAmount;
    return true;
}

UniValue gettxoutsetinfo(const UniValue& params, bool fHelp)
{
    if (fHelp || params.size() != 0)
        throw runtime_error(
            "gettxoutsetinfo\n"
            "\nReturns statistics about the unspent transaction output set.\n"
            "Note this call may take some time.\n"
            "\nResult:\n"
            "{\n"
            "  \"height\":n,     (numeric) The current block height (index)\n"
            "  \"bestblock\": \"hex\",   (string) the best block hash hex\n"
            "  \"transactions\": n,      (numeric) The number of transactions\n"
            "  \"txouts\": n,            (numeric) The number of output transactions\n"
            "  \"bytes_serialized\": n,  (numeric) The serialized size\n"
            "  \"hash_serialized\": \"hash\",   (string) The serialized hash\n"
            "  \"total_amount\": x.xxx          (numeric) The total amount\n"
            "}\n"
            "\nExamples:\n"
            + HelpExampleCli("gettxoutsetinfo", "")
            + HelpExampleRpc("gettxoutsetinfo", "")
        );

    UniValue ret(UniValue::VOBJ);

    CCoinsStats stats;
    FlushStateToDisk();
    if (GetUTXOStats(pcoinsTip, stats)) {
        ret.pushKV("height", (int64_t)stats.nHeight);
        ret.pushKV("bestblock", stats.hashBlock.GetHex());
        ret.pushKV("transactions", (int64_t)stats.nTransactions);
        ret.pushKV("txouts", (int64_t)stats.nTransactionOutputs);
        ret.pushKV("bytes_serialized", (int64_t)stats.nSerializedSize);
        ret.pushKV("hash_serialized", stats.hashSerialized.GetHex());
        ret.pushKV("total_amount", ValueFromAmount(stats.nTotalAmount));
    }
    return ret;
}

UniValue listproposals(const UniValue& params, bool fHelp)
{
    if (fHelp)
        throw runtime_error(
                "listproposals \"filter\"\n"
                "\nList the proposals and all the relating data including payment requests and status.\n"
                "\nNote passing no argument returns all proposals regardless of state.\n"
                "\nArguments:\n"
                "\n1. \"filter\" (string, optional)   \"accepted\" | \"rejected\" | \"expired\" | \"pending\"\n"
                "\nExamples:\n"
                + HelpExampleCli("listproposal", "accepted")
                + HelpExampleRpc("listproposal", "")
                );

    LOCK(cs_main);

    UniValue ret(UniValue::VARR);

    bool showAll = true;
    bool showAccepted = false;
    bool showRejected = false;
    bool showExpired = false;
    bool showPending = false;
    if(params.size() == 1) {
        if(params[0].get_str() == "accepted") {
            showAccepted = true;
            showAll = false;
        }
        if(params[0].get_str() == "rejected") {
            showRejected = true;
            showAll = false;
        }
        if(params[0].get_str() == "expired") {
            showAll = false;
            showExpired = true;
        }
        if(params[0].get_str() == "pending") {
            showAll = false;
            showPending = true;
        }
    }

    CProposalMap mapProposals;

    CStateViewCache view(pcoinsTip);

    if(pcoinsTip->GetAllProposals(mapProposals))
    {
        for (CProposalMap::iterator it = mapProposals.begin(); it != mapProposals.end(); it++)
        {
            CProposal proposal;
            if (!pcoinsTip->GetProposal(it->first, proposal))
                continue;

            if((showAll && (!proposal.IsExpired(pindexBestHeader->GetBlockTime())
                            || proposal.fState == DAOFlags::PENDING_VOTING_PREQ
                            || proposal.fState == DAOFlags::PENDING_FUNDS))
                    || (showPending  && (proposal.fState == DAOFlags::NIL || proposal.fState == DAOFlags::PENDING_VOTING_PREQ
                                         || proposal.fState == DAOFlags::PENDING_FUNDS))
                    || (showAccepted && (proposal.fState == DAOFlags::ACCEPTED || proposal.IsAccepted()))
                    || (showRejected && (proposal.fState == DAOFlags::REJECTED || proposal.IsRejected()))
                    || (showExpired  &&  proposal.IsExpired(pindexBestHeader->GetBlockTime()))) {
                UniValue o(UniValue::VOBJ);
                proposal.ToJson(o, view);
                ret.push_back(o);
            }
        }
    }
    return ret;
}

UniValue listconsultations(const UniValue& params, bool fHelp)
{
    if (fHelp)
        throw runtime_error(
                "listconsultations \"filter\"\n"
                "\nList the consultations and all the relating data including answers and status.\n"
                "\nNote passing no argument returns all consultations regardless of state.\n"
                "\nArguments:\n"
                "\n1. \"filter\" (string, optional)   \"not_enough_answers\" | \"waiting_for_support\" | \"reflection\" | \"voting\" | \"finished\"\n"
                "\nExamples:\n"
                + HelpExampleCli("listconsultations", "finished voting")
                );

    LOCK(cs_main);

    UniValue ret(UniValue::VARR);

    bool showNotEnoughAnswers = true;
    bool showLookingForSupport = true;
    bool showReflection = true;
    bool showVoting = true;
    bool showFinished = true;

    if(params.size() >= 1)
    {
        showNotEnoughAnswers = false;
        showLookingForSupport = false;
        showReflection = false;
        showVoting = false;
        showFinished = false;

        for(unsigned int i = 0; i < params.size(); i++)
        {
            auto p = params[i];
            if (p.get_str() == "not_enough_answers")
            {
                showNotEnoughAnswers = true;
            }
            else if (p.get_str() == "waiting_for_support")
            {
                showLookingForSupport = true;
            }
            else if (p.get_str() == "reflection")
            {
                showReflection = true;
            }
            else if (p.get_str() == "voting")
            {
                showVoting = true;
            }
            else if (p.get_str() == "finished")
            {
                showFinished = true;
            }
        }
    }

    CConsultationMap mapConsultations;
    CStateViewCache view(pcoinsTip);

    if(pcoinsTip->GetAllConsultations(mapConsultations))
    {
        for (CConsultationMap::iterator it = mapConsultations.begin(); it != mapConsultations.end(); it++)
        {
            CConsultation consultation;
            if (!pcoinsTip->GetConsultation(it->first, consultation))
                continue;

            if (!mapBlockIndex.count(consultation.txblockhash))
                continue;

            CBlockIndex* pindex = mapBlockIndex[consultation.txblockhash];

            if (!chainActive.Contains(pindex))
                continue;

            CConsultationAnswerMap mapAnswers;
            std::vector<CConsultationAnswer> vAnswers;

            if(pcoinsTip->GetAllConsultationAnswers(mapAnswers))
            {
                for (CConsultationAnswerMap::iterator it = mapAnswers.begin(); it != mapAnswers.end(); it++)
                {
                    CConsultationAnswer answer;
                    if (!pcoinsTip->GetConsultationAnswer(it->first, answer) || answer.parent != consultation.hash)
                        continue;
                    vAnswers.push_back(answer);
                }
            }

            if((showNotEnoughAnswers && consultation.fState == DAOFlags::NIL && vAnswers.size() < 2) ||
               (showLookingForSupport && consultation.fState == DAOFlags::NIL) ||
               (showReflection && consultation.fState == DAOFlags::REFLECTION) ||
               (showReflection && consultation.fState == DAOFlags::ACCEPTED) ||
               (showFinished && consultation.fState == DAOFlags::EXPIRED)) {
                UniValue o(UniValue::VOBJ);
                consultation.ToJson(o, view);
                ret.push_back(o);
            }
        }
    }
    return ret;
}

UniValue cfundstats(const UniValue& params, bool fHelp)
{

    if (fHelp || params.size() != 0)
        throw runtime_error(
            "cfundstats\n"
            "\nReturns statistics about the community fund.\n"
            + HelpExampleCli("cfundstats", "")
            + HelpExampleRpc("cfundstats", "")
        );

    LOCK(cs_main);

    CProposal proposal; CPaymentRequest prequest;

    int nBlocks = (chainActive.Tip()->nHeight % GetConsensusParameter(Consensus::CONSENSUS_PARAM_VOTING_CYCLE_LENGTH)) + 1;
    CBlockIndex* pindexblock = chainActive.Tip();

    std::map<uint256, bool> vSeen;
    std::map<uint256, std::pair<std::pair<int, int>, int>> vCacheProposalsRPC;
    std::map<uint256, std::pair<std::pair<int, int>, int>> vCachePaymentRequestRPC;

    vCacheProposalsRPC.clear();
    vCachePaymentRequestRPC.clear();

<<<<<<< HEAD
    while(nBlocks > 0 && pindexblock != NULL)
    {
=======
    while(nBlocks > 0 && pindexblock != nullptr) {
>>>>>>> 55625092
        vSeen.clear();

        for(unsigned int i = 0; i < pindexblock->vProposalVotes.size(); i++)
        {
            if(!pcoinsTip->GetProposal(pindexblock->vProposalVotes[i].first, proposal))
                continue;

            if(vSeen.count(pindexblock->vProposalVotes[i].first) == 0)
            {
                if(vCacheProposalsRPC.count(pindexblock->vProposalVotes[i].first) == 0)
                    vCacheProposalsRPC[pindexblock->vProposalVotes[i].first] = make_pair(make_pair(0,0), 0);

                if(pindexblock->vProposalVotes[i].second == 1)
                    vCacheProposalsRPC[pindexblock->vProposalVotes[i].first].first.first += 1;
                else if(pindexblock->vProposalVotes[i].second == -1)
                    vCacheProposalsRPC[pindexblock->vProposalVotes[i].first].second += 1;
                else if (pindexblock->vProposalVotes[i].second == 0)
                    vCacheProposalsRPC[pindexblock->vProposalVotes[i].first].first.second += 1;

                vSeen[pindexblock->vProposalVotes[i].first]=true;
            }
        }

        for(unsigned int i = 0; i < pindexblock->vPaymentRequestVotes.size(); i++)
        {
            if(!pcoinsTip->GetPaymentRequest(pindexblock->vPaymentRequestVotes[i].first, prequest))
                continue;

            if(!pcoinsTip->GetProposal(prequest.proposalhash, proposal))
                continue;

            if (mapBlockIndex.count(proposal.blockhash) == 0)
                continue;

            CBlockIndex* pindexblockparent = mapBlockIndex[proposal.blockhash];
<<<<<<< HEAD

            if(pindexblockparent == NULL)
=======
            if(pindexblockparent == nullptr)
>>>>>>> 55625092
                continue;

            if(vSeen.count(pindexblock->vPaymentRequestVotes[i].first) == 0)
            {
                if(vCachePaymentRequestRPC.count(pindexblock->vPaymentRequestVotes[i].first) == 0)
                    vCachePaymentRequestRPC[pindexblock->vPaymentRequestVotes[i].first] = make_pair(make_pair(0,0), 0);

                if(pindexblock->vPaymentRequestVotes[i].second == 1)
                    vCachePaymentRequestRPC[pindexblock->vPaymentRequestVotes[i].first].first.first += 1;
                else if(pindexblock->vPaymentRequestVotes[i].second == -1)
                    vCachePaymentRequestRPC[pindexblock->vPaymentRequestVotes[i].first].second += 1;
                else if (pindexblock->vPaymentRequestVotes[i].second == 0)
                    vCachePaymentRequestRPC[pindexblock->vPaymentRequestVotes[i].first].first.second += 1;

                vSeen[pindexblock->vPaymentRequestVotes[i].first]=true;
            }
        }

        pindexblock = pindexblock->pprev;
        nBlocks--;
    }

    UniValue ret(UniValue::VOBJ);
    UniValue cf(UniValue::VOBJ);

    cf.pushKV("available",      ValueFromAmount(pindexBestHeader->nCFSupply));
    cf.pushKV("locked",         ValueFromAmount(pindexBestHeader->nCFLocked));
    ret.pushKV("funds", cf);

    UniValue vp(UniValue::VOBJ);
    int starting = chainActive.Tip()->nHeight - (chainActive.Tip()->nHeight % GetConsensusParameter(Consensus::CONSENSUS_PARAM_VOTING_CYCLE_LENGTH));

    vp.pushKV("starting",       starting);
    vp.pushKV("ending",         starting+GetConsensusParameter(Consensus::CONSENSUS_PARAM_VOTING_CYCLE_LENGTH)-1);
    vp.pushKV("current",        chainActive.Tip()->nHeight);

    UniValue consensus(UniValue::VOBJ);

    consensus.pushKV("blocksPerVotingCycle",GetConsensusParameter(Consensus::CONSENSUS_PARAM_VOTING_CYCLE_LENGTH));

    if (!IsReducedCFundQuorumEnabled(chainActive.Tip(), Params().GetConsensus()))
        consensus.pushKV("minSumVotesPerVotingCycle",GetConsensusParameter(Consensus::CONSENSUS_PARAM_VOTING_CYCLE_LENGTH) * GetConsensusParameter(Consensus::CONSENSUS_PARAM_PROPOSAL_MIN_QUORUM)/10000.0);
    else
    {
        consensus.pushKV("minSumVotesPerVotingCycle",GetConsensusParameter(Consensus::CONSENSUS_PARAM_VOTING_CYCLE_LENGTH) * Params().GetConsensus().nMinimumQuorumFirstHalf);
        consensus.pushKV("minSumVotesPerVotingCycleSecondHalf",GetConsensusParameter(Consensus::CONSENSUS_PARAM_VOTING_CYCLE_LENGTH) * Params().GetConsensus().nMinimumQuorumSecondHalf);
    }

    consensus.pushKV("maxCountVotingCycleProposals",GetConsensusParameter(Consensus::CONSENSUS_PARAM_PROPOSAL_MAX_VOTING_CYCLES));
    consensus.pushKV("maxCountVotingCyclePaymentRequests",GetConsensusParameter(Consensus::CONSENSUS_PARAM_PAYMENT_REQUEST_MAX_VOTING_CYCLES));
    consensus.pushKV("votesAcceptProposalPercentage",GetConsensusParameter(Consensus::CONSENSUS_PARAM_PROPOSAL_MIN_ACCEPT)/100);
    consensus.pushKV("votesRejectProposalPercentage",GetConsensusParameter(Consensus::CONSENSUS_PARAM_PROPOSAL_MIN_REJECT)/100);
    consensus.pushKV("votesAcceptPaymentRequestPercentage",GetConsensusParameter(Consensus::CONSENSUS_PARAM_PAYMENT_REQUEST_MIN_ACCEPT)/100);
    consensus.pushKV("votesRejectPaymentRequestPercentage",GetConsensusParameter(Consensus::CONSENSUS_PARAM_PAYMENT_REQUEST_MIN_REJECT)/100);
    consensus.pushKV("proposalMinimalFee",ValueFromAmount(GetConsensusParameter(Consensus::CONSENSUS_PARAM_PROPOSAL_MIN_FEE)));
    ret.pushKV("consensus", consensus);

    UniValue votesProposals(UniValue::VARR);
    UniValue votesPaymentRequests(UniValue::VARR);

    std::map<uint256, std::pair<std::pair<int, int>, int>>::iterator it;

    for(auto& it: vCacheProposalsRPC)
    {
        CProposal proposal;

        if(!pcoinsTip->GetProposal(it.first, proposal))
            continue;

        UniValue op(UniValue::VOBJ);

        op.pushKV("str", proposal.strDZeel);
        op.pushKV("hash", proposal.hash.ToString());
        op.pushKV("amount", ValueFromAmount(proposal.nAmount));
        op.pushKV("yes", it.second.first.first);
        op.pushKV("abs", it.second.second);
        op.pushKV("no", it.second.first.second);
        votesProposals.push_back(op);
    }

    for(auto& it: vCachePaymentRequestRPC)
    {
        CPaymentRequest prequest; CProposal proposal;

        if(!pcoinsTip->GetPaymentRequest(it.first, prequest))
            continue;

        if(!pcoinsTip->GetProposal(prequest.proposalhash, proposal))
            continue;

        UniValue op(UniValue::VOBJ);
        op.pushKV("hash", prequest.hash.ToString());
        op.pushKV("proposalDesc", proposal.strDZeel);
        op.pushKV("desc", prequest.strDZeel);
        op.pushKV("amount", ValueFromAmount(prequest.nAmount));
        op.pushKV("yes", it.second.first.first);
        op.pushKV("abs", it.second.second);
        op.pushKV("no", it.second.first.second);
        votesPaymentRequests.push_back(op);
    }

    vp.pushKV("votedProposals",       votesProposals);
    vp.pushKV("votedPaymentrequests", votesPaymentRequests);
    ret.pushKV("votingPeriod", vp);

    return ret;

}

UniValue gettxout(const UniValue& params, bool fHelp)
{
    if (fHelp || params.size() < 2 || params.size() > 3)
        throw runtime_error(
            "gettxout \"txid\" n ( includemempool )\n"
            "\nReturns details about an unspent transaction output.\n"
            "\nArguments:\n"
            "1. \"txid\"       (string, required) The transaction id\n"
            "2. n              (numeric, required) vout number\n"
            "3. includemempool  (boolean, optional) Whether to include the mem pool\n"
            "\nResult:\n"
            "{\n"
            "  \"bestblock\" : \"hash\",    (string) the block hash\n"
            "  \"confirmations\" : n,       (numeric) The number of confirmations\n"
            "  \"value\" : x.xxx,           (numeric) The transaction value in " + CURRENCY_UNIT + "\n"
            "  \"scriptPubKey\" : {         (json object)\n"
            "     \"asm\" : \"code\",       (string) \n"
            "     \"hex\" : \"hex\",        (string) \n"
            "     \"reqSigs\" : n,          (numeric) Number of required signatures\n"
            "     \"type\" : \"pubkeyhash\", (string) The type, eg pubkeyhash\n"
            "     \"addresses\" : [          (array of string) array of navcoin addresses\n"
            "        \"navcoinaddress\"     (string) navcoin address\n"
            "        ,...\n"
            "     ]\n"
            "  },\n"
            "  \"version\" : n,            (numeric) The version\n"
            "  \"coinbase\" : true|false   (boolean) Coinbase or not\n"
            "}\n"

            "\nExamples:\n"
            "\nGet unspent transactions\n"
            + HelpExampleCli("listunspent", "") +
            "\nView the details\n"
            + HelpExampleCli("gettxout", "\"txid\" 1") +
            "\nAs a json rpc call\n"
            + HelpExampleRpc("gettxout", "\"txid\", 1")
        );

    LOCK(cs_main);

    UniValue ret(UniValue::VOBJ);

    std::string strHash = params[0].get_str();
    uint256 hash(uint256S(strHash));
    int n = params[1].get_int();
    bool fMempool = true;
    if (params.size() > 2)
        fMempool = params[2].get_bool();

    CCoins coins;
    if (fMempool) {
        LOCK(mempool.cs);
        CStateViewMemPool view(pcoinsTip, mempool);
        if (!view.GetCoins(hash, coins))
            return NullUniValue;
        mempool.pruneSpent(hash, coins); // TODO: this should be done by the CStateViewMemPool
    } else {
        if (!pcoinsTip->GetCoins(hash, coins))
            return NullUniValue;
    }
    if (n<0 || (unsigned int)n>=coins.vout.size() || coins.vout[n].IsNull())
        return NullUniValue;

    BlockMap::iterator it = mapBlockIndex.find(pcoinsTip->GetBestBlock());
    CBlockIndex *pindex = it->second;
    ret.pushKV("bestblock", pindex->GetBlockHash().GetHex());
    if ((unsigned int)coins.nHeight == MEMPOOL_HEIGHT)
        ret.pushKV("confirmations", 0);
    else
        ret.pushKV("confirmations", pindex->nHeight - coins.nHeight + 1);
    ret.pushKV("value", ValueFromAmount(coins.vout[n].nValue));
    UniValue o(UniValue::VOBJ);
    ScriptPubKeyToJSON(coins.vout[n].scriptPubKey, o, true);
    ret.pushKV("scriptPubKey", o);
    ret.pushKV("version", coins.nVersion);
    ret.pushKV("coinbase", coins.fCoinBase);

    return ret;
}

UniValue verifychain(const UniValue& params, bool fHelp)
{
    int nCheckLevel = GetArg("-checklevel", DEFAULT_CHECKLEVEL);
    int nCheckDepth = GetArg("-checkblocks", DEFAULT_CHECKBLOCKS);
    if (fHelp || params.size() > 2)
        throw runtime_error(
            "verifychain ( checklevel numblocks )\n"
            "\nVerifies blockchain database.\n"
            "\nArguments:\n"
            "1. checklevel   (numeric, optional, 0-4, default=" + strprintf("%d", nCheckLevel) + ") How thorough the block verification is.\n"
            "2. numblocks    (numeric, optional, default=" + strprintf("%d", nCheckDepth) + ", 0=all) The number of blocks to check.\n"
            "\nResult:\n"
            "true|false       (boolean) Verified or not\n"
            "\nExamples:\n"
            + HelpExampleCli("verifychain", "")
            + HelpExampleRpc("verifychain", "")
        );

    LOCK(cs_main);

    if (params.size() > 0)
        nCheckLevel = params[0].get_int();
    if (params.size() > 1)
        nCheckDepth = params[1].get_int();

    return CVerifyDB().VerifyDB(Params(), pcoinsTip, nCheckLevel, nCheckDepth);
}

/** Implementation of IsSuperMajority with better feedback */
static UniValue SoftForkMajorityDesc(int minVersion, CBlockIndex* pindex, int nRequired, const Consensus::Params& consensusParams)
{
    int nFound = 0;
    CBlockIndex* pstart = pindex;
    for (int i = 0; i < consensusParams.nMajorityWindow && pstart != nullptr; i++)
    {
        if (pstart->nVersion >= minVersion)
            ++nFound;
        pstart = pstart->pprev;
    }

    UniValue rv(UniValue::VOBJ);
    rv.pushKV("status", nFound >= nRequired);
    rv.pushKV("found", nFound);
    rv.pushKV("required", nRequired);
    rv.pushKV("window", consensusParams.nMajorityWindow);
    return rv;
}

static UniValue SoftForkDesc(const std::string &name, int version, CBlockIndex* pindex, const Consensus::Params& consensusParams)
{
    UniValue rv(UniValue::VOBJ);
    rv.pushKV("id", name);
    rv.pushKV("version", version);
    rv.pushKV("enforce", SoftForkMajorityDesc(version, pindex, consensusParams.nMajorityEnforceBlockUpgrade, consensusParams));
    rv.pushKV("reject", SoftForkMajorityDesc(version, pindex, consensusParams.nMajorityRejectBlockOutdated, consensusParams));
    return rv;
}

static UniValue BIP9SoftForkDesc(const Consensus::Params& consensusParams, Consensus::DeploymentPos id)
{
    UniValue rv(UniValue::VOBJ);
    rv.pushKV("id", (int)id);

    const ThresholdState thresholdState = VersionBitsTipState(consensusParams, id);
    switch (thresholdState) {
    case THRESHOLD_DEFINED: rv.pushKV("status", "defined"); break;
    case THRESHOLD_STARTED: rv.pushKV("status", "started"); break;
    case THRESHOLD_LOCKED_IN: rv.pushKV("status", "locked_in"); break;
    case THRESHOLD_ACTIVE: rv.pushKV("status", "active"); break;
    case THRESHOLD_FAILED: rv.pushKV("status", "failed"); break;
    }
    rv.pushKV("bit", consensusParams.vDeployments[id].bit);
    rv.pushKV("startTime", consensusParams.vDeployments[id].nStartTime);
    rv.pushKV("timeout", consensusParams.vDeployments[id].nTimeout);

    return rv;
}

void BIP9SoftForkDescPushBack(UniValue& bip9_softforks, const std::string &name, const Consensus::Params& consensusParams, Consensus::DeploymentPos id)
{
    // Deployments with timeout value of 0 are hidden.
    // A timeout value of 0 guarantees a softfork will never be activated.
    // This is used when softfork codes are merged without specifying the deployment schedule.
    if (consensusParams.vDeployments[id].nTimeout > 0)
        bip9_softforks.pushKV(name, BIP9SoftForkDesc(consensusParams, id));
}

UniValue getblockchaininfo(const UniValue& params, bool fHelp)
{
    if (fHelp || params.size() != 0)
        throw runtime_error(
            "getblockchaininfo\n"
            "Returns an object containing various state info regarding block chain processing.\n"
            "\nResult:\n"
            "{\n"
            "  \"chain\": \"xxxx\",        (string) current network name as defined in BIP70 (main, test, regtest)\n"
            "  \"blocks\": xxxxxx,         (numeric) the current number of blocks processed in the server\n"
            "  \"headers\": xxxxxx,        (numeric) the current number of headers we have validated\n"
            "  \"bestblockhash\": \"...\", (string) the hash of the currently best block\n"
            "  \"difficulty\": xxxxxx,     (numeric) the current difficulty\n"
            "  \"mediantime\": xxxxxx,     (numeric) median time for the current best block\n"
            "  \"verificationprogress\": xxxx, (numeric) estimate of verification progress [0..1]\n"
            "  \"chainwork\": \"xxxx\"     (string) total amount of work in active chain, in hexadecimal\n"
            "  \"pruned\": xx,             (boolean) if the blocks are subject to pruning\n"
            "  \"pruneheight\": xxxxxx,    (numeric) heighest block available\n"
            "  \"softforks\": [            (array) status of softforks in progress\n"
            "     {\n"
            "        \"id\": \"xxxx\",        (string) name of softfork\n"
            "        \"version\": xx,         (numeric) block version\n"
            "        \"enforce\": {           (object) progress toward enforcing the softfork rules for new-version blocks\n"
            "           \"status\": xx,       (boolean) true if threshold reached\n"
            "           \"found\": xx,        (numeric) number of blocks with the new version found\n"
            "           \"required\": xx,     (numeric) number of blocks required to trigger\n"
            "           \"window\": xx,       (numeric) maximum size of examined window of recent blocks\n"
            "        },\n"
            "        \"reject\": { ... }      (object) progress toward rejecting pre-softfork blocks (same fields as \"enforce\")\n"
            "     }, ...\n"
            "  ],\n"
            "  \"bip9_softforks\": {          (object) status of BIP9 softforks in progress\n"
            "     \"xxxx\" : {                (string) name of the softfork\n"
            "        \"status\": \"xxxx\",    (string) one of \"defined\", \"started\", \"locked_in\", \"active\", \"failed\"\n"
            "        \"bit\": xx,             (numeric) the bit (0-28) in the block version field used to signal this softfork (only for \"started\" status)\n"
            "        \"startTime\": xx,       (numeric) the minimum median time past of a block at which the bit gains its meaning\n"
            "        \"timeout\": xx          (numeric) the median time past of a block at which the deployment is considered failed if not yet locked in\n"
            "     }\n"
            "  }\n"
            "}\n"
            "\nExamples:\n"
            + HelpExampleCli("getblockchaininfo", "")
            + HelpExampleRpc("getblockchaininfo", "")
        );

    LOCK(cs_main);

    UniValue obj(UniValue::VOBJ);
    obj.pushKV("chain",                 Params().NetworkIDString());
    obj.pushKV("blocks",                (int)chainActive.Height());
    obj.pushKV("headers",               pindexBestHeader ? pindexBestHeader->nHeight : -1);
    obj.pushKV("bestblockhash",         chainActive.Tip()->GetBlockHash().GetHex());
    obj.pushKV("difficulty",            (double)GetDifficulty());
    obj.pushKV("mediantime",            (int64_t)chainActive.Tip()->GetMedianTimePast());
    obj.pushKV("verificationprogress",  Checkpoints::GuessVerificationProgress(Params().Checkpoints(), chainActive.Tip()));
    obj.pushKV("chainwork",             chainActive.Tip()->nChainWork.GetHex());
    obj.pushKV("pruned",                fPruneMode);

    const Consensus::Params& consensusParams = Params().GetConsensus();
    CBlockIndex* tip = chainActive.Tip();
    UniValue softforks(UniValue::VARR);
    UniValue bip9_softforks(UniValue::VOBJ);
    softforks.push_back(SoftForkDesc("bip34", 2, tip, consensusParams));
    softforks.push_back(SoftForkDesc("bip66", 3, tip, consensusParams));
    softforks.push_back(SoftForkDesc("bip65", 4, tip, consensusParams));
    BIP9SoftForkDescPushBack(bip9_softforks, "csv", consensusParams, Consensus::DEPLOYMENT_CSV);
    BIP9SoftForkDescPushBack(bip9_softforks, "segwit", consensusParams, Consensus::DEPLOYMENT_SEGWIT);
    BIP9SoftForkDescPushBack(bip9_softforks, "communityfund", consensusParams, Consensus::DEPLOYMENT_COMMUNITYFUND);
    BIP9SoftForkDescPushBack(bip9_softforks, "communityfund_accumulation", consensusParams, Consensus::DEPLOYMENT_COMMUNITYFUND_ACCUMULATION);
    BIP9SoftForkDescPushBack(bip9_softforks, "ntpsync", consensusParams, Consensus::DEPLOYMENT_NTPSYNC);
    BIP9SoftForkDescPushBack(bip9_softforks, "coldstaking", consensusParams, Consensus::DEPLOYMENT_COLDSTAKING);
    BIP9SoftForkDescPushBack(bip9_softforks, "coldstaking_pool_fee", consensusParams, Consensus::DEPLOYMENT_POOL_FEE);
    BIP9SoftForkDescPushBack(bip9_softforks, "spread_cfund_accumulation", consensusParams, Consensus::DEPLOYMENT_COMMUNITYFUND_ACCUMULATION_SPREAD);
    BIP9SoftForkDescPushBack(bip9_softforks, "communityfund_amount_v2", consensusParams, Consensus::DEPLOYMENT_COMMUNITYFUND_AMOUNT_V2);
    BIP9SoftForkDescPushBack(bip9_softforks, "static", consensusParams, Consensus::DEPLOYMENT_STATIC_REWARD);
    BIP9SoftForkDescPushBack(bip9_softforks, "reduced_quorum", consensusParams, Consensus::DEPLOYMENT_QUORUM_CFUND);
    BIP9SoftForkDescPushBack(bip9_softforks, "abstain_vote", consensusParams, Consensus::DEPLOYMENT_ABSTAIN_VOTE);
    BIP9SoftForkDescPushBack(bip9_softforks, "consultations", consensusParams, Consensus::DEPLOYMENT_CONSULTATIONS);
    BIP9SoftForkDescPushBack(bip9_softforks, "dao_consensus", consensusParams, Consensus::DEPLOYMENT_DAO_CONSENSUS);
    BIP9SoftForkDescPushBack(bip9_softforks, "coldstaking_v2", consensusParams, Consensus::DEPLOYMENT_COLDSTAKING_V2);
    obj.pushKV("softforks",      softforks);
    obj.pushKV("bip9_softforks", bip9_softforks);

    if (fPruneMode)
    {
        CBlockIndex *block = chainActive.Tip();
        while (block && block->pprev && (block->pprev->nStatus & BLOCK_HAVE_DATA))
            block = block->pprev;

        obj.pushKV("pruneheight",        block->nHeight);
    }
    return obj;
}

/** Comparison function for sorting the getchaintips heads.  */
struct CompareBlocksByHeight
{
    bool operator()(const CBlockIndex* a, const CBlockIndex* b) const
    {
        /* Make sure that unequal blocks with the same height do not compare
           equal. Use the pointers themselves to make a distinction. */

        if (a->nHeight != b->nHeight)
          return (a->nHeight > b->nHeight);

        return a < b;
    }
};

UniValue getchaintips(const UniValue& params, bool fHelp)
{
    if (fHelp || params.size() != 0)
        throw runtime_error(
            "getchaintips\n"
            "Return information about all known tips in the block tree,"
            " including the main chain as well as orphaned branches.\n"
            "\nResult:\n"
            "[\n"
            "  {\n"
            "    \"height\": xxxx,         (numeric) height of the chain tip\n"
            "    \"hash\": \"xxxx\",         (string) block hash of the tip\n"
            "    \"branchlen\": 0          (numeric) zero for main chain\n"
            "    \"status\": \"active\"      (string) \"active\" for the main chain\n"
            "  },\n"
            "  {\n"
            "    \"height\": xxxx,\n"
            "    \"hash\": \"xxxx\",\n"
            "    \"branchlen\": 1          (numeric) length of branch connecting the tip to the main chain\n"
            "    \"status\": \"xxxx\"        (string) status of the chain (active, valid-fork, valid-headers, headers-only, invalid)\n"
            "  }\n"
            "]\n"
            "Possible values for status:\n"
            "1.  \"invalid\"               This branch contains at least one invalid block\n"
            "2.  \"headers-only\"          Not all blocks for this branch are available, but the headers are valid\n"
            "3.  \"valid-headers\"         All blocks are available for this branch, but they were never fully validated\n"
            "4.  \"valid-fork\"            This branch is not part of the active chain, but is fully validated\n"
            "5.  \"active\"                This is the tip of the active main chain, which is certainly valid\n"
            "\nExamples:\n"
            + HelpExampleCli("getchaintips", "")
            + HelpExampleRpc("getchaintips", "")
        );

    LOCK(cs_main);

    /*
     * Idea:  the set of chain tips is chainActive.tip, plus orphan blocks which do not have another orphan building off of them.
     * Algorithm:
     *  - Make one pass through mapBlockIndex, picking out the orphan blocks, and also storing a set of the orphan block's pprev pointers.
     *  - Iterate through the orphan blocks. If the block isn't pointed to by another orphan, it is a chain tip.
     *  - add chainActive.Tip()
     */
    std::set<const CBlockIndex*, CompareBlocksByHeight> setTips;
    std::set<const CBlockIndex*> setOrphans;
    std::set<const CBlockIndex*> setPrevs;

    for(const PAIRTYPE(const uint256, CBlockIndex*)& item: mapBlockIndex)
    {
        if (!chainActive.Contains(item.second)) {
            setOrphans.insert(item.second);
            setPrevs.insert(item.second->pprev);
        }
    }

    for (std::set<const CBlockIndex*>::iterator it = setOrphans.begin(); it != setOrphans.end(); ++it)
    {
        if (setPrevs.erase(*it) == 0) {
            setTips.insert(*it);
        }
    }

    // Always report the currently active tip.
    setTips.insert(chainActive.Tip());

    /* Construct the output array.  */
    UniValue res(UniValue::VARR);
    for(const CBlockIndex* block: setTips)
    {
        UniValue obj(UniValue::VOBJ);
        obj.pushKV("height", block->nHeight);
        obj.pushKV("hash", block->phashBlock->GetHex());

        const int branchLen = block->nHeight - chainActive.FindFork(block)->nHeight;
        obj.pushKV("branchlen", branchLen);

        string status;
        if (chainActive.Contains(block)) {
            // This block is part of the currently active chain.
            status = "active";
        } else if (block->nStatus & BLOCK_FAILED_MASK) {
            // This block or one of its ancestors is invalid.
            status = "invalid";
        } else if (block->nChainTx == 0) {
            // This block cannot be connected because full block data for it or one of its parents is missing.
            status = "headers-only";
        } else if (block->IsValid(BLOCK_VALID_SCRIPTS)) {
            // This block is fully validated, but no longer part of the active chain. It was probably the active block once, but was reorganized.
            status = "valid-fork";
        } else if (block->IsValid(BLOCK_VALID_STAKE)) {
            status = "valid-stake";
        } else if (block->IsValid(BLOCK_VALID_TREE)) {
            // The headers for this block are valid, but it has not been validated. It was probably never part of the most-work chain.
            status = "valid-headers";
        } else {
            // No clue.
            status = "unknown";
        }
        obj.pushKV("status", status);

        res.push_back(obj);
    }

    return res;
}

UniValue mempoolInfoToJSON()
{
    UniValue ret(UniValue::VOBJ);
    ret.pushKV("size", (int64_t) mempool.size());
    ret.pushKV("bytes", (int64_t) mempool.GetTotalTxSize());
    ret.pushKV("usage", (int64_t) mempool.DynamicMemoryUsage());
    size_t maxmempool = GetArg("-maxmempool", DEFAULT_MAX_MEMPOOL_SIZE) * 1000000;
    ret.pushKV("maxmempool", (int64_t) maxmempool);
    ret.pushKV("mempoolminfee", ValueFromAmount(mempool.GetMinFee(maxmempool).GetFeePerK()));

    return ret;
}

UniValue getmempoolinfo(const UniValue& params, bool fHelp)
{
    if (fHelp || params.size() != 0)
        throw runtime_error(
            "getmempoolinfo\n"
            "\nReturns details on the active state of the TX memory pool.\n"
            "\nResult:\n"
            "{\n"
            "  \"size\": xxxxx,               (numeric) Current tx count\n"
            "  \"bytes\": xxxxx,              (numeric) Sum of all tx sizes\n"
            "  \"usage\": xxxxx,              (numeric) Total memory usage for the mempool\n"
            "  \"maxmempool\": xxxxx,         (numeric) Maximum memory usage for the mempool\n"
            "  \"mempoolminfee\": xxxxx       (numeric) Minimum fee for tx to be accepted\n"
            "}\n"
            "\nExamples:\n"
            + HelpExampleCli("getmempoolinfo", "")
            + HelpExampleRpc("getmempoolinfo", "")
        );

    return mempoolInfoToJSON();
}

UniValue getproposal(const UniValue& params, bool fHelp)
{
    if (fHelp || params.size() != 1)
        throw runtime_error(
            "getproposal \"hash\"\n"
            "\nShows information about the given proposal.\n"
            "\nArguments:\n"
            "1. hash   (string, required) the hash of the proposal\n"
        );

    LOCK(cs_main);

    CProposal proposal;
    if(!pcoinsTip->GetProposal(uint256S(params[0].get_str()), proposal))
        throw JSONRPCError(RPC_INVALID_ADDRESS_OR_KEY, "Proposal not found");

    CStateViewCache view(pcoinsTip);
    UniValue ret(UniValue::VOBJ);

    proposal.ToJson(ret, view);

    return ret;
}

UniValue getconsultation(const UniValue& params, bool fHelp)
{
    if (fHelp || params.size() != 1)
        throw runtime_error(
            "getconsultation \"hash\"\n"
            "\nShows information about the given consultation.\n"
            "\nArguments:\n"
            "1. hash   (string, required) the hash of the consultation\n"
        );

    LOCK(cs_main);

    CConsultation consultation;
    if(!pcoinsTip->GetConsultation(uint256S(params[0].get_str()), consultation))
        throw JSONRPCError(RPC_INVALID_ADDRESS_OR_KEY, "Consultation not found");

    UniValue ret(UniValue::VOBJ);
    CStateViewCache view(pcoinsTip);

    consultation.ToJson(ret, view);

    return ret;
}

UniValue getconsultationanswer(const UniValue& params, bool fHelp)
{
    if (fHelp || params.size() != 1)
        throw runtime_error(
            "getconsultationanswer \"hash\"\n"
            "\nShows information about the given consultation answer.\n"
            "\nArguments:\n"
            "1. hash   (string, required) the hash of the consultation answer\n"
        );

    LOCK(cs_main);

    CConsultationAnswer answer;
    if(!pcoinsTip->GetConsultationAnswer(uint256S(params[0].get_str()), answer))
        throw JSONRPCError(RPC_INVALID_ADDRESS_OR_KEY, "Consultation answer not found");

    UniValue ret(UniValue::VOBJ);

    answer.ToJson(ret);

    return ret;
}

UniValue getpaymentrequest(const UniValue& params, bool fHelp)
{
    if (fHelp || params.size() != 1)
        throw runtime_error(
                "getpaymentrequest \"hash\"\n"
                "\nShows information about the given payment request.\n"
                "\nArguments:\n"
                "1. hash   (string, required) the hash of the payment request\n"
        );

    LOCK(cs_main);

    CPaymentRequest prequest;
    if(!pcoinsTip->GetPaymentRequest(uint256S(params[0].get_str()), prequest))
        throw JSONRPCError(RPC_INVALID_ADDRESS_OR_KEY, "Payment request not found");

    UniValue ret(UniValue::VOBJ);

    prequest.ToJson(ret);

    return ret;
}

UniValue invalidateblock(const UniValue& params, bool fHelp)
{
    if (fHelp || params.size() != 1)
        throw runtime_error(
            "invalidateblock \"hash\"\n"
            "\nPermanently marks a block as invalid, as if it violated a consensus rule.\n"
            "\nArguments:\n"
            "1. hash   (string, required) the hash of the block to mark as invalid\n"
            "\nResult:\n"
            "\nExamples:\n"
            + HelpExampleCli("invalidateblock", "\"blockhash\"")
            + HelpExampleRpc("invalidateblock", "\"blockhash\"")
        );

    std::string strHash = params[0].get_str();
    uint256 hash(uint256S(strHash));
    CValidationState state;

    {
        LOCK(cs_main);
        if (mapBlockIndex.count(hash) == 0)
            throw JSONRPCError(RPC_INVALID_ADDRESS_OR_KEY, "Block not found");

        CBlockIndex* pblockindex = mapBlockIndex[hash];
        InvalidateBlock(state, Params(), pblockindex);
    }

    if (state.IsValid()) {
        ActivateBestChain(state, Params());
    }

    if (!state.IsValid()) {
        throw JSONRPCError(RPC_DATABASE_ERROR, state.GetRejectReason());
    }

    return NullUniValue;
}

UniValue reconsiderblock(const UniValue& params, bool fHelp)
{
    if (fHelp || params.size() != 1)
        throw runtime_error(
            "reconsiderblock \"hash\"\n"
            "\nRemoves invalidity status of a block and its descendants, reconsider them for activation.\n"
            "This can be used to undo the effects of invalidateblock.\n"
            "\nArguments:\n"
            "1. hash   (string, required) the hash of the block to reconsider\n"
            "\nResult:\n"
            "\nExamples:\n"
            + HelpExampleCli("reconsiderblock", "\"blockhash\"")
            + HelpExampleRpc("reconsiderblock", "\"blockhash\"")
        );

    std::string strHash = params[0].get_str();
    uint256 hash(uint256S(strHash));

    {
        LOCK(cs_main);
        if (mapBlockIndex.count(hash) == 0)
            throw JSONRPCError(RPC_INVALID_ADDRESS_OR_KEY, "Block not found");

        CBlockIndex* pblockindex = mapBlockIndex[hash];
        ResetBlockFailureFlags(pblockindex);
    }

    CValidationState state;
    ActivateBestChain(state, Params());

    if (!state.IsValid()) {
        throw JSONRPCError(RPC_DATABASE_ERROR, state.GetRejectReason());
    }

    return NullUniValue;
}

static const CRPCCommand commands[] =
{ //  category              name                      actor (function)         okSafeMode
  //  --------------------- ------------------------  -----------------------  ----------
    { "communityfund",      "cfundstats",             &cfundstats,             true  },
    { "blockchain",         "getblockchaininfo",      &getblockchaininfo,      true  },
    { "blockchain",         "getbestblockhash",       &getbestblockhash,       true  },
    { "blockchain",         "getblockcount",          &getblockcount,          true  },
    { "blockchain",         "getblock",               &getblock,               true  },
    { "blockchain",         "getblockdeltas",         &getblockdeltas,         false },
    { "blockchain",         "getblockhashes",         &getblockhashes,         true  },
    { "blockchain",         "getblockhash",           &getblockhash,           true  },
    { "blockchain",         "getblockheader",         &getblockheader,         true  },
    { "blockchain",         "getchaintips",           &getchaintips,           true  },
    { "blockchain",         "getdifficulty",          &getdifficulty,          true  },
    { "blockchain",         "getmempoolancestors",    &getmempoolancestors,    true  },
    { "blockchain",         "getmempooldescendants",  &getmempooldescendants,  true  },
    { "blockchain",         "getmempoolentry",        &getmempoolentry,        true  },
    { "blockchain",         "getmempoolinfo",         &getmempoolinfo,         true  },
    { "communityfund",      "getproposal",            &getproposal,            true  },
    { "communityfund",      "getpaymentrequest",      &getpaymentrequest,      true  },
    { "blockchain",         "getrawmempool",          &getrawmempool,          true  },
    { "blockchain",         "gettxout",               &gettxout,               true  },
    { "blockchain",         "gettxoutsetinfo",        &gettxoutsetinfo,        true  },
    { "blockchain",         "verifychain",            &verifychain,            true  },
    { "communityfund",      "listproposals",          &listproposals,          true  },
    { "dao",                "listconsultations",      &listconsultations,      true  },
    { "dao",                "getconsultation",        &getconsultation,        true  },
    { "dao",                "getconsultationanswer",  &getconsultationanswer,  true  },
    /* Not shown in help */
    { "hidden",             "invalidateblock",        &invalidateblock,        true  },
    { "hidden",             "reconsiderblock",        &reconsiderblock,        true  },
};

void RegisterBlockchainRPCCommands(CRPCTable &tableRPC)
{
    for (unsigned int vcidx = 0; vcidx < ARRAYLEN(commands); vcidx++)
        tableRPC.appendCommand(commands[vcidx].name, &commands[vcidx]);
}<|MERGE_RESOLUTION|>--- conflicted
+++ resolved
@@ -3,7 +3,6 @@
 // Distributed under the MIT software license, see the accompanying
 // file COPYING or http://www.opensource.org/licenses/mit-license.php.
 
-<<<<<<< HEAD
 #include "amount.h"
 #include "base58.h"
 #include "chain.h"
@@ -27,30 +26,6 @@
 #include "utilstrencodings.h"
 #include "hash.h"
 #include "pos.h"
-=======
-#include <amount.h>
-#include <base58.h>
-#include <chain.h>
-#include <chainparams.h>
-#include <checkpoints.h>
-#include <coins.h>
-#include <consensus/validation.h>
-#include <main.h>
-#include <policy/policy.h>
-#include <primitives/transaction.h>
-#include <rpc/server.h>
-#include <script/script.h>
-#include <script/script_error.h>
-#include <script/sign.h>
-#include <script/standard.h>
-#include <streams.h>
-#include <sync.h>
-#include <txmempool.h>
-#include <util.h>
-#include <utilstrencodings.h>
-#include <hash.h>
-#include <pos.h>
->>>>>>> 55625092
 
 #include <stdint.h>
 
@@ -1157,12 +1132,7 @@
     vCacheProposalsRPC.clear();
     vCachePaymentRequestRPC.clear();
 
-<<<<<<< HEAD
-    while(nBlocks > 0 && pindexblock != NULL)
-    {
-=======
     while(nBlocks > 0 && pindexblock != nullptr) {
->>>>>>> 55625092
         vSeen.clear();
 
         for(unsigned int i = 0; i < pindexblock->vProposalVotes.size(); i++)
@@ -1198,12 +1168,7 @@
                 continue;
 
             CBlockIndex* pindexblockparent = mapBlockIndex[proposal.blockhash];
-<<<<<<< HEAD
-
-            if(pindexblockparent == NULL)
-=======
             if(pindexblockparent == nullptr)
->>>>>>> 55625092
                 continue;
 
             if(vSeen.count(pindexblock->vPaymentRequestVotes[i].first) == 0)
