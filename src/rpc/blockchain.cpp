--- conflicted
+++ resolved
@@ -998,60 +998,8 @@
 
     LOCK(cs_main);
 
-<<<<<<< HEAD
-    UniValue ret(UniValue::VARR);
-
-    bool showAll = true;
-    bool showAccepted = false;
-    bool showRejected = false;
-    bool showExpired = false;
-    bool showPending = false;
-    if(params.size() == 1) {
-        if(params[0].get_str() == "accepted") {
-            showAccepted = true;
-            showAll = false;
-        }
-        if(params[0].get_str() == "rejected") {
-            showRejected = true;
-            showAll = false;
-        }
-        if(params[0].get_str() == "expired") {
-            showAll = false;
-            showExpired = true;
-        }
-        if(params[0].get_str() == "pending") {
-            showAll = false;
-            showPending = true;
-        }
-    }
-
-    CProposalMap mapProposals;
-
     CStateViewCache view(pcoinsTip);
-
-    if(view.GetAllProposals(mapProposals))
-    {
-        for (CProposalMap::iterator it = mapProposals.begin(); it != mapProposals.end(); it++)
-        {
-            CProposal proposal;
-            if (!view.GetProposal(it->first, proposal))
-                continue;
-
-            if((showAll && (!proposal.IsExpired(pindexBestHeader->GetBlockTime())
-                            || proposal.fState == DAOFlags::PENDING_VOTING_PREQ
-                            || proposal.fState == DAOFlags::PENDING_FUNDS))
-                    || (showPending  && (proposal.fState == DAOFlags::NIL || proposal.fState == DAOFlags::PENDING_VOTING_PREQ
-                                         || proposal.fState == DAOFlags::PENDING_FUNDS))
-                    || (showAccepted && (proposal.fState == DAOFlags::ACCEPTED || proposal.IsAccepted()))
-                    || (showRejected && (proposal.fState == DAOFlags::REJECTED || proposal.IsRejected()))
-                    || (showExpired  &&  proposal.IsExpired(pindexBestHeader->GetBlockTime()))) {
-                UniValue o(UniValue::VOBJ);
-                proposal.ToJson(o, view);
-                ret.push_back(o);
-            }
-        }
-    }
-    return ret;
+    return view.GetCFundDBStateHash(chainActive.Tip()->nCFLocked, chainActive.Tip()->nCFSupply).ToString();
 }
 
 UniValue listconsultations(const UniValue& params, bool fHelp)
@@ -1156,10 +1104,6 @@
         }
     }
     return ret;
-=======
-    CCoinsViewCache view(pcoinsTip);
-    return view.GetCFundDBStateHash(chainActive.Tip()->nCFLocked, chainActive.Tip()->nCFSupply).ToString();
->>>>>>> 23cd3db8
 }
 
 UniValue cfundstats(const UniValue& params, bool fHelp)
@@ -1220,20 +1164,7 @@
 
             if(!view.GetProposal(prequest.proposalhash, proposal))
                 continue;
-<<<<<<< HEAD
-
-            if (mapBlockIndex.count(proposal.blockhash) == 0)
-                continue;
-
-            CBlockIndex* pindexblockparent = mapBlockIndex[proposal.blockhash];
-            if(pindexblockparent == nullptr)
-                continue;
-
-            if(vSeen.count(pindexblock->vPaymentRequestVotes[i].first) == 0)
-            {
-=======
             if(vSeen.count(pindexblock->vPaymentRequestVotes[i].first) == 0) {
->>>>>>> 23cd3db8
                 if(vCachePaymentRequestRPC.count(pindexblock->vPaymentRequestVotes[i].first) == 0)
                     vCachePaymentRequestRPC[pindexblock->vPaymentRequestVotes[i].first] = make_pair(make_pair(0,0), 0);
 
@@ -1949,15 +1880,11 @@
     { "blockchain",         "gettxout",               &gettxout,               true  },
     { "blockchain",         "gettxoutsetinfo",        &gettxoutsetinfo,        true  },
     { "blockchain",         "verifychain",            &verifychain,            true  },
-<<<<<<< HEAD
-    { "communityfund",      "listproposals",          &listproposals,          true  },
     { "dao",                "listconsultations",      &listconsultations,      true  },
     { "dao",                "getconsultation",        &getconsultation,        true  },
     { "dao",                "getconsultationanswer",  &getconsultationanswer,  true  },
-=======
-    { "communityfund",      "getcfunddbstatehash",    &getcfunddbstatehash,    true  },
-
->>>>>>> 23cd3db8
+    { "dao",                "getcfunddbstatehash",    &getcfunddbstatehash,    true  },
+
     /* Not shown in help */
     { "hidden",             "invalidateblock",        &invalidateblock,        true  },
     { "hidden",             "reconsiderblock",        &reconsiderblock,        true  },
