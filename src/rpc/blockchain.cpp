--- conflicted
+++ resolved
@@ -894,19 +894,6 @@
 
 UniValue listproposals(const UniValue& params, bool fHelp)
 {
-
-     if (fHelp)
-        throw runtime_error(
-            "listproposals filter\n"
-            "\nList the proposals and all the relating data including payment requests and status.\n"
-            "\nNote passing no argument returns all proposals regardless of state.\n"
-            "\nArguments:\n"
-            "\n1. \"filter\" (string, optional)   \"accepted\" | \"rejected\" | \"expired\" | \"pending\"\n"
-            "\nExamples:\n"
-            + HelpExampleCli("listproposal", "accepted")
-            + HelpExampleRpc("listproposal", "")
-        );
-
     UniValue ret(UniValue::VARR);
 
     bool showAll = true;
@@ -934,7 +921,7 @@
     }
 
     std::vector<CFund::CProposal> vec;
-    if(pblocktree->GetProposalIndex(vec))
+    if(pcfundindex->GetProposalIndex(vec))
     {
         BOOST_FOREACH(const CFund::CProposal& proposal, vec) {
             if((showAll && !proposal.IsExpired(pindexBestHeader->GetBlockTime()))
@@ -953,16 +940,7 @@
 
 UniValue cfundstats(const UniValue& params, bool fHelp)
 {
-
-    if (fHelp)
-        throw runtime_error(
-            "cfundstats\n"
-            "\nReturns statistics about the community fund.\n"
-            + HelpExampleCli("cfundstats", "")
-            + HelpExampleRpc("cfundstats", "")
-        );
-
-    int nBlocks = (pindexBestHeader->nHeight % Params().GetConsensus().nBlocksPerVotingCycle);
+    int nBlocks = (pindexBestHeader->nHeight % Params().GetConsensus().nVotingPeriod);
     CBlockIndex* pindexblock = pindexBestHeader;
 
     std::map<uint256, std::pair<int, int>> vCacheProposals;
@@ -974,7 +952,7 @@
             CFund::CProposal proposal;
             if(!CFund::FindProposal(pindexblock->vProposalVotes[i].first, proposal))
                 continue;
-            if(vSeen.count(pindexblock->vProposalVotes[i].first) == 0) {
+            if(proposal.CanVote() && vSeen.count(pindexblock->vProposalVotes[i].first) == 0) {
                 if(vCacheProposals.count(pindexblock->vProposalVotes[i].first) == 0)
                     vCacheProposals[pindexblock->vProposalVotes[i].first] = make_pair(0, 0);
                 if(pindexblock->vProposalVotes[i].second)
@@ -985,18 +963,17 @@
             }
         }
         for(unsigned int i = 0; i < pindexblock->vPaymentRequestVotes.size(); i++) {
-            CFund::CPaymentRequest prequest; CFund::CProposal proposal;
+            CFund::CPaymentRequest prequest; CFund::CProposal parent;
             if(!CFund::FindPaymentRequest(pindexblock->vPaymentRequestVotes[i].first, prequest))
                 continue;
-            if(!CFund::FindProposal(prequest.proposalhash, proposal))
+            if(!CFund::FindProposal(prequest.proposalhash, parent))
                 continue;
-            if (mapBlockIndex.count(proposal.blockhash) == 0)
-                continue;
-
-            CBlockIndex* pindexblockparent = mapBlockIndex[proposal.blockhash];
+            CBlockIndex* pindexblockparent = mapBlockIndex[parent.blockhash];
             if(pindexblockparent == NULL)
                 continue;
-            if(vSeen.count(pindexblock->vPaymentRequestVotes[i].first) == 0) {
+            if(parent.CanRequestPayments() && prequest.CanVote()
+                    && vSeen.count(pindexblock->vPaymentRequestVotes[i].first) == 0
+                    && pindexblock->nHeight - pindexblockparent->nHeight > Params().GetConsensus().nCommunityFundMinAge) {
                 if(vCachePaymentRequest.count(pindexblock->vPaymentRequestVotes[i].first) == 0)
                     vCachePaymentRequest[pindexblock->vPaymentRequestVotes[i].first] = make_pair(0, 0);
                 if(pindexblock->vPaymentRequestVotes[i].second)
@@ -1016,21 +993,9 @@
     cf.push_back(Pair("locked",         ValueFromAmount(pindexBestHeader->nCFLocked)));
     ret.push_back(Pair("funds", cf));
     UniValue vp(UniValue::VOBJ);
-    int starting = chainActive.Tip()->nHeight - (chainActive.Tip()->nHeight % Params().GetConsensus().nBlocksPerVotingCycle);
+    int starting = pindexBestHeader->nHeight - (pindexBestHeader->nHeight % Params().GetConsensus().nVotingPeriod);
     vp.push_back(Pair("starting",       starting));
-    vp.push_back(Pair("ending",         starting+Params().GetConsensus().nBlocksPerVotingCycle-1));
-    vp.push_back(Pair("current",        chainActive.Tip()->nHeight));
-    UniValue consensus(UniValue::VOBJ);
-    consensus.push_back(Pair("blocksPerVotingCycle",Params().GetConsensus().nBlocksPerVotingCycle));
-    consensus.push_back(Pair("minSumVotesPerVotingCycle",Params().GetConsensus().nQuorumVotes));
-    consensus.push_back(Pair("maxCountVotingCycleProposals",(uint64_t)Params().GetConsensus().nCyclesProposalVoting));
-    consensus.push_back(Pair("maxCountVotingCyclePaymentRequests",(uint64_t)Params().GetConsensus().nCyclesPaymentRequestVoting));
-    consensus.push_back(Pair("votesAcceptProposalPercentage",Params().GetConsensus().nVotesAcceptProposal*100));
-    consensus.push_back(Pair("votesRejectProposalPercentage",Params().GetConsensus().nVotesRejectProposal*100));
-    consensus.push_back(Pair("votesAcceptPaymentRequestPercentage",Params().GetConsensus().nVotesAcceptPaymentRequest*100));
-    consensus.push_back(Pair("votesRejectPaymentRequestPercentage",Params().GetConsensus().nVotesRejectPaymentRequest*100));
-    consensus.push_back(Pair("proposalMinimalFee",ValueFromAmount(Params().GetConsensus().nProposalMinimalFee)));
-    ret.push_back(Pair("consensus", consensus));
+    vp.push_back(Pair("ending",         starting+Params().GetConsensus().nVotingPeriod));
     UniValue votesProposals(UniValue::VARR);
     UniValue votesPaymentRequests(UniValue::VARR);
 
@@ -1048,14 +1013,14 @@
         votesProposals.push_back(op);
     }
     for(it = vCachePaymentRequest.begin(); it != vCachePaymentRequest.end(); it++) {
-        CFund::CPaymentRequest prequest; CFund::CProposal proposal;
+        CFund::CPaymentRequest prequest; CFund::CProposal parent;
         if(!CFund::FindPaymentRequest(it->first, prequest))
             continue;
-        if(!CFund::FindProposal(prequest.proposalhash, proposal))
+        if(!CFund::FindProposal(prequest.proposalhash, parent))
             continue;
         UniValue op(UniValue::VOBJ);
-        op.push_back(Pair("hash", proposal.hash.ToString()));
-        op.push_back(Pair("proposalDesc", proposal.strDZeel));
+        op.push_back(Pair("hash", prequest.hash.ToString()));
+        op.push_back(Pair("proposaldesc", parent.strDZeel));
         op.push_back(Pair("desc", prequest.strDZeel));
         op.push_back(Pair("amount", (float)prequest.nAmount/COIN));
         op.push_back(Pair("yes", it->second.first));
@@ -1310,13 +1275,10 @@
     BIP9SoftForkDescPushBack(bip9_softforks, "communityfund", consensusParams, Consensus::DEPLOYMENT_COMMUNITYFUND);
     BIP9SoftForkDescPushBack(bip9_softforks, "communityfund_accumulation", consensusParams, Consensus::DEPLOYMENT_COMMUNITYFUND_ACCUMULATION);
     BIP9SoftForkDescPushBack(bip9_softforks, "ntpsync", consensusParams, Consensus::DEPLOYMENT_NTPSYNC);
-<<<<<<< HEAD
     BIP9SoftForkDescPushBack(bip9_softforks, "coldstaking", consensusParams, Consensus::DEPLOYMENT_COLDSTAKING);
     BIP9SoftForkDescPushBack(bip9_softforks, "spread_cfund_accumulation", consensusParams, Consensus::DEPLOYMENT_COMMUNITYFUND_ACCUMULATION_SPREAD);
     BIP9SoftForkDescPushBack(bip9_softforks, "communityfund_amount_v2", consensusParams, Consensus::DEPLOYMENT_COMMUNITYFUND_AMOUNT_V2);
-=======
     BIP9SoftForkDescPushBack(bip9_softforks, "static", consensusParams, Consensus::DEPLOYMENT_STATIC_REWARD);
->>>>>>> 37966602
     obj.push_back(Pair("softforks",             softforks));
     obj.push_back(Pair("bip9_softforks", bip9_softforks));
 
