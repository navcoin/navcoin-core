--- conflicted
+++ resolved
@@ -1039,65 +1039,37 @@
     bool showReflection = false;
     bool showVoting = false;
     bool showFinished = false;
-<<<<<<< HEAD
-    bool showAll = params.size() == 0;
+    bool showAll = true;
 
     if(params.size() >= 1)
     {
-        showNotEnoughAnswers = false;
-        showLookingForSupport = false;
-        showReflection = false;
-        showVoting = false;
-        showFinished = false;
-
-=======
-    bool showAll = true;
-
-    if(params.size() >= 1)
-    {
->>>>>>> 7cbb0de9
         for(unsigned int i = 0; i < params.size(); i++)
         {
             auto p = params[i];
             if (p.get_str() == "not_enough_answers")
             {
                 showNotEnoughAnswers = true;
-<<<<<<< HEAD
-=======
                 showAll = false;
->>>>>>> 7cbb0de9
             }
             else if (p.get_str() == "waiting_for_support")
             {
                 showLookingForSupport = true;
-<<<<<<< HEAD
-=======
                 showAll = false;
->>>>>>> 7cbb0de9
             }
             else if (p.get_str() == "reflection")
             {
                 showReflection = true;
-<<<<<<< HEAD
-=======
                 showAll = false;
->>>>>>> 7cbb0de9
             }
             else if (p.get_str() == "voting")
             {
                 showVoting = true;
-<<<<<<< HEAD
-=======
                 showAll = false;
->>>>>>> 7cbb0de9
             }
             else if (p.get_str() == "finished")
             {
                 showFinished = true;
-<<<<<<< HEAD
-=======
                 showAll = false;
->>>>>>> 7cbb0de9
             }
         }
     }
@@ -1160,19 +1132,11 @@
                 );
 
     LOCK(cs_main);
-<<<<<<< HEAD
 
     CProposal proposal; CPaymentRequest prequest;
 
     CStateViewCache view(pcoinsTip);
 
-=======
-
-    CProposal proposal; CPaymentRequest prequest;
-
-    CStateViewCache view(pcoinsTip);
-
->>>>>>> 7cbb0de9
     int nBlocks = (chainActive.Tip()->nHeight % GetConsensusParameter(Consensus::CONSENSUS_PARAM_VOTING_CYCLE_LENGTH, view)) + 1;
     CBlockIndex* pindexblock = chainActive.Tip();
 
@@ -1576,10 +1540,7 @@
     BIP9SoftForkDescPushBack(bip9_softforks, "communityfund_amount_v2", consensusParams, Consensus::DEPLOYMENT_COMMUNITYFUND_AMOUNT_V2);
     BIP9SoftForkDescPushBack(bip9_softforks, "static", consensusParams, Consensus::DEPLOYMENT_STATIC_REWARD);
     BIP9SoftForkDescPushBack(bip9_softforks, "reduced_quorum", consensusParams, Consensus::DEPLOYMENT_QUORUM_CFUND);
-<<<<<<< HEAD
-=======
     BIP9SoftForkDescPushBack(bip9_softforks, "votestatecache", consensusParams, Consensus::DEPLOYMENT_VOTE_STATE_CACHE);
->>>>>>> 7cbb0de9
     BIP9SoftForkDescPushBack(bip9_softforks, "consultations", consensusParams, Consensus::DEPLOYMENT_CONSULTATIONS);
     BIP9SoftForkDescPushBack(bip9_softforks, "dao_consensus", consensusParams, Consensus::DEPLOYMENT_DAO_CONSENSUS);
     BIP9SoftForkDescPushBack(bip9_softforks, "coldstaking_v2", consensusParams, Consensus::DEPLOYMENT_COLDSTAKING_V2);
