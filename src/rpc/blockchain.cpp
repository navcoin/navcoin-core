// Copyright (c) 2010 Satoshi Nakamoto
// Copyright (c) 2009-2015 The Bitcoin Core developers
// Distributed under the MIT software license, see the accompanying
// file COPYING or http://www.opensource.org/licenses/mit-license.php.

#include "amount.h"
#include "base58.h"
#include "chain.h"
#include "chainparams.h"
#include "checkpoints.h"
#include "coins.h"
#include "consensus/validation.h"
#include "main.h"
#include "policy/policy.h"
#include "primitives/transaction.h"
#include "rpc/server.h"
#include "script/script.h"
#include "script/script_error.h"
#include "script/sign.h"
#include "script/standard.h"
#include "streams.h"
#include "sync.h"
#include "txmempool.h"
#include "util.h"
#include "utilstrencodings.h"
#include "hash.h"
#include "pos.h"

#include <stdint.h>

#include <univalue.h>

#include <boost/thread/thread.hpp> // boost::thread::interrupt

using namespace std;

extern void TxToJSON(const CTransaction& tx, const uint256 hashBlock, UniValue& entry);
void ScriptPubKeyToJSON(const CScript& scriptPubKey, UniValue& out, bool fIncludeHex);

UniValue blockheaderToJSON(const CBlockIndex* blockindex)
{
    UniValue result(UniValue::VOBJ);
    result.push_back(Pair("hash", blockindex->GetBlockHash().GetHex()));
    int confirmations = -1;
    // Only report confirmations if the block is on the main chain
    if (chainActive.Contains(blockindex))
        confirmations = chainActive.Height() - blockindex->nHeight + 1;
    result.push_back(Pair("confirmations", confirmations));
    result.push_back(Pair("height", blockindex->nHeight));
    result.push_back(Pair("version", blockindex->nVersion));
    result.push_back(Pair("versionHex", strprintf("%08x", blockindex->nVersion)));
    result.push_back(Pair("merkleroot", blockindex->hashMerkleRoot.GetHex()));
    result.push_back(Pair("time", (int64_t)blockindex->nTime));
    result.push_back(Pair("mediantime", (int64_t)blockindex->GetMedianTimePast()));
    result.push_back(Pair("mint", ValueFromAmount(blockindex->nMint)));
    result.push_back(Pair("nonce", (uint64_t)blockindex->nNonce));
    result.push_back(Pair("bits", strprintf("%08x", blockindex->nBits)));
    result.push_back(Pair("difficulty", GetDifficulty(blockindex)));
    result.push_back(Pair("chainwork", blockindex->nChainWork.GetHex()));
    result.push_back(Pair("flags", strprintf("%s%s", blockindex->IsProofOfStake()? "proof-of-stake" : "proof-of-work", blockindex->GeneratedStakeModifier()? " stake-modifier": "")));
    result.push_back(Pair("proofhash", blockindex->hashProof.GetHex()));
    result.push_back(Pair("entropybit", (int)blockindex->GetStakeEntropyBit()));
    result.push_back(Pair("modifier", strprintf("%016x", blockindex->nStakeModifier)));
    if (blockindex->pprev)
        result.push_back(Pair("previousblockhash", blockindex->pprev->GetBlockHash().GetHex()));
    CBlockIndex *pnext = chainActive.Next(blockindex);
    if (pnext)
        result.push_back(Pair("nextblockhash", pnext->GetBlockHash().GetHex()));

    return result;
}

UniValue blockToDeltasJSON(const CBlock& block, const CBlockIndex* blockindex)
{
    UniValue result(UniValue::VOBJ);
    result.push_back(Pair("hash", block.GetHash().GetHex()));
    int confirmations = -1;
    // Only report confirmations if the block is on the main chain
    if (chainActive.Contains(blockindex)) {
        confirmations = chainActive.Height() - blockindex->nHeight + 1;
    } else {
        throw JSONRPCError(RPC_INVALID_ADDRESS_OR_KEY, "Block is an orphan");
    }
    result.push_back(Pair("confirmations", confirmations));
    result.push_back(Pair("size", (int)::GetSerializeSize(block, SER_NETWORK, PROTOCOL_VERSION)));
    result.push_back(Pair("height", blockindex->nHeight));
    result.push_back(Pair("version", block.nVersion));
    result.push_back(Pair("merkleroot", block.hashMerkleRoot.GetHex()));
    if (block.IsProofOfStake())
        result.push_back(Pair("signature", HexStr(block.vchBlockSig.begin(), block.vchBlockSig.end())));

    UniValue deltas(UniValue::VARR);

    for (unsigned int i = 0; i < block.vtx.size(); i++) {
        const CTransaction &tx = block.vtx[i];
        const uint256 txhash = tx.GetHash();

        UniValue entry(UniValue::VOBJ);
        entry.push_back(Pair("txid", txhash.GetHex()));
        entry.push_back(Pair("index", (int)i));

        UniValue inputs(UniValue::VARR);

        if (!tx.IsCoinBase()) {

            for (size_t j = 0; j < tx.vin.size(); j++) {
                const CTxIn input = tx.vin[j];

                UniValue delta(UniValue::VOBJ);

                CSpentIndexValue spentInfo;
                CSpentIndexKey spentKey(input.prevout.hash, input.prevout.n);

                if (GetSpentIndex(spentKey, spentInfo)) {
                    if (spentInfo.addressType == 1) {
                        delta.push_back(Pair("address", CNavCoinAddress(CKeyID(spentInfo.addressHash)).ToString()));
                    } else if (spentInfo.addressType == 2)  {
                        delta.push_back(Pair("address", CNavCoinAddress(CScriptID(spentInfo.addressHash)).ToString()));
                    } else {
                        continue;
                    }
                    delta.push_back(Pair("satoshis", -1 * spentInfo.satoshis));
                    delta.push_back(Pair("index", (int)j));
                    delta.push_back(Pair("prevtxid", input.prevout.hash.GetHex()));
                    delta.push_back(Pair("prevout", (int)input.prevout.n));

                    inputs.push_back(delta);
                } else {
                    throw JSONRPCError(RPC_INTERNAL_ERROR, "Spent information not available");
                }

            }
        }

        entry.push_back(Pair("inputs", inputs));

        UniValue outputs(UniValue::VARR);

        for (unsigned int k = 0; k < tx.vout.size(); k++) {
            const CTxOut &out = tx.vout[k];

            UniValue delta(UniValue::VOBJ);

            if (out.scriptPubKey.IsPayToScriptHash()) {
                vector<unsigned char> hashBytes(out.scriptPubKey.begin()+2, out.scriptPubKey.begin()+22);
                delta.push_back(Pair("address", CNavCoinAddress(CScriptID(uint160(hashBytes))).ToString()));

            } else if (out.scriptPubKey.IsPayToPublicKeyHash()) {
                vector<unsigned char> hashBytes(out.scriptPubKey.begin()+3, out.scriptPubKey.begin()+23);
                delta.push_back(Pair("address", CNavCoinAddress(CKeyID(uint160(hashBytes))).ToString()));
            } else {
                continue;
            }

            delta.push_back(Pair("satoshis", out.nValue));
            delta.push_back(Pair("index", (int)k));

            outputs.push_back(delta);
        }

        entry.push_back(Pair("outputs", outputs));
        deltas.push_back(entry);

    }
    result.push_back(Pair("deltas", deltas));
    result.push_back(Pair("time", block.GetBlockTime()));
    result.push_back(Pair("mediantime", (int64_t)blockindex->GetMedianTimePast()));
    result.push_back(Pair("nonce", (uint64_t)block.nNonce));
    result.push_back(Pair("bits", strprintf("%08x", block.nBits)));
    result.push_back(Pair("difficulty", GetDifficulty(blockindex)));
    result.push_back(Pair("chainwork", blockindex->nChainWork.GetHex()));

    if (blockindex->pprev)
        result.push_back(Pair("previousblockhash", blockindex->pprev->GetBlockHash().GetHex()));
    CBlockIndex *pnext = chainActive.Next(blockindex);
    if (pnext)
        result.push_back(Pair("nextblockhash", pnext->GetBlockHash().GetHex()));
    return result;
}

UniValue blockToJSON(const CBlock& block, const CBlockIndex* blockindex, bool txDetails = false)
{
    UniValue result(UniValue::VOBJ);
    result.push_back(Pair("hash", blockindex->GetBlockHash().GetHex()));
    int confirmations = -1;
    // Only report confirmations if the block is on the main chain
    if (chainActive.Contains(blockindex))
        confirmations = chainActive.Height() - blockindex->nHeight + 1;
    result.push_back(Pair("confirmations", confirmations));
    result.push_back(Pair("strippedsize", (int)::GetSerializeSize(block, SER_NETWORK, PROTOCOL_VERSION | SERIALIZE_TRANSACTION_NO_WITNESS)));
    result.push_back(Pair("size", (int)::GetSerializeSize(block, SER_NETWORK, PROTOCOL_VERSION)));
    result.push_back(Pair("weight", (int)::GetBlockWeight(block)));
    result.push_back(Pair("height", blockindex->nHeight));
    result.push_back(Pair("version", block.nVersion));
    result.push_back(Pair("versionHex", strprintf("%08x", block.nVersion)));
    result.push_back(Pair("merkleroot", block.hashMerkleRoot.GetHex()));
    UniValue txs(UniValue::VARR);
    BOOST_FOREACH(const CTransaction&tx, block.vtx)
    {
        if(txDetails)
        {
            UniValue objTx(UniValue::VOBJ);
            TxToJSON(tx, uint256(), objTx);
            txs.push_back(objTx);
        }
        else
            txs.push_back(tx.GetHash().GetHex());
    }
    result.push_back(Pair("tx", txs));
    result.push_back(Pair("time", block.GetBlockTime()));
    result.push_back(Pair("mediantime", (int64_t)blockindex->GetMedianTimePast()));
    result.push_back(Pair("nonce", (uint64_t)block.nNonce));
    result.push_back(Pair("bits", strprintf("%08x", block.nBits)));
    result.push_back(Pair("difficulty", GetDifficulty(blockindex)));
    result.push_back(Pair("chainwork", blockindex->nChainWork.GetHex()));

    if (blockindex->pprev)
        result.push_back(Pair("previousblockhash", blockindex->pprev->GetBlockHash().GetHex()));
    CBlockIndex *pnext = chainActive.Next(blockindex);
    if (pnext)
        result.push_back(Pair("nextblockhash", pnext->GetBlockHash().GetHex()));
    return result;
}

UniValue getblockcount(const UniValue& params, bool fHelp)
{
    if (fHelp || params.size() != 0)
        throw runtime_error(
            "getblockcount\n"
            "\nReturns the number of blocks in the longest block chain.\n"
            "\nResult:\n"
            "n    (numeric) The current block count\n"
            "\nExamples:\n"
            + HelpExampleCli("getblockcount", "")
            + HelpExampleRpc("getblockcount", "")
        );

    LOCK(cs_main);
    return chainActive.Height();
}

UniValue getbestblockhash(const UniValue& params, bool fHelp)
{
    if (fHelp || params.size() != 0)
        throw runtime_error(
            "getbestblockhash\n"
            "\nReturns the hash of the best (tip) block in the longest block chain.\n"
            "\nResult\n"
            "\"hex\"      (string) the block hash hex encoded\n"
            "\nExamples\n"
            + HelpExampleCli("getbestblockhash", "")
            + HelpExampleRpc("getbestblockhash", "")
        );

    LOCK(cs_main);
    return chainActive.Tip()->GetBlockHash().GetHex();
}

UniValue getdifficulty(const UniValue& params, bool fHelp)
{
    if (fHelp || params.size() != 0)
        throw runtime_error(
            "getdifficulty\n"
            "\nReturns the proof-of-work difficulty as a multiple of the minimum difficulty.\n"
            "\nResult:\n"
            "n.nnn       (numeric) the proof-of-work difficulty as a multiple of the minimum difficulty.\n"
            "\nExamples:\n"
            + HelpExampleCli("getdifficulty", "")
            + HelpExampleRpc("getdifficulty", "")
        );

    LOCK(cs_main);
    return GetDifficulty();
}

std::string EntryDescriptionString()
{
    return "    \"size\" : n,             (numeric) transaction size in bytes\n"
           "    \"fee\" : n,              (numeric) transaction fee in " + CURRENCY_UNIT + "\n"
           "    \"modifiedfee\" : n,      (numeric) transaction fee with fee deltas used for mining priority\n"
           "    \"time\" : n,             (numeric) local time transaction entered pool in seconds since 1 Jan 1970 GMT\n"
           "    \"height\" : n,           (numeric) block height when transaction entered pool\n"
           "    \"startingpriority\" : n, (numeric) priority when transaction entered pool\n"
           "    \"currentpriority\" : n,  (numeric) transaction priority now\n"
           "    \"descendantcount\" : n,  (numeric) number of in-mempool descendant transactions (including this one)\n"
           "    \"descendantsize\" : n,   (numeric) size of in-mempool descendants (including this one)\n"
           "    \"descendantfees\" : n,   (numeric) modified fees (see above) of in-mempool descendants (including this one)\n"
           "    \"ancestorcount\" : n,    (numeric) number of in-mempool ancestor transactions (including this one)\n"
           "    \"ancestorsize\" : n,     (numeric) size of in-mempool ancestors (including this one)\n"
           "    \"ancestorfees\" : n,     (numeric) modified fees (see above) of in-mempool ancestors (including this one)\n"
           "    \"depends\" : [           (array) unconfirmed transactions used as inputs for this transaction\n"
           "        \"transactionid\",    (string) parent transaction id\n"
           "       ... ]\n";
}

void entryToJSON(UniValue &info, const CTxMemPoolEntry &e)
{
    AssertLockHeld(mempool.cs);

    info.push_back(Pair("size", (int)e.GetTxSize()));
    info.push_back(Pair("fee", ValueFromAmount(e.GetFee())));
    info.push_back(Pair("modifiedfee", ValueFromAmount(e.GetModifiedFee())));
    info.push_back(Pair("time", e.GetTime()));
    info.push_back(Pair("height", (int)e.GetHeight()));
    info.push_back(Pair("startingpriority", e.GetPriority(e.GetHeight())));
    info.push_back(Pair("currentpriority", e.GetPriority(chainActive.Height())));
    info.push_back(Pair("descendantcount", e.GetCountWithDescendants()));
    info.push_back(Pair("descendantsize", e.GetSizeWithDescendants()));
    info.push_back(Pair("descendantfees", e.GetModFeesWithDescendants()));
    info.push_back(Pair("ancestorcount", e.GetCountWithAncestors()));
    info.push_back(Pair("ancestorsize", e.GetSizeWithAncestors()));
    info.push_back(Pair("ancestorfees", e.GetModFeesWithAncestors()));
    const CTransaction& tx = e.GetTx();
    set<string> setDepends;
    BOOST_FOREACH(const CTxIn& txin, tx.vin)
    {
        if (mempool.exists(txin.prevout.hash))
            setDepends.insert(txin.prevout.hash.ToString());
    }

    UniValue depends(UniValue::VARR);
    BOOST_FOREACH(const string& dep, setDepends)
    {
        depends.push_back(dep);
    }

    info.push_back(Pair("depends", depends));
}

UniValue mempoolToJSON(bool fVerbose = false)
{
    if (fVerbose)
    {
        LOCK(mempool.cs);
        UniValue o(UniValue::VOBJ);
        BOOST_FOREACH(const CTxMemPoolEntry& e, mempool.mapTx)
        {
            const uint256& hash = e.GetTx().GetHash();
            UniValue info(UniValue::VOBJ);
            entryToJSON(info, e);
            o.push_back(Pair(hash.ToString(), info));
        }
        return o;
    }
    else
    {
        vector<uint256> vtxid;
        mempool.queryHashes(vtxid);

        UniValue a(UniValue::VARR);
        BOOST_FOREACH(const uint256& hash, vtxid)
            a.push_back(hash.ToString());

        return a;
    }
}

UniValue getrawmempool(const UniValue& params, bool fHelp)
{
    if (fHelp || params.size() > 1)
        throw runtime_error(
            "getrawmempool ( verbose )\n"
            "\nReturns all transaction ids in memory pool as a json array of string transaction ids.\n"
            "\nArguments:\n"
            "1. verbose           (boolean, optional, default=false) true for a json object, false for array of transaction ids\n"
            "\nResult: (for verbose = false):\n"
            "[                     (json array of string)\n"
            "  \"transactionid\"     (string) The transaction id\n"
            "  ,...\n"
            "]\n"
            "\nResult: (for verbose = true):\n"
            "{                           (json object)\n"
            "  \"transactionid\" : {       (json object)\n"
            + EntryDescriptionString()
            + "  }, ...\n"
            "}\n"
            "\nExamples\n"
            + HelpExampleCli("getrawmempool", "true")
            + HelpExampleRpc("getrawmempool", "true")
        );

    bool fVerbose = false;
    if (params.size() > 0)
        fVerbose = params[0].get_bool();

    return mempoolToJSON(fVerbose);
}

UniValue getmempoolancestors(const UniValue& params, bool fHelp)
{
    if (fHelp || params.size() < 1 || params.size() > 2) {
        throw runtime_error(
            "getmempoolancestors txid (verbose)\n"
            "\nIf txid is in the mempool, returns all in-mempool ancestors.\n"
            "\nArguments:\n"
            "1. \"txid\"                   (string, required) The transaction id (must be in mempool)\n"
            "2. verbose                  (boolean, optional, default=false) true for a json object, false for array of transaction ids\n"
            "\nResult (for verbose=false):\n"
            "[                       (json array of strings)\n"
            "  \"transactionid\"           (string) The transaction id of an in-mempool ancestor transaction\n"
            "  ,...\n"
            "]\n"
            "\nResult (for verbose=true):\n"
            "{                           (json object)\n"
            "  \"transactionid\" : {       (json object)\n"
            + EntryDescriptionString()
            + "  }, ...\n"
            "}\n"
            "\nExamples\n"
            + HelpExampleCli("getmempoolancestors", "\"mytxid\"")
            + HelpExampleRpc("getmempoolancestors", "\"mytxid\"")
            );
    }

    bool fVerbose = false;
    if (params.size() > 1)
        fVerbose = params[1].get_bool();

    uint256 hash = ParseHashV(params[0], "parameter 1");

    LOCK(mempool.cs);

    CTxMemPool::txiter it = mempool.mapTx.find(hash);
    if (it == mempool.mapTx.end()) {
        throw JSONRPCError(RPC_INVALID_ADDRESS_OR_KEY, "Transaction not in mempool");
    }

    CTxMemPool::setEntries setAncestors;
    uint64_t noLimit = std::numeric_limits<uint64_t>::max();
    std::string dummy;
    mempool.CalculateMemPoolAncestors(*it, setAncestors, noLimit, noLimit, noLimit, noLimit, dummy, false);

    if (!fVerbose) {
        UniValue o(UniValue::VARR);
        BOOST_FOREACH(CTxMemPool::txiter ancestorIt, setAncestors) {
            o.push_back(ancestorIt->GetTx().GetHash().ToString());
        }

        return o;
    } else {
        UniValue o(UniValue::VOBJ);
        BOOST_FOREACH(CTxMemPool::txiter ancestorIt, setAncestors) {
            const CTxMemPoolEntry &e = *ancestorIt;
            const uint256& hash = e.GetTx().GetHash();
            UniValue info(UniValue::VOBJ);
            entryToJSON(info, e);
            o.push_back(Pair(hash.ToString(), info));
        }
        return o;
    }
}

UniValue getmempooldescendants(const UniValue& params, bool fHelp)
{
    if (fHelp || params.size() < 1 || params.size() > 2) {
        throw runtime_error(
            "getmempooldescendants txid (verbose)\n"
            "\nIf txid is in the mempool, returns all in-mempool descendants.\n"
            "\nArguments:\n"
            "1. \"txid\"                   (string, required) The transaction id (must be in mempool)\n"
            "2. verbose                  (boolean, optional, default=false) true for a json object, false for array of transaction ids\n"
            "\nResult (for verbose=false):\n"
            "[                       (json array of strings)\n"
            "  \"transactionid\"           (string) The transaction id of an in-mempool descendant transaction\n"
            "  ,...\n"
            "]\n"
            "\nResult (for verbose=true):\n"
            "{                           (json object)\n"
            "  \"transactionid\" : {       (json object)\n"
            + EntryDescriptionString()
            + "  }, ...\n"
            "}\n"
            "\nExamples\n"
            + HelpExampleCli("getmempooldescendants", "\"mytxid\"")
            + HelpExampleRpc("getmempooldescendants", "\"mytxid\"")
            );
    }

    bool fVerbose = false;
    if (params.size() > 1)
        fVerbose = params[1].get_bool();

    uint256 hash = ParseHashV(params[0], "parameter 1");

    LOCK(mempool.cs);

    CTxMemPool::txiter it = mempool.mapTx.find(hash);
    if (it == mempool.mapTx.end()) {
        throw JSONRPCError(RPC_INVALID_ADDRESS_OR_KEY, "Transaction not in mempool");
    }

    CTxMemPool::setEntries setDescendants;
    mempool.CalculateDescendants(it, setDescendants);
    // CTxMemPool::CalculateDescendants will include the given tx
    setDescendants.erase(it);

    if (!fVerbose) {
        UniValue o(UniValue::VARR);
        BOOST_FOREACH(CTxMemPool::txiter descendantIt, setDescendants) {
            o.push_back(descendantIt->GetTx().GetHash().ToString());
        }

        return o;
    } else {
        UniValue o(UniValue::VOBJ);
        BOOST_FOREACH(CTxMemPool::txiter descendantIt, setDescendants) {
            const CTxMemPoolEntry &e = *descendantIt;
            const uint256& hash = e.GetTx().GetHash();
            UniValue info(UniValue::VOBJ);
            entryToJSON(info, e);
            o.push_back(Pair(hash.ToString(), info));
        }
        return o;
    }
}

UniValue getmempoolentry(const UniValue& params, bool fHelp)
{
    if (fHelp || params.size() != 1) {
        throw runtime_error(
            "getmempoolentry txid\n"
            "\nReturns mempool data for given transaction\n"
            "\nArguments:\n"
            "1. \"txid\"                   (string, required) The transaction id (must be in mempool)\n"
            "\nResult:\n"
            "{                           (json object)\n"
            + EntryDescriptionString()
            + "}\n"
            "\nExamples\n"
            + HelpExampleCli("getmempoolentry", "\"mytxid\"")
            + HelpExampleRpc("getmempoolentry", "\"mytxid\"")
        );
    }

    uint256 hash = ParseHashV(params[0], "parameter 1");

    LOCK(mempool.cs);

    CTxMemPool::txiter it = mempool.mapTx.find(hash);
    if (it == mempool.mapTx.end()) {
        throw JSONRPCError(RPC_INVALID_ADDRESS_OR_KEY, "Transaction not in mempool");
    }

    const CTxMemPoolEntry &e = *it;
    UniValue info(UniValue::VOBJ);
    entryToJSON(info, e);
    return info;
}

UniValue getblockdeltas(const UniValue& params, bool fHelp)
{
    if (fHelp || params.size() != 1)
        throw runtime_error("");

    std::string strHash = params[0].get_str();
    uint256 hash(uint256S(strHash));

    if (mapBlockIndex.count(hash) == 0)
        throw JSONRPCError(RPC_INVALID_ADDRESS_OR_KEY, "Block not found");

    CBlock block;
    CBlockIndex* pblockindex = mapBlockIndex[hash];

    if (fHavePruned && !(pblockindex->nStatus & BLOCK_HAVE_DATA) && pblockindex->nTx > 0)
        throw JSONRPCError(RPC_INTERNAL_ERROR, "Block not available (pruned data)");

    if(!ReadBlockFromDisk(block, pblockindex, Params().GetConsensus()))
        throw JSONRPCError(RPC_INTERNAL_ERROR, "Can't read block from disk");

    return blockToDeltasJSON(block, pblockindex);
}

UniValue getblockhashes(const UniValue& params, bool fHelp)
{
    if (fHelp || params.size() < 2)
        throw runtime_error(
            "getblockhashes timestamp\n"
            "\nReturns array of hashes of blocks within the timestamp range provided.\n"
            "\nArguments:\n"
            "1. high         (numeric, required) The newer block timestamp\n"
            "2. low          (numeric, required) The older block timestamp\n"
            "3. options      (string, required) A json object\n"
            "    {\n"
            "      \"noOrphans\":true   (boolean) will only include blocks on the main chain\n"
            "      \"logicalTimes\":true   (boolean) will include logical timestamps with hashes\n"
            "    }\n"
            "\nResult:\n"
            "[\n"
            "  \"hash\"         (string) The block hash\n"
            "]\n"
            "[\n"
            "  {\n"
            "    \"blockhash\": (string) The block hash\n"
            "    \"logicalts\": (numeric) The logical timestamp\n"
            "  }\n"
            "]\n"
            "\nExamples:\n"
            + HelpExampleCli("getblockhashes", "1231614698 1231024505")
            + HelpExampleRpc("getblockhashes", "1231614698, 1231024505")
            + HelpExampleCli("getblockhashes", "1231614698 1231024505 '{\"noOrphans\":false, \"logicalTimes\":true}'")
            );

    unsigned int high = params[0].get_int();
    unsigned int low = params[1].get_int();
    bool fActiveOnly = false;
    bool fLogicalTS = false;

    if (params.size() > 2) {
        if (params[2].isObject()) {
            UniValue noOrphans = find_value(params[2].get_obj(), "noOrphans");
            UniValue returnLogical = find_value(params[2].get_obj(), "logicalTimes");

            if (noOrphans.isBool())
                fActiveOnly = noOrphans.get_bool();

            if (returnLogical.isBool())
                fLogicalTS = returnLogical.get_bool();
        }
    }

    std::vector<std::pair<uint256, unsigned int> > blockHashes;

    if (fActiveOnly)
        LOCK(cs_main);

    if (!GetTimestampIndex(high, low, fActiveOnly, blockHashes)) {
        throw JSONRPCError(RPC_INVALID_ADDRESS_OR_KEY, "No information available for block hashes");
    }

    UniValue result(UniValue::VARR);

    for (std::vector<std::pair<uint256, unsigned int> >::const_iterator it=blockHashes.begin(); it!=blockHashes.end(); it++) {
        if (fLogicalTS) {
            UniValue item(UniValue::VOBJ);
            item.push_back(Pair("blockhash", it->first.GetHex()));
            item.push_back(Pair("logicalts", (int)it->second));
            result.push_back(item);
        } else {
            result.push_back(it->first.GetHex());
        }
    }

    return result;
}

UniValue getblockhash(const UniValue& params, bool fHelp)
{
    if (fHelp || params.size() != 1)
        throw runtime_error(
            "getblockhash index\n"
            "\nReturns hash of block in best-block-chain at index provided.\n"
            "\nArguments:\n"
            "1. index         (numeric, required) The block index\n"
            "\nResult:\n"
            "\"hash\"         (string) The block hash\n"
            "\nExamples:\n"
            + HelpExampleCli("getblockhash", "1000")
            + HelpExampleRpc("getblockhash", "1000")
        );

    LOCK(cs_main);

    int nHeight = params[0].get_int();
    if (nHeight < 0 || nHeight > chainActive.Height())
        throw JSONRPCError(RPC_INVALID_PARAMETER, "Block height out of range");

    CBlockIndex* pblockindex = chainActive[nHeight];
    return pblockindex->GetBlockHash().GetHex();
}

UniValue getblockheader(const UniValue& params, bool fHelp)
{
    if (fHelp || params.size() < 1 || params.size() > 2)
        throw runtime_error(
            "getblockheader \"hash\" ( verbose )\n"
            "\nIf verbose is false, returns a string that is serialized, hex-encoded data for blockheader 'hash'.\n"
            "If verbose is true, returns an Object with information about blockheader <hash>.\n"
            "\nArguments:\n"
            "1. \"hash\"          (string, required) The block hash\n"
            "2. verbose           (boolean, optional, default=true) true for a json object, false for the hex encoded data\n"
            "\nResult (for verbose = true):\n"
            "{\n"
            "  \"hash\" : \"hash\",     (string) the block hash (same as provided)\n"
            "  \"confirmations\" : n,   (numeric) The number of confirmations, or -1 if the block is not on the main chain\n"
            "  \"height\" : n,          (numeric) The block height or index\n"
            "  \"version\" : n,         (numeric) The block version\n"
            "  \"versionHex\" : \"00000000\", (string) The block version formatted in hexadecimal\n"
            "  \"merkleroot\" : \"xxxx\", (string) The merkle root\n"
            "  \"time\" : ttt,          (numeric) The block time in seconds since epoch (Jan 1 1970 GMT)\n"
            "  \"mediantime\" : ttt,    (numeric) The median block time in seconds since epoch (Jan 1 1970 GMT)\n"
            "  \"nonce\" : n,           (numeric) The nonce\n"
            "  \"bits\" : \"1d00ffff\", (string) The bits\n"
            "  \"difficulty\" : x.xxx,  (numeric) The difficulty\n"
            "  \"previousblockhash\" : \"hash\",  (string) The hash of the previous block\n"
            "  \"nextblockhash\" : \"hash\",      (string) The hash of the next block\n"
            "  \"chainwork\" : \"0000...1f3\"     (string) Expected number of hashes required to produce the current chain (in hex)\n"
            "}\n"
            "\nResult (for verbose=false):\n"
            "\"data\"             (string) A string that is serialized, hex-encoded data for block 'hash'.\n"
            "\nExamples:\n"
            + HelpExampleCli("getblockheader", "\"00000000c937983704a73af28acdec37b049d214adbda81d7e2a3dd146f6ed09\"")
            + HelpExampleRpc("getblockheader", "\"00000000c937983704a73af28acdec37b049d214adbda81d7e2a3dd146f6ed09\"")
        );

    LOCK(cs_main);

    std::string strHash = params[0].get_str();
    uint256 hash(uint256S(strHash));

    bool fVerbose = true;
    if (params.size() > 1)
        fVerbose = params[1].get_bool();

    if (mapBlockIndex.count(hash) == 0)
        throw JSONRPCError(RPC_INVALID_ADDRESS_OR_KEY, "Block not found");

    CBlockIndex* pblockindex = mapBlockIndex[hash];

    if (!fVerbose)
    {
        CDataStream ssBlock(SER_NETWORK, PROTOCOL_VERSION);
        ssBlock << pblockindex->GetBlockHeader();
        std::string strHex = HexStr(ssBlock.begin(), ssBlock.end());
        return strHex;
    }

    return blockheaderToJSON(pblockindex);
}

UniValue getblock(const UniValue& params, bool fHelp)
{
    if (fHelp || params.size() < 1 || params.size() > 2)
        throw runtime_error(
            "getblock \"hash\" ( verbose )\n"
            "\nIf verbose is false, returns a string that is serialized, hex-encoded data for block 'hash'.\n"
            "If verbose is true, returns an Object with information about block <hash>.\n"
            "\nArguments:\n"
            "1. \"hash\"          (string, required) The block hash\n"
            "2. verbose           (boolean, optional, default=true) true for a json object, false for the hex encoded data\n"
            "\nResult (for verbose = true):\n"
            "{\n"
            "  \"hash\" : \"hash\",     (string) the block hash (same as provided)\n"
            "  \"confirmations\" : n,   (numeric) The number of confirmations, or -1 if the block is not on the main chain\n"
            "  \"size\" : n,            (numeric) The block size\n"
            "  \"strippedsize\" : n,    (numeric) The block size excluding witness data\n"
            "  \"weight\" : n           (numeric) The block weight (BIP 141)\n"
            "  \"height\" : n,          (numeric) The block height or index\n"
            "  \"version\" : n,         (numeric) The block version\n"
            "  \"versionHex\" : \"00000000\", (string) The block version formatted in hexadecimal\n"
            "  \"merkleroot\" : \"xxxx\", (string) The merkle root\n"
            "  \"tx\" : [               (array of string) The transaction ids\n"
            "     \"transactionid\"     (string) The transaction id\n"
            "     ,...\n"
            "  ],\n"
            "  \"time\" : ttt,          (numeric) The block time in seconds since epoch (Jan 1 1970 GMT)\n"
            "  \"mediantime\" : ttt,    (numeric) The median block time in seconds since epoch (Jan 1 1970 GMT)\n"
            "  \"nonce\" : n,           (numeric) The nonce\n"
            "  \"bits\" : \"1d00ffff\", (string) The bits\n"
            "  \"difficulty\" : x.xxx,  (numeric) The difficulty\n"
            "  \"chainwork\" : \"xxxx\",  (string) Expected number of hashes required to produce the chain up to this block (in hex)\n"
            "  \"previousblockhash\" : \"hash\",  (string) The hash of the previous block\n"
            "  \"nextblockhash\" : \"hash\"       (string) The hash of the next block\n"
            "}\n"
            "\nResult (for verbose=false):\n"
            "\"data\"             (string) A string that is serialized, hex-encoded data for block 'hash'.\n"
            "\nExamples:\n"
            + HelpExampleCli("getblock", "\"00000000c937983704a73af28acdec37b049d214adbda81d7e2a3dd146f6ed09\"")
            + HelpExampleRpc("getblock", "\"00000000c937983704a73af28acdec37b049d214adbda81d7e2a3dd146f6ed09\"")
        );

    LOCK(cs_main);

    std::string strHash = params[0].get_str();
    uint256 hash(uint256S(strHash));

    bool fVerbose = true;
    if (params.size() > 1)
        fVerbose = params[1].get_bool();

    if (mapBlockIndex.count(hash) == 0)
        throw JSONRPCError(RPC_INVALID_ADDRESS_OR_KEY, "Block not found");

    CBlock block;
    CBlockIndex* pblockindex = mapBlockIndex[hash];

    if (fHavePruned && !(pblockindex->nStatus & BLOCK_HAVE_DATA) && pblockindex->nTx > 0)
        throw JSONRPCError(RPC_INTERNAL_ERROR, "Block not available (pruned data)");

    if(!ReadBlockFromDisk(block, pblockindex, Params().GetConsensus()))
        throw JSONRPCError(RPC_INTERNAL_ERROR, "Can't read block from disk");

    if (!fVerbose)
    {
        CDataStream ssBlock(SER_NETWORK, PROTOCOL_VERSION);
        ssBlock << block;
        std::string strHex = HexStr(ssBlock.begin(), ssBlock.end());
        return strHex;
    }

    return blockToJSON(block, pblockindex);
}

struct CCoinsStats
{
    int nHeight;
    uint256 hashBlock;
    uint64_t nTransactions;
    uint64_t nTransactionOutputs;
    uint64_t nSerializedSize;
    uint256 hashSerialized;
    CAmount nTotalAmount;

    CCoinsStats() : nHeight(0), nTransactions(0), nTransactionOutputs(0), nSerializedSize(0), nTotalAmount(0) {}
};

//! Calculate statistics about the unspent transaction output set
static bool GetUTXOStats(CCoinsView *view, CCoinsStats &stats)
{
    boost::scoped_ptr<CCoinsViewCursor> pcursor(view->Cursor());

    CHashWriter ss(SER_GETHASH, PROTOCOL_VERSION);
    stats.hashBlock = pcursor->GetBestBlock();
    {
        LOCK(cs_main);
        stats.nHeight = mapBlockIndex.find(stats.hashBlock)->second->nHeight;
    }
    ss << stats.hashBlock;
    CAmount nTotalAmount = 0;
    while (pcursor->Valid()) {
        boost::this_thread::interruption_point();
        uint256 key;
        CCoins coins;
        if (pcursor->GetKey(key) && pcursor->GetValue(coins)) {
            stats.nTransactions++;
            ss << key;
            for (unsigned int i=0; i<coins.vout.size(); i++) {
                const CTxOut &out = coins.vout[i];
                if (!out.IsNull()) {
                    stats.nTransactionOutputs++;
                    ss << VARINT(i+1);
                    ss << out;
                    nTotalAmount += out.nValue;
                }
            }
            stats.nSerializedSize += 32 + pcursor->GetValueSize();
            ss << VARINT(0);
        } else {
            return error("%s: unable to read value", __func__);
        }
        pcursor->Next();
    }
    stats.hashSerialized = ss.GetHash();
    stats.nTotalAmount = nTotalAmount;
    return true;
}

UniValue gettxoutsetinfo(const UniValue& params, bool fHelp)
{
    if (fHelp || params.size() != 0)
        throw runtime_error(
            "gettxoutsetinfo\n"
            "\nReturns statistics about the unspent transaction output set.\n"
            "Note this call may take some time.\n"
            "\nResult:\n"
            "{\n"
            "  \"height\":n,     (numeric) The current block height (index)\n"
            "  \"bestblock\": \"hex\",   (string) the best block hash hex\n"
            "  \"transactions\": n,      (numeric) The number of transactions\n"
            "  \"txouts\": n,            (numeric) The number of output transactions\n"
            "  \"bytes_serialized\": n,  (numeric) The serialized size\n"
            "  \"hash_serialized\": \"hash\",   (string) The serialized hash\n"
            "  \"total_amount\": x.xxx          (numeric) The total amount\n"
            "}\n"
            "\nExamples:\n"
            + HelpExampleCli("gettxoutsetinfo", "")
            + HelpExampleRpc("gettxoutsetinfo", "")
        );

    UniValue ret(UniValue::VOBJ);

    CCoinsStats stats;
    FlushStateToDisk();
    if (GetUTXOStats(pcoinsTip, stats)) {
        ret.push_back(Pair("height", (int64_t)stats.nHeight));
        ret.push_back(Pair("bestblock", stats.hashBlock.GetHex()));
        ret.push_back(Pair("transactions", (int64_t)stats.nTransactions));
        ret.push_back(Pair("txouts", (int64_t)stats.nTransactionOutputs));
        ret.push_back(Pair("bytes_serialized", (int64_t)stats.nSerializedSize));
        ret.push_back(Pair("hash_serialized", stats.hashSerialized.GetHex()));
        ret.push_back(Pair("total_amount", ValueFromAmount(stats.nTotalAmount)));
    }
    return ret;
}

UniValue listproposals(const UniValue& params, bool fHelp)
{
    UniValue ret(UniValue::VARR);

    bool showAll = true;
    bool showAccepted = false;
    bool showRejected = false;
    bool showExpired = false;
    bool showPending = false;
    if(params.size() == 1) {
        if(params[0].get_str() == "accepted") {
            showAccepted = true;
            showAll = false;
        }
        if(params[0].get_str() == "rejected") {
            showRejected = true;
            showAll = false;
        }
        if(params[0].get_str() == "expired") {
            showAll = false;
            showExpired = true;
        }
        if(params[0].get_str() == "pending") {
            showAll = false;
            showPending = true;
        }
    }

    std::vector<CFund::CProposal> vec;
    if(pblocktree->GetProposalIndex(vec))
    {
        BOOST_FOREACH(const CFund::CProposal& proposal, vec) {
            if((showAll && !proposal.IsExpired(pindexBestHeader->GetBlockTime()))
               || (showPending  &&  proposal.fState == CFund::NIL)
               || (showAccepted && (proposal.fState == CFund::ACCEPTED || proposal.IsAccepted()))
               || (showRejected && (proposal.fState == CFund::REJECTED || proposal.IsRejected()))
               || (showExpired  &&  proposal.IsExpired(pindexBestHeader->GetBlockTime()))) {
                UniValue o(UniValue::VOBJ);
                proposal.ToJson(o);
                ret.push_back(o);
            }
        }
    }
    return ret;
}

UniValue cfundstats(const UniValue& params, bool fHelp)
{
    int nBlocks = (pindexBestHeader->nHeight % Params().GetConsensus().nBlocksPerVotingCycle);
    CBlockIndex* pindexblock = pindexBestHeader;

    std::map<uint256, std::pair<int, int>> vCacheProposals;
    std::map<uint256, std::pair<int, int>> vCachePaymentRequest;

    while(nBlocks > 0 && pindexblock != NULL) {
        std::map<uint256, bool> vSeen;
        for(unsigned int i = 0; i < pindexblock->vProposalVotes.size(); i++) {
            CFund::CProposal proposal;
            if(!CFund::FindProposal(pindexblock->vProposalVotes[i].first, proposal))
                continue;
            if(proposal.CanVote() && vSeen.count(pindexblock->vProposalVotes[i].first) == 0) {
                if(vCacheProposals.count(pindexblock->vProposalVotes[i].first) == 0)
                    vCacheProposals[pindexblock->vProposalVotes[i].first] = make_pair(0, 0);
                if(pindexblock->vProposalVotes[i].second)
                    vCacheProposals[pindexblock->vProposalVotes[i].first].first += 1;
                else
                    vCacheProposals[pindexblock->vProposalVotes[i].first].second += 1;
                vSeen[pindexblock->vProposalVotes[i].first]=true;
            }
        }
        for(unsigned int i = 0; i < pindexblock->vPaymentRequestVotes.size(); i++) {
            CFund::CPaymentRequest prequest; CFund::CProposal proposal;
            if(!CFund::FindPaymentRequest(pindexblock->vPaymentRequestVotes[i].first, prequest))
                continue;
            if(!CFund::FindProposal(prequest.proposalhash, proposal))
                continue;
<<<<<<< HEAD
            CBlockIndex* pindexblockparent = mapBlockIndex[proposal.blockhash];
            if(pindexblockparent == NULL)
=======
            CBlockIndex* pindexblockproposal = mapBlockIndex[parent.blockhash];
            if(pindexblockproposal == NULL)
>>>>>>> 20fa0560
                continue;
            if((proposal.CanRequestPayments() || (proposal.fState == CFund::EXPIRED && prequest.nVotingCycle > 0))
                    && prequest.CanVote()
                    && vSeen.count(pindexblock->vPaymentRequestVotes[i].first) == 0
                    && pindexblock->nHeight - pindexblockproposal->nHeight > Params().GetConsensus().nCommunityFundMinAge) {
                if(vCachePaymentRequest.count(pindexblock->vPaymentRequestVotes[i].first) == 0)
                    vCachePaymentRequest[pindexblock->vPaymentRequestVotes[i].first] = make_pair(0, 0);
                if(pindexblock->vPaymentRequestVotes[i].second)
                    vCachePaymentRequest[pindexblock->vPaymentRequestVotes[i].first].first += 1;
                else
                    vCachePaymentRequest[pindexblock->vPaymentRequestVotes[i].first].second += 1;
                vSeen[pindexblock->vPaymentRequestVotes[i].first]=true;
            }
        }
        pindexblock = pindexblock->pprev;
        nBlocks--;
    }

    UniValue ret(UniValue::VOBJ);
    UniValue cf(UniValue::VOBJ);
    cf.push_back(Pair("available",      ValueFromAmount(pindexBestHeader->nCFSupply)));
    cf.push_back(Pair("locked",         ValueFromAmount(pindexBestHeader->nCFLocked)));
    ret.push_back(Pair("funds", cf));
    UniValue vp(UniValue::VOBJ);
    int starting = pindexBestHeader->nHeight - (pindexBestHeader->nHeight % Params().GetConsensus().nBlocksPerVotingCycle);
    vp.push_back(Pair("starting",       starting));
    vp.push_back(Pair("ending",         starting+Params().GetConsensus().nBlocksPerVotingCycle));
    UniValue votesProposals(UniValue::VARR);
    UniValue votesPaymentRequests(UniValue::VARR);

    std::map<uint256, std::pair<int, int>>::iterator it;
    for(it = vCacheProposals.begin(); it != vCacheProposals.end(); it++) {
        CFund::CProposal proposal;
        if(!CFund::FindProposal(it->first, proposal))
            continue;
        UniValue op(UniValue::VOBJ);
        op.push_back(Pair("str", proposal.strDZeel));
        op.push_back(Pair("hash", proposal.hash.ToString()));
        op.push_back(Pair("amount", proposal.nAmount));
        op.push_back(Pair("yes", it->second.first));
        op.push_back(Pair("no", it->second.second));
        votesProposals.push_back(op);
    }
    for(it = vCachePaymentRequest.begin(); it != vCachePaymentRequest.end(); it++) {
        CFund::CPaymentRequest prequest; CFund::CProposal proposal;
        if(!CFund::FindPaymentRequest(it->first, prequest))
            continue;
        if(!CFund::FindProposal(prequest.proposalhash, proposal))
            continue;
        UniValue op(UniValue::VOBJ);
        op.push_back(Pair("hash", proposal.hash.ToString()));
        op.push_back(Pair("proposaldesc", proposal.strDZeel));
        op.push_back(Pair("desc", proposal.strDZeel));
        op.push_back(Pair("amount", (float)prequest.nAmount/COIN));
        op.push_back(Pair("yes", it->second.first));
        op.push_back(Pair("no", it->second.second));
        votesPaymentRequests.push_back(op);
    }
    vp.push_back(Pair("votedProposals",       votesProposals));
    vp.push_back(Pair("votedPaymentrequests", votesPaymentRequests));
    ret.push_back(Pair("votingPeriod", vp));

    return ret;

}

UniValue gettxout(const UniValue& params, bool fHelp)
{
    if (fHelp || params.size() < 2 || params.size() > 3)
        throw runtime_error(
            "gettxout \"txid\" n ( includemempool )\n"
            "\nReturns details about an unspent transaction output.\n"
            "\nArguments:\n"
            "1. \"txid\"       (string, required) The transaction id\n"
            "2. n              (numeric, required) vout number\n"
            "3. includemempool  (boolean, optional) Whether to include the mem pool\n"
            "\nResult:\n"
            "{\n"
            "  \"bestblock\" : \"hash\",    (string) the block hash\n"
            "  \"confirmations\" : n,       (numeric) The number of confirmations\n"
            "  \"value\" : x.xxx,           (numeric) The transaction value in " + CURRENCY_UNIT + "\n"
            "  \"scriptPubKey\" : {         (json object)\n"
            "     \"asm\" : \"code\",       (string) \n"
            "     \"hex\" : \"hex\",        (string) \n"
            "     \"reqSigs\" : n,          (numeric) Number of required signatures\n"
            "     \"type\" : \"pubkeyhash\", (string) The type, eg pubkeyhash\n"
            "     \"addresses\" : [          (array of string) array of navcoin addresses\n"
            "        \"navcoinaddress\"     (string) navcoin address\n"
            "        ,...\n"
            "     ]\n"
            "  },\n"
            "  \"version\" : n,            (numeric) The version\n"
            "  \"coinbase\" : true|false   (boolean) Coinbase or not\n"
            "}\n"

            "\nExamples:\n"
            "\nGet unspent transactions\n"
            + HelpExampleCli("listunspent", "") +
            "\nView the details\n"
            + HelpExampleCli("gettxout", "\"txid\" 1") +
            "\nAs a json rpc call\n"
            + HelpExampleRpc("gettxout", "\"txid\", 1")
        );

    LOCK(cs_main);

    UniValue ret(UniValue::VOBJ);

    std::string strHash = params[0].get_str();
    uint256 hash(uint256S(strHash));
    int n = params[1].get_int();
    bool fMempool = true;
    if (params.size() > 2)
        fMempool = params[2].get_bool();

    CCoins coins;
    if (fMempool) {
        LOCK(mempool.cs);
        CCoinsViewMemPool view(pcoinsTip, mempool);
        if (!view.GetCoins(hash, coins))
            return NullUniValue;
        mempool.pruneSpent(hash, coins); // TODO: this should be done by the CCoinsViewMemPool
    } else {
        if (!pcoinsTip->GetCoins(hash, coins))
            return NullUniValue;
    }
    if (n<0 || (unsigned int)n>=coins.vout.size() || coins.vout[n].IsNull())
        return NullUniValue;

    BlockMap::iterator it = mapBlockIndex.find(pcoinsTip->GetBestBlock());
    CBlockIndex *pindex = it->second;
    ret.push_back(Pair("bestblock", pindex->GetBlockHash().GetHex()));
    if ((unsigned int)coins.nHeight == MEMPOOL_HEIGHT)
        ret.push_back(Pair("confirmations", 0));
    else
        ret.push_back(Pair("confirmations", pindex->nHeight - coins.nHeight + 1));
    ret.push_back(Pair("value", ValueFromAmount(coins.vout[n].nValue)));
    UniValue o(UniValue::VOBJ);
    ScriptPubKeyToJSON(coins.vout[n].scriptPubKey, o, true);
    ret.push_back(Pair("scriptPubKey", o));
    ret.push_back(Pair("version", coins.nVersion));
    ret.push_back(Pair("coinbase", coins.fCoinBase));

    return ret;
}

UniValue verifychain(const UniValue& params, bool fHelp)
{
    int nCheckLevel = GetArg("-checklevel", DEFAULT_CHECKLEVEL);
    int nCheckDepth = GetArg("-checkblocks", DEFAULT_CHECKBLOCKS);
    if (fHelp || params.size() > 2)
        throw runtime_error(
            "verifychain ( checklevel numblocks )\n"
            "\nVerifies blockchain database.\n"
            "\nArguments:\n"
            "1. checklevel   (numeric, optional, 0-4, default=" + strprintf("%d", nCheckLevel) + ") How thorough the block verification is.\n"
            "2. numblocks    (numeric, optional, default=" + strprintf("%d", nCheckDepth) + ", 0=all) The number of blocks to check.\n"
            "\nResult:\n"
            "true|false       (boolean) Verified or not\n"
            "\nExamples:\n"
            + HelpExampleCli("verifychain", "")
            + HelpExampleRpc("verifychain", "")
        );

    LOCK(cs_main);

    if (params.size() > 0)
        nCheckLevel = params[0].get_int();
    if (params.size() > 1)
        nCheckDepth = params[1].get_int();

    return CVerifyDB().VerifyDB(Params(), pcoinsTip, nCheckLevel, nCheckDepth);
}

/** Implementation of IsSuperMajority with better feedback */
static UniValue SoftForkMajorityDesc(int minVersion, CBlockIndex* pindex, int nRequired, const Consensus::Params& consensusParams)
{
    int nFound = 0;
    CBlockIndex* pstart = pindex;
    for (int i = 0; i < consensusParams.nMajorityWindow && pstart != NULL; i++)
    {
        if (pstart->nVersion >= minVersion)
            ++nFound;
        pstart = pstart->pprev;
    }

    UniValue rv(UniValue::VOBJ);
    rv.push_back(Pair("status", nFound >= nRequired));
    rv.push_back(Pair("found", nFound));
    rv.push_back(Pair("required", nRequired));
    rv.push_back(Pair("window", consensusParams.nMajorityWindow));
    return rv;
}

static UniValue SoftForkDesc(const std::string &name, int version, CBlockIndex* pindex, const Consensus::Params& consensusParams)
{
    UniValue rv(UniValue::VOBJ);
    rv.push_back(Pair("id", name));
    rv.push_back(Pair("version", version));
    rv.push_back(Pair("enforce", SoftForkMajorityDesc(version, pindex, consensusParams.nMajorityEnforceBlockUpgrade, consensusParams)));
    rv.push_back(Pair("reject", SoftForkMajorityDesc(version, pindex, consensusParams.nMajorityRejectBlockOutdated, consensusParams)));
    return rv;
}

static UniValue BIP9SoftForkDesc(const Consensus::Params& consensusParams, Consensus::DeploymentPos id)
{
    UniValue rv(UniValue::VOBJ);
    rv.push_back(Pair("id", (int)id));

    const ThresholdState thresholdState = VersionBitsTipState(consensusParams, id);
    switch (thresholdState) {
    case THRESHOLD_DEFINED: rv.push_back(Pair("status", "defined")); break;
    case THRESHOLD_STARTED: rv.push_back(Pair("status", "started")); break;
    case THRESHOLD_LOCKED_IN: rv.push_back(Pair("status", "locked_in")); break;
    case THRESHOLD_ACTIVE: rv.push_back(Pair("status", "active")); break;
    case THRESHOLD_FAILED: rv.push_back(Pair("status", "failed")); break;
    }
    if (THRESHOLD_STARTED == thresholdState)
    {
        rv.push_back(Pair("bit", consensusParams.vDeployments[id].bit));
    }
    rv.push_back(Pair("startTime", consensusParams.vDeployments[id].nStartTime));
    rv.push_back(Pair("timeout", consensusParams.vDeployments[id].nTimeout));

    return rv;
}

void BIP9SoftForkDescPushBack(UniValue& bip9_softforks, const std::string &name, const Consensus::Params& consensusParams, Consensus::DeploymentPos id)
{
    // Deployments with timeout value of 0 are hidden.
    // A timeout value of 0 guarantees a softfork will never be activated.
    // This is used when softfork codes are merged without specifying the deployment schedule.
    if (consensusParams.vDeployments[id].nTimeout > 0)
        bip9_softforks.push_back(Pair(name, BIP9SoftForkDesc(consensusParams, id)));
}

UniValue getblockchaininfo(const UniValue& params, bool fHelp)
{
    if (fHelp || params.size() != 0)
        throw runtime_error(
            "getblockchaininfo\n"
            "Returns an object containing various state info regarding block chain processing.\n"
            "\nResult:\n"
            "{\n"
            "  \"chain\": \"xxxx\",        (string) current network name as defined in BIP70 (main, test, regtest)\n"
            "  \"blocks\": xxxxxx,         (numeric) the current number of blocks processed in the server\n"
            "  \"headers\": xxxxxx,        (numeric) the current number of headers we have validated\n"
            "  \"bestblockhash\": \"...\", (string) the hash of the currently best block\n"
            "  \"difficulty\": xxxxxx,     (numeric) the current difficulty\n"
            "  \"mediantime\": xxxxxx,     (numeric) median time for the current best block\n"
            "  \"verificationprogress\": xxxx, (numeric) estimate of verification progress [0..1]\n"
            "  \"chainwork\": \"xxxx\"     (string) total amount of work in active chain, in hexadecimal\n"
            "  \"pruned\": xx,             (boolean) if the blocks are subject to pruning\n"
            "  \"pruneheight\": xxxxxx,    (numeric) heighest block available\n"
            "  \"softforks\": [            (array) status of softforks in progress\n"
            "     {\n"
            "        \"id\": \"xxxx\",        (string) name of softfork\n"
            "        \"version\": xx,         (numeric) block version\n"
            "        \"enforce\": {           (object) progress toward enforcing the softfork rules for new-version blocks\n"
            "           \"status\": xx,       (boolean) true if threshold reached\n"
            "           \"found\": xx,        (numeric) number of blocks with the new version found\n"
            "           \"required\": xx,     (numeric) number of blocks required to trigger\n"
            "           \"window\": xx,       (numeric) maximum size of examined window of recent blocks\n"
            "        },\n"
            "        \"reject\": { ... }      (object) progress toward rejecting pre-softfork blocks (same fields as \"enforce\")\n"
            "     }, ...\n"
            "  ],\n"
            "  \"bip9_softforks\": {          (object) status of BIP9 softforks in progress\n"
            "     \"xxxx\" : {                (string) name of the softfork\n"
            "        \"status\": \"xxxx\",    (string) one of \"defined\", \"started\", \"locked_in\", \"active\", \"failed\"\n"
            "        \"bit\": xx,             (numeric) the bit (0-28) in the block version field used to signal this softfork (only for \"started\" status)\n"
            "        \"startTime\": xx,       (numeric) the minimum median time past of a block at which the bit gains its meaning\n"
            "        \"timeout\": xx          (numeric) the median time past of a block at which the deployment is considered failed if not yet locked in\n"
            "     }\n"
            "  }\n"
            "}\n"
            "\nExamples:\n"
            + HelpExampleCli("getblockchaininfo", "")
            + HelpExampleRpc("getblockchaininfo", "")
        );

    LOCK(cs_main);

    UniValue obj(UniValue::VOBJ);
    obj.push_back(Pair("chain",                 Params().NetworkIDString()));
    obj.push_back(Pair("blocks",                (int)chainActive.Height()));
    obj.push_back(Pair("headers",               pindexBestHeader ? pindexBestHeader->nHeight : -1));
    obj.push_back(Pair("bestblockhash",         chainActive.Tip()->GetBlockHash().GetHex()));
    obj.push_back(Pair("difficulty",            (double)GetDifficulty()));
    obj.push_back(Pair("mediantime",            (int64_t)chainActive.Tip()->GetMedianTimePast()));
    obj.push_back(Pair("verificationprogress",  Checkpoints::GuessVerificationProgress(Params().Checkpoints(), chainActive.Tip())));
    obj.push_back(Pair("chainwork",             chainActive.Tip()->nChainWork.GetHex()));
    obj.push_back(Pair("pruned",                fPruneMode));

    const Consensus::Params& consensusParams = Params().GetConsensus();
    CBlockIndex* tip = chainActive.Tip();
    UniValue softforks(UniValue::VARR);
    UniValue bip9_softforks(UniValue::VOBJ);
    softforks.push_back(SoftForkDesc("bip34", 2, tip, consensusParams));
    softforks.push_back(SoftForkDesc("bip66", 3, tip, consensusParams));
    softforks.push_back(SoftForkDesc("bip65", 4, tip, consensusParams));
    BIP9SoftForkDescPushBack(bip9_softforks, "csv", consensusParams, Consensus::DEPLOYMENT_CSV);
    BIP9SoftForkDescPushBack(bip9_softforks, "segwit", consensusParams, Consensus::DEPLOYMENT_SEGWIT);
    BIP9SoftForkDescPushBack(bip9_softforks, "communityfund", consensusParams, Consensus::DEPLOYMENT_COMMUNITYFUND);
    BIP9SoftForkDescPushBack(bip9_softforks, "communityfund_accumulation", consensusParams, Consensus::DEPLOYMENT_COMMUNITYFUND_ACCUMULATION);
    BIP9SoftForkDescPushBack(bip9_softforks, "ntpsync", consensusParams, Consensus::DEPLOYMENT_NTPSYNC);
    obj.push_back(Pair("softforks",             softforks));
    obj.push_back(Pair("bip9_softforks", bip9_softforks));

    if (fPruneMode)
    {
        CBlockIndex *block = chainActive.Tip();
        while (block && block->pprev && (block->pprev->nStatus & BLOCK_HAVE_DATA))
            block = block->pprev;

        obj.push_back(Pair("pruneheight",        block->nHeight));
    }
    return obj;
}

/** Comparison function for sorting the getchaintips heads.  */
struct CompareBlocksByHeight
{
    bool operator()(const CBlockIndex* a, const CBlockIndex* b) const
    {
        /* Make sure that unequal blocks with the same height do not compare
           equal. Use the pointers themselves to make a distinction. */

        if (a->nHeight != b->nHeight)
          return (a->nHeight > b->nHeight);

        return a < b;
    }
};

UniValue getchaintips(const UniValue& params, bool fHelp)
{
    if (fHelp || params.size() != 0)
        throw runtime_error(
            "getchaintips\n"
            "Return information about all known tips in the block tree,"
            " including the main chain as well as orphaned branches.\n"
            "\nResult:\n"
            "[\n"
            "  {\n"
            "    \"height\": xxxx,         (numeric) height of the chain tip\n"
            "    \"hash\": \"xxxx\",         (string) block hash of the tip\n"
            "    \"branchlen\": 0          (numeric) zero for main chain\n"
            "    \"status\": \"active\"      (string) \"active\" for the main chain\n"
            "  },\n"
            "  {\n"
            "    \"height\": xxxx,\n"
            "    \"hash\": \"xxxx\",\n"
            "    \"branchlen\": 1          (numeric) length of branch connecting the tip to the main chain\n"
            "    \"status\": \"xxxx\"        (string) status of the chain (active, valid-fork, valid-headers, headers-only, invalid)\n"
            "  }\n"
            "]\n"
            "Possible values for status:\n"
            "1.  \"invalid\"               This branch contains at least one invalid block\n"
            "2.  \"headers-only\"          Not all blocks for this branch are available, but the headers are valid\n"
            "3.  \"valid-headers\"         All blocks are available for this branch, but they were never fully validated\n"
            "4.  \"valid-fork\"            This branch is not part of the active chain, but is fully validated\n"
            "5.  \"active\"                This is the tip of the active main chain, which is certainly valid\n"
            "\nExamples:\n"
            + HelpExampleCli("getchaintips", "")
            + HelpExampleRpc("getchaintips", "")
        );

    LOCK(cs_main);

    /*
     * Idea:  the set of chain tips is chainActive.tip, plus orphan blocks which do not have another orphan building off of them.
     * Algorithm:
     *  - Make one pass through mapBlockIndex, picking out the orphan blocks, and also storing a set of the orphan block's pprev pointers.
     *  - Iterate through the orphan blocks. If the block isn't pointed to by another orphan, it is a chain tip.
     *  - add chainActive.Tip()
     */
    std::set<const CBlockIndex*, CompareBlocksByHeight> setTips;
    std::set<const CBlockIndex*> setOrphans;
    std::set<const CBlockIndex*> setPrevs;

    BOOST_FOREACH(const PAIRTYPE(const uint256, CBlockIndex*)& item, mapBlockIndex)
    {
        if (!chainActive.Contains(item.second)) {
            setOrphans.insert(item.second);
            setPrevs.insert(item.second->pprev);
        }
    }

    for (std::set<const CBlockIndex*>::iterator it = setOrphans.begin(); it != setOrphans.end(); ++it)
    {
        if (setPrevs.erase(*it) == 0) {
            setTips.insert(*it);
        }
    }

    // Always report the currently active tip.
    setTips.insert(chainActive.Tip());

    /* Construct the output array.  */
    UniValue res(UniValue::VARR);
    BOOST_FOREACH(const CBlockIndex* block, setTips)
    {
        UniValue obj(UniValue::VOBJ);
        obj.push_back(Pair("height", block->nHeight));
        obj.push_back(Pair("hash", block->phashBlock->GetHex()));

        const int branchLen = block->nHeight - chainActive.FindFork(block)->nHeight;
        obj.push_back(Pair("branchlen", branchLen));

        string status;
        if (chainActive.Contains(block)) {
            // This block is part of the currently active chain.
            status = "active";
        } else if (block->nStatus & BLOCK_FAILED_MASK) {
            // This block or one of its ancestors is invalid.
            status = "invalid";
        } else if (block->nChainTx == 0) {
            // This block cannot be connected because full block data for it or one of its parents is missing.
            status = "headers-only";
        } else if (block->IsValid(BLOCK_VALID_SCRIPTS)) {
            // This block is fully validated, but no longer part of the active chain. It was probably the active block once, but was reorganized.
            status = "valid-fork";
        } else if (block->IsValid(BLOCK_VALID_STAKE)) {
            status = "valid-stake";
        } else if (block->IsValid(BLOCK_VALID_TREE)) {
            // The headers for this block are valid, but it has not been validated. It was probably never part of the most-work chain.
            status = "valid-headers";
        } else {
            // No clue.
            status = "unknown";
        }
        obj.push_back(Pair("status", status));

        res.push_back(obj);
    }

    return res;
}

UniValue mempoolInfoToJSON()
{
    UniValue ret(UniValue::VOBJ);
    ret.push_back(Pair("size", (int64_t) mempool.size()));
    ret.push_back(Pair("bytes", (int64_t) mempool.GetTotalTxSize()));
    ret.push_back(Pair("usage", (int64_t) mempool.DynamicMemoryUsage()));
    size_t maxmempool = GetArg("-maxmempool", DEFAULT_MAX_MEMPOOL_SIZE) * 1000000;
    ret.push_back(Pair("maxmempool", (int64_t) maxmempool));
    ret.push_back(Pair("mempoolminfee", ValueFromAmount(mempool.GetMinFee(maxmempool).GetFeePerK())));

    return ret;
}

UniValue getmempoolinfo(const UniValue& params, bool fHelp)
{
    if (fHelp || params.size() != 0)
        throw runtime_error(
            "getmempoolinfo\n"
            "\nReturns details on the active state of the TX memory pool.\n"
            "\nResult:\n"
            "{\n"
            "  \"size\": xxxxx,               (numeric) Current tx count\n"
            "  \"bytes\": xxxxx,              (numeric) Sum of all tx sizes\n"
            "  \"usage\": xxxxx,              (numeric) Total memory usage for the mempool\n"
            "  \"maxmempool\": xxxxx,         (numeric) Maximum memory usage for the mempool\n"
            "  \"mempoolminfee\": xxxxx       (numeric) Minimum fee for tx to be accepted\n"
            "}\n"
            "\nExamples:\n"
            + HelpExampleCli("getmempoolinfo", "")
            + HelpExampleRpc("getmempoolinfo", "")
        );

    return mempoolInfoToJSON();
}

UniValue getproposal(const UniValue& params, bool fHelp)
{
    if (fHelp || params.size() != 1)
        throw runtime_error(
            "getproposal \"hash\"\n"
            "\nShows information about the given proposal.\n"
            "\nArguments:\n"
            "1. hash   (string, required) the hash of the proposal\n"
        );

    CFund::CProposal proposal;
    if(!CFund::FindProposal(params[0].get_str(), proposal))
        throw JSONRPCError(RPC_INVALID_ADDRESS_OR_KEY, "Proposal not found");

    UniValue ret(UniValue::VOBJ);

    proposal.ToJson(ret);

    return ret;
}

UniValue getpaymentrequest(const UniValue& params, bool fHelp)
{
    if (fHelp || params.size() != 1)
        throw runtime_error(
                "getpaymentrequest \"hash\"\n"
                "\nShows information about the given payment request.\n"
                "\nArguments:\n"
                "1. hash   (string, required) the hash of the payment request\n"
        );

    CFund::CPaymentRequest prequest;
    if(!CFund::FindPaymentRequest(params[0].get_str(), prequest))
        throw JSONRPCError(RPC_INVALID_ADDRESS_OR_KEY, "Payment request not found");

    UniValue ret(UniValue::VOBJ);

    prequest.ToJson(ret);

    return ret;
}

UniValue invalidateblock(const UniValue& params, bool fHelp)
{
    if (fHelp || params.size() != 1)
        throw runtime_error(
            "invalidateblock \"hash\"\n"
            "\nPermanently marks a block as invalid, as if it violated a consensus rule.\n"
            "\nArguments:\n"
            "1. hash   (string, required) the hash of the block to mark as invalid\n"
            "\nResult:\n"
            "\nExamples:\n"
            + HelpExampleCli("invalidateblock", "\"blockhash\"")
            + HelpExampleRpc("invalidateblock", "\"blockhash\"")
        );

    std::string strHash = params[0].get_str();
    uint256 hash(uint256S(strHash));
    CValidationState state;

    {
        LOCK(cs_main);
        if (mapBlockIndex.count(hash) == 0)
            throw JSONRPCError(RPC_INVALID_ADDRESS_OR_KEY, "Block not found");

        CBlockIndex* pblockindex = mapBlockIndex[hash];
        InvalidateBlock(state, Params(), pblockindex);
    }

    if (state.IsValid()) {
        ActivateBestChain(state, Params());
    }

    if (!state.IsValid()) {
        throw JSONRPCError(RPC_DATABASE_ERROR, state.GetRejectReason());
    }

    return NullUniValue;
}

UniValue reconsiderblock(const UniValue& params, bool fHelp)
{
    if (fHelp || params.size() != 1)
        throw runtime_error(
            "reconsiderblock \"hash\"\n"
            "\nRemoves invalidity status of a block and its descendants, reconsider them for activation.\n"
            "This can be used to undo the effects of invalidateblock.\n"
            "\nArguments:\n"
            "1. hash   (string, required) the hash of the block to reconsider\n"
            "\nResult:\n"
            "\nExamples:\n"
            + HelpExampleCli("reconsiderblock", "\"blockhash\"")
            + HelpExampleRpc("reconsiderblock", "\"blockhash\"")
        );

    std::string strHash = params[0].get_str();
    uint256 hash(uint256S(strHash));

    {
        LOCK(cs_main);
        if (mapBlockIndex.count(hash) == 0)
            throw JSONRPCError(RPC_INVALID_ADDRESS_OR_KEY, "Block not found");

        CBlockIndex* pblockindex = mapBlockIndex[hash];
        ResetBlockFailureFlags(pblockindex);
    }

    CValidationState state;
    ActivateBestChain(state, Params());

    if (!state.IsValid()) {
        throw JSONRPCError(RPC_DATABASE_ERROR, state.GetRejectReason());
    }

    return NullUniValue;
}

static const CRPCCommand commands[] =
{ //  category              name                      actor (function)         okSafeMode
  //  --------------------- ------------------------  -----------------------  ----------
    { "blockchain",         "cfundstats",             &cfundstats,             true  },
    { "blockchain",         "getblockchaininfo",      &getblockchaininfo,      true  },
    { "blockchain",         "getbestblockhash",       &getbestblockhash,       true  },
    { "blockchain",         "getblockcount",          &getblockcount,          true  },
    { "blockchain",         "getblock",               &getblock,               true  },
    { "blockchain",         "getblockdeltas",         &getblockdeltas,         false },
    { "blockchain",         "getblockhashes",         &getblockhashes,         true  },
    { "blockchain",         "getblockhash",           &getblockhash,           true  },
    { "blockchain",         "getblockheader",         &getblockheader,         true  },
    { "blockchain",         "getchaintips",           &getchaintips,           true  },
    { "blockchain",         "getdifficulty",          &getdifficulty,          true  },
    { "blockchain",         "getmempoolancestors",    &getmempoolancestors,    true  },
    { "blockchain",         "getmempooldescendants",  &getmempooldescendants,  true  },
    { "blockchain",         "getmempoolentry",        &getmempoolentry,        true  },
    { "blockchain",         "getmempoolinfo",         &getmempoolinfo,         true  },
    { "blockchain",         "getproposal",            &getproposal,            true  },
    { "blockchain",         "getpaymentrequest",      &getpaymentrequest,      true  },
    { "blockchain",         "getrawmempool",          &getrawmempool,          true  },
    { "blockchain",         "gettxout",               &gettxout,               true  },
    { "blockchain",         "gettxoutsetinfo",        &gettxoutsetinfo,        true  },
    { "blockchain",         "verifychain",            &verifychain,            true  },
    { "blockchain",         "listproposals",          &listproposals,          true  },

    /* Not shown in help */
    { "hidden",             "invalidateblock",        &invalidateblock,        true  },
    { "hidden",             "reconsiderblock",        &reconsiderblock,        true  },
};

void RegisterBlockchainRPCCommands(CRPCTable &tableRPC)
{
    for (unsigned int vcidx = 0; vcidx < ARRAYLEN(commands); vcidx++)
        tableRPC.appendCommand(commands[vcidx].name, &commands[vcidx]);
}<|MERGE_RESOLUTION|>--- conflicted
+++ resolved
@@ -968,18 +968,14 @@
                 continue;
             if(!CFund::FindProposal(prequest.proposalhash, proposal))
                 continue;
-<<<<<<< HEAD
+
             CBlockIndex* pindexblockparent = mapBlockIndex[proposal.blockhash];
             if(pindexblockparent == NULL)
-=======
-            CBlockIndex* pindexblockproposal = mapBlockIndex[parent.blockhash];
-            if(pindexblockproposal == NULL)
->>>>>>> 20fa0560
                 continue;
             if((proposal.CanRequestPayments() || (proposal.fState == CFund::EXPIRED && prequest.nVotingCycle > 0))
                     && prequest.CanVote()
                     && vSeen.count(pindexblock->vPaymentRequestVotes[i].first) == 0
-                    && pindexblock->nHeight - pindexblockproposal->nHeight > Params().GetConsensus().nCommunityFundMinAge) {
+                    && pindexblock->nHeight - pindexblockparent->nHeight > Params().GetConsensus().nCommunityFundMinAge) {
                 if(vCachePaymentRequest.count(pindexblock->vPaymentRequestVotes[i].first) == 0)
                     vCachePaymentRequest[pindexblock->vPaymentRequestVotes[i].first] = make_pair(0, 0);
                 if(pindexblock->vPaymentRequestVotes[i].second)
