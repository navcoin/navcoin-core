// Copyright (c) 2010 Satoshi Nakamoto
// Copyright (c) 2009-2015 The Bitcoin Core developers
// Distributed under the MIT software license, see the accompanying
// file COPYING or http://www.opensource.org/licenses/mit-license.php.

#include "amount.h"
#include "base58.h"
#include "chain.h"
#include "chainparams.h"
#include "checkpoints.h"
#include "coins.h"
#include "consensus/validation.h"
#include "consensus/daoconsensusparams.h"
#include "main.h"
#include "policy/policy.h"
#include "primitives/transaction.h"
#include "rpc/server.h"
#include "script/script.h"
#include "script/script_error.h"
#include "script/sign.h"
#include "script/standard.h"
#include "streams.h"
#include "sync.h"
#include "txmempool.h"
#include "util.h"
#include "utilstrencodings.h"
#include "hash.h"
#include "pos.h"

#include <stdint.h>

#include <univalue.h>

#include <boost/thread/thread.hpp> // boost::thread::interrupt

using namespace std;

extern void TxToJSON(const CTransaction& tx, const uint256 hashBlock, UniValue& entry);
void ScriptPubKeyToJSON(const CScript& scriptPubKey, UniValue& out, bool fIncludeHex);

UniValue blockheaderToJSON(const CBlockIndex* blockindex)
{
    UniValue result(UniValue::VOBJ);
    result.pushKV("hash", blockindex->GetBlockHash().GetHex());
    int confirmations = -1;
    // Only report confirmations if the block is on the main chain
    if (chainActive.Contains(blockindex))
        confirmations = chainActive.Height() - blockindex->nHeight + 1;
<<<<<<< HEAD
    result.pushKV("confirmations", confirmations);
    result.pushKV("height", blockindex->nHeight);
    result.pushKV("version", blockindex->nVersion);
    result.pushKV("versionHex", strprintf("%08x", blockindex->nVersion));
    result.pushKV("merkleroot", blockindex->hashMerkleRoot.GetHex());
    result.pushKV("time", (int64_t)blockindex->nTime);
    result.pushKV("mediantime", (int64_t)blockindex->GetMedianTimePast());
    result.pushKV("mint", ValueFromAmount(blockindex->nMint));
    result.pushKV("nonce", (uint64_t)blockindex->nNonce);
    result.pushKV("bits", strprintf("%08x", blockindex->nBits));
    result.pushKV("difficulty", GetDifficulty(blockindex));
    result.pushKV("chainwork", blockindex->nChainWork.GetHex());
    result.pushKV("flags", strprintf("%s%s", blockindex->IsProofOfStake()? "proof-of-stake" : "proof-of-work", blockindex->GeneratedStakeModifier()? " stake-modifier": ""));
    result.pushKV("proofhash", blockindex->hashProof.GetHex());
    result.pushKV("entropybit", (int)blockindex->GetStakeEntropyBit());
    result.pushKV("modifier", strprintf("%016x", blockindex->nStakeModifier));
=======
    result.push_back(Pair("confirmations", confirmations));
    result.push_back(Pair("height", blockindex->nHeight));
    result.push_back(Pair("version", blockindex->nVersion));
    result.push_back(Pair("versionHex", strprintf("%08x", blockindex->nVersion)));
    result.push_back(Pair("merkleroot", blockindex->hashMerkleRoot.GetHex()));
    result.push_back(Pair("time", (int64_t)blockindex->nTime));
    result.push_back(Pair("mediantime", (int64_t)blockindex->GetMedianTimePast()));
    result.push_back(Pair("mint", ValueFromAmount(blockindex->nMint)));
    result.push_back(Pair("nonce", (uint64_t)blockindex->nNonce));
    result.push_back(Pair("bits", strprintf("%08x", blockindex->nBits)));
    result.push_back(Pair("difficulty", GetDifficulty(blockindex)));
    result.push_back(Pair("chainwork", blockindex->nChainWork.GetHex()));
    result.push_back(Pair("flags", strprintf("%s%s", blockindex->IsProofOfStake()? "proof-of-stake" : "proof-of-work", blockindex->GeneratedStakeModifier()? " stake-modifier": "")));
    result.push_back(Pair("proofhash", blockindex->hashProof.GetHex()));
    result.push_back(Pair("entropybit", (int)blockindex->GetStakeEntropyBit()));
    result.push_back(Pair("modifier", strprintf("%016x", blockindex->nStakeModifier)));

    UniValue votes(UniValue::VARR);
    for (auto& it: blockindex->vProposalVotes)
    {
        UniValue entry(UniValue::VOBJ);
        entry.pushKV("hash", it.first.ToString());
        entry.pushKV("vote", it.second);
        votes.push_back(entry);
    }
    result.push_back(Pair("cfund_votes", votes));

    UniValue daosupport(UniValue::VARR);
    for (auto& it: blockindex->mapSupport)
    {
        daosupport.push_back(it.first.ToString());
    }
    result.push_back(Pair("dao_support", daosupport));

    UniValue daovotes(UniValue::VARR);
    for (auto& it: blockindex->mapConsultationVotes)
    {
        UniValue entry(UniValue::VOBJ);
        entry.pushKV("hash", it.first.ToString());
        entry.pushKV("vote", it.second);
        daovotes.push_back(entry);
    }
    result.push_back(Pair("dao_votes", daovotes));

    UniValue consensusvotes(UniValue::VARR);
    for (auto& it: blockindex->mapConsensusParameters)
    {
        UniValue entry(UniValue::VOBJ);
        entry.pushKV("id", it.first);
        entry.pushKV("name",  Consensus::sConsensusParamsDesc[(Consensus::ConsensusParamsPos)it.first]);
        entry.pushKV("value", it.second);
        consensusvotes.push_back(entry);
    }
    result.push_back(Pair("consensus_changes", consensusvotes));

>>>>>>> 6a7afa10
    if (blockindex->pprev)
        result.pushKV("previousblockhash", blockindex->pprev->GetBlockHash().GetHex());
    CBlockIndex *pnext = chainActive.Next(blockindex);
    if (pnext)
        result.pushKV("nextblockhash", pnext->GetBlockHash().GetHex());

    return result;
}

UniValue blockToDeltasJSON(const CBlock& block, const CBlockIndex* blockindex)
{
    UniValue result(UniValue::VOBJ);
    result.pushKV("hash", block.GetHash().GetHex());
    int confirmations = -1;
    // Only report confirmations if the block is on the main chain
    if (chainActive.Contains(blockindex)) {
        confirmations = chainActive.Height() - blockindex->nHeight + 1;
    } else {
        throw JSONRPCError(RPC_INVALID_ADDRESS_OR_KEY, "Block is an orphan");
    }
    result.pushKV("confirmations", confirmations);
    result.pushKV("size", (int)::GetSerializeSize(block, SER_NETWORK, PROTOCOL_VERSION));
    result.pushKV("height", blockindex->nHeight);
    result.pushKV("version", block.nVersion);
    result.pushKV("merkleroot", block.hashMerkleRoot.GetHex());
    if (block.IsProofOfStake())
        result.pushKV("signature", HexStr(block.vchBlockSig.begin(), block.vchBlockSig.end()));

    UniValue deltas(UniValue::VARR);

    for (unsigned int i = 0; i < block.vtx.size(); i++) {
        const CTransaction &tx = block.vtx[i];
        const uint256 txhash = tx.GetHash();

        UniValue entry(UniValue::VOBJ);
        entry.pushKV("txid", txhash.GetHex());
        entry.pushKV("index", (int)i);

        UniValue inputs(UniValue::VARR);

        if (!tx.IsCoinBase()) {

            for (size_t j = 0; j < tx.vin.size(); j++) {
                const CTxIn input = tx.vin[j];

                UniValue delta(UniValue::VOBJ);

                CSpentIndexValue spentInfo;
                CSpentIndexKey spentKey(input.prevout.hash, input.prevout.n);

                if (GetSpentIndex(spentKey, spentInfo)) {
                    if (spentInfo.addressType == 1) {
                        delta.pushKV("address", CNavCoinAddress(CKeyID(spentInfo.addressHash)).ToString());
                    } else if (spentInfo.addressType == 2)  {
                        delta.pushKV("address", CNavCoinAddress(CScriptID(spentInfo.addressHash)).ToString());
                    } else {
                        continue;
                    }
                    delta.pushKV("satoshis", -1 * spentInfo.satoshis);
                    delta.pushKV("index", (int)j);
                    delta.pushKV("prevtxid", input.prevout.hash.GetHex());
                    delta.pushKV("prevout", (int)input.prevout.n);

                    inputs.push_back(delta);
                } else {
                    throw JSONRPCError(RPC_INTERNAL_ERROR, "Spent information not available");
                }

            }
        }

        entry.pushKV("inputs", inputs);

        UniValue outputs(UniValue::VARR);

        for (unsigned int k = 0; k < tx.vout.size(); k++) {
            const CTxOut &out = tx.vout[k];

            UniValue delta(UniValue::VOBJ);

            if (out.scriptPubKey.IsPayToScriptHash()) {
                vector<unsigned char> hashBytes(out.scriptPubKey.begin()+2, out.scriptPubKey.begin()+22);
                delta.pushKV("address", CNavCoinAddress(CScriptID(uint160(hashBytes))).ToString());

            } else if (out.scriptPubKey.IsPayToPublicKeyHash()) {
                vector<unsigned char> hashBytes(out.scriptPubKey.begin()+3, out.scriptPubKey.begin()+23);
                delta.pushKV("address", CNavCoinAddress(CKeyID(uint160(hashBytes))).ToString());
            } else {
                continue;
            }

            delta.pushKV("satoshis", out.nValue);
            delta.pushKV("index", (int)k);

            outputs.push_back(delta);
        }

        entry.pushKV("outputs", outputs);
        deltas.push_back(entry);

    }
    result.pushKV("deltas", deltas);
    result.pushKV("time", block.GetBlockTime());
    result.pushKV("mediantime", (int64_t)blockindex->GetMedianTimePast());
    result.pushKV("nonce", (uint64_t)block.nNonce);
    result.pushKV("bits", strprintf("%08x", block.nBits));
    result.pushKV("difficulty", GetDifficulty(blockindex));
    result.pushKV("chainwork", blockindex->nChainWork.GetHex());

    if (blockindex->pprev)
        result.pushKV("previousblockhash", blockindex->pprev->GetBlockHash().GetHex());
    CBlockIndex *pnext = chainActive.Next(blockindex);
    if (pnext)
        result.pushKV("nextblockhash", pnext->GetBlockHash().GetHex());
    return result;
}

UniValue blockToJSON(const CBlock& block, const CBlockIndex* blockindex, bool txDetails = false)
{
    UniValue result(UniValue::VOBJ);
    result.pushKV("hash", blockindex->GetBlockHash().GetHex());
    int confirmations = -1;
    // Only report confirmations if the block is on the main chain
    if (chainActive.Contains(blockindex))
        confirmations = chainActive.Height() - blockindex->nHeight + 1;
    result.pushKV("confirmations", confirmations);
    result.pushKV("strippedsize", (int)::GetSerializeSize(block, SER_NETWORK, PROTOCOL_VERSION | SERIALIZE_TRANSACTION_NO_WITNESS));
    result.pushKV("size", (int)::GetSerializeSize(block, SER_NETWORK, PROTOCOL_VERSION));
    result.pushKV("weight", (int)::GetBlockWeight(block));
    result.pushKV("height", blockindex->nHeight);
    result.pushKV("version", block.nVersion);
    result.pushKV("versionHex", strprintf("%08x", block.nVersion));
    result.pushKV("merkleroot", block.hashMerkleRoot.GetHex());
    UniValue txs(UniValue::VARR);
    BOOST_FOREACH(const CTransaction&tx, block.vtx)
    {
        if(txDetails)
        {
            UniValue objTx(UniValue::VOBJ);
            TxToJSON(tx, uint256(), objTx);
            txs.push_back(objTx);
        }
        else
            txs.push_back(tx.GetHash().GetHex());
    }
    result.pushKV("tx", txs);
    result.pushKV("time", block.GetBlockTime());
    result.pushKV("mediantime", (int64_t)blockindex->GetMedianTimePast());
    result.pushKV("nonce", (uint64_t)block.nNonce);
    result.pushKV("bits", strprintf("%08x", block.nBits));
    result.pushKV("difficulty", GetDifficulty(blockindex));
    result.pushKV("chainwork", blockindex->nChainWork.GetHex());

    if (blockindex->pprev)
        result.pushKV("previousblockhash", blockindex->pprev->GetBlockHash().GetHex());
    CBlockIndex *pnext = chainActive.Next(blockindex);
    if (pnext)
        result.pushKV("nextblockhash", pnext->GetBlockHash().GetHex());
    return result;
}

UniValue getblockcount(const UniValue& params, bool fHelp)
{
    if (fHelp || params.size() != 0)
        throw runtime_error(
            "getblockcount\n"
            "\nReturns the number of blocks in the longest block chain.\n"
            "\nResult:\n"
            "n    (numeric) The current block count\n"
            "\nExamples:\n"
            + HelpExampleCli("getblockcount", "")
            + HelpExampleRpc("getblockcount", "")
        );

    LOCK(cs_main);
    return chainActive.Height();
}

UniValue getbestblockhash(const UniValue& params, bool fHelp)
{
    if (fHelp || params.size() != 0)
        throw runtime_error(
            "getbestblockhash\n"
            "\nReturns the hash of the best (tip) block in the longest block chain.\n"
            "\nResult\n"
            "\"hex\"      (string) the block hash hex encoded\n"
            "\nExamples\n"
            + HelpExampleCli("getbestblockhash", "")
            + HelpExampleRpc("getbestblockhash", "")
        );

    LOCK(cs_main);
    return chainActive.Tip()->GetBlockHash().GetHex();
}

UniValue getdifficulty(const UniValue& params, bool fHelp)
{
    if (fHelp || params.size() != 0)
        throw runtime_error(
            "getdifficulty\n"
            "\nReturns the proof-of-work difficulty as a multiple of the minimum difficulty.\n"
            "\nResult:\n"
            "n.nnn       (numeric) the proof-of-work difficulty as a multiple of the minimum difficulty.\n"
            "\nExamples:\n"
            + HelpExampleCli("getdifficulty", "")
            + HelpExampleRpc("getdifficulty", "")
        );

    LOCK(cs_main);
    return GetDifficulty();
}

std::string EntryDescriptionString()
{
    return "    \"size\" : n,             (numeric) transaction size in bytes\n"
           "    \"fee\" : n,              (numeric) transaction fee in " + CURRENCY_UNIT + "\n"
           "    \"modifiedfee\" : n,      (numeric) transaction fee with fee deltas used for mining priority\n"
           "    \"time\" : n,             (numeric) local time transaction entered pool in seconds since 1 Jan 1970 GMT\n"
           "    \"height\" : n,           (numeric) block height when transaction entered pool\n"
           "    \"startingpriority\" : n, (numeric) priority when transaction entered pool\n"
           "    \"currentpriority\" : n,  (numeric) transaction priority now\n"
           "    \"descendantcount\" : n,  (numeric) number of in-mempool descendant transactions (including this one)\n"
           "    \"descendantsize\" : n,   (numeric) size of in-mempool descendants (including this one)\n"
           "    \"descendantfees\" : n,   (numeric) modified fees (see above) of in-mempool descendants (including this one)\n"
           "    \"ancestorcount\" : n,    (numeric) number of in-mempool ancestor transactions (including this one)\n"
           "    \"ancestorsize\" : n,     (numeric) size of in-mempool ancestors (including this one)\n"
           "    \"ancestorfees\" : n,     (numeric) modified fees (see above) of in-mempool ancestors (including this one)\n"
           "    \"depends\" : [           (array) unconfirmed transactions used as inputs for this transaction\n"
           "        \"transactionid\",    (string) parent transaction id\n"
           "       ... ]\n";
}

void entryToJSON(UniValue &info, const CTxMemPoolEntry &e)
{
    AssertLockHeld(mempool.cs);

    info.pushKV("size", (int)e.GetTxSize());
    info.pushKV("fee", ValueFromAmount(e.GetFee()));
    info.pushKV("modifiedfee", ValueFromAmount(e.GetModifiedFee()));
    info.pushKV("time", e.GetTime());
    info.pushKV("height", (int)e.GetHeight());
    info.pushKV("startingpriority", e.GetPriority(e.GetHeight()));
    info.pushKV("currentpriority", e.GetPriority(chainActive.Height()));
    info.pushKV("descendantcount", e.GetCountWithDescendants());
    info.pushKV("descendantsize", e.GetSizeWithDescendants());
    info.pushKV("descendantfees", e.GetModFeesWithDescendants());
    info.pushKV("ancestorcount", e.GetCountWithAncestors());
    info.pushKV("ancestorsize", e.GetSizeWithAncestors());
    info.pushKV("ancestorfees", e.GetModFeesWithAncestors());
    const CTransaction& tx = e.GetTx();
    set<string> setDepends;
    BOOST_FOREACH(const CTxIn& txin, tx.vin)
    {
        if (mempool.exists(txin.prevout.hash))
            setDepends.insert(txin.prevout.hash.ToString());
    }

    UniValue depends(UniValue::VARR);
    BOOST_FOREACH(const string& dep, setDepends)
    {
        depends.push_back(dep);
    }

    info.pushKV("depends", depends);
}

UniValue mempoolToJSON(bool fVerbose = false)
{
    if (fVerbose)
    {
        LOCK(mempool.cs);
        UniValue o(UniValue::VOBJ);
        BOOST_FOREACH(const CTxMemPoolEntry& e, mempool.mapTx)
        {
            const uint256& hash = e.GetTx().GetHash();
            UniValue info(UniValue::VOBJ);
            entryToJSON(info, e);
            o.pushKV(hash.ToString(), info);
        }
        return o;
    }
    else
    {
        vector<uint256> vtxid;
        mempool.queryHashes(vtxid);

        UniValue a(UniValue::VARR);
        BOOST_FOREACH(const uint256& hash, vtxid)
            a.push_back(hash.ToString());

        return a;
    }
}

UniValue getrawmempool(const UniValue& params, bool fHelp)
{
    if (fHelp || params.size() > 1)
        throw runtime_error(
            "getrawmempool ( verbose )\n"
            "\nReturns all transaction ids in memory pool as a json array of string transaction ids.\n"
            "\nArguments:\n"
            "1. verbose           (boolean, optional, default=false) true for a json object, false for array of transaction ids\n"
            "\nResult: (for verbose = false):\n"
            "[                     (json array of string)\n"
            "  \"transactionid\"     (string) The transaction id\n"
            "  ,...\n"
            "]\n"
            "\nResult: (for verbose = true):\n"
            "{                           (json object)\n"
            "  \"transactionid\" : {       (json object)\n"
            + EntryDescriptionString()
            + "  }, ...\n"
            "}\n"
            "\nExamples\n"
            + HelpExampleCli("getrawmempool", "true")
            + HelpExampleRpc("getrawmempool", "true")
        );

    bool fVerbose = false;
    if (params.size() > 0)
        fVerbose = params[0].get_bool();

    return mempoolToJSON(fVerbose);
}

UniValue getmempoolancestors(const UniValue& params, bool fHelp)
{
    if (fHelp || params.size() < 1 || params.size() > 2) {
        throw runtime_error(
            "getmempoolancestors txid (verbose)\n"
            "\nIf txid is in the mempool, returns all in-mempool ancestors.\n"
            "\nArguments:\n"
            "1. \"txid\"                   (string, required) The transaction id (must be in mempool)\n"
            "2. verbose                  (boolean, optional, default=false) true for a json object, false for array of transaction ids\n"
            "\nResult (for verbose=false):\n"
            "[                       (json array of strings)\n"
            "  \"transactionid\"           (string) The transaction id of an in-mempool ancestor transaction\n"
            "  ,...\n"
            "]\n"
            "\nResult (for verbose=true):\n"
            "{                           (json object)\n"
            "  \"transactionid\" : {       (json object)\n"
            + EntryDescriptionString()
            + "  }, ...\n"
            "}\n"
            "\nExamples\n"
            + HelpExampleCli("getmempoolancestors", "\"mytxid\"")
            + HelpExampleRpc("getmempoolancestors", "\"mytxid\"")
            );
    }

    bool fVerbose = false;
    if (params.size() > 1)
        fVerbose = params[1].get_bool();

    uint256 hash = ParseHashV(params[0], "parameter 1");

    LOCK(mempool.cs);

    CTxMemPool::txiter it = mempool.mapTx.find(hash);
    if (it == mempool.mapTx.end()) {
        throw JSONRPCError(RPC_INVALID_ADDRESS_OR_KEY, "Transaction not in mempool");
    }

    CTxMemPool::setEntries setAncestors;
    uint64_t noLimit = std::numeric_limits<uint64_t>::max();
    std::string dummy;
    mempool.CalculateMemPoolAncestors(*it, setAncestors, noLimit, noLimit, noLimit, noLimit, dummy, false);

    if (!fVerbose) {
        UniValue o(UniValue::VARR);
        BOOST_FOREACH(CTxMemPool::txiter ancestorIt, setAncestors) {
            o.push_back(ancestorIt->GetTx().GetHash().ToString());
        }

        return o;
    } else {
        UniValue o(UniValue::VOBJ);
        BOOST_FOREACH(CTxMemPool::txiter ancestorIt, setAncestors) {
            const CTxMemPoolEntry &e = *ancestorIt;
            const uint256& hash = e.GetTx().GetHash();
            UniValue info(UniValue::VOBJ);
            entryToJSON(info, e);
            o.pushKV(hash.ToString(), info);
        }
        return o;
    }
}

UniValue getmempooldescendants(const UniValue& params, bool fHelp)
{
    if (fHelp || params.size() < 1 || params.size() > 2) {
        throw runtime_error(
            "getmempooldescendants txid (verbose)\n"
            "\nIf txid is in the mempool, returns all in-mempool descendants.\n"
            "\nArguments:\n"
            "1. \"txid\"                   (string, required) The transaction id (must be in mempool)\n"
            "2. verbose                  (boolean, optional, default=false) true for a json object, false for array of transaction ids\n"
            "\nResult (for verbose=false):\n"
            "[                       (json array of strings)\n"
            "  \"transactionid\"           (string) The transaction id of an in-mempool descendant transaction\n"
            "  ,...\n"
            "]\n"
            "\nResult (for verbose=true):\n"
            "{                           (json object)\n"
            "  \"transactionid\" : {       (json object)\n"
            + EntryDescriptionString()
            + "  }, ...\n"
            "}\n"
            "\nExamples\n"
            + HelpExampleCli("getmempooldescendants", "\"mytxid\"")
            + HelpExampleRpc("getmempooldescendants", "\"mytxid\"")
            );
    }

    bool fVerbose = false;
    if (params.size() > 1)
        fVerbose = params[1].get_bool();

    uint256 hash = ParseHashV(params[0], "parameter 1");

    LOCK(mempool.cs);

    CTxMemPool::txiter it = mempool.mapTx.find(hash);
    if (it == mempool.mapTx.end()) {
        throw JSONRPCError(RPC_INVALID_ADDRESS_OR_KEY, "Transaction not in mempool");
    }

    CTxMemPool::setEntries setDescendants;
    mempool.CalculateDescendants(it, setDescendants);
    // CTxMemPool::CalculateDescendants will include the given tx
    setDescendants.erase(it);

    if (!fVerbose) {
        UniValue o(UniValue::VARR);
        BOOST_FOREACH(CTxMemPool::txiter descendantIt, setDescendants) {
            o.push_back(descendantIt->GetTx().GetHash().ToString());
        }

        return o;
    } else {
        UniValue o(UniValue::VOBJ);
        BOOST_FOREACH(CTxMemPool::txiter descendantIt, setDescendants) {
            const CTxMemPoolEntry &e = *descendantIt;
            const uint256& hash = e.GetTx().GetHash();
            UniValue info(UniValue::VOBJ);
            entryToJSON(info, e);
            o.pushKV(hash.ToString(), info);
        }
        return o;
    }
}

UniValue getmempoolentry(const UniValue& params, bool fHelp)
{
    if (fHelp || params.size() != 1) {
        throw runtime_error(
            "getmempoolentry txid\n"
            "\nReturns mempool data for given transaction\n"
            "\nArguments:\n"
            "1. \"txid\"                   (string, required) The transaction id (must be in mempool)\n"
            "\nResult:\n"
            "{                           (json object)\n"
            + EntryDescriptionString()
            + "}\n"
            "\nExamples\n"
            + HelpExampleCli("getmempoolentry", "\"mytxid\"")
            + HelpExampleRpc("getmempoolentry", "\"mytxid\"")
        );
    }

    uint256 hash = ParseHashV(params[0], "parameter 1");

    LOCK(mempool.cs);

    CTxMemPool::txiter it = mempool.mapTx.find(hash);
    if (it == mempool.mapTx.end()) {
        throw JSONRPCError(RPC_INVALID_ADDRESS_OR_KEY, "Transaction not in mempool");
    }

    const CTxMemPoolEntry &e = *it;
    UniValue info(UniValue::VOBJ);
    entryToJSON(info, e);
    return info;
}

UniValue getblockdeltas(const UniValue& params, bool fHelp)
{
    if (fHelp || params.size() != 1)
        throw runtime_error("");

    std::string strHash = params[0].get_str();
    uint256 hash(uint256S(strHash));

    if (mapBlockIndex.count(hash) == 0)
        throw JSONRPCError(RPC_INVALID_ADDRESS_OR_KEY, "Block not found");

    CBlock block;
    CBlockIndex* pblockindex = mapBlockIndex[hash];

    if (fHavePruned && !(pblockindex->nStatus & BLOCK_HAVE_DATA) && pblockindex->nTx > 0)
        throw JSONRPCError(RPC_INTERNAL_ERROR, "Block not available (pruned data)");

    if(!ReadBlockFromDisk(block, pblockindex, Params().GetConsensus()))
        throw JSONRPCError(RPC_INTERNAL_ERROR, "Can't read block from disk");

    return blockToDeltasJSON(block, pblockindex);
}

UniValue getblockhashes(const UniValue& params, bool fHelp)
{
    if (fHelp || params.size() < 2)
        throw runtime_error(
            "getblockhashes timestamp\n"
            "\nReturns array of hashes of blocks within the timestamp range provided.\n"
            "\nArguments:\n"
            "1. high         (numeric, required) The newer block timestamp\n"
            "2. low          (numeric, required) The older block timestamp\n"
            "3. options      (string, required) A json object\n"
            "    {\n"
            "      \"noOrphans\":true   (boolean) will only include blocks on the main chain\n"
            "      \"logicalTimes\":true   (boolean) will include logical timestamps with hashes\n"
            "    }\n"
            "\nResult:\n"
            "[\n"
            "  \"hash\"         (string) The block hash\n"
            "]\n"
            "[\n"
            "  {\n"
            "    \"blockhash\": (string) The block hash\n"
            "    \"logicalts\": (numeric) The logical timestamp\n"
            "  }\n"
            "]\n"
            "\nExamples:\n"
            + HelpExampleCli("getblockhashes", "1231614698 1231024505")
            + HelpExampleRpc("getblockhashes", "1231614698, 1231024505")
            + HelpExampleCli("getblockhashes", "1231614698 1231024505 '{\"noOrphans\":false, \"logicalTimes\":true}'")
            );

    unsigned int high = params[0].get_int();
    unsigned int low = params[1].get_int();
    bool fActiveOnly = false;
    bool fLogicalTS = false;

    if (params.size() > 2) {
        if (params[2].isObject()) {
            UniValue noOrphans = find_value(params[2].get_obj(), "noOrphans");
            UniValue returnLogical = find_value(params[2].get_obj(), "logicalTimes");

            if (noOrphans.isBool())
                fActiveOnly = noOrphans.get_bool();

            if (returnLogical.isBool())
                fLogicalTS = returnLogical.get_bool();
        }
    }

    std::vector<std::pair<uint256, unsigned int> > blockHashes;

    if (fActiveOnly)
        LOCK(cs_main);

    if (!GetTimestampIndex(high, low, fActiveOnly, blockHashes)) {
        throw JSONRPCError(RPC_INVALID_ADDRESS_OR_KEY, "No information available for block hashes");
    }

    UniValue result(UniValue::VARR);

    for (std::vector<std::pair<uint256, unsigned int> >::const_iterator it=blockHashes.begin(); it!=blockHashes.end(); it++) {
        if (fLogicalTS) {
            UniValue item(UniValue::VOBJ);
            item.pushKV("blockhash", it->first.GetHex());
            item.pushKV("logicalts", (int)it->second);
            result.push_back(item);
        } else {
            result.push_back(it->first.GetHex());
        }
    }

    return result;
}

UniValue getblockhash(const UniValue& params, bool fHelp)
{
    if (fHelp || params.size() != 1)
        throw runtime_error(
            "getblockhash index\n"
            "\nReturns hash of block in best-block-chain at index provided.\n"
            "\nArguments:\n"
            "1. index         (numeric, required) The block index\n"
            "\nResult:\n"
            "\"hash\"         (string) The block hash\n"
            "\nExamples:\n"
            + HelpExampleCli("getblockhash", "1000")
            + HelpExampleRpc("getblockhash", "1000")
        );

    LOCK(cs_main);

    int nHeight = params[0].get_int();
    if (nHeight < 0 || nHeight > chainActive.Height())
        throw JSONRPCError(RPC_INVALID_PARAMETER, "Block height out of range");

    CBlockIndex* pblockindex = chainActive[nHeight];
    return pblockindex->GetBlockHash().GetHex();
}

UniValue getblockheader(const UniValue& params, bool fHelp)
{
    if (fHelp || params.size() < 1 || params.size() > 2)
        throw runtime_error(
            "getblockheader \"hash\" ( verbose )\n"
            "\nIf verbose is false, returns a string that is serialized, hex-encoded data for blockheader 'hash'.\n"
            "If verbose is true, returns an Object with information about blockheader <hash>.\n"
            "\nArguments:\n"
            "1. \"hash\"          (string, required) The block hash\n"
            "2. verbose           (boolean, optional, default=true) true for a json object, false for the hex encoded data\n"
            "\nResult (for verbose = true):\n"
            "{\n"
            "  \"hash\" : \"hash\",     (string) the block hash (same as provided)\n"
            "  \"confirmations\" : n,   (numeric) The number of confirmations, or -1 if the block is not on the main chain\n"
            "  \"height\" : n,          (numeric) The block height or index\n"
            "  \"version\" : n,         (numeric) The block version\n"
            "  \"versionHex\" : \"00000000\", (string) The block version formatted in hexadecimal\n"
            "  \"merkleroot\" : \"xxxx\", (string) The merkle root\n"
            "  \"time\" : ttt,          (numeric) The block time in seconds since epoch (Jan 1 1970 GMT)\n"
            "  \"mediantime\" : ttt,    (numeric) The median block time in seconds since epoch (Jan 1 1970 GMT)\n"
            "  \"nonce\" : n,           (numeric) The nonce\n"
            "  \"bits\" : \"1d00ffff\", (string) The bits\n"
            "  \"difficulty\" : x.xxx,  (numeric) The difficulty\n"
            "  \"previousblockhash\" : \"hash\",  (string) The hash of the previous block\n"
            "  \"nextblockhash\" : \"hash\",      (string) The hash of the next block\n"
            "  \"chainwork\" : \"0000...1f3\"     (string) Expected number of hashes required to produce the current chain (in hex)\n"
            "}\n"
            "\nResult (for verbose=false):\n"
            "\"data\"             (string) A string that is serialized, hex-encoded data for block 'hash'.\n"
            "\nExamples:\n"
            + HelpExampleCli("getblockheader", "\"00000000c937983704a73af28acdec37b049d214adbda81d7e2a3dd146f6ed09\"")
            + HelpExampleRpc("getblockheader", "\"00000000c937983704a73af28acdec37b049d214adbda81d7e2a3dd146f6ed09\"")
        );

    LOCK(cs_main);

    std::string strHash = params[0].get_str();
    uint256 hash(uint256S(strHash));

    bool fVerbose = true;
    if (params.size() > 1)
        fVerbose = params[1].get_bool();

    if (mapBlockIndex.count(hash) == 0)
        throw JSONRPCError(RPC_INVALID_ADDRESS_OR_KEY, "Block not found");

    CBlockIndex* pblockindex = mapBlockIndex[hash];

    if (!fVerbose)
    {
        CDataStream ssBlock(SER_NETWORK, PROTOCOL_VERSION);
        ssBlock << pblockindex->GetBlockHeader();
        std::string strHex = HexStr(ssBlock.begin(), ssBlock.end());
        return strHex;
    }

    return blockheaderToJSON(pblockindex);
}

UniValue getblock(const UniValue& params, bool fHelp)
{
    if (fHelp || params.size() < 1 || params.size() > 2)
        throw runtime_error(
            "getblock \"hash\" ( verbose )\n"
            "\nIf verbose is false, returns a string that is serialized, hex-encoded data for block 'hash'.\n"
            "If verbose is true, returns an Object with information about block <hash>.\n"
            "\nArguments:\n"
            "1. \"hash\"          (string, required) The block hash\n"
            "2. verbose           (boolean, optional, default=true) true for a json object, false for the hex encoded data\n"
            "\nResult (for verbose = true):\n"
            "{\n"
            "  \"hash\" : \"hash\",     (string) the block hash (same as provided)\n"
            "  \"confirmations\" : n,   (numeric) The number of confirmations, or -1 if the block is not on the main chain\n"
            "  \"size\" : n,            (numeric) The block size\n"
            "  \"strippedsize\" : n,    (numeric) The block size excluding witness data\n"
            "  \"weight\" : n           (numeric) The block weight (BIP 141)\n"
            "  \"height\" : n,          (numeric) The block height or index\n"
            "  \"version\" : n,         (numeric) The block version\n"
            "  \"versionHex\" : \"00000000\", (string) The block version formatted in hexadecimal\n"
            "  \"merkleroot\" : \"xxxx\", (string) The merkle root\n"
            "  \"tx\" : [               (array of string) The transaction ids\n"
            "     \"transactionid\"     (string) The transaction id\n"
            "     ,...\n"
            "  ],\n"
            "  \"time\" : ttt,          (numeric) The block time in seconds since epoch (Jan 1 1970 GMT)\n"
            "  \"mediantime\" : ttt,    (numeric) The median block time in seconds since epoch (Jan 1 1970 GMT)\n"
            "  \"nonce\" : n,           (numeric) The nonce\n"
            "  \"bits\" : \"1d00ffff\", (string) The bits\n"
            "  \"difficulty\" : x.xxx,  (numeric) The difficulty\n"
            "  \"chainwork\" : \"xxxx\",  (string) Expected number of hashes required to produce the chain up to this block (in hex)\n"
            "  \"previousblockhash\" : \"hash\",  (string) The hash of the previous block\n"
            "  \"nextblockhash\" : \"hash\"       (string) The hash of the next block\n"
            "}\n"
            "\nResult (for verbose=false):\n"
            "\"data\"             (string) A string that is serialized, hex-encoded data for block 'hash'.\n"
            "\nExamples:\n"
            + HelpExampleCli("getblock", "\"00000000c937983704a73af28acdec37b049d214adbda81d7e2a3dd146f6ed09\"")
            + HelpExampleRpc("getblock", "\"00000000c937983704a73af28acdec37b049d214adbda81d7e2a3dd146f6ed09\"")
        );

    LOCK(cs_main);

    std::string strHash = params[0].get_str();
    uint256 hash(uint256S(strHash));

    bool fVerbose = true;
    if (params.size() > 1)
        fVerbose = params[1].get_bool();

    if (mapBlockIndex.count(hash) == 0)
        throw JSONRPCError(RPC_INVALID_ADDRESS_OR_KEY, "Block not found");

    CBlock block;
    CBlockIndex* pblockindex = mapBlockIndex[hash];

    if (fHavePruned && !(pblockindex->nStatus & BLOCK_HAVE_DATA) && pblockindex->nTx > 0)
        throw JSONRPCError(RPC_INTERNAL_ERROR, "Block not available (pruned data)");

    if(!ReadBlockFromDisk(block, pblockindex, Params().GetConsensus()))
        throw JSONRPCError(RPC_INTERNAL_ERROR, "Can't read block from disk");

    if (!fVerbose)
    {
        CDataStream ssBlock(SER_NETWORK, PROTOCOL_VERSION);
        ssBlock << block;
        std::string strHex = HexStr(ssBlock.begin(), ssBlock.end());
        return strHex;
    }

    return blockToJSON(block, pblockindex);
}

struct CCoinsStats
{
    int nHeight;
    uint256 hashBlock;
    uint64_t nTransactions;
    uint64_t nTransactionOutputs;
    uint64_t nSerializedSize;
    uint256 hashSerialized;
    CAmount nTotalAmount;

    CCoinsStats() : nHeight(0), nTransactions(0), nTransactionOutputs(0), nSerializedSize(0), nTotalAmount(0) {}
};

//! Calculate statistics about the unspent transaction output set
static bool GetUTXOStats(CStateView *view, CCoinsStats &stats)
{
    boost::scoped_ptr<CStateViewCursor> pcursor(view->Cursor());

    CHashWriter ss(SER_GETHASH, PROTOCOL_VERSION);
    stats.hashBlock = pcursor->GetBestBlock();
    {
        LOCK(cs_main);
        stats.nHeight = mapBlockIndex.find(stats.hashBlock)->second->nHeight;
    }
    ss << stats.hashBlock;
    CAmount nTotalAmount = 0;
    while (pcursor->Valid()) {
        boost::this_thread::interruption_point();
        uint256 key;
        CCoins coins;
        if (pcursor->GetKey(key) && pcursor->GetValue(coins)) {
            stats.nTransactions++;
            ss << key;
            for (unsigned int i=0; i<coins.vout.size(); i++) {
                const CTxOut &out = coins.vout[i];
                if (!out.IsNull()) {
                    stats.nTransactionOutputs++;
                    ss << VARINT(i+1);
                    ss << out;
                    nTotalAmount += out.nValue;
                }
            }
            stats.nSerializedSize += 32 + pcursor->GetValueSize();
            ss << VARINT(0);
        } else {
            return error("%s: unable to read value", __func__);
        }
        pcursor->Next();
    }
    stats.hashSerialized = ss.GetHash();
    stats.nTotalAmount = nTotalAmount;
    return true;
}

UniValue gettxoutsetinfo(const UniValue& params, bool fHelp)
{
    if (fHelp || params.size() != 0)
        throw runtime_error(
            "gettxoutsetinfo\n"
            "\nReturns statistics about the unspent transaction output set.\n"
            "Note this call may take some time.\n"
            "\nResult:\n"
            "{\n"
            "  \"height\":n,     (numeric) The current block height (index)\n"
            "  \"bestblock\": \"hex\",   (string) the best block hash hex\n"
            "  \"transactions\": n,      (numeric) The number of transactions\n"
            "  \"txouts\": n,            (numeric) The number of output transactions\n"
            "  \"bytes_serialized\": n,  (numeric) The serialized size\n"
            "  \"hash_serialized\": \"hash\",   (string) The serialized hash\n"
            "  \"total_amount\": x.xxx          (numeric) The total amount\n"
            "}\n"
            "\nExamples:\n"
            + HelpExampleCli("gettxoutsetinfo", "")
            + HelpExampleRpc("gettxoutsetinfo", "")
        );

    UniValue ret(UniValue::VOBJ);

    CCoinsStats stats;
    FlushStateToDisk();
    if (GetUTXOStats(pcoinsTip, stats)) {
        ret.pushKV("height", (int64_t)stats.nHeight);
        ret.pushKV("bestblock", stats.hashBlock.GetHex());
        ret.pushKV("transactions", (int64_t)stats.nTransactions);
        ret.pushKV("txouts", (int64_t)stats.nTransactionOutputs);
        ret.pushKV("bytes_serialized", (int64_t)stats.nSerializedSize);
        ret.pushKV("hash_serialized", stats.hashSerialized.GetHex());
        ret.pushKV("total_amount", ValueFromAmount(stats.nTotalAmount));
    }
    return ret;
}

UniValue listproposals(const UniValue& params, bool fHelp)
{
    if (fHelp)
        throw runtime_error(
                "listproposals \"filter\"\n"
                "\nList the proposals and all the relating data including payment requests and status.\n"
                "\nNote passing no argument returns all proposals regardless of state.\n"
                "\nArguments:\n"
                "\n1. \"filter\" (string, optional)   \"accepted\" | \"rejected\" | \"expired\" | \"pending\"\n"
                "\nExamples:\n"
                + HelpExampleCli("listproposal", "accepted")
                + HelpExampleRpc("listproposal", "")
                );

    LOCK(cs_main);

    UniValue ret(UniValue::VARR);

    bool showAll = true;
    bool showAccepted = false;
    bool showRejected = false;
    bool showExpired = false;
    bool showPending = false;
    if(params.size() == 1) {
        if(params[0].get_str() == "accepted") {
            showAccepted = true;
            showAll = false;
        }
        if(params[0].get_str() == "rejected") {
            showRejected = true;
            showAll = false;
        }
        if(params[0].get_str() == "expired") {
            showAll = false;
            showExpired = true;
        }
        if(params[0].get_str() == "pending") {
            showAll = false;
            showPending = true;
        }
    }

    CProposalMap mapProposals;

    CStateViewCache view(pcoinsTip);

    if(pcoinsTip->GetAllProposals(mapProposals))
    {
        for (CProposalMap::iterator it = mapProposals.begin(); it != mapProposals.end(); it++)
        {
            CProposal proposal;
            if (!pcoinsTip->GetProposal(it->first, proposal))
                continue;

            if((showAll && (!proposal.IsExpired(pindexBestHeader->GetBlockTime())
                            || proposal.fState == DAOFlags::PENDING_VOTING_PREQ
                            || proposal.fState == DAOFlags::PENDING_FUNDS))
                    || (showPending  && (proposal.fState == DAOFlags::NIL || proposal.fState == DAOFlags::PENDING_VOTING_PREQ
                                         || proposal.fState == DAOFlags::PENDING_FUNDS))
                    || (showAccepted && (proposal.fState == DAOFlags::ACCEPTED || proposal.IsAccepted()))
                    || (showRejected && (proposal.fState == DAOFlags::REJECTED || proposal.IsRejected()))
                    || (showExpired  &&  proposal.IsExpired(pindexBestHeader->GetBlockTime()))) {
                UniValue o(UniValue::VOBJ);
                proposal.ToJson(o, view);
                ret.push_back(o);
            }
        }
    }
    return ret;
}

UniValue listconsultations(const UniValue& params, bool fHelp)
{
    if (fHelp)
        throw runtime_error(
                "listconsultations \"filter\"\n"
                "\nList the consultations and all the relating data including answers and status.\n"
                "\nNote passing no argument returns all consultations regardless of state.\n"
                "\nArguments:\n"
                "\n1. \"filter\" (string, optional)   \"not_enough_answers\" | \"waiting_for_support\" | \"reflection\" | \"voting\" | \"finished\"\n"
                "\nExamples:\n"
                + HelpExampleCli("listconsultations", "finished voting")
                );

    LOCK(cs_main);

    UniValue ret(UniValue::VARR);

    bool showNotEnoughAnswers = true;
    bool showLookingForSupport = true;
    bool showReflection = true;
    bool showVoting = true;
    bool showFinished = true;

    if(params.size() >= 1)
    {
        showNotEnoughAnswers = false;
        showLookingForSupport = false;
        showReflection = false;
        showVoting = false;
        showFinished = false;

        for(unsigned int i = 0; i < params.size(); i++)
        {
            auto p = params[i];
            if (p.get_str() == "not_enough_answers")
            {
                showNotEnoughAnswers = true;
            }
            else if (p.get_str() == "waiting_for_support")
            {
                showLookingForSupport = true;
            }
            else if (p.get_str() == "reflection")
            {
                showReflection = true;
            }
            else if (p.get_str() == "voting")
            {
                showVoting = true;
            }
            else if (p.get_str() == "finished")
            {
                showFinished = true;
            }
        }
    }

    CConsultationMap mapConsultations;
    CStateViewCache view(pcoinsTip);

    if(pcoinsTip->GetAllConsultations(mapConsultations))
    {
        for (CConsultationMap::iterator it = mapConsultations.begin(); it != mapConsultations.end(); it++)
        {
            CConsultation consultation;
            if (!pcoinsTip->GetConsultation(it->first, consultation))
                continue;

            if (!mapBlockIndex.count(consultation.txblockhash))
                continue;

            CBlockIndex* pindex = mapBlockIndex[consultation.txblockhash];

            if (!chainActive.Contains(pindex))
                continue;

            CConsultationAnswerMap mapAnswers;
            std::vector<CConsultationAnswer> vAnswers;

            if(pcoinsTip->GetAllConsultationAnswers(mapAnswers))
            {
                for (CConsultationAnswerMap::iterator it = mapAnswers.begin(); it != mapAnswers.end(); it++)
                {
                    CConsultationAnswer answer;
                    if (!pcoinsTip->GetConsultationAnswer(it->first, answer) || answer.parent != consultation.hash)
                        continue;
                    vAnswers.push_back(answer);
                }
            }

            if((showNotEnoughAnswers && consultation.fState == DAOFlags::NIL && vAnswers.size() < 2) ||
               (showLookingForSupport && consultation.fState == DAOFlags::NIL) ||
               (showReflection && consultation.fState == DAOFlags::REFLECTION) ||
               (showReflection && consultation.fState == DAOFlags::ACCEPTED) ||
               (showFinished && consultation.fState == DAOFlags::EXPIRED)) {
                UniValue o(UniValue::VOBJ);
                consultation.ToJson(o, view);
                ret.push_back(o);
            }
        }
    }
    return ret;
}

UniValue cfundstats(const UniValue& params, bool fHelp)
{

    if (fHelp || params.size() != 0)
        throw runtime_error(
            "cfundstats\n"
            "\nReturns statistics about the community fund.\n"
            + HelpExampleCli("cfundstats", "")
            + HelpExampleRpc("cfundstats", "")
        );

    LOCK(cs_main);

    CProposal proposal; CPaymentRequest prequest;

    int nBlocks = (chainActive.Tip()->nHeight % GetConsensusParameter(Consensus::CONSENSUS_PARAM_VOTING_CYCLE_LENGTH)) + 1;
    CBlockIndex* pindexblock = chainActive.Tip();

    std::map<uint256, bool> vSeen;
    std::map<uint256, std::pair<std::pair<int, int>, int>> vCacheProposalsRPC;
    std::map<uint256, std::pair<std::pair<int, int>, int>> vCachePaymentRequestRPC;

    vCacheProposalsRPC.clear();
    vCachePaymentRequestRPC.clear();

    while(nBlocks > 0 && pindexblock != NULL)
    {
        vSeen.clear();

        for(unsigned int i = 0; i < pindexblock->vProposalVotes.size(); i++)
        {
            if(!pcoinsTip->GetProposal(pindexblock->vProposalVotes[i].first, proposal))
                continue;

            if(vSeen.count(pindexblock->vProposalVotes[i].first) == 0)
            {
                if(vCacheProposalsRPC.count(pindexblock->vProposalVotes[i].first) == 0)
                    vCacheProposalsRPC[pindexblock->vProposalVotes[i].first] = make_pair(make_pair(0,0), 0);

                if(pindexblock->vProposalVotes[i].second == 1)
                    vCacheProposalsRPC[pindexblock->vProposalVotes[i].first].first.first += 1;
                else if(pindexblock->vProposalVotes[i].second == -1)
                    vCacheProposalsRPC[pindexblock->vProposalVotes[i].first].second += 1;
                else if (pindexblock->vProposalVotes[i].second == 0)
                    vCacheProposalsRPC[pindexblock->vProposalVotes[i].first].first.second += 1;

                vSeen[pindexblock->vProposalVotes[i].first]=true;
            }
        }

        for(unsigned int i = 0; i < pindexblock->vPaymentRequestVotes.size(); i++)
        {
            if(!pcoinsTip->GetPaymentRequest(pindexblock->vPaymentRequestVotes[i].first, prequest))
                continue;

            if(!pcoinsTip->GetProposal(prequest.proposalhash, proposal))
                continue;

            if (mapBlockIndex.count(proposal.blockhash) == 0)
                continue;

            CBlockIndex* pindexblockparent = mapBlockIndex[proposal.blockhash];

            if(pindexblockparent == NULL)
                continue;

            if(vSeen.count(pindexblock->vPaymentRequestVotes[i].first) == 0)
            {
                if(vCachePaymentRequestRPC.count(pindexblock->vPaymentRequestVotes[i].first) == 0)
                    vCachePaymentRequestRPC[pindexblock->vPaymentRequestVotes[i].first] = make_pair(make_pair(0,0), 0);

                if(pindexblock->vPaymentRequestVotes[i].second == 1)
                    vCachePaymentRequestRPC[pindexblock->vPaymentRequestVotes[i].first].first.first += 1;
                else if(pindexblock->vPaymentRequestVotes[i].second == -1)
                    vCachePaymentRequestRPC[pindexblock->vPaymentRequestVotes[i].first].second += 1;
                else if (pindexblock->vPaymentRequestVotes[i].second == 0)
                    vCachePaymentRequestRPC[pindexblock->vPaymentRequestVotes[i].first].first.second += 1;

                vSeen[pindexblock->vPaymentRequestVotes[i].first]=true;
            }
        }

        pindexblock = pindexblock->pprev;
        nBlocks--;
    }

    UniValue ret(UniValue::VOBJ);
    UniValue cf(UniValue::VOBJ);
<<<<<<< HEAD
    cf.pushKV("available",      ValueFromAmount(pindexBestHeader->nCFSupply));
    cf.pushKV("locked",         ValueFromAmount(pindexBestHeader->nCFLocked));
    ret.pushKV("funds", cf);
    UniValue vp(UniValue::VOBJ);
    int starting = chainActive.Tip()->nHeight - (chainActive.Tip()->nHeight % Params().GetConsensus().nBlocksPerVotingCycle);
    vp.pushKV("starting",       starting);
    vp.pushKV("ending",         starting+Params().GetConsensus().nBlocksPerVotingCycle-1);
    vp.pushKV("current",        chainActive.Tip()->nHeight);
    UniValue consensus(UniValue::VOBJ);
    consensus.pushKV("blocksPerVotingCycle",Params().GetConsensus().nBlocksPerVotingCycle);
    if (!IsReducedCFundQuorumEnabled(chainActive.Tip(), Params().GetConsensus())){
        consensus.pushKV("minSumVotesPerVotingCycle",Params().GetConsensus().nBlocksPerVotingCycle * Params().GetConsensus().nMinimumQuorum);
    } else {
        consensus.pushKV("minSumVotesPerVotingCycle",Params().GetConsensus().nBlocksPerVotingCycle * Params().GetConsensus().nMinimumQuorumFirstHalf);
        consensus.pushKV("minSumVotesPerVotingCycleSecondHalf",Params().GetConsensus().nBlocksPerVotingCycle * Params().GetConsensus().nMinimumQuorumSecondHalf);
    }
    consensus.pushKV("maxCountVotingCycleProposals",(uint64_t)Params().GetConsensus().nCyclesProposalVoting);
    consensus.pushKV("maxCountVotingCyclePaymentRequests",(uint64_t)Params().GetConsensus().nCyclesPaymentRequestVoting);
    consensus.pushKV("votesAcceptProposalPercentage",Params().GetConsensus().nVotesAcceptProposal*100);
    consensus.pushKV("votesRejectProposalPercentage",Params().GetConsensus().nVotesRejectProposal*100);
    consensus.pushKV("votesAcceptPaymentRequestPercentage",Params().GetConsensus().nVotesAcceptPaymentRequest*100);
    consensus.pushKV("votesRejectPaymentRequestPercentage",Params().GetConsensus().nVotesRejectPaymentRequest*100);
    consensus.pushKV("proposalMinimalFee",ValueFromAmount(Params().GetConsensus().nProposalMinimalFee));
    ret.pushKV("consensus", consensus);
=======

    cf.push_back(Pair("available",      ValueFromAmount(pindexBestHeader->nCFSupply)));
    cf.push_back(Pair("locked",         ValueFromAmount(pindexBestHeader->nCFLocked)));
    ret.push_back(Pair("funds", cf));

    UniValue vp(UniValue::VOBJ);
    int starting = chainActive.Tip()->nHeight - (chainActive.Tip()->nHeight % GetConsensusParameter(Consensus::CONSENSUS_PARAM_VOTING_CYCLE_LENGTH));

    vp.push_back(Pair("starting",       starting));
    vp.push_back(Pair("ending",         starting+GetConsensusParameter(Consensus::CONSENSUS_PARAM_VOTING_CYCLE_LENGTH)-1));
    vp.push_back(Pair("current",        chainActive.Tip()->nHeight));

    UniValue consensus(UniValue::VOBJ);

    consensus.push_back(Pair("blocksPerVotingCycle",GetConsensusParameter(Consensus::CONSENSUS_PARAM_VOTING_CYCLE_LENGTH)));

    if (!IsReducedCFundQuorumEnabled(chainActive.Tip(), Params().GetConsensus()))
        consensus.push_back(Pair("minSumVotesPerVotingCycle",GetConsensusParameter(Consensus::CONSENSUS_PARAM_VOTING_CYCLE_LENGTH) * GetConsensusParameter(Consensus::CONSENSUS_PARAM_PROPOSAL_MIN_QUORUM)/10000.0));
    else
    {
        consensus.push_back(Pair("minSumVotesPerVotingCycle",GetConsensusParameter(Consensus::CONSENSUS_PARAM_VOTING_CYCLE_LENGTH) * Params().GetConsensus().nMinimumQuorumFirstHalf));
        consensus.push_back(Pair("minSumVotesPerVotingCycleSecondHalf",GetConsensusParameter(Consensus::CONSENSUS_PARAM_VOTING_CYCLE_LENGTH) * Params().GetConsensus().nMinimumQuorumSecondHalf));
    }

    consensus.push_back(Pair("maxCountVotingCycleProposals",GetConsensusParameter(Consensus::CONSENSUS_PARAM_PROPOSAL_MAX_VOTING_CYCLES)));
    consensus.push_back(Pair("maxCountVotingCyclePaymentRequests",GetConsensusParameter(Consensus::CONSENSUS_PARAM_PAYMENT_REQUEST_MAX_VOTING_CYCLES)));
    consensus.push_back(Pair("votesAcceptProposalPercentage",GetConsensusParameter(Consensus::CONSENSUS_PARAM_PROPOSAL_MIN_ACCEPT)/100));
    consensus.push_back(Pair("votesRejectProposalPercentage",GetConsensusParameter(Consensus::CONSENSUS_PARAM_PROPOSAL_MIN_REJECT)/100));
    consensus.push_back(Pair("votesAcceptPaymentRequestPercentage",GetConsensusParameter(Consensus::CONSENSUS_PARAM_PAYMENT_REQUEST_MIN_ACCEPT)/100));
    consensus.push_back(Pair("votesRejectPaymentRequestPercentage",GetConsensusParameter(Consensus::CONSENSUS_PARAM_PAYMENT_REQUEST_MIN_REJECT)/100));
    consensus.push_back(Pair("proposalMinimalFee",ValueFromAmount(GetConsensusParameter(Consensus::CONSENSUS_PARAM_PROPOSAL_MIN_FEE))));
    ret.push_back(Pair("consensus", consensus));

>>>>>>> 6a7afa10
    UniValue votesProposals(UniValue::VARR);
    UniValue votesPaymentRequests(UniValue::VARR);

    std::map<uint256, std::pair<std::pair<int, int>, int>>::iterator it;

    for(auto& it: vCacheProposalsRPC)
    {
        CProposal proposal;

        if(!pcoinsTip->GetProposal(it.first, proposal))
            continue;

        UniValue op(UniValue::VOBJ);
<<<<<<< HEAD
        op.pushKV("str", proposal.strDZeel);
        op.pushKV("hash", proposal.hash.ToString());
        op.pushKV("amount", ValueFromAmount(proposal.nAmount));
        op.pushKV("yes", it->second.first);
        op.pushKV("no", it->second.second);
=======

        op.push_back(Pair("str", proposal.strDZeel));
        op.push_back(Pair("hash", proposal.hash.ToString()));
        op.push_back(Pair("amount", ValueFromAmount(proposal.nAmount)));
        op.push_back(Pair("yes", it.second.first.first));
        op.push_back(Pair("abs", it.second.second));
        op.push_back(Pair("no", it.second.first.second));
>>>>>>> 6a7afa10
        votesProposals.push_back(op);
    }

    for(auto& it: vCachePaymentRequestRPC)
    {
        CPaymentRequest prequest; CProposal proposal;

        if(!pcoinsTip->GetPaymentRequest(it.first, prequest))
            continue;

        if(!pcoinsTip->GetProposal(prequest.proposalhash, proposal))
            continue;

        UniValue op(UniValue::VOBJ);
<<<<<<< HEAD
        op.pushKV("hash", prequest.hash.ToString());
        op.pushKV("proposalDesc", proposal.strDZeel);
        op.pushKV("desc", prequest.strDZeel);
        op.pushKV("amount", ValueFromAmount(prequest.nAmount));
        op.pushKV("yes", it->second.first);
        op.pushKV("no", it->second.second);
        votesPaymentRequests.push_back(op);
    }
    vp.pushKV("votedProposals",       votesProposals);
    vp.pushKV("votedPaymentrequests", votesPaymentRequests);
    ret.pushKV("votingPeriod", vp);
=======
        op.push_back(Pair("hash", prequest.hash.ToString()));
        op.push_back(Pair("proposalDesc", proposal.strDZeel));
        op.push_back(Pair("desc", prequest.strDZeel));
        op.push_back(Pair("amount", ValueFromAmount(prequest.nAmount)));
        op.push_back(Pair("yes", it.second.first.first));
        op.push_back(Pair("abs", it.second.second));
        op.push_back(Pair("no", it.second.first.second));
        votesPaymentRequests.push_back(op);
    }

    vp.push_back(Pair("votedProposals",       votesProposals));
    vp.push_back(Pair("votedPaymentrequests", votesPaymentRequests));
    ret.push_back(Pair("votingPeriod", vp));
>>>>>>> 6a7afa10

    return ret;

}

UniValue gettxout(const UniValue& params, bool fHelp)
{
    if (fHelp || params.size() < 2 || params.size() > 3)
        throw runtime_error(
            "gettxout \"txid\" n ( includemempool )\n"
            "\nReturns details about an unspent transaction output.\n"
            "\nArguments:\n"
            "1. \"txid\"       (string, required) The transaction id\n"
            "2. n              (numeric, required) vout number\n"
            "3. includemempool  (boolean, optional) Whether to include the mem pool\n"
            "\nResult:\n"
            "{\n"
            "  \"bestblock\" : \"hash\",    (string) the block hash\n"
            "  \"confirmations\" : n,       (numeric) The number of confirmations\n"
            "  \"value\" : x.xxx,           (numeric) The transaction value in " + CURRENCY_UNIT + "\n"
            "  \"scriptPubKey\" : {         (json object)\n"
            "     \"asm\" : \"code\",       (string) \n"
            "     \"hex\" : \"hex\",        (string) \n"
            "     \"reqSigs\" : n,          (numeric) Number of required signatures\n"
            "     \"type\" : \"pubkeyhash\", (string) The type, eg pubkeyhash\n"
            "     \"addresses\" : [          (array of string) array of navcoin addresses\n"
            "        \"navcoinaddress\"     (string) navcoin address\n"
            "        ,...\n"
            "     ]\n"
            "  },\n"
            "  \"version\" : n,            (numeric) The version\n"
            "  \"coinbase\" : true|false   (boolean) Coinbase or not\n"
            "}\n"

            "\nExamples:\n"
            "\nGet unspent transactions\n"
            + HelpExampleCli("listunspent", "") +
            "\nView the details\n"
            + HelpExampleCli("gettxout", "\"txid\" 1") +
            "\nAs a json rpc call\n"
            + HelpExampleRpc("gettxout", "\"txid\", 1")
        );

    LOCK(cs_main);

    UniValue ret(UniValue::VOBJ);

    std::string strHash = params[0].get_str();
    uint256 hash(uint256S(strHash));
    int n = params[1].get_int();
    bool fMempool = true;
    if (params.size() > 2)
        fMempool = params[2].get_bool();

    CCoins coins;
    if (fMempool) {
        LOCK(mempool.cs);
        CStateViewMemPool view(pcoinsTip, mempool);
        if (!view.GetCoins(hash, coins))
            return NullUniValue;
        mempool.pruneSpent(hash, coins); // TODO: this should be done by the CStateViewMemPool
    } else {
        if (!pcoinsTip->GetCoins(hash, coins))
            return NullUniValue;
    }
    if (n<0 || (unsigned int)n>=coins.vout.size() || coins.vout[n].IsNull())
        return NullUniValue;

    BlockMap::iterator it = mapBlockIndex.find(pcoinsTip->GetBestBlock());
    CBlockIndex *pindex = it->second;
    ret.pushKV("bestblock", pindex->GetBlockHash().GetHex());
    if ((unsigned int)coins.nHeight == MEMPOOL_HEIGHT)
        ret.pushKV("confirmations", 0);
    else
        ret.pushKV("confirmations", pindex->nHeight - coins.nHeight + 1);
    ret.pushKV("value", ValueFromAmount(coins.vout[n].nValue));
    UniValue o(UniValue::VOBJ);
    ScriptPubKeyToJSON(coins.vout[n].scriptPubKey, o, true);
    ret.pushKV("scriptPubKey", o);
    ret.pushKV("version", coins.nVersion);
    ret.pushKV("coinbase", coins.fCoinBase);

    return ret;
}

UniValue verifychain(const UniValue& params, bool fHelp)
{
    int nCheckLevel = GetArg("-checklevel", DEFAULT_CHECKLEVEL);
    int nCheckDepth = GetArg("-checkblocks", DEFAULT_CHECKBLOCKS);
    if (fHelp || params.size() > 2)
        throw runtime_error(
            "verifychain ( checklevel numblocks )\n"
            "\nVerifies blockchain database.\n"
            "\nArguments:\n"
            "1. checklevel   (numeric, optional, 0-4, default=" + strprintf("%d", nCheckLevel) + ") How thorough the block verification is.\n"
            "2. numblocks    (numeric, optional, default=" + strprintf("%d", nCheckDepth) + ", 0=all) The number of blocks to check.\n"
            "\nResult:\n"
            "true|false       (boolean) Verified or not\n"
            "\nExamples:\n"
            + HelpExampleCli("verifychain", "")
            + HelpExampleRpc("verifychain", "")
        );

    LOCK(cs_main);

    if (params.size() > 0)
        nCheckLevel = params[0].get_int();
    if (params.size() > 1)
        nCheckDepth = params[1].get_int();

    return CVerifyDB().VerifyDB(Params(), pcoinsTip, nCheckLevel, nCheckDepth);
}

/** Implementation of IsSuperMajority with better feedback */
static UniValue SoftForkMajorityDesc(int minVersion, CBlockIndex* pindex, int nRequired, const Consensus::Params& consensusParams)
{
    int nFound = 0;
    CBlockIndex* pstart = pindex;
    for (int i = 0; i < consensusParams.nMajorityWindow && pstart != NULL; i++)
    {
        if (pstart->nVersion >= minVersion)
            ++nFound;
        pstart = pstart->pprev;
    }

    UniValue rv(UniValue::VOBJ);
    rv.pushKV("status", nFound >= nRequired);
    rv.pushKV("found", nFound);
    rv.pushKV("required", nRequired);
    rv.pushKV("window", consensusParams.nMajorityWindow);
    return rv;
}

static UniValue SoftForkDesc(const std::string &name, int version, CBlockIndex* pindex, const Consensus::Params& consensusParams)
{
    UniValue rv(UniValue::VOBJ);
    rv.pushKV("id", name);
    rv.pushKV("version", version);
    rv.pushKV("enforce", SoftForkMajorityDesc(version, pindex, consensusParams.nMajorityEnforceBlockUpgrade, consensusParams));
    rv.pushKV("reject", SoftForkMajorityDesc(version, pindex, consensusParams.nMajorityRejectBlockOutdated, consensusParams));
    return rv;
}

static UniValue BIP9SoftForkDesc(const Consensus::Params& consensusParams, Consensus::DeploymentPos id)
{
    UniValue rv(UniValue::VOBJ);
    rv.pushKV("id", (int)id);

    const ThresholdState thresholdState = VersionBitsTipState(consensusParams, id);
    switch (thresholdState) {
    case THRESHOLD_DEFINED: rv.pushKV("status", "defined"); break;
    case THRESHOLD_STARTED: rv.pushKV("status", "started"); break;
    case THRESHOLD_LOCKED_IN: rv.pushKV("status", "locked_in"); break;
    case THRESHOLD_ACTIVE: rv.pushKV("status", "active"); break;
    case THRESHOLD_FAILED: rv.pushKV("status", "failed"); break;
    }
    rv.pushKV("bit", consensusParams.vDeployments[id].bit);
    rv.pushKV("startTime", consensusParams.vDeployments[id].nStartTime);
    rv.pushKV("timeout", consensusParams.vDeployments[id].nTimeout);

    return rv;
}

void BIP9SoftForkDescPushBack(UniValue& bip9_softforks, const std::string &name, const Consensus::Params& consensusParams, Consensus::DeploymentPos id)
{
    // Deployments with timeout value of 0 are hidden.
    // A timeout value of 0 guarantees a softfork will never be activated.
    // This is used when softfork codes are merged without specifying the deployment schedule.
    if (consensusParams.vDeployments[id].nTimeout > 0)
        bip9_softforks.pushKV(name, BIP9SoftForkDesc(consensusParams, id));
}

UniValue getblockchaininfo(const UniValue& params, bool fHelp)
{
    if (fHelp || params.size() != 0)
        throw runtime_error(
            "getblockchaininfo\n"
            "Returns an object containing various state info regarding block chain processing.\n"
            "\nResult:\n"
            "{\n"
            "  \"chain\": \"xxxx\",        (string) current network name as defined in BIP70 (main, test, regtest)\n"
            "  \"blocks\": xxxxxx,         (numeric) the current number of blocks processed in the server\n"
            "  \"headers\": xxxxxx,        (numeric) the current number of headers we have validated\n"
            "  \"bestblockhash\": \"...\", (string) the hash of the currently best block\n"
            "  \"difficulty\": xxxxxx,     (numeric) the current difficulty\n"
            "  \"mediantime\": xxxxxx,     (numeric) median time for the current best block\n"
            "  \"verificationprogress\": xxxx, (numeric) estimate of verification progress [0..1]\n"
            "  \"chainwork\": \"xxxx\"     (string) total amount of work in active chain, in hexadecimal\n"
            "  \"pruned\": xx,             (boolean) if the blocks are subject to pruning\n"
            "  \"pruneheight\": xxxxxx,    (numeric) heighest block available\n"
            "  \"softforks\": [            (array) status of softforks in progress\n"
            "     {\n"
            "        \"id\": \"xxxx\",        (string) name of softfork\n"
            "        \"version\": xx,         (numeric) block version\n"
            "        \"enforce\": {           (object) progress toward enforcing the softfork rules for new-version blocks\n"
            "           \"status\": xx,       (boolean) true if threshold reached\n"
            "           \"found\": xx,        (numeric) number of blocks with the new version found\n"
            "           \"required\": xx,     (numeric) number of blocks required to trigger\n"
            "           \"window\": xx,       (numeric) maximum size of examined window of recent blocks\n"
            "        },\n"
            "        \"reject\": { ... }      (object) progress toward rejecting pre-softfork blocks (same fields as \"enforce\")\n"
            "     }, ...\n"
            "  ],\n"
            "  \"bip9_softforks\": {          (object) status of BIP9 softforks in progress\n"
            "     \"xxxx\" : {                (string) name of the softfork\n"
            "        \"status\": \"xxxx\",    (string) one of \"defined\", \"started\", \"locked_in\", \"active\", \"failed\"\n"
            "        \"bit\": xx,             (numeric) the bit (0-28) in the block version field used to signal this softfork (only for \"started\" status)\n"
            "        \"startTime\": xx,       (numeric) the minimum median time past of a block at which the bit gains its meaning\n"
            "        \"timeout\": xx          (numeric) the median time past of a block at which the deployment is considered failed if not yet locked in\n"
            "     }\n"
            "  }\n"
            "}\n"
            "\nExamples:\n"
            + HelpExampleCli("getblockchaininfo", "")
            + HelpExampleRpc("getblockchaininfo", "")
        );

    LOCK(cs_main);

    UniValue obj(UniValue::VOBJ);
    obj.pushKV("chain",                 Params().NetworkIDString());
    obj.pushKV("blocks",                (int)chainActive.Height());
    obj.pushKV("headers",               pindexBestHeader ? pindexBestHeader->nHeight : -1);
    obj.pushKV("bestblockhash",         chainActive.Tip()->GetBlockHash().GetHex());
    obj.pushKV("difficulty",            (double)GetDifficulty());
    obj.pushKV("mediantime",            (int64_t)chainActive.Tip()->GetMedianTimePast());
    obj.pushKV("verificationprogress",  Checkpoints::GuessVerificationProgress(Params().Checkpoints(), chainActive.Tip()));
    obj.pushKV("chainwork",             chainActive.Tip()->nChainWork.GetHex());
    obj.pushKV("pruned",                fPruneMode);

    const Consensus::Params& consensusParams = Params().GetConsensus();
    CBlockIndex* tip = chainActive.Tip();
    UniValue softforks(UniValue::VARR);
    UniValue bip9_softforks(UniValue::VOBJ);
    softforks.push_back(SoftForkDesc("bip34", 2, tip, consensusParams));
    softforks.push_back(SoftForkDesc("bip66", 3, tip, consensusParams));
    softforks.push_back(SoftForkDesc("bip65", 4, tip, consensusParams));
    BIP9SoftForkDescPushBack(bip9_softforks, "csv", consensusParams, Consensus::DEPLOYMENT_CSV);
    BIP9SoftForkDescPushBack(bip9_softforks, "segwit", consensusParams, Consensus::DEPLOYMENT_SEGWIT);
    BIP9SoftForkDescPushBack(bip9_softforks, "communityfund", consensusParams, Consensus::DEPLOYMENT_COMMUNITYFUND);
    BIP9SoftForkDescPushBack(bip9_softforks, "communityfund_accumulation", consensusParams, Consensus::DEPLOYMENT_COMMUNITYFUND_ACCUMULATION);
    BIP9SoftForkDescPushBack(bip9_softforks, "ntpsync", consensusParams, Consensus::DEPLOYMENT_NTPSYNC);
    BIP9SoftForkDescPushBack(bip9_softforks, "coldstaking", consensusParams, Consensus::DEPLOYMENT_COLDSTAKING);
    BIP9SoftForkDescPushBack(bip9_softforks, "spread_cfund_accumulation", consensusParams, Consensus::DEPLOYMENT_COMMUNITYFUND_ACCUMULATION_SPREAD);
    BIP9SoftForkDescPushBack(bip9_softforks, "communityfund_amount_v2", consensusParams, Consensus::DEPLOYMENT_COMMUNITYFUND_AMOUNT_V2);
    BIP9SoftForkDescPushBack(bip9_softforks, "static", consensusParams, Consensus::DEPLOYMENT_STATIC_REWARD);
    BIP9SoftForkDescPushBack(bip9_softforks, "reduced_quorum", consensusParams, Consensus::DEPLOYMENT_QUORUM_CFUND);
<<<<<<< HEAD
    obj.pushKV("softforks",             softforks);
    obj.pushKV("bip9_softforks", bip9_softforks);
=======
    BIP9SoftForkDescPushBack(bip9_softforks, "abstain_vote", consensusParams, Consensus::DEPLOYMENT_ABSTAIN_VOTE);
    BIP9SoftForkDescPushBack(bip9_softforks, "consultations", consensusParams, Consensus::DEPLOYMENT_CONSULTATIONS);
    BIP9SoftForkDescPushBack(bip9_softforks, "dao_consensus", consensusParams, Consensus::DEPLOYMENT_DAO_CONSENSUS);
    obj.push_back(Pair("softforks",             softforks));
    obj.push_back(Pair("bip9_softforks", bip9_softforks));
>>>>>>> 6a7afa10

    if (fPruneMode)
    {
        CBlockIndex *block = chainActive.Tip();
        while (block && block->pprev && (block->pprev->nStatus & BLOCK_HAVE_DATA))
            block = block->pprev;

        obj.pushKV("pruneheight",        block->nHeight);
    }
    return obj;
}

/** Comparison function for sorting the getchaintips heads.  */
struct CompareBlocksByHeight
{
    bool operator()(const CBlockIndex* a, const CBlockIndex* b) const
    {
        /* Make sure that unequal blocks with the same height do not compare
           equal. Use the pointers themselves to make a distinction. */

        if (a->nHeight != b->nHeight)
          return (a->nHeight > b->nHeight);

        return a < b;
    }
};

UniValue getchaintips(const UniValue& params, bool fHelp)
{
    if (fHelp || params.size() != 0)
        throw runtime_error(
            "getchaintips\n"
            "Return information about all known tips in the block tree,"
            " including the main chain as well as orphaned branches.\n"
            "\nResult:\n"
            "[\n"
            "  {\n"
            "    \"height\": xxxx,         (numeric) height of the chain tip\n"
            "    \"hash\": \"xxxx\",         (string) block hash of the tip\n"
            "    \"branchlen\": 0          (numeric) zero for main chain\n"
            "    \"status\": \"active\"      (string) \"active\" for the main chain\n"
            "  },\n"
            "  {\n"
            "    \"height\": xxxx,\n"
            "    \"hash\": \"xxxx\",\n"
            "    \"branchlen\": 1          (numeric) length of branch connecting the tip to the main chain\n"
            "    \"status\": \"xxxx\"        (string) status of the chain (active, valid-fork, valid-headers, headers-only, invalid)\n"
            "  }\n"
            "]\n"
            "Possible values for status:\n"
            "1.  \"invalid\"               This branch contains at least one invalid block\n"
            "2.  \"headers-only\"          Not all blocks for this branch are available, but the headers are valid\n"
            "3.  \"valid-headers\"         All blocks are available for this branch, but they were never fully validated\n"
            "4.  \"valid-fork\"            This branch is not part of the active chain, but is fully validated\n"
            "5.  \"active\"                This is the tip of the active main chain, which is certainly valid\n"
            "\nExamples:\n"
            + HelpExampleCli("getchaintips", "")
            + HelpExampleRpc("getchaintips", "")
        );

    LOCK(cs_main);

    /*
     * Idea:  the set of chain tips is chainActive.tip, plus orphan blocks which do not have another orphan building off of them.
     * Algorithm:
     *  - Make one pass through mapBlockIndex, picking out the orphan blocks, and also storing a set of the orphan block's pprev pointers.
     *  - Iterate through the orphan blocks. If the block isn't pointed to by another orphan, it is a chain tip.
     *  - add chainActive.Tip()
     */
    std::set<const CBlockIndex*, CompareBlocksByHeight> setTips;
    std::set<const CBlockIndex*> setOrphans;
    std::set<const CBlockIndex*> setPrevs;

    BOOST_FOREACH(const PAIRTYPE(const uint256, CBlockIndex*)& item, mapBlockIndex)
    {
        if (!chainActive.Contains(item.second)) {
            setOrphans.insert(item.second);
            setPrevs.insert(item.second->pprev);
        }
    }

    for (std::set<const CBlockIndex*>::iterator it = setOrphans.begin(); it != setOrphans.end(); ++it)
    {
        if (setPrevs.erase(*it) == 0) {
            setTips.insert(*it);
        }
    }

    // Always report the currently active tip.
    setTips.insert(chainActive.Tip());

    /* Construct the output array.  */
    UniValue res(UniValue::VARR);
    BOOST_FOREACH(const CBlockIndex* block, setTips)
    {
        UniValue obj(UniValue::VOBJ);
        obj.pushKV("height", block->nHeight);
        obj.pushKV("hash", block->phashBlock->GetHex());

        const int branchLen = block->nHeight - chainActive.FindFork(block)->nHeight;
        obj.pushKV("branchlen", branchLen);

        string status;
        if (chainActive.Contains(block)) {
            // This block is part of the currently active chain.
            status = "active";
        } else if (block->nStatus & BLOCK_FAILED_MASK) {
            // This block or one of its ancestors is invalid.
            status = "invalid";
        } else if (block->nChainTx == 0) {
            // This block cannot be connected because full block data for it or one of its parents is missing.
            status = "headers-only";
        } else if (block->IsValid(BLOCK_VALID_SCRIPTS)) {
            // This block is fully validated, but no longer part of the active chain. It was probably the active block once, but was reorganized.
            status = "valid-fork";
        } else if (block->IsValid(BLOCK_VALID_STAKE)) {
            status = "valid-stake";
        } else if (block->IsValid(BLOCK_VALID_TREE)) {
            // The headers for this block are valid, but it has not been validated. It was probably never part of the most-work chain.
            status = "valid-headers";
        } else {
            // No clue.
            status = "unknown";
        }
        obj.pushKV("status", status);

        res.push_back(obj);
    }

    return res;
}

UniValue mempoolInfoToJSON()
{
    UniValue ret(UniValue::VOBJ);
    ret.pushKV("size", (int64_t) mempool.size());
    ret.pushKV("bytes", (int64_t) mempool.GetTotalTxSize());
    ret.pushKV("usage", (int64_t) mempool.DynamicMemoryUsage());
    size_t maxmempool = GetArg("-maxmempool", DEFAULT_MAX_MEMPOOL_SIZE) * 1000000;
    ret.pushKV("maxmempool", (int64_t) maxmempool);
    ret.pushKV("mempoolminfee", ValueFromAmount(mempool.GetMinFee(maxmempool).GetFeePerK()));

    return ret;
}

UniValue getmempoolinfo(const UniValue& params, bool fHelp)
{
    if (fHelp || params.size() != 0)
        throw runtime_error(
            "getmempoolinfo\n"
            "\nReturns details on the active state of the TX memory pool.\n"
            "\nResult:\n"
            "{\n"
            "  \"size\": xxxxx,               (numeric) Current tx count\n"
            "  \"bytes\": xxxxx,              (numeric) Sum of all tx sizes\n"
            "  \"usage\": xxxxx,              (numeric) Total memory usage for the mempool\n"
            "  \"maxmempool\": xxxxx,         (numeric) Maximum memory usage for the mempool\n"
            "  \"mempoolminfee\": xxxxx       (numeric) Minimum fee for tx to be accepted\n"
            "}\n"
            "\nExamples:\n"
            + HelpExampleCli("getmempoolinfo", "")
            + HelpExampleRpc("getmempoolinfo", "")
        );

    return mempoolInfoToJSON();
}

UniValue getproposal(const UniValue& params, bool fHelp)
{
    if (fHelp || params.size() != 1)
        throw runtime_error(
            "getproposal \"hash\"\n"
            "\nShows information about the given proposal.\n"
            "\nArguments:\n"
            "1. hash   (string, required) the hash of the proposal\n"
        );

    LOCK(cs_main);

    CProposal proposal;
    if(!pcoinsTip->GetProposal(uint256S(params[0].get_str()), proposal))
        throw JSONRPCError(RPC_INVALID_ADDRESS_OR_KEY, "Proposal not found");

    CStateViewCache view(pcoinsTip);
    UniValue ret(UniValue::VOBJ);

    proposal.ToJson(ret, view);

    return ret;
}

UniValue getconsultation(const UniValue& params, bool fHelp)
{
    if (fHelp || params.size() != 1)
        throw runtime_error(
            "getconsultation \"hash\"\n"
            "\nShows information about the given consultation.\n"
            "\nArguments:\n"
            "1. hash   (string, required) the hash of the consultation\n"
        );

    LOCK(cs_main);

    CConsultation consultation;
    if(!pcoinsTip->GetConsultation(uint256S(params[0].get_str()), consultation))
        throw JSONRPCError(RPC_INVALID_ADDRESS_OR_KEY, "Consultation not found");

    UniValue ret(UniValue::VOBJ);
    CStateViewCache view(pcoinsTip);

    consultation.ToJson(ret, view);

    return ret;
}

UniValue getconsultationanswer(const UniValue& params, bool fHelp)
{
    if (fHelp || params.size() != 1)
        throw runtime_error(
            "getconsultationanswer \"hash\"\n"
            "\nShows information about the given consultation answer.\n"
            "\nArguments:\n"
            "1. hash   (string, required) the hash of the consultation answer\n"
        );

    LOCK(cs_main);

    CConsultationAnswer answer;
    if(!pcoinsTip->GetConsultationAnswer(uint256S(params[0].get_str()), answer))
        throw JSONRPCError(RPC_INVALID_ADDRESS_OR_KEY, "Consultation answer not found");

    UniValue ret(UniValue::VOBJ);

    answer.ToJson(ret);

    return ret;
}

UniValue getpaymentrequest(const UniValue& params, bool fHelp)
{
    if (fHelp || params.size() != 1)
        throw runtime_error(
                "getpaymentrequest \"hash\"\n"
                "\nShows information about the given payment request.\n"
                "\nArguments:\n"
                "1. hash   (string, required) the hash of the payment request\n"
        );

    LOCK(cs_main);

    CPaymentRequest prequest;
    if(!pcoinsTip->GetPaymentRequest(uint256S(params[0].get_str()), prequest))
        throw JSONRPCError(RPC_INVALID_ADDRESS_OR_KEY, "Payment request not found");

    UniValue ret(UniValue::VOBJ);

    prequest.ToJson(ret);

    return ret;
}

UniValue invalidateblock(const UniValue& params, bool fHelp)
{
    if (fHelp || params.size() != 1)
        throw runtime_error(
            "invalidateblock \"hash\"\n"
            "\nPermanently marks a block as invalid, as if it violated a consensus rule.\n"
            "\nArguments:\n"
            "1. hash   (string, required) the hash of the block to mark as invalid\n"
            "\nResult:\n"
            "\nExamples:\n"
            + HelpExampleCli("invalidateblock", "\"blockhash\"")
            + HelpExampleRpc("invalidateblock", "\"blockhash\"")
        );

    std::string strHash = params[0].get_str();
    uint256 hash(uint256S(strHash));
    CValidationState state;

    {
        LOCK(cs_main);
        if (mapBlockIndex.count(hash) == 0)
            throw JSONRPCError(RPC_INVALID_ADDRESS_OR_KEY, "Block not found");

        CBlockIndex* pblockindex = mapBlockIndex[hash];
        InvalidateBlock(state, Params(), pblockindex);
    }

    if (state.IsValid()) {
        ActivateBestChain(state, Params());
    }

    if (!state.IsValid()) {
        throw JSONRPCError(RPC_DATABASE_ERROR, state.GetRejectReason());
    }

    return NullUniValue;
}

UniValue reconsiderblock(const UniValue& params, bool fHelp)
{
    if (fHelp || params.size() != 1)
        throw runtime_error(
            "reconsiderblock \"hash\"\n"
            "\nRemoves invalidity status of a block and its descendants, reconsider them for activation.\n"
            "This can be used to undo the effects of invalidateblock.\n"
            "\nArguments:\n"
            "1. hash   (string, required) the hash of the block to reconsider\n"
            "\nResult:\n"
            "\nExamples:\n"
            + HelpExampleCli("reconsiderblock", "\"blockhash\"")
            + HelpExampleRpc("reconsiderblock", "\"blockhash\"")
        );

    std::string strHash = params[0].get_str();
    uint256 hash(uint256S(strHash));

    {
        LOCK(cs_main);
        if (mapBlockIndex.count(hash) == 0)
            throw JSONRPCError(RPC_INVALID_ADDRESS_OR_KEY, "Block not found");

        CBlockIndex* pblockindex = mapBlockIndex[hash];
        ResetBlockFailureFlags(pblockindex);
    }

    CValidationState state;
    ActivateBestChain(state, Params());

    if (!state.IsValid()) {
        throw JSONRPCError(RPC_DATABASE_ERROR, state.GetRejectReason());
    }

    return NullUniValue;
}

static const CRPCCommand commands[] =
{ //  category              name                      actor (function)         okSafeMode
  //  --------------------- ------------------------  -----------------------  ----------
    { "communityfund",      "cfundstats",             &cfundstats,             true  },
    { "blockchain",         "getblockchaininfo",      &getblockchaininfo,      true  },
    { "blockchain",         "getbestblockhash",       &getbestblockhash,       true  },
    { "blockchain",         "getblockcount",          &getblockcount,          true  },
    { "blockchain",         "getblock",               &getblock,               true  },
    { "blockchain",         "getblockdeltas",         &getblockdeltas,         false },
    { "blockchain",         "getblockhashes",         &getblockhashes,         true  },
    { "blockchain",         "getblockhash",           &getblockhash,           true  },
    { "blockchain",         "getblockheader",         &getblockheader,         true  },
    { "blockchain",         "getchaintips",           &getchaintips,           true  },
    { "blockchain",         "getdifficulty",          &getdifficulty,          true  },
    { "blockchain",         "getmempoolancestors",    &getmempoolancestors,    true  },
    { "blockchain",         "getmempooldescendants",  &getmempooldescendants,  true  },
    { "blockchain",         "getmempoolentry",        &getmempoolentry,        true  },
    { "blockchain",         "getmempoolinfo",         &getmempoolinfo,         true  },
    { "communityfund",      "getproposal",            &getproposal,            true  },
    { "communityfund",      "getpaymentrequest",      &getpaymentrequest,      true  },
    { "blockchain",         "getrawmempool",          &getrawmempool,          true  },
    { "blockchain",         "gettxout",               &gettxout,               true  },
    { "blockchain",         "gettxoutsetinfo",        &gettxoutsetinfo,        true  },
    { "blockchain",         "verifychain",            &verifychain,            true  },
    { "communityfund",      "listproposals",          &listproposals,          true  },
    { "dao",                "listconsultations",      &listconsultations,      true  },
    { "dao",                "getconsultation",        &getconsultation,        true  },
    { "dao",                "getconsultationanswer",  &getconsultationanswer,  true  },
    /* Not shown in help */
    { "hidden",             "invalidateblock",        &invalidateblock,        true  },
    { "hidden",             "reconsiderblock",        &reconsiderblock,        true  },
};

void RegisterBlockchainRPCCommands(CRPCTable &tableRPC)
{
    for (unsigned int vcidx = 0; vcidx < ARRAYLEN(commands); vcidx++)
        tableRPC.appendCommand(commands[vcidx].name, &commands[vcidx]);
}<|MERGE_RESOLUTION|>--- conflicted
+++ resolved
@@ -46,7 +46,6 @@
     // Only report confirmations if the block is on the main chain
     if (chainActive.Contains(blockindex))
         confirmations = chainActive.Height() - blockindex->nHeight + 1;
-<<<<<<< HEAD
     result.pushKV("confirmations", confirmations);
     result.pushKV("height", blockindex->nHeight);
     result.pushKV("version", blockindex->nVersion);
@@ -63,23 +62,6 @@
     result.pushKV("proofhash", blockindex->hashProof.GetHex());
     result.pushKV("entropybit", (int)blockindex->GetStakeEntropyBit());
     result.pushKV("modifier", strprintf("%016x", blockindex->nStakeModifier));
-=======
-    result.push_back(Pair("confirmations", confirmations));
-    result.push_back(Pair("height", blockindex->nHeight));
-    result.push_back(Pair("version", blockindex->nVersion));
-    result.push_back(Pair("versionHex", strprintf("%08x", blockindex->nVersion)));
-    result.push_back(Pair("merkleroot", blockindex->hashMerkleRoot.GetHex()));
-    result.push_back(Pair("time", (int64_t)blockindex->nTime));
-    result.push_back(Pair("mediantime", (int64_t)blockindex->GetMedianTimePast()));
-    result.push_back(Pair("mint", ValueFromAmount(blockindex->nMint)));
-    result.push_back(Pair("nonce", (uint64_t)blockindex->nNonce));
-    result.push_back(Pair("bits", strprintf("%08x", blockindex->nBits)));
-    result.push_back(Pair("difficulty", GetDifficulty(blockindex)));
-    result.push_back(Pair("chainwork", blockindex->nChainWork.GetHex()));
-    result.push_back(Pair("flags", strprintf("%s%s", blockindex->IsProofOfStake()? "proof-of-stake" : "proof-of-work", blockindex->GeneratedStakeModifier()? " stake-modifier": "")));
-    result.push_back(Pair("proofhash", blockindex->hashProof.GetHex()));
-    result.push_back(Pair("entropybit", (int)blockindex->GetStakeEntropyBit()));
-    result.push_back(Pair("modifier", strprintf("%016x", blockindex->nStakeModifier)));
 
     UniValue votes(UniValue::VARR);
     for (auto& it: blockindex->vProposalVotes)
@@ -89,14 +71,14 @@
         entry.pushKV("vote", it.second);
         votes.push_back(entry);
     }
-    result.push_back(Pair("cfund_votes", votes));
+    result.pushKV("cfund_votes", votes);
 
     UniValue daosupport(UniValue::VARR);
     for (auto& it: blockindex->mapSupport)
     {
         daosupport.push_back(it.first.ToString());
     }
-    result.push_back(Pair("dao_support", daosupport));
+    result.pushKV("dao_support", daosupport);
 
     UniValue daovotes(UniValue::VARR);
     for (auto& it: blockindex->mapConsultationVotes)
@@ -106,7 +88,7 @@
         entry.pushKV("vote", it.second);
         daovotes.push_back(entry);
     }
-    result.push_back(Pair("dao_votes", daovotes));
+    result.pushKV("dao_votes", daovotes);
 
     UniValue consensusvotes(UniValue::VARR);
     for (auto& it: blockindex->mapConsensusParameters)
@@ -117,9 +99,8 @@
         entry.pushKV("value", it.second);
         consensusvotes.push_back(entry);
     }
-    result.push_back(Pair("consensus_changes", consensusvotes));
-
->>>>>>> 6a7afa10
+    result.pushKV("consensus_changes", consensusvotes);
+
     if (blockindex->pprev)
         result.pushKV("previousblockhash", blockindex->pprev->GetBlockHash().GetHex());
     CBlockIndex *pnext = chainActive.Next(blockindex);
@@ -1214,66 +1195,39 @@
 
     UniValue ret(UniValue::VOBJ);
     UniValue cf(UniValue::VOBJ);
-<<<<<<< HEAD
+
     cf.pushKV("available",      ValueFromAmount(pindexBestHeader->nCFSupply));
     cf.pushKV("locked",         ValueFromAmount(pindexBestHeader->nCFLocked));
     ret.pushKV("funds", cf);
-    UniValue vp(UniValue::VOBJ);
-    int starting = chainActive.Tip()->nHeight - (chainActive.Tip()->nHeight % Params().GetConsensus().nBlocksPerVotingCycle);
-    vp.pushKV("starting",       starting);
-    vp.pushKV("ending",         starting+Params().GetConsensus().nBlocksPerVotingCycle-1);
-    vp.pushKV("current",        chainActive.Tip()->nHeight);
-    UniValue consensus(UniValue::VOBJ);
-    consensus.pushKV("blocksPerVotingCycle",Params().GetConsensus().nBlocksPerVotingCycle);
-    if (!IsReducedCFundQuorumEnabled(chainActive.Tip(), Params().GetConsensus())){
-        consensus.pushKV("minSumVotesPerVotingCycle",Params().GetConsensus().nBlocksPerVotingCycle * Params().GetConsensus().nMinimumQuorum);
-    } else {
-        consensus.pushKV("minSumVotesPerVotingCycle",Params().GetConsensus().nBlocksPerVotingCycle * Params().GetConsensus().nMinimumQuorumFirstHalf);
-        consensus.pushKV("minSumVotesPerVotingCycleSecondHalf",Params().GetConsensus().nBlocksPerVotingCycle * Params().GetConsensus().nMinimumQuorumSecondHalf);
-    }
-    consensus.pushKV("maxCountVotingCycleProposals",(uint64_t)Params().GetConsensus().nCyclesProposalVoting);
-    consensus.pushKV("maxCountVotingCyclePaymentRequests",(uint64_t)Params().GetConsensus().nCyclesPaymentRequestVoting);
-    consensus.pushKV("votesAcceptProposalPercentage",Params().GetConsensus().nVotesAcceptProposal*100);
-    consensus.pushKV("votesRejectProposalPercentage",Params().GetConsensus().nVotesRejectProposal*100);
-    consensus.pushKV("votesAcceptPaymentRequestPercentage",Params().GetConsensus().nVotesAcceptPaymentRequest*100);
-    consensus.pushKV("votesRejectPaymentRequestPercentage",Params().GetConsensus().nVotesRejectPaymentRequest*100);
-    consensus.pushKV("proposalMinimalFee",ValueFromAmount(Params().GetConsensus().nProposalMinimalFee));
-    ret.pushKV("consensus", consensus);
-=======
-
-    cf.push_back(Pair("available",      ValueFromAmount(pindexBestHeader->nCFSupply)));
-    cf.push_back(Pair("locked",         ValueFromAmount(pindexBestHeader->nCFLocked)));
-    ret.push_back(Pair("funds", cf));
 
     UniValue vp(UniValue::VOBJ);
     int starting = chainActive.Tip()->nHeight - (chainActive.Tip()->nHeight % GetConsensusParameter(Consensus::CONSENSUS_PARAM_VOTING_CYCLE_LENGTH));
 
-    vp.push_back(Pair("starting",       starting));
-    vp.push_back(Pair("ending",         starting+GetConsensusParameter(Consensus::CONSENSUS_PARAM_VOTING_CYCLE_LENGTH)-1));
-    vp.push_back(Pair("current",        chainActive.Tip()->nHeight));
+    vp.pushKV("starting",       starting);
+    vp.pushKV("ending",         starting+GetConsensusParameter(Consensus::CONSENSUS_PARAM_VOTING_CYCLE_LENGTH)-1);
+    vp.pushKV("current",        chainActive.Tip()->nHeight);
 
     UniValue consensus(UniValue::VOBJ);
 
-    consensus.push_back(Pair("blocksPerVotingCycle",GetConsensusParameter(Consensus::CONSENSUS_PARAM_VOTING_CYCLE_LENGTH)));
+    consensus.pushKV("blocksPerVotingCycle",GetConsensusParameter(Consensus::CONSENSUS_PARAM_VOTING_CYCLE_LENGTH));
 
     if (!IsReducedCFundQuorumEnabled(chainActive.Tip(), Params().GetConsensus()))
-        consensus.push_back(Pair("minSumVotesPerVotingCycle",GetConsensusParameter(Consensus::CONSENSUS_PARAM_VOTING_CYCLE_LENGTH) * GetConsensusParameter(Consensus::CONSENSUS_PARAM_PROPOSAL_MIN_QUORUM)/10000.0));
+        consensus.pushKV("minSumVotesPerVotingCycle",GetConsensusParameter(Consensus::CONSENSUS_PARAM_VOTING_CYCLE_LENGTH) * GetConsensusParameter(Consensus::CONSENSUS_PARAM_PROPOSAL_MIN_QUORUM)/10000.0);
     else
     {
-        consensus.push_back(Pair("minSumVotesPerVotingCycle",GetConsensusParameter(Consensus::CONSENSUS_PARAM_VOTING_CYCLE_LENGTH) * Params().GetConsensus().nMinimumQuorumFirstHalf));
-        consensus.push_back(Pair("minSumVotesPerVotingCycleSecondHalf",GetConsensusParameter(Consensus::CONSENSUS_PARAM_VOTING_CYCLE_LENGTH) * Params().GetConsensus().nMinimumQuorumSecondHalf));
-    }
-
-    consensus.push_back(Pair("maxCountVotingCycleProposals",GetConsensusParameter(Consensus::CONSENSUS_PARAM_PROPOSAL_MAX_VOTING_CYCLES)));
-    consensus.push_back(Pair("maxCountVotingCyclePaymentRequests",GetConsensusParameter(Consensus::CONSENSUS_PARAM_PAYMENT_REQUEST_MAX_VOTING_CYCLES)));
-    consensus.push_back(Pair("votesAcceptProposalPercentage",GetConsensusParameter(Consensus::CONSENSUS_PARAM_PROPOSAL_MIN_ACCEPT)/100));
-    consensus.push_back(Pair("votesRejectProposalPercentage",GetConsensusParameter(Consensus::CONSENSUS_PARAM_PROPOSAL_MIN_REJECT)/100));
-    consensus.push_back(Pair("votesAcceptPaymentRequestPercentage",GetConsensusParameter(Consensus::CONSENSUS_PARAM_PAYMENT_REQUEST_MIN_ACCEPT)/100));
-    consensus.push_back(Pair("votesRejectPaymentRequestPercentage",GetConsensusParameter(Consensus::CONSENSUS_PARAM_PAYMENT_REQUEST_MIN_REJECT)/100));
-    consensus.push_back(Pair("proposalMinimalFee",ValueFromAmount(GetConsensusParameter(Consensus::CONSENSUS_PARAM_PROPOSAL_MIN_FEE))));
-    ret.push_back(Pair("consensus", consensus));
-
->>>>>>> 6a7afa10
+        consensus.pushKV("minSumVotesPerVotingCycle",GetConsensusParameter(Consensus::CONSENSUS_PARAM_VOTING_CYCLE_LENGTH) * Params().GetConsensus().nMinimumQuorumFirstHalf);
+        consensus.pushKV("minSumVotesPerVotingCycleSecondHalf",GetConsensusParameter(Consensus::CONSENSUS_PARAM_VOTING_CYCLE_LENGTH) * Params().GetConsensus().nMinimumQuorumSecondHalf);
+    }
+
+    consensus.pushKV("maxCountVotingCycleProposals",GetConsensusParameter(Consensus::CONSENSUS_PARAM_PROPOSAL_MAX_VOTING_CYCLES));
+    consensus.pushKV("maxCountVotingCyclePaymentRequests",GetConsensusParameter(Consensus::CONSENSUS_PARAM_PAYMENT_REQUEST_MAX_VOTING_CYCLES));
+    consensus.pushKV("votesAcceptProposalPercentage",GetConsensusParameter(Consensus::CONSENSUS_PARAM_PROPOSAL_MIN_ACCEPT)/100);
+    consensus.pushKV("votesRejectProposalPercentage",GetConsensusParameter(Consensus::CONSENSUS_PARAM_PROPOSAL_MIN_REJECT)/100);
+    consensus.pushKV("votesAcceptPaymentRequestPercentage",GetConsensusParameter(Consensus::CONSENSUS_PARAM_PAYMENT_REQUEST_MIN_ACCEPT)/100);
+    consensus.pushKV("votesRejectPaymentRequestPercentage",GetConsensusParameter(Consensus::CONSENSUS_PARAM_PAYMENT_REQUEST_MIN_REJECT)/100);
+    consensus.pushKV("proposalMinimalFee",ValueFromAmount(GetConsensusParameter(Consensus::CONSENSUS_PARAM_PROPOSAL_MIN_FEE)));
+    ret.pushKV("consensus", consensus);
+
     UniValue votesProposals(UniValue::VARR);
     UniValue votesPaymentRequests(UniValue::VARR);
 
@@ -1287,21 +1241,13 @@
             continue;
 
         UniValue op(UniValue::VOBJ);
-<<<<<<< HEAD
+
         op.pushKV("str", proposal.strDZeel);
         op.pushKV("hash", proposal.hash.ToString());
         op.pushKV("amount", ValueFromAmount(proposal.nAmount));
-        op.pushKV("yes", it->second.first);
-        op.pushKV("no", it->second.second);
-=======
-
-        op.push_back(Pair("str", proposal.strDZeel));
-        op.push_back(Pair("hash", proposal.hash.ToString()));
-        op.push_back(Pair("amount", ValueFromAmount(proposal.nAmount)));
-        op.push_back(Pair("yes", it.second.first.first));
-        op.push_back(Pair("abs", it.second.second));
-        op.push_back(Pair("no", it.second.first.second));
->>>>>>> 6a7afa10
+        op.pushKV("yes", it.second.first.first);
+        op.pushKV("abs", it.second.second);
+        op.pushKV("no", it.second.first.second);
         votesProposals.push_back(op);
     }
 
@@ -1316,33 +1262,19 @@
             continue;
 
         UniValue op(UniValue::VOBJ);
-<<<<<<< HEAD
         op.pushKV("hash", prequest.hash.ToString());
         op.pushKV("proposalDesc", proposal.strDZeel);
         op.pushKV("desc", prequest.strDZeel);
         op.pushKV("amount", ValueFromAmount(prequest.nAmount));
-        op.pushKV("yes", it->second.first);
-        op.pushKV("no", it->second.second);
+        op.pushKV("yes", it.second.first.first);
+        op.pushKV("abs", it.second.second);
+        op.pushKV("no", it.second.first.second);
         votesPaymentRequests.push_back(op);
     }
+
     vp.pushKV("votedProposals",       votesProposals);
     vp.pushKV("votedPaymentrequests", votesPaymentRequests);
     ret.pushKV("votingPeriod", vp);
-=======
-        op.push_back(Pair("hash", prequest.hash.ToString()));
-        op.push_back(Pair("proposalDesc", proposal.strDZeel));
-        op.push_back(Pair("desc", prequest.strDZeel));
-        op.push_back(Pair("amount", ValueFromAmount(prequest.nAmount)));
-        op.push_back(Pair("yes", it.second.first.first));
-        op.push_back(Pair("abs", it.second.second));
-        op.push_back(Pair("no", it.second.first.second));
-        votesPaymentRequests.push_back(op);
-    }
-
-    vp.push_back(Pair("votedProposals",       votesProposals));
-    vp.push_back(Pair("votedPaymentrequests", votesPaymentRequests));
-    ret.push_back(Pair("votingPeriod", vp));
->>>>>>> 6a7afa10
 
     return ret;
 
@@ -1590,16 +1522,11 @@
     BIP9SoftForkDescPushBack(bip9_softforks, "communityfund_amount_v2", consensusParams, Consensus::DEPLOYMENT_COMMUNITYFUND_AMOUNT_V2);
     BIP9SoftForkDescPushBack(bip9_softforks, "static", consensusParams, Consensus::DEPLOYMENT_STATIC_REWARD);
     BIP9SoftForkDescPushBack(bip9_softforks, "reduced_quorum", consensusParams, Consensus::DEPLOYMENT_QUORUM_CFUND);
-<<<<<<< HEAD
-    obj.pushKV("softforks",             softforks);
-    obj.pushKV("bip9_softforks", bip9_softforks);
-=======
     BIP9SoftForkDescPushBack(bip9_softforks, "abstain_vote", consensusParams, Consensus::DEPLOYMENT_ABSTAIN_VOTE);
     BIP9SoftForkDescPushBack(bip9_softforks, "consultations", consensusParams, Consensus::DEPLOYMENT_CONSULTATIONS);
     BIP9SoftForkDescPushBack(bip9_softforks, "dao_consensus", consensusParams, Consensus::DEPLOYMENT_DAO_CONSENSUS);
-    obj.push_back(Pair("softforks",             softforks));
-    obj.push_back(Pair("bip9_softforks", bip9_softforks));
->>>>>>> 6a7afa10
+    obj.pushKV("softforks",      softforks);
+    obj.pushKV("bip9_softforks", bip9_softforks);
 
     if (fPruneMode)
     {
