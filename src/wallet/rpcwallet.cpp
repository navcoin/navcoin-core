// Copyright (c) 2010 Satoshi Nakamoto
// Copyright (c) 2009-2015 The Bitcoin Core developers
// Distributed under the MIT software license, see the accompanying
// file COPYING or http://www.opensource.org/licenses/mit-license.php.

#include <amount.h>
#include <base58.h>
#include <chain.h>
#include <consensus/dao.h>
#include <core_io.h>
#include <init.h>
#include <main.h>
#include <net.h>
#include <netbase.h>
#include <policy/rbf.h>
#include <pos.h>
#include <rpc/server.h>
#include <txdb.h>
#include <timedata.h>
#include <util.h>
#include <utils/dns_utils.h>
#include <utilmoneystr.h>
#include <wallet/wallet.h>
#include <wallet/walletdb.h>

#include <stdint.h>

#include <boost/algorithm/string.hpp>
#include <boost/assign/list_of.hpp>
#include <boost/date_time/posix_time/posix_time.hpp>
#include <boost/lexical_cast.hpp>
#include <univalue.h>

int64_t nWalletUnlockTime;
int64_t nWalletFirstStakeTime = -1;
static CCriticalSection cs_nWalletUnlockTime;

std::string HelpRequiringPassphrase()
{
    return pwalletMain && pwalletMain->IsCrypted()
            ? "\nRequires wallet passphrase to be set with walletpassphrase call."
            : "";
}

bool EnsureWalletIsAvailable(bool avoidException)
{
    if (!pwalletMain)
    {
        if (!avoidException)
            throw JSONRPCError(RPC_METHOD_NOT_FOUND, "Method not found (disabled)");
        else
            return false;
    }
    return true;
}

void EnsureWalletIsUnlocked()
{
    if (pwalletMain->IsLocked())
        throw JSONRPCError(RPC_WALLET_UNLOCK_NEEDED, "Error: Please enter the wallet passphrase with walletpassphrase first.");
    if (fWalletUnlockStakingOnly)
        throw JSONRPCError(RPC_WALLET_UNLOCK_NEEDED, "Error: Wallet is unlocked for staking or mixing only.");
}

void WalletTxToJSON(const CWalletTx& wtx, UniValue& entry)
{
    int confirms = wtx.GetDepthInMainChain();
    entry.pushKV("confirmations", confirms);
    if (wtx.IsCoinBase() || wtx.IsCoinStake())
        entry.pushKV("generated", true);
    if (confirms > 0)
    {
        entry.pushKV("blockhash", wtx.hashBlock.GetHex());
        entry.pushKV("blockindex", wtx.nIndex);
        if (mapBlockIndex.count(wtx.hashBlock) > 0)
            entry.pushKV("blocktime", mapBlockIndex[wtx.hashBlock]->GetBlockTime());
        else
            entry.pushKV("blocktime", 0);
    } else {
        entry.pushKV("trusted", wtx.IsTrusted());
    }
    uint256 hash = wtx.GetHash();
    entry.pushKV("txid", hash.GetHex());
    UniValue conflicts(UniValue::VARR);
    for(const uint256& conflict: wtx.GetConflicts())
        conflicts.push_back(conflict.GetHex());
    entry.pushKV("walletconflicts", conflicts);
    entry.pushKV("time", wtx.GetTxTime());
    entry.pushKV("timereceived", (int64_t)wtx.nTimeReceived);
    entry.pushKV("strdzeel", wtx.strDZeel);
    // Add opt-in RBF status
    std::string rbfStatus = "no";
    if (confirms <= 0) {
        LOCK(mempool.cs);
        RBFTransactionState rbfState = IsRBFOptIn(wtx, mempool);
        if (rbfState == RBF_TRANSACTIONSTATE_UNKNOWN)
            rbfStatus = "unknown";
        else if (rbfState == RBF_TRANSACTIONSTATE_REPLACEABLE_BIP125)
            rbfStatus = "yes";
    }
    entry.pushKV("bip125-replaceable", rbfStatus);

    for(const PAIRTYPE(std::string, std::string)& item: wtx.mapValue)
        entry.pushKV(item.first, item.second);
}

std::string AccountFromValue(const UniValue& value)
{
    std::string strAccount = value.get_str();
    if (strAccount == "*")
        throw JSONRPCError(RPC_WALLET_INVALID_ACCOUNT_NAME, "Invalid account name");
    return strAccount;
}

UniValue createrawscriptaddress(const UniValue& params, bool fHelp)
{
    if (fHelp || params.size() != 1)
        throw std::runtime_error(
                "createrawscriptaddress \"hex script\"\n"
                "\nReturns the Navcoin address for the specified raw hex script.\n"
                "\nArguments:\n"
                "1. \"hex script\"        (string) The hex script to encode in the address.\n"
                "\nResult:\n"
                "\"navcoinaddress\"    (string) The  navcoin address\n"
                "\nExamples:\n"
                + HelpExampleCli("createrawscriptaddress", "6ac4c5")
                );

    std::string data = params[0].get_str();

    if (!IsHex(data))
        throw JSONRPCError(RPC_MISC_ERROR, "the script is not expressed in hexadecimal");

    std::vector<unsigned char> vData = ParseHex(data);

    CScript script(vData.begin(), vData.end());

    std::string strAsm = ScriptToAsmStr(script);

    if (strAsm.find("[error]") != std::string::npos || strAsm.find("OP_UNKNOWN") != std::string::npos)
        throw JSONRPCError(RPC_MISC_ERROR, "the script includes invalid or unknown op codes");

    CNavcoinAddress address(script);

    if (!address.IsValid())
        throw JSONRPCError(RPC_MISC_ERROR, "the generated address is not valid");

    return address.ToString();
}

UniValue listprivateunspent(const UniValue& params, bool fHelp)
{
    if (!EnsureWalletIsAvailable(fHelp))
        return NullUniValue;

    if (fHelp || params.size() > 3)
        throw std::runtime_error(
                "listprivateunspent ( minconf maxconf )\n"
                "\nReturns array of unspent private transaction outputs\n"
                "with between minconf and maxconf (inclusive) confirmations.\n"
                "\nArguments:\n"
                "1. minconf          (numeric, optional, default=1) The minimum confirmations to filter\n"
                "2. maxconf          (numeric, optional, default=9999999) The maximum confirmations to filter\n"
                "\nResult\n"
                "[                   (array of json object)\n"
                "  {\n"
                "    \"txid\" : \"txid\",          (string) the transaction id \n"
                "    \"vout\" : n,                 (numeric) the vout value\n"
                "    \"amount\" : x.xxx,           (numeric) the transaction amount in " + CURRENCY_UNIT + "\n"
                                                                                                           "    \"confirmations\" : n         (numeric) The number of confirmations\n"
                                                                                                           "  }\n"
                                                                                                           "  ,...\n"
                                                                                                           "]\n"

                                                                                                           "\nExamples\n"
                + HelpExampleCli("listprivateunspent", "")
                + HelpExampleCli("listprivateunspent", "6 9999999")
                );

    RPCTypeCheck(params, boost::assign::list_of(UniValue::VNUM)(UniValue::VNUM)(UniValue::VARR));

    int nMinDepth = 1;
    if (params.size() > 0)
        nMinDepth = params[0].get_int();

    int nMaxDepth = 9999999;
    if (params.size() > 1)
        nMaxDepth = params[1].get_int();

    UniValue results(UniValue::VARR);
    std::vector<COutput> vecOutputs;
    assert(pwalletMain != NULL);
    LOCK2(cs_main, pwalletMain->cs_wallet);
    pwalletMain->AvailablePrivateCoins(vecOutputs, false, NULL, true);
    for(const COutput& out: vecOutputs) {
        if (out.nDepth < nMinDepth || out.nDepth > nMaxDepth)
            continue;

        UniValue entry(UniValue::VOBJ);
        entry.pushKV("txid", out.tx->GetHash().GetHex());
        entry.pushKV("address", out.sAddress);
        entry.pushKV("vout", out.i);
        entry.pushKV("amount", ValueFromAmount(out.tx->vAmounts[out.i]));
        entry.pushKV("confirmations", out.nDepth);
        results.push_back(entry);
    }

    return results;
}


UniValue getnewaddress(const UniValue& params, bool fHelp)
{
    if (!EnsureWalletIsAvailable(fHelp))
        return NullUniValue;

    if (fHelp || params.size() > 1)
        throw std::runtime_error(
                "getnewaddress ( \"account\" )\n"
                "\nReturns a new Navcoin address for receiving payments.\n"
                "If 'account' is specified (DEPRECATED), it is added to the address book \n"
                "so payments received with the address will be credited to 'account'.\n"
                "\nArguments:\n"
                "1. \"account\"        (string, optional) DEPRECATED. The account name for the address to be linked to. If not provided, the default account \"\" is used. It can also be set to the empty string \"\" to represent the default account. The account does not need to exist, it will be created if there is no account by the given name.\n"
                "\nResult:\n"
                "\"navcoinaddress\"    (string) The new navcoin address\n"
                "\nExamples:\n"
                + HelpExampleCli("getnewaddress", "")
                + HelpExampleRpc("getnewaddress", "")
                );

    LOCK2(cs_main, pwalletMain->cs_wallet);

    // Parse the account first so we don't generate a key if there's an error
    std::string strAccount;
    if (params.size() > 0)
        strAccount = AccountFromValue(params[0]);

    if (!pwalletMain->IsLocked())
        pwalletMain->TopUpKeyPool();

    // Generate a new key that is added to wallet
    CPubKey newKey;
    if (!pwalletMain->GetKeyFromPool(newKey))
        throw JSONRPCError(RPC_WALLET_KEYPOOL_RAN_OUT, "Error: Keypool ran out, please call keypoolrefill first");
    CKeyID keyID = newKey.GetID();

    pwalletMain->SetAddressBook(keyID, strAccount, "receive");

    return CNavcoinAddress(keyID).ToString();
}

UniValue getcoldstakingaddress(const UniValue& params, bool fHelp)
{

    if (fHelp || params.size() < 2)
<<<<<<< HEAD
        throw runtime_error(
                "getcoldstakingaddress \"stakingaddress\" \"spendingaddress\" ( \"votingaddress\" )\n"
=======
        throw std::runtime_error(
            "getcoldstakingaddress \"stakingaddress\" \"spendingaddress\" ( \"votingaddress\" )\n"
>>>>>>> 63765faa
            "Returns a coldstaking address based on the address inputs\n"
            "Arguments:\n"
            "1. \"stakingaddress\"  (string, required) The navcoin staking address.\n"
            "2. \"spendingaddress\" (string, required) The navcoin spending address.\n\n"
            "3. \"voting\"          (string, optional) The navcoin voting address.\n\n"
            "\nExamples:\n"
            + HelpExampleCli("getcoldstakingaddress", "\"mqyGZvLYfEH27Zk3z6JkwJgB1zpjaEHfiW\" \"mrfjgazyerYxDQHJAPDdUcC3jpmi8WZ2uv\"") +
                "\nAs a json rpc call\n"
            + HelpExampleRpc("getcoldstakingaddress", "\"mqyGZvLYfEH27Zk3z6JkwJgB1zpjaEHfiW\", \"mrfjgazyerYxDQHJAPDdUcC3jpmi8WZ2uv\"")
                );

    if (!IsColdStakingEnabled(chainActive.Tip(),Params().GetConsensus()))
        throw std::runtime_error(
                "Cold Staking is not active yet.");

    if (!IsColdStakingv2Enabled(chainActive.Tip(), Params().GetConsensus()) && params.size() == 3)
<<<<<<< HEAD
        throw runtime_error(
                "Cold Staking v2 is not active yet.");
=======
        throw std::runtime_error(
            "Cold Staking v2 is not active yet.");
>>>>>>> 63765faa

    if (params[0].get_str() == params[1].get_str())
        throw std::runtime_error(
                "The staking address should be different to the spending address"
                );


    CNavcoinAddress stakingAddress(params[0].get_str());
    CKeyID stakingKeyID;
    if (!stakingAddress.IsValid() || !stakingAddress.GetKeyID(stakingKeyID))
        throw JSONRPCError(RPC_INVALID_ADDRESS_OR_KEY, "Staking address is not a valid Navcoin address");

    CNavcoinAddress spendingAddress(params[1].get_str());
    CKeyID spendingKeyID;
    if (!spendingAddress.IsValid() || !spendingAddress.GetKeyID(spendingKeyID))
        throw JSONRPCError(RPC_INVALID_ADDRESS_OR_KEY, "Spending address is not a valid Navcoin address");

    spendingAddress.GetKeyID(spendingKeyID);

    if (params.size() == 3)
    {
        CNavcoinAddress votingAddress(params[2].get_str());
        CKeyID votingKeyID;
        if (!votingAddress.IsValid() || !votingAddress.GetKeyID(votingKeyID))
            throw JSONRPCError(RPC_INVALID_ADDRESS_OR_KEY, "Voting address is not a valid Navcoin address");

        votingAddress.GetKeyID(votingKeyID);

        return CNavcoinAddress(stakingKeyID, spendingKeyID, votingKeyID).ToString();
    }

    return CNavcoinAddress(stakingKeyID, spendingKeyID).ToString();
}


CNavcoinAddress GetAccountAddress(std::string strAccount, bool bForceNew=false)
{
    CPubKey pubKey;
    if (!pwalletMain->GetAccountPubkey(pubKey, strAccount, bForceNew)) {
        throw JSONRPCError(RPC_WALLET_KEYPOOL_RAN_OUT, "Error: Keypool ran out, please call keypoolrefill first");
    }

    return CNavcoinAddress(pubKey.GetID());
}

UniValue getaccountaddress(const UniValue& params, bool fHelp)
{
    if (!EnsureWalletIsAvailable(fHelp))
        return NullUniValue;

    if (fHelp || params.size() != 1)
        throw std::runtime_error(
                "getaccountaddress \"account\"\n"
                "\nDEPRECATED. Returns the current Navcoin address for receiving payments to this account.\n"
                "\nArguments:\n"
                "1. \"account\"       (string, required) The account name for the address. It can also be set to the empty string \"\" to represent the default account. The account does not need to exist, it will be created and a new address created  if there is no account by the given name.\n"
                "\nResult:\n"
                "\"navcoinaddress\"   (string) The account navcoin address\n"
                "\nExamples:\n"
                + HelpExampleCli("getaccountaddress", "")
                + HelpExampleCli("getaccountaddress", "\"\"")
                + HelpExampleCli("getaccountaddress", "\"myaccount\"")
                + HelpExampleRpc("getaccountaddress", "\"myaccount\"")
                );

    LOCK2(cs_main, pwalletMain->cs_wallet);

    // Parse the account first so we don't generate a key if there's an error
    std::string strAccount = AccountFromValue(params[0]);

    UniValue ret(UniValue::VSTR);

    ret = GetAccountAddress(strAccount).ToString();
    return ret;
}


UniValue getrawchangeaddress(const UniValue& params, bool fHelp)
{
    if (!EnsureWalletIsAvailable(fHelp))
        return NullUniValue;

    if (fHelp || params.size() > 1)
        throw std::runtime_error(
                "getrawchangeaddress\n"
                "\nReturns a new Navcoin address, for receiving change.\n"
                "This is for use with raw transactions, NOT normal use.\n"
                "\nResult:\n"
                "\"address\"    (string) The address\n"
                "\nExamples:\n"
                + HelpExampleCli("getrawchangeaddress", "")
                + HelpExampleRpc("getrawchangeaddress", "")
                );

    LOCK2(cs_main, pwalletMain->cs_wallet);

    if (!pwalletMain->IsLocked())
        pwalletMain->TopUpKeyPool();

    CReserveKey reservekey(pwalletMain);
    CPubKey vchPubKey;
    if (!reservekey.GetReservedKey(vchPubKey))
        throw JSONRPCError(RPC_WALLET_KEYPOOL_RAN_OUT, "Error: Keypool ran out, please call keypoolrefill first");

    reservekey.KeepKey();

    CKeyID keyID = vchPubKey.GetID();

    return CNavcoinAddress(keyID).ToString();
}


UniValue setaccount(const UniValue& params, bool fHelp)
{
    if (!EnsureWalletIsAvailable(fHelp))
        return NullUniValue;

    if (fHelp || params.size() < 1 || params.size() > 2)
        throw std::runtime_error(
                "setaccount \"navcoinaddress\" \"account\"\n"
                "\nDEPRECATED. Sets the account associated with the given address.\n"
                "\nArguments:\n"
                "1. \"navcoinaddress\"  (string, required) The navcoin address to be associated with an account.\n"
                "2. \"account\"         (string, required) The account to assign the address to.\n"
                "\nExamples:\n"
                + HelpExampleCli("setaccount", "\"1D1ZrZNe3JUo7ZycKEYQQiQAWd9y54F4XZ\" \"tabby\"")
                + HelpExampleRpc("setaccount", "\"1D1ZrZNe3JUo7ZycKEYQQiQAWd9y54F4XZ\", \"tabby\"")
                );

    LOCK2(cs_main, pwalletMain->cs_wallet);

    CNavcoinAddress address(params[0].get_str());
    if (!address.IsValid())
        throw JSONRPCError(RPC_INVALID_ADDRESS_OR_KEY, "Invalid Navcoin address");

    std::string strAccount;
    if (params.size() > 1)
        strAccount = AccountFromValue(params[1]);

    // Only add the account if the address is yours.
    if (IsMine(*pwalletMain, address.Get()))
    {
        // Detect when changing the account of an address that is the 'unused current key' of another account:
        if (pwalletMain->mapAddressBook.count(address.Get()))
        {
            std::string strOldAccount = pwalletMain->mapAddressBook[address.Get()].name;
            if (address == GetAccountAddress(strOldAccount))
                GetAccountAddress(strOldAccount, true);
        }
        pwalletMain->SetAddressBook(address.Get(), strAccount, "receive");
    }
    else
        throw JSONRPCError(RPC_MISC_ERROR, "setaccount can only be used with own address");

    return NullUniValue;
}


UniValue getaccount(const UniValue& params, bool fHelp)
{
    if (!EnsureWalletIsAvailable(fHelp))
        return NullUniValue;

    if (fHelp || params.size() != 1)
        throw std::runtime_error(
                "getaccount \"navcoinaddress\"\n"
                "\nDEPRECATED. Returns the account associated with the given address.\n"
                "\nArguments:\n"
                "1. \"navcoinaddress\"  (string, required) The navcoin address for account lookup.\n"
                "\nResult:\n"
                "\"accountname\"        (string) the account address\n"
                "\nExamples:\n"
                + HelpExampleCli("getaccount", "\"1D1ZrZNe3JUo7ZycKEYQQiQAWd9y54F4XZ\"")
                + HelpExampleRpc("getaccount", "\"1D1ZrZNe3JUo7ZycKEYQQiQAWd9y54F4XZ\"")
                );

    LOCK2(cs_main, pwalletMain->cs_wallet);

    CNavcoinAddress address(params[0].get_str());
    if (!address.IsValid())
        throw JSONRPCError(RPC_INVALID_ADDRESS_OR_KEY, "Invalid Navcoin address");

    std::string strAccount;
    std::map<CTxDestination, CAddressBookData>::iterator mi = pwalletMain->mapAddressBook.find(address.Get());
    if (mi != pwalletMain->mapAddressBook.end() && !(*mi).second.name.empty())
        strAccount = (*mi).second.name;
    return strAccount;
}


UniValue getaddressesbyaccount(const UniValue& params, bool fHelp)
{
    if (!EnsureWalletIsAvailable(fHelp))
        return NullUniValue;

    if (fHelp || params.size() != 1)
        throw std::runtime_error(
                "getaddressesbyaccount \"account\"\n"
                "\nDEPRECATED. Returns the list of addresses for the given account.\n"
                "\nArguments:\n"
                "1. \"account\"  (string, required) The account name.\n"
                "\nResult:\n"
                "[                     (json array of string)\n"
                "  \"navcoinaddress\"  (string) a navcoin address associated with the given account\n"
                "  ,...\n"
                "]\n"
                "\nExamples:\n"
                + HelpExampleCli("getaddressesbyaccount", "\"tabby\"")
                + HelpExampleRpc("getaddressesbyaccount", "\"tabby\"")
                );

    LOCK2(cs_main, pwalletMain->cs_wallet);

    std::string strAccount = AccountFromValue(params[0]);

    // Find all addresses that have the given account
    UniValue ret(UniValue::VARR);
    for(const PAIRTYPE(CNavcoinAddress, CAddressBookData)& item: pwalletMain->mapAddressBook)
    {
        const CNavcoinAddress& address = item.first;
        const std::string& strName = item.second.name;
        if (strName == strAccount && strName != "blsct receive")
            ret.push_back(address.ToString());
    }
    return ret;
}

UniValue listprivateaddresses(const UniValue& params, bool fHelp)
{
    if (!EnsureWalletIsAvailable(fHelp))
        return NullUniValue;

    if (fHelp || params.size() != 0)
        throw std::runtime_error(
                "listprivateaddresses\n"
                "\nList the private addresses of the wallet.\n"
                "\nExample:\n"
                + HelpExampleCli("listprivateaddresses", "")
                );

    LOCK2(cs_main, pwalletMain->cs_wallet);

    // Find all addresses that have the given account
    UniValue ret(UniValue::VARR);
    for(const PAIRTYPE(std::string, CAddressBookData)& item: pwalletMain->mapPrivateAddressBook)
    {
        const std::string& address = item.first;
        const std::string& strName = item.second.name;
        const std::string& index = item.second.purpose;
        if (strName == "blsct receive")
        {
            UniValue obj(UniValue::VOBJ);
            obj.pushKV("address", address);
            obj.pushKV("index", index);
            ret.push_back(obj);
        }
    }
    return ret;
}

static void SendMoney(const CTxDestination &address, CAmount nValue, bool fSubtractFeeFromAmount, CWalletTx& wtxNew, bool fPrivate = false, bool donate = false, bool fDoNotSend = false, const CandidateTransaction* coinsToMix = 0)
{
    CAmount curBalance = fPrivate ? pwalletMain->GetPrivateBalance() : pwalletMain->GetBalance();

    // Check amount
    if (nValue <= 0)
        throw JSONRPCError(RPC_INVALID_PARAMETER, "Invalid amount");

    if (nValue > curBalance)
        throw JSONRPCError(RPC_WALLET_INSUFFICIENT_FUNDS, "Insufficient funds");

    CScript CFContributionScript;

    // Parse Navcoin address
    CScript scriptPubKey = GetScriptForDestination(address);

    if(donate)
        SetScriptForCommunityFundContribution(scriptPubKey);

    // Create and send the transaction
    CReserveKey reservekey(pwalletMain);
    CAmount nFeeRequired;
    std::string strError;
    std::vector<CRecipient> vecSend;
    int nChangePosRet = -1;
    bool fBLSCT = address.type() == typeid(blsctDoublePublicKey);
    CRecipient recipient = {scriptPubKey, nValue, fSubtractFeeFromAmount, fBLSCT};
    if (fBLSCT)
    {
        bls::G1Element vk, sk;
        blsctDoublePublicKey dk = boost::get<blsctDoublePublicKey>(address);

        if (!dk.GetSpendKey(sk) || !dk.GetViewKey(vk))
        {
            throw JSONRPCError(RPC_INVALID_PARAMETER, "Invalid address");
        }
        recipient.sk = sk.Serialize();
        recipient.vk = vk.Serialize();
        recipient.sMemo = wtxNew.mapValue["comment"];
    }
    vecSend.push_back(recipient);

    std::vector<std::shared_ptr<CReserveBLSCTBlindingKey>> reserveBLSCTKey;

    if (fBLSCT || fPrivate)
    {
        for (unsigned int i = 0; i < vecSend.size()+2; i++)
        {
            std::shared_ptr<CReserveBLSCTBlindingKey> rk(new CReserveBLSCTBlindingKey(pwalletMain));
            reserveBLSCTKey.insert(reserveBLSCTKey.begin(), std::move(rk));
        }
    }

    if (!pwalletMain->CreateTransaction(vecSend, wtxNew, reservekey, reserveBLSCTKey, nFeeRequired, nChangePosRet, strError, fPrivate, nullptr, true, coinsToMix)) {
        if (!fSubtractFeeFromAmount && nValue + nFeeRequired > curBalance)
            strError = strprintf("Error: This transaction requires a transaction fee of at least %s because of its amount, complexity, or use of recently received funds!", FormatMoney(nFeeRequired));
        throw JSONRPCError(RPC_WALLET_ERROR, strError);
    }
    if (!fDoNotSend && !pwalletMain->CommitTransaction(wtxNew, reservekey, reserveBLSCTKey))
        throw JSONRPCError(RPC_WALLET_ERROR, "Error: The transaction was rejected! This might happen if some of the coins in your wallet were already spent, such as if you used a copy of the wallet and coins were spent in the copy but not marked as spent here.");
}

UniValue generateblsctkeys(const UniValue& params, bool fHelp)
{
    if (!EnsureWalletIsAvailable(fHelp))
        return NullUniValue;

    if (fHelp)
        throw std::runtime_error(
                "generateblsctkeys\n"
                "\nGenerates the BLSCT keys.\n"
                );

    LOCK2(cs_main, pwalletMain->cs_wallet);

    if (pwalletMain->HasValidBLSCTKey())
        throw JSONRPCError(RPC_MISC_ERROR, "This wallet already owns BLSCT keys");

    EnsureWalletIsUnlocked();

    CKeyID masterKeyID = pwalletMain->GetHDChain().masterKeyID;
    CKey key;

    if (!pwalletMain->GetKey(masterKeyID, key))
    {
        throw JSONRPCError(RPC_MISC_ERROR, "Could not generate BLSCT parameters. If your wallet is encrypted, you must first unlock your wallet.");
    }

    pwalletMain->GenerateBLSCT();

    LogPrintf("Generated BLSCT parameters.\n");

    return true;
}

UniValue sendtoaddress(const UniValue& params, bool fHelp)
{
    if (!EnsureWalletIsAvailable(fHelp))
        return NullUniValue;

    if (fHelp || params.size() < 2 || params.size() > 6)
        throw std::runtime_error(
                "sendtoaddress \"navcoinaddress\" amount ( \"comment\" \"comment-to\" \"strdzeel\" subtractfeefromamount )\n"
                "\nSend an amount to a given address.\n"
                + HelpRequiringPassphrase() +
                "\nArguments:\n"
                "1. \"navcoinaddress\"  (string, required) The navcoin address to send to.\n"
                "2. \"amount\"      (numeric or string, required) The amount in " + CURRENCY_UNIT + " to send. eg 0.1\n"
                                                                                                    "3. \"comment\"     (string, optional) A comment used to store what the transaction is for. \n"
                                                                                                    "                             This is not part of the transaction, just kept in your wallet.\n"
                                                                                                    "4. \"comment-to\"  (string, optional) A comment to store the name of the person or organization \n"
                                                                                                    "                             to which you're sending the transaction. This is not part of the \n"
                                                                                                    "                             transaction, just kept in your wallet.\n"
                                                                                                    "5. \"strdzeel\"  (string, optional) Attached string metadata \n"
                                                                                                    "6. subtractfeefromamount  (boolean, optional, default=false) The fee will be deducted from the amount being sent.\n"
                                                                                                    "                             The recipient will receive less navcoins than you enter in the amount field.\n"
                                                                                                    "\nResult:\n"
                                                                                                    "\"transactionid\"  (string) The transaction id.\n"
                                                                                                    "\nExamples:\n"
                + HelpExampleCli("sendtoaddress", "\"1M72Sfpbz1BPpXFHz9m3CdqATR44Jvaydd\" 0.1")
                + HelpExampleCli("sendtoaddress", "\"1M72Sfpbz1BPpXFHz9m3CdqATR44Jvaydd\" 0.1 \"donation\" \"seans outpost\"")
                + HelpExampleCli("sendtoaddress", "\"1M72Sfpbz1BPpXFHz9m3CdqATR44Jvaydd\" 0.1 \"\" \"\" \"\" true")
                + HelpExampleRpc("sendtoaddress", "\"1M72Sfpbz1BPpXFHz9m3CdqATR44Jvaydd\", 0.1, \"donation\", \"seans outpost\"")
                );

    LOCK2(cs_main, pwalletMain->cs_wallet);

    std::string address_str = params[0].get_str();
    utils::DNSResolver *DNS = nullptr;

    if(DNS->check_address_syntax(params[0].get_str().c_str()))
    {
        bool dnssec_valid; bool dnssec_available;
        std::vector<std::string> addresses = utils::dns_utils::addresses_from_url(params[0].get_str().c_str(), dnssec_available, dnssec_valid);

        if(addresses.empty())
        {
            throw JSONRPCError(RPC_INVALID_ADDRESS_OR_KEY, "Invalid OpenAlias address");
        }
        else if (!dnssec_valid && GetBoolArg("-requirednssec",true))
        {
            throw JSONRPCError(RPC_INVALID_ADDRESS_OR_KEY, "OpenAlias Address does not support DNS Sec");
        }
        else
        {
            address_str = addresses.front();
        }
    }
    CNavcoinAddress address(address_str);
    if (!address.IsValid())
        throw JSONRPCError(RPC_INVALID_ADDRESS_OR_KEY, "Invalid Navcoin address");

    // Amount
    CAmount nAmount = AmountFromValue(params[1]);
    if (nAmount <= 0)
        throw JSONRPCError(RPC_TYPE_ERROR, "Invalid amount for send");

    // Wallet comments
    CWalletTx wtx;
    if (params.size() > 2 && !params[2].isNull() && !params[2].get_str().empty())
        wtx.mapValue["comment"] = params[2].get_str();
    if (params.size() > 3 && !params[3].isNull() && !params[3].get_str().empty())
        wtx.mapValue["to"] = params[3].get_str();

    std::string strDZeel;

    if (params.size() > 4 && !params[4].isNull() && !params[4].get_str().empty())
        wtx.strDZeel = params[4].get_str();

    bool fSubtractFeeFromAmount = false;
    if (params.size() > 5)
        fSubtractFeeFromAmount = params[5].get_bool();

    EnsureWalletIsUnlocked();
    SendMoney(address.Get(), nAmount, fSubtractFeeFromAmount, wtx, false);

    return wtx.GetHash().GetHex();
}

UniValue privatesendtoaddress(const UniValue& params, bool fHelp)
{
    if (!EnsureWalletIsAvailable(fHelp))
        return NullUniValue;

    if (!IsBLSCTEnabled(chainActive.Tip(),Params().GetConsensus()))
    {
        return JSONRPCError(RPC_MISC_ERROR, "xNAV is not active yet");
    }

    if (fHelp || params.size() < 2 || params.size() > 6)
        throw std::runtime_error(
                "privatesendtoaddress \"navcoinaddress\" amount \"comment\" ( \"comment-to\" \"strdzeel\" subtractfeefromamount )\n"
                "\nSend an amount to a given address using the private balance of coins.\n"
                + HelpRequiringPassphrase() +
                "\nArguments:\n"
                "1. \"navcoinaddress\"  (string, required) The navcoin address to send to.\n"
                "2. \"amount\"      (numeric or string, required) The amount in " + CURRENCY_UNIT + " to send. eg 0.1\n"
                                                                                                    "3. \"comment\"     (string, optional) A comment used to store what the transaction is for. \n"
                                                                                                    "                             This is part of the transaction and will be seen by the receiver. Max 54 chars.\n"
                                                                                                    "4. \"comment-to\"  (string, optional) A comment to store the name of the person or organization \n"
                                                                                                    "                             to which you're sending the transaction. This is not part of the \n"
                                                                                                    "                             transaction, just kept in your wallet.\n"
                                                                                                    "5. \"strdzeel\"            (string, optional) Attached string metadata \n"
                                                                                                    "6. subtractfeefromamount  (boolean, optional, default=false) The fee will be deducted from the amount being sent.\n"
                                                                                                    "                             The recipient will receive less navcoins than you enter in the amount field.\n"
                                                                                                    "\nResult:\n"
                                                                                                    "\"transactionid\"  (string) The transaction id.\n"
                                                                                                    "\nExamples:\n"
                + HelpExampleCli("privatesendtoaddress", "\"1M72Sfpbz1BPpXFHz9m3CdqATR44Jvaydd\" 0.1")
                + HelpExampleCli("privatesendtoaddress", "\"1M72Sfpbz1BPpXFHz9m3CdqATR44Jvaydd\" 0.1 \"donation\" \"seans outpost\"")
                + HelpExampleCli("privatesendtoaddress", "\"1M72Sfpbz1BPpXFHz9m3CdqATR44Jvaydd\" 0.1 \"\" \"\" true")
                + HelpExampleRpc("privatesendtoaddress", "\"1M72Sfpbz1BPpXFHz9m3CdqATR44Jvaydd\", 0.1, \"donation\", \"seans outpost\"")
                );

    LOCK2(cs_main, pwalletMain->cs_wallet);

    std::string address_str = params[0].get_str();
    utils::DNSResolver *DNS = nullptr;

    if(DNS->check_address_syntax(params[0].get_str().c_str()))
    {
        bool dnssec_valid; bool dnssec_available;
        std::vector<std::string> addresses = utils::dns_utils::addresses_from_url(params[0].get_str().c_str(), dnssec_available, dnssec_valid);

        if(addresses.empty())
            throw JSONRPCError(RPC_INVALID_ADDRESS_OR_KEY, "Invalid OpenAlias address");
        else if (!dnssec_valid && GetBoolArg("-requirednssec",true))
            throw JSONRPCError(RPC_INVALID_ADDRESS_OR_KEY, "OpenAlias Address does not support DNS Sec");
        else
        {

            address_str = addresses.front();

        }

    }

    CNavcoinAddress address(address_str);
    if (!address.IsValid())
        throw JSONRPCError(RPC_INVALID_ADDRESS_OR_KEY, "Invalid Navcoin address");

    // Amount
    CAmount nAmount = AmountFromValue(params[1]);
    if (nAmount <= 0)
        throw JSONRPCError(RPC_TYPE_ERROR, "Invalid amount for send");

    // Wallet comments
    CWalletTx wtx;
    if (params.size() > 2 && !params[2].isNull() && !params[2].get_str().empty())
        wtx.mapValue["comment"] = params[2].get_str();
    if (params.size() > 3 && !params[3].isNull() && !params[3].get_str().empty())
        wtx.mapValue["to"] = params[3].get_str();

    std::string strDZeel;

    if (params.size() > 4 && !params[4].isNull() && !params[4].get_str().empty())
        strDZeel = params[4].get_str();

    bool fSubtractFeeFromAmount = false;
    if (params.size() > 5)
        fSubtractFeeFromAmount = params[5].get_bool();

    EnsureWalletIsUnlocked();

    wtx.strDZeel = strDZeel;

    CTxDestination dest = address.Get();

    SendMoney(dest, nAmount, fSubtractFeeFromAmount, wtx, true);


    return wtx.GetHash().GetHex();
}

UniValue privatesendmixtoaddress(const UniValue& params, bool fHelp)
{
    if (!EnsureWalletIsAvailable(fHelp))
        return NullUniValue;

    if (!IsBLSCTEnabled(chainActive.Tip(),Params().GetConsensus()))
    {
        return JSONRPCError(RPC_MISC_ERROR, "xNAV is not active yet");
    }

    if (!GetBoolArg("-blsctmix", DEFAULT_MIX))
    {
        return JSONRPCError(RPC_MISC_ERROR, "-blsctmix is 0");
    }

    if (fHelp || params.size() < 2 || params.size() > 6)
        throw std::runtime_error(
                "privatesendmixtoaddress \"navcoinaddress\" amount \"comment\" ( \"comment-to\" \"strdzeel\" subtractfeefromamount )\n"
                "\nSend an amount to a given address using the private balance of coins after participating in an aggregation session.\n"
                + HelpRequiringPassphrase() +
                "\nArguments:\n"
                "1. \"navcoinaddress\"  (string, required) The navcoin address to send to.\n"
                "2. \"amount\"      (numeric or string, required) The amount in " + CURRENCY_UNIT + " to send. eg 0.1\n"
                "3. \"comment\"     (string, optional) A comment used to store what the transaction is for. \n"
                "                             This is part of the transaction and will be seen by the receiver. Max 54 chars.\n"
                "4. \"comment-to\"  (string, optional) A comment to store the name of the person or organization \n"
                "                             to which you're sending the transaction. This is not part of the \n"
                "                             transaction, just kept in your wallet.\n"
                "5. \"strdzeel\"            (string, optional) Attached string metadata \n"
                "6. subtractfeefromamount  (boolean, optional, default=false) The fee will be deducted from the amount being sent.\n"
                "                             The recipient will receive less navcoins than you enter in the amount field.\n"
                "\nResult:\n"
                "\"transactionid\"  (string) The transaction id.\n"
                "\nExamples:\n"
                + HelpExampleCli("privatesendmixtoaddress", "\"1M72Sfpbz1BPpXFHz9m3CdqATR44Jvaydd\" 0.1")
                + HelpExampleCli("privatesendmixtoaddress", "\"1M72Sfpbz1BPpXFHz9m3CdqATR44Jvaydd\" 0.1 \"donation\" \"seans outpost\"")
                + HelpExampleCli("privatesendmixtoaddress", "\"1M72Sfpbz1BPpXFHz9m3CdqATR44Jvaydd\" 0.1 \"\" \"\" true")
                + HelpExampleRpc("privatesendmixtoaddress", "\"1M72Sfpbz1BPpXFHz9m3CdqATR44Jvaydd\", 0.1, \"donation\", \"seans outpost\"")
                );

    LOCK2(cs_main, pwalletMain->cs_wallet);

    std::string address_str = params[0].get_str();
    utils::DNSResolver *DNS = nullptr;

    if(DNS->check_address_syntax(params[0].get_str().c_str()))
    {
        bool dnssec_valid; bool dnssec_available;
        std::vector<std::string> addresses = utils::dns_utils::addresses_from_url(params[0].get_str().c_str(), dnssec_available, dnssec_valid);

        if(addresses.empty())
            throw JSONRPCError(RPC_INVALID_ADDRESS_OR_KEY, "Invalid OpenAlias address");
        else if (!dnssec_valid && GetBoolArg("-requirednssec",true))
            throw JSONRPCError(RPC_INVALID_ADDRESS_OR_KEY, "OpenAlias Address does not support DNS Sec");
        else
        {

            address_str = addresses.front();

        }

    }

    CNavcoinAddress address(address_str);
    if (!address.IsValid())
        throw JSONRPCError(RPC_INVALID_ADDRESS_OR_KEY, "Invalid Navcoin address");

    // Amount
    CAmount nAmount = AmountFromValue(params[1]);
    if (nAmount <= 0)
        throw JSONRPCError(RPC_TYPE_ERROR, "Invalid amount for send");

    // Wallet comments
    CWalletTx wtx;
    if (params.size() > 2 && !params[2].isNull() && !params[2].get_str().empty())
        wtx.mapValue["comment"] = params[2].get_str();
    if (params.size() > 3 && !params[3].isNull() && !params[3].get_str().empty())
        wtx.mapValue["to"] = params[3].get_str();

    std::string strDZeel;

    if (params.size() > 4 && !params[4].isNull() && !params[4].get_str().empty())
        strDZeel = params[4].get_str();

    bool fSubtractFeeFromAmount = false;
    if (params.size() > 5)
        fSubtractFeeFromAmount = params[5].get_bool();

    EnsureWalletIsUnlocked();

    wtx.strDZeel = strDZeel;

    CTxDestination dest = address.Get();

    if (!pwalletMain->aggSession)
        throw JSONRPCError(RPC_WALLET_ERROR, "Could not find an aggregation session");

    CandidateTransaction selectedCoins;

    {
        LOCK(cs_main);
        auto nCount = pwalletMain->aggSession->GetTransactionCandidates().size();

        if (nCount == 0)
            throw JSONRPCError(RPC_WALLET_ERROR, "There are no candidates for mixing.");

        if (!pwalletMain->aggSession->SelectCandidates(selectedCoins))
        {
            throw JSONRPCError(RPC_WALLET_ERROR, "There was an error trying to validate the coins after mixing.");
        }
    }

    SendMoney(dest, nAmount, fSubtractFeeFromAmount, wtx, true, false, false, &selectedCoins);

    return wtx.GetHash().GetHex();
}

UniValue stakervote(const UniValue& params, bool fHelp)
{
    if (!EnsureWalletIsAvailable(fHelp))
        return NullUniValue;

    if (fHelp || params.size() != 1)
        throw std::runtime_error(
                "stakervote vote\n"
                "\nSets the vote to be committed on minted blocks.\n"
                + HelpRequiringPassphrase() +
                "\nArguments:\n"
                "1. \"vote\"               (string, required) The staker vote.\n"
                + HelpExampleCli("stakervote", "yes")
                );

    SoftSetArg("-stakervote",params[0].get_str());
    RemoveConfigFile("stakervote");
    WriteConfigFile("stakervote",params[0].get_str());

    return "";
}

UniValue setexclude(const UniValue& params, bool fHelp)
{
    if (fHelp || params.size() != 1)
        throw std::runtime_error(
                "setexclude bool\n"
                "\nSets the node blocks to be excluded from votings.\n"
                "\nArguments:\n"
                "1. \"bool\"               (bool, required) Whether to turn on or off.\n"
                + HelpExampleCli("setexclude", "true")
                );

    if (!params[0].isBool())
        throw JSONRPCError(RPC_INVALID_PARAMETER, "Invalid parameter, argument 1 must be a boolean");

    SoftSetArg("-excludevote", params[0].get_bool() ? "1" : "0", true);
    RemoveConfigFile("excludevote");
    WriteConfigFile("excludevote", params[0].get_bool() ? "1" : "0");

    return "";
}

UniValue createproposal(const UniValue& params, bool fHelp)
{
    if (!EnsureWalletIsAvailable(fHelp))
        return NullUniValue;

    LOCK2(cs_main, pwalletMain->cs_wallet);
    CStateViewCache view(pcoinsTip);

    if (fHelp || params.size() < 4)
<<<<<<< HEAD
        throw runtime_error(
                "createproposal \"navcoinaddress\" \"amount\" duration \"desc\" ( fee dump_raw )\n"
=======
        throw std::runtime_error(
            "createproposal \"navcoinaddress\" \"amount\" duration \"desc\" ( fee dump_raw )\n"
>>>>>>> 63765faa
            "\nCreates a proposal for the community fund. Min fee of " + FormatMoney(GetConsensusParameter(Consensus::CONSENSUS_PARAM_PROPOSAL_MIN_FEE, view)) + "NAV is required.\n"
            + HelpRequiringPassphrase() +
                "\nArguments:\n"
            "1. \"navcoinaddress\"       (string, required) The navcoin address where coins would be sent if proposal is approved.\n"
            "2. \"amount\"               (numeric or string, required) The amount in " + CURRENCY_UNIT + " to request. eg 0.1\n"
            "3. duration               (numeric, required) Number of seconds the proposal will exist after being accepted.\n"
            "4. \"desc\"                 (string, required) Short description of the proposal.\n"
            "5. fee                    (numeric, optional) Contribution to the fund used as fee.\n"
            "6. dump_raw               (bool, optional) Dump the raw transaction instead of sending. Default: false\n"
            "7. \"owneraddress\"         (string, optional) The owner of the proposal who will sign the payment requests. Default: the payment address\n"
            "8. super_proposal         (bool, optional) Creates a super proposal which would print new coins instead of taking from the fund. Default: false\n"
            "\nResult:\n"
            "\"{ hash: proposalid,\"            (string) The proposal id.\n"
            "\"  strDZeel: string }\"            (string) The attached strdzeel property.\n"
            "\nExamples:\n"
            + HelpExampleCli("createproposal", "\"NQFqqMUD55ZV3PJEJZtaKCsQmjLT6JkjvJ\" 1000 86400 \"Development\"")
                + HelpExampleCli("createproposal", "\"NQFqqMUD55ZV3PJEJZtaKCsQmjLT6JkjvJ\" 12000 3600 \"Promotional stickers for everyone\" 100")
                );

    if (!Params().GetConsensus().fDaoClientActivated)
        throw JSONRPCError(RPC_WALLET_ERROR, "This command is temporarily disabled");

    CNavcoinAddress address("NQFqqMUD55ZV3PJEJZtaKCsQmjLT6JkjvJ"); // Dummy address

    // Amount
    CAmount nAmount = params.size() == 5 ? AmountFromValue(params[4]) : GetConsensusParameter(Consensus::CONSENSUS_PARAM_PROPOSAL_MIN_FEE, view);
    if (nAmount <= 0 || nAmount < GetConsensusParameter(Consensus::CONSENSUS_PARAM_PROPOSAL_MIN_FEE, view))
        throw JSONRPCError(RPC_TYPE_ERROR, "Invalid amount for fee");

    bool fDump = params.size() == 6 ? params[5].getBool() : false;
    bool fSuper = params.size() == 8 ? params[7].getBool() : false;

    CWalletTx wtx;
    bool fSubtractFeeFromAmount = false;

    std::string paymentAddress = params[0].get_str();
    std::string ownerAddress = params.size() == 7 ? params[6].get_str() : paymentAddress;

    CNavcoinAddress paddress(paymentAddress);
    if (!paddress.IsValid())
        throw JSONRPCError(RPC_INVALID_ADDRESS_OR_KEY, "Invalid Navcoin address for payment");

    CNavcoinAddress oaddress(ownerAddress);
    if (!oaddress.IsValid())
        throw JSONRPCError(RPC_INVALID_ADDRESS_OR_KEY, "Invalid Navcoin address for the owner");

    CAmount nReqAmount = AmountFromValue(params[1]);
    int64_t nDeadline = params[2].get_int64();

    if(nDeadline <= 0)
        throw JSONRPCError(RPC_TYPE_ERROR, "Wrong deadline");

    std::string sDesc = params[3].get_str();

    UniValue strDZeel(UniValue::VOBJ);
    uint64_t nVersion = CProposal::BASE_VERSION;

    if (IsReducedCFundQuorumEnabled(chainActive.Tip(), Params().GetConsensus()))
        nVersion |= CProposal::REDUCED_QUORUM_VERSION;

    if (IsDAOEnabled(chainActive.Tip(), Params().GetConsensus()))
        nVersion |= CProposal::ABSTAIN_VOTE_VERSION;

    if (IsExcludeEnabled(chainActive.Tip(), Params().GetConsensus()))
        nVersion |= CProposal::EXCLUDE_VERSION;

    if (IsDaoSuperEnabled(chainActive.Tip(), Params().GetConsensus()) && fSuper)
        nVersion |= CProposal::SUPER_VERSION;

    strDZeel.pushKV("n",nReqAmount);
    strDZeel.pushKV("a",ownerAddress);
    if (ownerAddress != paymentAddress)
        strDZeel.pushKV("p",paymentAddress);
    strDZeel.pushKV("d",nDeadline);
    strDZeel.pushKV("s",sDesc);
    strDZeel.pushKV("v",(uint64_t)nVersion);

    wtx.strDZeel = strDZeel.write();
    wtx.nCustomVersion = CTransaction::PROPOSAL_VERSION;

    if(wtx.strDZeel.length() > 1024)
        throw JSONRPCError(RPC_TYPE_ERROR, "String too long");

    EnsureWalletIsUnlocked();
    SendMoney(address.Get(), nAmount, fSubtractFeeFromAmount, wtx, false, true, fDump);

    if (!fDump)
    {
        UniValue ret(UniValue::VOBJ);

        ret.pushKV("hash",wtx.GetHash().GetHex());
        ret.pushKV("strDZeel",wtx.strDZeel);
        return ret;
    }
    else
    {
        UniValue ret(UniValue::VOBJ);

        ret.pushKV("raw",EncodeHexTx(wtx));
        ret.pushKV("strDZeel",wtx.strDZeel);
        return ret;
    }
}

UniValue getconsensusparameters(const UniValue& params, bool fHelp)
{
    if (fHelp || params.size() > 1)
        throw std::runtime_error(
                "getconsensusparameters (extended)\n"
                "\nArguments:\n"
                "1. extended       (bool, optional, default false) Show a more detailed output.\n"
                "\nReturns a list containing the current values of the consensus parameters which can be voted in the DAO.\n"

        );

    LOCK(cs_main);
    CStateViewCache view(pcoinsTip);

    UniValue ret(UniValue::VARR);
    for (unsigned int i = 0; i < Consensus::MAX_CONSENSUS_PARAMS; i++)
    {
        Consensus::ConsensusParamsPos id = (Consensus::ConsensusParamsPos)i;
        int type = (int)Consensus::vConsensusParamsType[id];
        std::string sDesc = Consensus::sConsensusParamsDesc[id];
        if (params.size() > 0)
        {
            UniValue entry(UniValue::VOBJ);
            entry.pushKV("id", (uint64_t)i);
            entry.pushKV("desc", sDesc);
            entry.pushKV("type", type);
            entry.pushKV("value", GetConsensusParameter(id, view));
            ret.push_back(entry);
        }
        else
        {
            ret.push_back(GetConsensusParameter(id, view));
        }
    }
    return ret;
}

UniValue proposeconsensuschange(const UniValue& params, bool fHelp)
{
    if (!EnsureWalletIsAvailable(fHelp))
        return NullUniValue;

    LOCK2(cs_main, pwalletMain->cs_wallet);
    CStateViewCache view(pcoinsTip);

    CAmount nMinFee = GetConsensusParameter(Consensus::CONSENSUS_PARAM_CONSULTATION_MIN_FEE, view) + GetConsensusParameter(Consensus::CONSENSUS_PARAM_CONSULTATION_ANSWER_MIN_FEE, view);

    if (fHelp || params.size() < 2 || !params[0].isNum() || !params[1].isNum())
<<<<<<< HEAD
        throw runtime_error(
                "proposeconsensuschange parameter value ( fee dump_raw )\n"
=======
        throw std::runtime_error(
            "proposeconsensuschange parameter value ( fee dump_raw )\n"
>>>>>>> 63765faa
            "\nCreates a proposal to the DAO for changing a consensus paremeter. Min fee of " + FormatMoney(nMinFee) + "NAV is required.\n"
            + HelpRequiringPassphrase() +
                "\nArguments:\n"
            "1. parameter        (numeric, required) The parameter id as specified in the output of the getconsensusparameters rpc command.\n"
            "2. value            (numeric, optional) The proposed value.\n"
            "3. fee              (numeric, optional) Contribution to the fund used as fee.\n"
            "4. dump_raw         (bool, optional) Dump the raw transaction instead of sending. Default: false\n"
            "\nResult:\n"
            "\"{ hash: consultation_id,\"            (string) The consultation id.\n"
            "\"  strDZeel: string }\"            (string) The attached strdzeel property.\n"
            "\nExamples:\n"
            + HelpExampleCli("proposeconsensuschange", "1 10")
                );

    CNavcoinAddress address("NQFqqMUD55ZV3PJEJZtaKCsQmjLT6JkjvJ"); // Dummy address


    // Amount
    CAmount nAmount = params.size() >= 3 ? AmountFromValue(params[2]) : nMinFee;
    if (nAmount <= 0 || nAmount < nMinFee)
        throw JSONRPCError(RPC_TYPE_ERROR, "Invalid amount for fee");

    bool fDump = params.size() == 4 ? params[3].getBool() : false;

    CWalletTx wtx;
    bool fSubtractFeeFromAmount = false;

    int64_t nMin = params[0].get_int64();
    int64_t nMax = 1;

    int64_t nValue = params[1].get_int64();

    if (nMin == Consensus::CONSENSUS_PARAM_PROPOSAL_MAX_VOTING_CYCLES || nMin == Consensus::CONSENSUS_PARAM_PAYMENT_REQUEST_MAX_VOTING_CYCLES)
    {
        nValue--;
    }

    std::string sAnswer = std::to_string(nValue);

    if (nMin < Consensus::CONSENSUS_PARAM_VOTING_CYCLE_LENGTH || nMin >= Consensus::MAX_CONSENSUS_PARAMS)
        throw JSONRPCError(RPC_TYPE_ERROR, "Wrong parameter id");

    UniValue strDZeel(UniValue::VOBJ);
    uint64_t nVersion = CConsultation::BASE_VERSION | CConsultation::MORE_ANSWERS_VERSION | CConsultation::CONSENSUS_PARAMETER_VERSION;

    if (IsExcludeEnabled(chainActive.Tip(), Params().GetConsensus()))
        nVersion |= CConsultation::EXCLUDE_VERSION;

    UniValue answers(UniValue::VARR);
    answers.push_back(sAnswer);

    std::string sQuestion = "Consensus change for: " + Consensus::sConsensusParamsDesc[(Consensus::ConsensusParamsPos)nMin];

    strDZeel.pushKV("q",sQuestion);
    strDZeel.pushKV("a",answers);
    strDZeel.pushKV("m",nMin);
    strDZeel.pushKV("n",nMax);
    strDZeel.pushKV("v",(uint64_t)nVersion);

    wtx.strDZeel = strDZeel.write();
    wtx.nCustomVersion = CTransaction::CONSULTATION_VERSION;

    if(wtx.strDZeel.length() > 1024)
        throw JSONRPCError(RPC_TYPE_ERROR, "String too long");

    EnsureWalletIsUnlocked();
    SendMoney(address.Get(), nAmount, fSubtractFeeFromAmount, wtx, false, true, fDump);

    if (!fDump)
    {
        UniValue ret(UniValue::VOBJ);

        ret.pushKV("hash",wtx.GetHash().GetHex());
        ret.pushKV("strDZeel",wtx.strDZeel);
        return ret;
    }
    else
    {
        UniValue ret(UniValue::VOBJ);

        ret.pushKV("raw",EncodeHexTx(wtx));
        ret.pushKV("strDZeel",wtx.strDZeel);
        return ret;
    }
}

UniValue proposecombinedconsensuschange(const UniValue& params, bool fHelp)
{
    if (!EnsureWalletIsAvailable(fHelp))
        return NullUniValue;

    if (!IsDaoSuperEnabled(chainActive.Tip(), Params().GetConsensus()))
        throw JSONRPCError(RPC_TYPE_ERROR, "Combined voting is not enabled yet.");

    LOCK2(cs_main, pwalletMain->cs_wallet);
    CStateViewCache view(pcoinsTip);

    if (fHelp || params.size() < 2)
        throw runtime_error(
                "proposecombinedconsensuschange parameters values ( fee dump_raw )\n"
            "\nCreates a proposal to the DAO for changing various consensus paremeters.\n"
            + HelpRequiringPassphrase() +
                "\nArguments:\n"
            "1. parameter        (array, required) The parameter ids as specified in the output of the getconsensusparameters rpc command.\n"
            "2. value            (array, optional) The proposed values.\n"
            "3. fee              (numeric, optional) Contribution to the fund used as fee.\n"
            "4. dump_raw         (bool, optional) Dump the raw transaction instead of sending. Default: false\n"
            "\nResult:\n"
            "\"{ hash: consultation_id,\"            (string) The consultation id.\n"
            "\"  strDZeel: string }\"            (string) The attached strdzeel property.\n"
            "\nExamples:\n"
            + HelpExampleCli("proposecombinedconsensuschange", "[1] [10]")
                );

    if (!params[0].isArray() || !params[1].isArray())
        throw JSONRPCError(RPC_TYPE_ERROR, "Parameter and values should be arrays.");

    CNavcoinAddress address("NQFqqMUD55ZV3PJEJZtaKCsQmjLT6JkjvJ"); // Dummy address

    UniValue parameters = params[0].get_array();
    UniValue values = params[1].get_array();
    UniValue sValues(UniValue::VARR);

    CAmount nMinFee = GetConsensusParameter(Consensus::CONSENSUS_PARAM_CONSULTATION_MIN_FEE, view) + (GetConsensusParameter(Consensus::CONSENSUS_PARAM_CONSULTATION_ANSWER_MIN_FEE, view) * values.size());

    // Amount
    CAmount nAmount = params.size() >= 3 ? AmountFromValue(params[2]) : nMinFee;
    if (nAmount <= 0 || nAmount < nMinFee)
        throw JSONRPCError(RPC_TYPE_ERROR, "Invalid amount for fee.");

    if (parameters.size() != values.size())
        throw JSONRPCError(RPC_TYPE_ERROR, "You should specify the same amount of parameters and values.");

    bool fDump = params.size() == 4 ? params[3].getBool() : false;

    CWalletTx wtx;
    bool fSubtractFeeFromAmount = false;

    std::string sQuestion = "Consensus change for: ";
    std::vector<std::string> topics;

    for (size_t i = 0; i < parameters.size(); i++) {
        if (!parameters[i].isNum())
            throw JSONRPCError(RPC_TYPE_ERROR, "Parameters should be numbers");

        int64_t par = parameters[i].get_int64();

        if (par < Consensus::CONSENSUS_PARAM_VOTING_CYCLE_LENGTH || par >= Consensus::MAX_CONSENSUS_PARAMS)
            throw JSONRPCError(RPC_TYPE_ERROR, "Wrong parameter id");

        topics.push_back(Consensus::sConsensusParamsDesc[(Consensus::ConsensusParamsPos)par]);

        uint64_t decrement = (par == Consensus::CONSENSUS_PARAM_PROPOSAL_MAX_VOTING_CYCLES || par == Consensus::CONSENSUS_PARAM_PAYMENT_REQUEST_MAX_VOTING_CYCLES) ? 1 : 0;

        if (!values[i].isNum())
            throw JSONRPCError(RPC_TYPE_ERROR, "Values must be numbers");
        sValues.push_back(std::to_string(values[i].get_int64()-decrement));
    }

    int64_t nMax = 1;

    UniValue strDZeel(UniValue::VOBJ);
    uint64_t nVersion = CConsultation::BASE_VERSION | CConsultation::MORE_ANSWERS_VERSION | CConsultation::CONSENSUS_PARAMETER_VERSION | CConsultation::SUPER_VERSION;

    if (IsExcludeEnabled(chainActive.Tip(), Params().GetConsensus()))
        nVersion |= CConsultation::EXCLUDE_VERSION;

    strDZeel.pushKV("q",sQuestion + boost::algorithm::join(topics, " + "));
    strDZeel.pushKV("a",sValues);
    strDZeel.pushKV("m",parameters);
    strDZeel.pushKV("n",nMax);
    strDZeel.pushKV("v",(uint64_t)nVersion);

    wtx.strDZeel = strDZeel.write();
    wtx.nCustomVersion = CTransaction::CONSULTATION_VERSION;

    if(wtx.strDZeel.length() > 1024)
        throw JSONRPCError(RPC_TYPE_ERROR, "String too long");

    EnsureWalletIsUnlocked();
    SendMoney(address.Get(), nAmount, fSubtractFeeFromAmount, wtx, false, true, fDump);

    if (!fDump)
    {
        UniValue ret(UniValue::VOBJ);

        ret.pushKV("hash",wtx.GetHash().GetHex());
        ret.pushKV("strDZeel",wtx.strDZeel);
        return ret;
    }
    else
    {
        UniValue ret(UniValue::VOBJ);

        ret.pushKV("raw",EncodeHexTx(wtx));
        ret.pushKV("strDZeel",wtx.strDZeel);
        return ret;
    }
}

UniValue createconsultation(const UniValue& params, bool fHelp)
{
    if (!EnsureWalletIsAvailable(fHelp))
        return NullUniValue;

    LOCK2(cs_main, pwalletMain->cs_wallet);
    CStateViewCache view(pcoinsTip);

    if (fHelp || params.size() < 1)
<<<<<<< HEAD
        throw runtime_error(
                "createconsultation \"question\" ( min max range fee dump_raw )\n"
=======
        throw std::runtime_error(
            "createconsultation \"question\" ( min max range fee dump_raw )\n"
>>>>>>> 63765faa
            "\nCreates a consultation for the DAO. Min fee of " + FormatMoney(GetConsensusParameter(Consensus::CONSENSUS_PARAM_CONSULTATION_MIN_FEE, view)) + "NAV is required.\n"
            + HelpRequiringPassphrase() +
                "\nArguments:\n"
            "1. \"question\"       (string, required) The question of the new consultation.\n"
            "2. min              (numeric, optional) The minimum amount for the range. Only used if range equals true.\n"
            "3. max              (numeric, optional) The maximum amount of answers a block can vote for.\n"
            "4. range            (bool, optional) The consultation answers are exclusively in the range min-max.\n"
            "5. fee              (numeric, optional) Contribution to the fund used as fee.\n"
            "6. dump_raw         (bool, optional) Dump the raw transaction instead of sending. Default: false\n"
            "\nResult:\n"
            "\"{ hash: consultation_id,\"            (string) The consultation id.\n"
            "\"  strDZeel: string }\"            (string) The attached strdzeel property.\n"
            "\nExamples:\n"
            + HelpExampleCli("createconsultation", "\"Who should be the CEO of Navcoin? /s\" 1 1")
                + HelpExampleCli("createconsultation", "\"How much should Navcoin's CEO earn per month? /s\" 1000 5000 true")
                );

    CNavcoinAddress address("NQFqqMUD55ZV3PJEJZtaKCsQmjLT6JkjvJ"); // Dummy address

    bool fRange = params.size() >= 4 && params[3].isBool() ? params[3].getBool() : false;

    // Amount
    CAmount nAmount = params.size() >= (fRange ? 5 : 4) ? AmountFromValue(params[(fRange ? 4 : 3)]) : GetConsensusParameter(Consensus::CONSENSUS_PARAM_CONSULTATION_MIN_FEE, view);
    if (nAmount <= 0 || nAmount < GetConsensusParameter(Consensus::CONSENSUS_PARAM_CONSULTATION_MIN_FEE, view))
        throw JSONRPCError(RPC_TYPE_ERROR, "Invalid amount for fee");

    bool fDump = params.size() == (fRange ? 6 : 5) ? params[(fRange ? 5 : 4)].getBool() : false;

    CWalletTx wtx;
    bool fSubtractFeeFromAmount = false;

    int64_t nMin = fRange ? params[1].get_int64() : 0;
    int64_t nMax = params.size() > 1 ? (fRange ? params[2].get_int64() : params[1].get_int64()) : 1;

    if (!fRange && (nMax < 1 ||nMax > 16))
        throw JSONRPCError(RPC_TYPE_ERROR, "Wrong maximum");
    else if(fRange && !(nMin >= 0 && nMax < (uint64_t)VoteFlags::VOTE_ABSTAIN && nMax > nMin))
        throw JSONRPCError(RPC_TYPE_ERROR, "Wrong range");

    std::string sQuestion = params[0].get_str();

    UniValue strDZeel(UniValue::VOBJ);
    uint64_t nVersion = CConsultation::BASE_VERSION | CConsultation::MORE_ANSWERS_VERSION;

    if (fRange)
    {
        nVersion |= CConsultation::ANSWER_IS_A_RANGE_VERSION;
        nVersion &= ~CConsultation::MORE_ANSWERS_VERSION;
    }

    if (IsExcludeEnabled(chainActive.Tip(), Params().GetConsensus()))
        nVersion |= CConsultation::EXCLUDE_VERSION;

    strDZeel.pushKV("q",sQuestion);
    strDZeel.pushKV("m",nMin);
    strDZeel.pushKV("n",nMax);
    strDZeel.pushKV("v",(uint64_t)nVersion);

    wtx.strDZeel = strDZeel.write();
    wtx.nCustomVersion = CTransaction::CONSULTATION_VERSION;

    if(wtx.strDZeel.length() > 1024)
        throw JSONRPCError(RPC_TYPE_ERROR, "String too long");

    EnsureWalletIsUnlocked();
    SendMoney(address.Get(), nAmount, fSubtractFeeFromAmount, wtx, false, true, fDump);

    if (!fDump)
    {
        UniValue ret(UniValue::VOBJ);

        ret.pushKV("hash",wtx.GetHash().GetHex());
        ret.pushKV("strDZeel",wtx.strDZeel);
        return ret;
    }
    else
    {
        UniValue ret(UniValue::VOBJ);

        ret.pushKV("raw",EncodeHexTx(wtx));
        ret.pushKV("strDZeel",wtx.strDZeel);
        return ret;
    }
}

UniValue createconsultationwithanswers(const UniValue& params, bool fHelp)
{
    if (!EnsureWalletIsAvailable(fHelp))
        return NullUniValue;

    LOCK2(cs_main, pwalletMain->cs_wallet);
    CStateViewCache view(pcoinsTip);

    if (fHelp || params.size() < 2)
<<<<<<< HEAD
        throw runtime_error(
                "createconsultationwithanswers \"question\" \"[answers]\" ( maxanswers admitsanswerproposals fee dump_raw )\n"
=======
        throw std::runtime_error(
            "createconsultationwithanswers \"question\" \"[answers]\" ( maxanswers admitsanswerproposals fee dump_raw )\n"
>>>>>>> 63765faa
            "\nCreates a consultation for the DAO. Min fee of " + FormatMoney(GetConsensusParameter(Consensus::CONSENSUS_PARAM_CONSULTATION_MIN_FEE, view)) + "NAV is required.\n"
            + HelpRequiringPassphrase() +
                "\nArguments:\n"
            "1. \"question\"            (string, required) The question of the new consultation.\n"
            "2.  \"[answers]\"          (array of strings, required) An array of strings with the proposed answers.\n"
            "3. maxanswers            (numeric, optional) The maximum amount of answers a block can vote for at the same time.\n"
            "4. admitsanswerproposals (bool, optional) Stakers are allowed to propose new answers.\n"
            "5. fee                   (numeric, optional) Contribution to the fund used as fee.\n"
            "6. dump_raw              (bool, optional) Dump the raw transaction instead of sending. Default: false\n"
            "\nResult:\n"
            "\"{ hash: consultation_id,\"            (string) The consultation id.\n"
            "\"  strDZeel: string }\"            (string) The attached strdzeel property.\n"
            "\nExamples:\n"
            + HelpExampleCli("createconsultationwithanswers", "\"Who should be the CEO of Navcoin? /s\" \"[\\\"Craig Wright\\\",\\\"Loomdart\\\"]\"")
                );

    CNavcoinAddress address("NQFqqMUD55ZV3PJEJZtaKCsQmjLT6JkjvJ"); // Dummy address

    bool fRange = false;
    UniValue answers = params[1].get_array();
    CAmount nMinFee = answers.size() * GetConsensusParameter(Consensus::CONSENSUS_PARAM_CONSULTATION_ANSWER_MIN_FEE, view) + GetConsensusParameter(Consensus::CONSENSUS_PARAM_CONSULTATION_MIN_FEE, view);
    CAmount nAmount = params.size() >= 5 ? AmountFromValue(params[4]) : nMinFee;

    // Amount
    if (nAmount <= 0 || nAmount < nMinFee)
        throw JSONRPCError(RPC_TYPE_ERROR, "Invalid amount for fee");

    bool fDump = params.size() >= 6 ? params[5].getBool() : false;

    CWalletTx wtx;
    bool fSubtractFeeFromAmount = false;

    int64_t nMin = 0;
    int64_t nMax = params.size() >= 3 ? params[2].get_int64() : 1;

    if (nMax > 16)
        throw JSONRPCError(RPC_TYPE_ERROR, "Wrong maximum");

    bool fAdmitsAnswers = params.size() >= 4 ? params[3].get_bool() : true;
    std::string sQuestion = params[0].get_str();

    UniValue strDZeel(UniValue::VOBJ);
    uint64_t nVersion = CConsultation::BASE_VERSION;

    if (IsExcludeEnabled(chainActive.Tip(), Params().GetConsensus()))
        nVersion |= CConsultation::EXCLUDE_VERSION;

    if (fAdmitsAnswers)
        nVersion |= CConsultation::MORE_ANSWERS_VERSION;
    else if (answers.size() == 1)
        throw JSONRPCError(RPC_TYPE_ERROR, "You must add at least 2 answers if no other answers can be proposed");

    strDZeel.pushKV("q",sQuestion);
    strDZeel.pushKV("m",nMin);
    strDZeel.pushKV("a",answers);
    strDZeel.pushKV("n",nMax);
    strDZeel.pushKV("v",(uint64_t)nVersion);

    wtx.strDZeel = strDZeel.write();
    wtx.nCustomVersion = CTransaction::CONSULTATION_VERSION;

    if(wtx.strDZeel.length() > 1024)
        throw JSONRPCError(RPC_TYPE_ERROR, "String too long");

    EnsureWalletIsUnlocked();
    SendMoney(address.Get(), nAmount, fSubtractFeeFromAmount, wtx, false, true, fDump);

    if (!fDump)
    {
        UniValue ret(UniValue::VOBJ);

        ret.pushKV("hash",wtx.GetHash().GetHex());
        ret.pushKV("strDZeel",wtx.strDZeel);
        return ret;
    }
    else
    {
        UniValue ret(UniValue::VOBJ);

        ret.pushKV("raw",EncodeHexTx(wtx));
        ret.pushKV("strDZeel",wtx.strDZeel);
        return ret;
    }
}

std::string random_string( size_t length )
{
    auto randchar = []() -> char
    {
        const char charset[] =
                "0123456789"
            "ABCDEFGHIJKLMNOPQRSTUVWXYZ"
            "abcdefghijklmnopqrstuvwxyz";
        const size_t max_index = (sizeof(charset) - 1);
        return charset[ rand() % max_index ];
    };
    std::string str(length,0);
    std::generate_n( str.begin(), length, randchar );
    return str;
}

UniValue createpaymentrequest(const UniValue& params, bool fHelp)
{
    if (!EnsureWalletIsAvailable(fHelp))
        return NullUniValue;

    if (fHelp || params.size() < 3)
<<<<<<< HEAD
        throw runtime_error(
                "createpaymentrequest \"hash\" \"amount\" \"id\" ( fee dump_raw )\n"
=======
        throw std::runtime_error(
            "createpaymentrequest \"hash\" \"amount\" \"id\" ( fee dump_raw )\n"
>>>>>>> 63765faa
            "\nCreates a proposal to withdraw funds from the community fund. Fee: 0.0001 NAV\n"
            + HelpRequiringPassphrase() +
                "\nArguments:\n"
            "1. \"hash\"               (string, required) The hash of the proposal from which you want to withdraw funds. It must be approved.\n"
            "2. \"amount\"             (numeric or string, required) The amount in " + CURRENCY_UNIT + " to withdraw. eg 10\n"
            "3. \"id\"                 (string, required) Unique id to identify the payment request\n"
            "4. dump_raw               (bool, optional) Dump the raw transaction instead of sending. Default: false\n"
            "\nResult:\n"
            "\"{ hash: prequestid,\"             (string) The payment request id.\n"
            "\"  strDZeel: string }\"            (string) The attached strdzeel property.\n"
            "\nExamples:\n"
            + HelpExampleCli("createpaymentrequest", "\"196a4c2115d3c1c1dce1156eb2404ad77f3c5e9f668882c60cb98d638313dbd3\" 1000 \"Invoice March 2017\"")
                );

    if (!Params().GetConsensus().fDaoClientActivated)
        throw JSONRPCError(RPC_WALLET_ERROR, "This command is temporarily disabled");

    LOCK2(cs_main, pwalletMain->cs_wallet);

    CProposal proposal;
    CStateViewCache view(pcoinsTip);

    if(!view.GetProposal(uint256S(params[0].get_str()), proposal))
        throw JSONRPCError(RPC_TYPE_ERROR, "Invalid proposal hash.");

    if(proposal.GetLastState() != DAOFlags::ACCEPTED)
        throw JSONRPCError(RPC_TYPE_ERROR, "Proposal has not been accepted.");

    CNavcoinAddress address(proposal.GetOwnerAddress());

    if(!address.IsValid())
        throw JSONRPCError(RPC_TYPE_ERROR, "Address of the proposal is not a valid Navcoin address.");

    CKeyID keyID;
    if (!address.GetKeyID(keyID))
        throw JSONRPCError(RPC_TYPE_ERROR, "Address does not refer to key.");

    EnsureWalletIsUnlocked();

    CKey key;
    if (!pwalletMain->GetKey(keyID, key))
        throw JSONRPCError(RPC_WALLET_ERROR, "You are not the owner of the proposal. Can't find the private key.");

    CAmount nReqAmount = AmountFromValue(params[1]);
    std::string id = params[2].get_str();

    // Amount
    CAmount nAmount = params.size() == 4 ? AmountFromValue(params[3]) : GetConsensusParameter(Consensus::CONSENSUS_PARAM_PAYMENT_REQUEST_MIN_FEE, view);
    if (nAmount < 0 || nAmount < GetConsensusParameter(Consensus::CONSENSUS_PARAM_PAYMENT_REQUEST_MIN_FEE, view))
        throw JSONRPCError(RPC_TYPE_ERROR, "Invalid amount for fee");

    bool fDump = params.size() == 5 ? params[4].getBool() : false;

    std::string sRandom = random_string(16);

    std::string Secret = sRandom + "I kindly ask to withdraw " +
            std::to_string(nReqAmount) + "NAV from the proposal " +
            proposal.hash.ToString() + ". Payment request id: " + id;

    CHashWriter ss(SER_GETHASH, 0);
    ss << strMessageMagic;
    ss << Secret;

    std::vector<unsigned char> vchSig;
    if (!key.SignCompact(ss.GetHash(), vchSig))
        throw JSONRPCError(RPC_INVALID_ADDRESS_OR_KEY, "Sign failed.");

    std::string Signature = EncodeBase64(&vchSig[0], vchSig.size());

    CStateViewCache coins(pcoinsTip);

    if (nReqAmount <= 0 || nReqAmount > proposal.GetAvailable(coins, true))
        throw JSONRPCError(RPC_TYPE_ERROR, "Invalid amount.");

    CWalletTx wtx;
    bool fSubtractFeeFromAmount = false;

    UniValue strDZeel(UniValue::VOBJ);
    uint64_t nVersion = CPaymentRequest::BASE_VERSION;

    if (IsReducedCFundQuorumEnabled(chainActive.Tip(), Params().GetConsensus()))
        nVersion |= CPaymentRequest::REDUCED_QUORUM_VERSION;

    if (IsDAOEnabled(chainActive.Tip(), Params().GetConsensus()))
        nVersion |= CPaymentRequest::ABSTAIN_VOTE_VERSION;

    if (IsExcludeEnabled(chainActive.Tip(), Params().GetConsensus()))
        nVersion |= CPaymentRequest::EXCLUDE_VERSION;

    if (proposal.IsSuper() && IsDaoSuperEnabled(chainActive.Tip(), Params().GetConsensus()))
        nVersion |= CPaymentRequest::SUPER_VERSION;;

    strDZeel.pushKV("h",params[0].get_str());
    strDZeel.pushKV("n",nReqAmount);
    strDZeel.pushKV("s",Signature);
    strDZeel.pushKV("r",sRandom);
    strDZeel.pushKV("i",id);
    strDZeel.pushKV("v",(uint64_t)nVersion);

    wtx.strDZeel = strDZeel.write();
    wtx.nCustomVersion = CTransaction::PAYMENT_REQUEST_VERSION;

    if(wtx.strDZeel.length() > 1024)
        throw JSONRPCError(RPC_TYPE_ERROR, "String too long");

    SendMoney(address.Get(), 10000, fSubtractFeeFromAmount, wtx, false, true, fDump);

    if (!fDump)
    {
        UniValue ret(UniValue::VOBJ);

        ret.pushKV("hash",wtx.GetHash().GetHex());
        ret.pushKV("strDZeel",wtx.strDZeel);
        return ret;
    }
    else
    {
        UniValue ret(UniValue::VOBJ);

        ret.pushKV("raw",EncodeHexTx(wtx));
        ret.pushKV("strDZeel",wtx.strDZeel);
        return ret;
    }
}

UniValue proposeanswer(const UniValue& params, bool fHelp)
{
    if (!EnsureWalletIsAvailable(fHelp))
        return NullUniValue;

    LOCK2(cs_main, pwalletMain->cs_wallet);
    CStateViewCache view(pcoinsTip);

    if (fHelp || params.size() < 2)
<<<<<<< HEAD
        throw runtime_error(
                "proposeanswer \"hash\" \"answer\" ( fee dump_raw )\n"
=======
        throw std::runtime_error(
            "proposeanswer \"hash\" \"answer\" ( fee dump_raw )\n"
>>>>>>> 63765faa
            "\nProposes an answer for an already existing consultation of the DAO. Min fee of " + FormatMoney(GetConsensusParameter(Consensus::CONSENSUS_PARAM_CONSULTATION_ANSWER_MIN_FEE, view)) + "NAV is required.\n"
            + HelpRequiringPassphrase() +
                "\nArguments:\n"
            "1. \"hash\"         (string, required) The hash of the already existing consultation.\n"
            "2. \"answer\"       (string, required) The proposed answer.\n"
            "3. fee              (numeric, optional) Contribution to the fund used as fee.\n"
            "4. dump_raw         (bool, optional) Dump the raw transaction instead of sending. Default: false\n"
            "\nResult:\n"
            "\"{ hash: consultation_id,\"        (string) The consultation id.\n"
            "\"  strDZeel: string }\"            (string) The attached strdzeel property.\n"
            "\nExamples:\n"
            + HelpExampleCli("proposeanswer", "\"196a4c2115d3c1c1dce1156eb2404ad77f3c5e9f668882c60cb98d638313dbd3\" \"Vitalik Buterin\"")
                + HelpExampleCli("proposeanswer", "\"196a4c2115d3c1c1dce1156eb2404ad77f3c5e9f668882c60cb98d638313dbd3\" \"Satoshi Nakamoto\"")
                + HelpExampleCli("proposeanswer", "\"196a4c2115d3c1c1dce1156eb2404ad77f3c5e9f668882c60cb98d638313dbd3\" \"Charlie Lee\"")
                + HelpExampleCli("proposeanswer", "\"196a4c2115d3c1c1dce1156eb2404ad77f3c5e9f668882c60cb98d638313dbd3\" \"Riccardo Fluffypony\"")
                );

    CNavcoinAddress address("NQFqqMUD55ZV3PJEJZtaKCsQmjLT6JkjvJ"); // Dummy address

    // Amount
    CAmount nAmount = params.size() >= 3 ? AmountFromValue(params[2]) : GetConsensusParameter(Consensus::CONSENSUS_PARAM_CONSULTATION_ANSWER_MIN_FEE, view);
    if (nAmount <= 0 || nAmount < GetConsensusParameter(Consensus::CONSENSUS_PARAM_CONSULTATION_ANSWER_MIN_FEE, view))
        throw JSONRPCError(RPC_TYPE_ERROR, "Invalid amount for fee");

    CConsultation consultation;

    if(!view.GetConsultation(uint256S(params[0].get_str()), consultation))
        throw JSONRPCError(RPC_TYPE_ERROR, "Invalid consultation.");

    if(!consultation.CanHaveNewAnswers())
        throw JSONRPCError(RPC_TYPE_ERROR, "The consultation does not admit new answers.");

    uint64_t nVersion = CConsultationAnswer::BASE_VERSION;

    if (IsExcludeEnabled(chainActive.Tip(), Params().GetConsensus()))
        nVersion |= CConsultationAnswer::EXCLUDE_VERSION;

    std::string sAnswer = "";
    UniValue vAnswer(UniValue::VARR);
    if (consultation.IsAboutConsensusParameter())
    {
        if (consultation.IsSuper())
        {
            nVersion |= CConsultationAnswer::SUPER_VERSION;
            auto nValue = params[1].get_array();
            auto parameters = consultation.GetParameters();

            for (size_t i = 0; i < nValue.size(); i++)
            {
                auto sub = (parameters[i] == Consensus::CONSENSUS_PARAM_PROPOSAL_MAX_VOTING_CYCLES || parameters[i] == Consensus::CONSENSUS_PARAM_PAYMENT_REQUEST_MAX_VOTING_CYCLES) ? 1 : 0;
                vAnswer.push_back(std::to_string(nValue[i].get_int64()));
            }
        } else {
            int64_t nValue = params[1].get_int64();

            if (consultation.nMin == Consensus::CONSENSUS_PARAM_PROPOSAL_MAX_VOTING_CYCLES || consultation.nMin == Consensus::CONSENSUS_PARAM_PAYMENT_REQUEST_MAX_VOTING_CYCLES)
            {
                nValue--;
            }

            sAnswer = std::to_string(nValue);
        }
    }
    else
    {
        sAnswer = params[1].get_str();
    }

    bool fDump = params.size() == 4 ? params[3].getBool() : false;

    CWalletTx wtx;
    bool fSubtractFeeFromAmount = false;

    UniValue strDZeel(UniValue::VOBJ);

    strDZeel.pushKV("h",params[0].get_str());
    strDZeel.pushKV("a",consultation.IsAboutConsensusParameter()&&consultation.IsSuper()?vAnswer:sAnswer);
    strDZeel.pushKV("v",(uint64_t)nVersion);

    wtx.strDZeel = strDZeel.write();
    wtx.nCustomVersion = CTransaction::ANSWER_VERSION;

    if(wtx.strDZeel.length() > 255)
        throw JSONRPCError(RPC_TYPE_ERROR, "String too long");

    SendMoney(address.Get(), nAmount, fSubtractFeeFromAmount, wtx, false, true, fDump);

    if (!fDump)
    {
        UniValue ret(UniValue::VOBJ);
        CConsultationAnswer answer;

        TxToConsultationAnswer(wtx.strDZeel, wtx.GetHash(), uint256(), answer);

        ret.pushKV("hash", answer.hash.ToString());
        ret.pushKV("strDZeel",wtx.strDZeel);
        return ret;
    }
    else
    {
        UniValue ret(UniValue::VOBJ);

        ret.pushKV("raw",EncodeHexTx(wtx));
        ret.pushKV("strDZeel",wtx.strDZeel);
        return ret;
    }
}


UniValue donatefund(const UniValue& params, bool fHelp)
{
    if (!EnsureWalletIsAvailable(fHelp))
        return NullUniValue;

    if (fHelp || params.size() < 1 || params.size() > 2)
        throw std::runtime_error(
                "donatefund \"amount\" ( subtractfeefromamount )\n"
                "\nDonates an amount to the community fund.\n"
                + HelpRequiringPassphrase() +
                "\nArguments:\n"
                "1. \"amount\"      (numeric or string, required) The amount in " + CURRENCY_UNIT + " to donate. eg 0.1\n"
                                                                                                    "2. subtractfeefromamount  (boolean, optional, default=false) The fee will be deducted from the amount being sent.\n"
                                                                                                    "                             The fund will receive less navcoins than you enter in the amount field.\n"
                                                                                                    "\nResult:\n"
                                                                                                    "\"transactionid\"  (string) The transaction id.\n"
                                                                                                    "\nExamples:\n"
                + HelpExampleCli("donatefund", "0.1")
                + HelpExampleCli("donatefund", "0.1 true")

                );

    LOCK2(cs_main, pwalletMain->cs_wallet);

    CNavcoinAddress address("NQFqqMUD55ZV3PJEJZtaKCsQmjLT6JkjvJ"); // Dummy address

    // Amount
    CAmount nAmount = AmountFromValue(params[0]);
    if (nAmount <= 0)
        throw JSONRPCError(RPC_TYPE_ERROR, "Invalid amount for send");

    CWalletTx wtx;
    bool fSubtractFeeFromAmount = false;
    if (params.size() == 2)
        fSubtractFeeFromAmount = params[1].get_bool();

    EnsureWalletIsUnlocked();

    SendMoney(address.Get(), nAmount, fSubtractFeeFromAmount, wtx, false, true);

    return wtx.GetHash().GetHex();
}

UniValue listaddressgroupings(const UniValue& params, bool fHelp)
{
    if (!EnsureWalletIsAvailable(fHelp))
        return NullUniValue;

    if (fHelp)
        throw std::runtime_error(
                "listaddressgroupings\n"
                "\nLists groups of addresses which have had their common ownership\n"
                "made public by common use as inputs or as the resulting change\n"
                "in past transactions\n"
                "\nResult:\n"
                "[\n"
                "  [\n"
                "    [\n"
                "      \"navcoinaddress\",     (string) The navcoin address\n"
                "      amount,                 (numeric) The amount in " + CURRENCY_UNIT + "\n"
                                                                                           "      \"account\"             (string, optional) The account (DEPRECATED)\n"
                                                                                           "    ]\n"
                                                                                           "    ,...\n"
                                                                                           "  ]\n"
                                                                                           "  ,...\n"
                                                                                           "]\n"
                                                                                           "\nExamples:\n"
                + HelpExampleCli("listaddressgroupings", "")
                + HelpExampleRpc("listaddressgroupings", "")
                );

    LOCK2(cs_main, pwalletMain->cs_wallet);

    UniValue jsonGroupings(UniValue::VARR);
    std::map<CTxDestination, CAmount> balances = pwalletMain->GetAddressBalances();
    for(std::set<CTxDestination> grouping: pwalletMain->GetAddressGroupings())
    {
        UniValue jsonGrouping(UniValue::VARR);
        for(CTxDestination address: grouping)
        {
            UniValue addressInfo(UniValue::VARR);
            addressInfo.push_back(CNavcoinAddress(address).ToString());
            addressInfo.push_back(ValueFromAmount(balances[address]));
            {
                if (pwalletMain->mapAddressBook.find(CNavcoinAddress(address).Get()) != pwalletMain->mapAddressBook.end())
                    addressInfo.push_back(pwalletMain->mapAddressBook.find(CNavcoinAddress(address).Get())->second.name);
            }
            jsonGrouping.push_back(addressInfo);
        }
        jsonGroupings.push_back(jsonGrouping);
    }
    return jsonGroupings;
}

UniValue signmessage(const UniValue& params, bool fHelp)
{
    if (!EnsureWalletIsAvailable(fHelp))
        return NullUniValue;

    if (fHelp || params.size() != 2)
        throw std::runtime_error(
                "signmessage \"navcoinaddress\" \"message\"\n"
                "\nSign a message with the private key of an address"
                + HelpRequiringPassphrase() + "\n"
                                              "\nArguments:\n"
                                              "1. \"navcoinaddress\"  (string, required) The navcoin address to use for the private key.\n"
                                              "2. \"message\"         (string, required) The message to create a signature of.\n"
                                              "\nResult:\n"
                                              "\"signature\"          (string) The signature of the message encoded in base 64\n"
                                              "\nExamples:\n"
                                              "\nUnlock the wallet for 30 seconds\n"
                + HelpExampleCli("walletpassphrase", "\"mypassphrase\" 30") +
                "\nCreate the signature\n"
                + HelpExampleCli("signmessage", "\"1D1ZrZNe3JUo7ZycKEYQQiQAWd9y54F4XZ\" \"my message\"") +
                "\nVerify the signature\n"
                + HelpExampleCli("verifymessage", "\"1D1ZrZNe3JUo7ZycKEYQQiQAWd9y54F4XZ\" \"signature\" \"my message\"") +
                "\nAs json rpc\n"
                + HelpExampleRpc("signmessage", "\"1D1ZrZNe3JUo7ZycKEYQQiQAWd9y54F4XZ\", \"my message\"")
                );

    LOCK2(cs_main, pwalletMain->cs_wallet);

    EnsureWalletIsUnlocked();

    std::string strAddress = params[0].get_str();
    std::string strMessage = params[1].get_str();

    CNavcoinAddress addr(strAddress);
    if (!addr.IsValid())
        throw JSONRPCError(RPC_TYPE_ERROR, "Invalid address");

    CKeyID keyID;
    if (!addr.GetKeyID(keyID))
        throw JSONRPCError(RPC_TYPE_ERROR, "Address does not refer to key");

    CKey key;
    if (!pwalletMain->GetKey(keyID, key))
        throw JSONRPCError(RPC_WALLET_ERROR, "Private key not available");

    CHashWriter ss(SER_GETHASH, 0);
    ss << strMessageMagic;
    ss << strMessage;

    std::vector<unsigned char> vchSig;
    if (!key.SignCompact(ss.GetHash(), vchSig))
        throw JSONRPCError(RPC_INVALID_ADDRESS_OR_KEY, "Sign failed");

    return EncodeBase64(&vchSig[0], vchSig.size());
}

UniValue getreceivedbyaddress(const UniValue& params, bool fHelp)
{
    if (!EnsureWalletIsAvailable(fHelp))
        return NullUniValue;

    if (fHelp || params.size() < 1 || params.size() > 2)
        throw std::runtime_error(
                "getreceivedbyaddress \"navcoinaddress\" ( minconf )\n"
                "\nReturns the total amount received by the given navcoinaddress in transactions with at least minconf confirmations.\n"
                "\nArguments:\n"
                "1. \"navcoinaddress\"  (string, required) The navcoin address for transactions.\n"
                "2. minconf             (numeric, optional, default=1) Only include transactions confirmed at least this many times.\n"
                "\nResult:\n"
                "amount   (numeric) The total amount in " + CURRENCY_UNIT + " received at this address.\n"
                                                                            "\nExamples:\n"
                                                                            "\nThe amount from transactions with at least 1 confirmation\n"
                + HelpExampleCli("getreceivedbyaddress", "\"1D1ZrZNe3JUo7ZycKEYQQiQAWd9y54F4XZ\"") +
                "\nThe amount including unconfirmed transactions, zero confirmations\n"
                + HelpExampleCli("getreceivedbyaddress", "\"1D1ZrZNe3JUo7ZycKEYQQiQAWd9y54F4XZ\" 0") +
                "\nThe amount with at least 6 confirmation, very safe\n"
                + HelpExampleCli("getreceivedbyaddress", "\"1D1ZrZNe3JUo7ZycKEYQQiQAWd9y54F4XZ\" 6") +
                "\nAs a json rpc call\n"
                + HelpExampleRpc("getreceivedbyaddress", "\"1D1ZrZNe3JUo7ZycKEYQQiQAWd9y54F4XZ\", 6")
                );

    LOCK2(cs_main, pwalletMain->cs_wallet);

    // Navcoin address
    CNavcoinAddress address = CNavcoinAddress(params[0].get_str());
    if (!address.IsValid())
        throw JSONRPCError(RPC_INVALID_ADDRESS_OR_KEY, "Invalid Navcoin address");
    CScript scriptPubKey = GetScriptForDestination(address.Get());
    if (!IsMine(*pwalletMain, scriptPubKey))
        return ValueFromAmount(0);

    // Minimum confirmations
    int nMinDepth = 1;
    if (params.size() > 1)
        nMinDepth = params[1].get_int();

    // Tally
    CAmount nAmount = 0;
    for (std::map<uint256, CWalletTx>::iterator it = pwalletMain->mapWallet.begin(); it != pwalletMain->mapWallet.end(); ++it)
    {
        const CWalletTx& wtx = (*it).second;
        if (wtx.IsCoinBase() || wtx.IsCoinStake() || !CheckFinalTx(wtx))
            continue;

        for(const CTxOut& txout: wtx.vout)
            if (txout.scriptPubKey == scriptPubKey)
                if (wtx.GetDepthInMainChain() >= nMinDepth)
                    nAmount += txout.nValue;
    }

    return  ValueFromAmount(nAmount);
}


UniValue getreceivedbyaccount(const UniValue& params, bool fHelp)
{
    if (!EnsureWalletIsAvailable(fHelp))
        return NullUniValue;

    if (fHelp || params.size() < 1 || params.size() > 2)
        throw std::runtime_error(
                "getreceivedbyaccount \"account\" ( minconf )\n"
                "\nDEPRECATED. Returns the total amount received by addresses with <account> in transactions with at least [minconf] confirmations.\n"
                "\nArguments:\n"
                "1. \"account\"      (string, required) The selected account, may be the default account using \"\".\n"
                "2. minconf          (numeric, optional, default=1) Only include transactions confirmed at least this many times.\n"
                "\nResult:\n"
                "amount              (numeric) The total amount in " + CURRENCY_UNIT + " received for this account.\n"
                                                                                       "\nExamples:\n"
                                                                                       "\nAmount received by the default account with at least 1 confirmation\n"
                + HelpExampleCli("getreceivedbyaccount", "\"\"") +
                "\nAmount received at the tabby account including unconfirmed amounts with zero confirmations\n"
                + HelpExampleCli("getreceivedbyaccount", "\"tabby\" 0") +
                "\nThe amount with at least 6 confirmation, very safe\n"
                + HelpExampleCli("getreceivedbyaccount", "\"tabby\" 6") +
                "\nAs a json rpc call\n"
                + HelpExampleRpc("getreceivedbyaccount", "\"tabby\", 6")
                );

    LOCK2(cs_main, pwalletMain->cs_wallet);

    // Minimum confirmations
    int nMinDepth = 1;
    if (params.size() > 1)
        nMinDepth = params[1].get_int();

    // Get the set of pub keys assigned to account
    std::string strAccount = AccountFromValue(params[0]);
    std::set<CTxDestination> setAddress = pwalletMain->GetAccountAddresses(strAccount);

    // Tally
    CAmount nAmount = 0;
    for (std::map<uint256, CWalletTx>::iterator it = pwalletMain->mapWallet.begin(); it != pwalletMain->mapWallet.end(); ++it)
    {
        const CWalletTx& wtx = (*it).second;
        if (wtx.IsCoinBase() || wtx.IsCoinStake() || !CheckFinalTx(wtx))
            continue;

        for(const CTxOut& txout: wtx.vout)
        {
            CTxDestination address;
            if (ExtractDestination(txout.scriptPubKey, address) && IsMine(*pwalletMain, address) && setAddress.count(address))
                if (wtx.GetDepthInMainChain() >= nMinDepth)
                    nAmount += txout.nValue;
        }
    }

    return ValueFromAmount(nAmount);
}


UniValue getbalance(const UniValue& params, bool fHelp)
{
    if (!EnsureWalletIsAvailable(fHelp))
        return NullUniValue;

    if (fHelp || params.size() > 3)
        throw std::runtime_error(
                "getbalance ( \"account\" minconf includeWatchonly )\n"
                "\nIf account is not specified, returns the server's total available balance.\n"
                "If account is specified (DEPRECATED), returns the balance in the account.\n"
                "Note that the account \"\" is not the same as leaving the parameter out.\n"
                "The server total may be different to the balance in the default \"\" account.\n"
                "\nArguments:\n"
                "1. \"account\"      (string, optional) DEPRECATED. The selected account, or \"*\" for entire wallet. It may be the default account using \"\".\n"
                "2. minconf          (numeric, optional, default=1) Only include transactions confirmed at least this many times.\n"
                "3. includeWatchonly (bool, optional, default=false) Also include balance in watchonly addresses (see 'importaddress')\n"
                "\nResult:\n"
                "amount              (numeric) The total amount in " + CURRENCY_UNIT + " received for this account.\n"
                                                                                       "\nExamples:\n"
                                                                                       "\nThe total amount in the wallet\n"
                + HelpExampleCli("getbalance", "") +
                "\nThe total amount in the wallet at least 5 blocks confirmed\n"
                + HelpExampleCli("getbalance", "\"*\" 6") +
                "\nAs a json rpc call\n"
                + HelpExampleRpc("getbalance", "\"*\", 6")
                );

    LOCK2(cs_main, pwalletMain->cs_wallet);

    if (params.size() == 0)
        return  ValueFromAmount(pwalletMain->GetBalance());

    int nMinDepth = 1;
    if (params.size() > 1)
        nMinDepth = params[1].get_int();
    isminefilter filter = ISMINE_SPENDABLE;
    if(params.size() > 2)
        if(params[2].get_bool())
            filter = filter | ISMINE_WATCH_ONLY;

    if (params[0].get_str() == "private") {
        return  ValueFromAmount(pwalletMain->GetPrivateBalance());
    } else if (params[0].get_str() == "*") {
        // Calculate total balance a different way from GetBalance()
        // (GetBalance() sums up all unspent TxOuts)
        // getbalance and "getbalance * 1 true" should return the same number
        CAmount nBalance = 0;
        for (std::map<uint256, CWalletTx>::iterator it = pwalletMain->mapWallet.begin(); it != pwalletMain->mapWallet.end(); ++it)
        {
            const CWalletTx& wtx = (*it).second;
            if (!CheckFinalTx(wtx) || wtx.GetBlocksToMaturity() > 0 || wtx.GetDepthInMainChain() < 0)
                continue;

            CAmount allFee;
            std::string strSentAccount;
            std::list<COutputEntry> listReceived;
            std::list<COutputEntry> listSent;
            wtx.GetAmounts(listReceived, listSent, allFee, strSentAccount, filter);
            if (wtx.GetDepthInMainChain() >= nMinDepth)
            {
                for(const COutputEntry& r: listReceived)
                    nBalance += r.amount;
            }
            for(const COutputEntry& s: listSent)
                nBalance -= s.amount;
            nBalance -= allFee;
        }
        return  ValueFromAmount(nBalance);
    }

    std::string strAccount = AccountFromValue(params[0]);

    CAmount nBalance = pwalletMain->GetAccountBalance(strAccount, nMinDepth, filter);

    return ValueFromAmount(nBalance);
}

UniValue getunconfirmedbalance(const UniValue &params, bool fHelp)
{
    if (!EnsureWalletIsAvailable(fHelp))
        return NullUniValue;

    if (fHelp || params.size() > 0)
        throw std::runtime_error(
                "getunconfirmedbalance\n"
                "Returns the server's total unconfirmed balance\n");

    LOCK2(cs_main, pwalletMain->cs_wallet);

    return ValueFromAmount(pwalletMain->GetUnconfirmedBalance());
}


UniValue movecmd(const UniValue& params, bool fHelp)
{
    if (!EnsureWalletIsAvailable(fHelp))
        return NullUniValue;

    if (fHelp || params.size() < 3 || params.size() > 5)
        throw std::runtime_error(
                "move \"fromaccount\" \"toaccount\" amount ( minconf \"comment\" )\n"
                "\nDEPRECATED. Move a specified amount from one account in your wallet to another.\n"
                "\nArguments:\n"
                "1. \"fromaccount\"   (string, required) The name of the account to move funds from. May be the default account using \"\".\n"
                "2. \"toaccount\"     (string, required) The name of the account to move funds to. May be the default account using \"\".\n"
                "3. amount            (numeric) Quantity of " + CURRENCY_UNIT + " to move between accounts.\n"
                                                                                "4. minconf           (numeric, optional, default=1) Only use funds with at least this many confirmations.\n"
                                                                                "5. \"comment\"       (string, optional) An optional comment, stored in the wallet only.\n"
                                                                                "\nResult:\n"
                                                                                "true|false           (boolean) true if successful.\n"
                                                                                "\nExamples:\n"
                                                                                "\nMove 0.01 " + CURRENCY_UNIT + " from the default account to the account named tabby\n"
                + HelpExampleCli("move", "\"\" \"tabby\" 0.01") +
                "\nMove 0.01 " + CURRENCY_UNIT + " timotei to akiko with a comment and funds have 6 confirmations\n"
                + HelpExampleCli("move", "\"timotei\" \"akiko\" 0.01 6 \"happy birthday!\"") +
                "\nAs a json rpc call\n"
                + HelpExampleRpc("move", "\"timotei\", \"akiko\", 0.01, 6, \"happy birthday!\"")
                );

    LOCK2(cs_main, pwalletMain->cs_wallet);

    std::string strFrom = AccountFromValue(params[0]);
    std::string strTo = AccountFromValue(params[1]);
    CAmount nAmount = AmountFromValue(params[2]);
    if (nAmount <= 0)
        throw JSONRPCError(RPC_TYPE_ERROR, "Invalid amount for send");
    if (params.size() > 3)
        // unused parameter, used to be nMinDepth, keep type-checking it though
        (void)params[3].get_int();
    std::string strComment;
    if (params.size() > 4)
        strComment = params[4].get_str();

    if (!pwalletMain->AccountMove(strFrom, strTo, nAmount, strComment))
        throw JSONRPCError(RPC_DATABASE_ERROR, "database error");

    return true;
}


UniValue sendfrom(const UniValue& params, bool fHelp)
{
    if (!EnsureWalletIsAvailable(fHelp))
        return NullUniValue;

    if (fHelp || params.size() < 3 || params.size() > 6)
        throw std::runtime_error(
                "sendfrom \"fromaccount\" \"tonavcoinaddress\" amount ( minconf \"comment\" \"comment-to\" )\n"
                "\nDEPRECATED (use sendtoaddress). Sent an amount from an account to a navcoin address."
                + HelpRequiringPassphrase() + "\n"
                                              "\nArguments:\n"
                                              "1. \"fromaccount\"       (string, required) The name of the account to send funds from. May be the default account using \"\".\n"
                                              "2. \"tonavcoinaddress\"  (string, required) The navcoin address to send funds to.\n"
                                              "3. amount                (numeric or string, required) The amount in " + CURRENCY_UNIT + " (transaction fee is added on top).\n"
                                                                                                                                        "4. minconf               (numeric, optional, default=1) Only use funds with at least this many confirmations.\n"
                                                                                                                                        "5. \"comment\"           (string, optional) A comment used to store what the transaction is for. \n"
                                                                                                                                        "                                     This is not part of the transaction, just kept in your wallet.\n"
                                                                                                                                        "6. \"comment-to\"        (string, optional) An optional comment to store the name of the person or organization \n"
                                                                                                                                        "                                     to which you're sending the transaction. This is not part of the transaction, \n"
                                                                                                                                        "                                     it is just kept in your wallet.\n"
                                                                                                                                        "\nResult:\n"
                                                                                                                                        "\"transactionid\"        (string) The transaction id.\n"
                                                                                                                                        "\nExamples:\n"
                                                                                                                                        "\nSend 0.01 " + CURRENCY_UNIT + " from the default account to the address, must have at least 1 confirmation\n"
                + HelpExampleCli("sendfrom", "\"\" \"1M72Sfpbz1BPpXFHz9m3CdqATR44Jvaydd\" 0.01") +
                "\nSend 0.01 from the tabby account to the given address, funds must have at least 6 confirmations\n"
                + HelpExampleCli("sendfrom", "\"tabby\" \"1M72Sfpbz1BPpXFHz9m3CdqATR44Jvaydd\" 0.01 6 \"donation\" \"seans outpost\"") +
                "\nAs a json rpc call\n"
                + HelpExampleRpc("sendfrom", "\"tabby\", \"1M72Sfpbz1BPpXFHz9m3CdqATR44Jvaydd\", 0.01, 6, \"donation\", \"seans outpost\"")
                );

    LOCK2(cs_main, pwalletMain->cs_wallet);

    std::string strAccount = AccountFromValue(params[0]);
    CNavcoinAddress address(params[1].get_str());
    if (!address.IsValid())
        throw JSONRPCError(RPC_INVALID_ADDRESS_OR_KEY, "Invalid Navcoin address");
    CAmount nAmount = AmountFromValue(params[2]);
    if (nAmount <= 0)
        throw JSONRPCError(RPC_TYPE_ERROR, "Invalid amount for send");
    int nMinDepth = 1;
    if (params.size() > 3)
        nMinDepth = params[3].get_int();

    CWalletTx wtx;
    wtx.strFromAccount = strAccount;
    if (params.size() > 4 && !params[4].isNull() && !params[4].get_str().empty())
        wtx.mapValue["comment"] = params[4].get_str();
    if (params.size() > 5 && !params[5].isNull() && !params[5].get_str().empty())
        wtx.mapValue["to"]      = params[5].get_str();

    EnsureWalletIsUnlocked();

    // Check funds
    CAmount nBalance = pwalletMain->GetAccountBalance(strAccount, nMinDepth, ISMINE_SPENDABLE);
    if (nAmount > nBalance)
        throw JSONRPCError(RPC_WALLET_INSUFFICIENT_FUNDS, "Account has insufficient funds");

    SendMoney(address.Get(), nAmount, false, wtx, false);

    return wtx.GetHash().GetHex();
}


UniValue sendmany(const UniValue& params, bool fHelp)
{
    if (!EnsureWalletIsAvailable(fHelp))
        return NullUniValue;

    if (fHelp || params.size() < 2 || params.size() > 5)
        throw std::runtime_error(
                "sendmany \"fromaccount\" {\"address\":amount,...} ( minconf \"comment\" [\"address\",...] )\n"
                "\nSend multiple times. Amounts are double-precision floating point numbers."
                + HelpRequiringPassphrase() + "\n"
                                              "\nArguments:\n"
                                              "1. \"fromaccount\"         (string, required) DEPRECATED. The account to send the funds from. Should be \"\" for the default account\n"
                                              "2. \"amounts\"             (string, required) A json object with addresses and amounts\n"
                                              "    {\n"
                                              "      \"address\":amount   (numeric or string) The navcoin address is the key, the numeric amount (can be string) in " + CURRENCY_UNIT + " is the value\n"
                                                                                                                                                                                        "      ,...\n"
                                                                                                                                                                                        "    }\n"
                                                                                                                                                                                        "3. minconf                 (numeric, optional, default=1) Only use the balance confirmed at least this many times.\n"
                                                                                                                                                                                        "4. \"comment\"             (string, optional) A comment\n"
                                                                                                                                                                                        "5. subtractfeefromamount   (string, optional) A json array with addresses.\n"
                                                                                                                                                                                        "                           The fee will be equally deducted from the amount of each selected address.\n"
                                                                                                                                                                                        "                           Those recipients will receive less navcoins than you enter in their corresponding amount field.\n"
                                                                                                                                                                                        "                           If no addresses are specified here, the sender pays the fee.\n"
                                                                                                                                                                                        "    [\n"
                                                                                                                                                                                        "      \"address\"            (string) Subtract fee from this address\n"
                                                                                                                                                                                        "      ,...\n"
                                                                                                                                                                                        "    ]\n"
                                                                                                                                                                                        "\nResult:\n"
                                                                                                                                                                                        "\"transactionid\"          (string) The transaction id for the send. Only 1 transaction is created regardless of \n"
                                                                                                                                                                                        "                                    the number of addresses.\n"
                                                                                                                                                                                        "\nExamples:\n"
                                                                                                                                                                                        "\nSend two amounts to two different addresses:\n"
                + HelpExampleCli("sendmany", "\"\" \"{\\\"1D1ZrZNe3JUo7ZycKEYQQiQAWd9y54F4XZ\\\":0.01,\\\"1353tsE8YMTA4EuV7dgUXGjNFf9KpVvKHz\\\":0.02}\"") +
                "\nSend two amounts to two different addresses setting the confirmation and comment:\n"
                + HelpExampleCli("sendmany", "\"\" \"{\\\"1D1ZrZNe3JUo7ZycKEYQQiQAWd9y54F4XZ\\\":0.01,\\\"1353tsE8YMTA4EuV7dgUXGjNFf9KpVvKHz\\\":0.02}\" 6 \"testing\"") +
                "\nSend two amounts to two different addresses, subtract fee from amount:\n"
                + HelpExampleCli("sendmany", "\"\" \"{\\\"1D1ZrZNe3JUo7ZycKEYQQiQAWd9y54F4XZ\\\":0.01,\\\"1353tsE8YMTA4EuV7dgUXGjNFf9KpVvKHz\\\":0.02}\" 1 \"\" \"[\\\"1D1ZrZNe3JUo7ZycKEYQQiQAWd9y54F4XZ\\\",\\\"1353tsE8YMTA4EuV7dgUXGjNFf9KpVvKHz\\\"]\"") +
                "\nAs a json rpc call\n"
                + HelpExampleRpc("sendmany", "\"\", \"{\\\"1D1ZrZNe3JUo7ZycKEYQQiQAWd9y54F4XZ\\\":0.01,\\\"1353tsE8YMTA4EuV7dgUXGjNFf9KpVvKHz\\\":0.02}\", 6, \"testing\"")
                );

    LOCK2(cs_main, pwalletMain->cs_wallet);

    std::string strAccount = AccountFromValue(params[0]);
    UniValue sendTo = params[1].get_obj();
    int nMinDepth = 1;
    if (params.size() > 2)
        nMinDepth = params[2].get_int();

    CWalletTx wtx;
    wtx.strFromAccount = strAccount;
    if (params.size() > 3 && !params[3].isNull() && !params[3].get_str().empty())
        wtx.mapValue["comment"] = params[3].get_str();

    UniValue subtractFeeFromAmount(UniValue::VARR);
    if (params.size() > 4)
        subtractFeeFromAmount = params[4].get_array();

    std::set<CNavcoinAddress> setAddress;
    std::vector<CRecipient> vecSend;

    CAmount totalAmount = 0;
    std::vector<std::string> keys = sendTo.getKeys();

    bool fPrivate = false;
    bool fAnyBLSCT = false;

    for(const std::string& name_: keys)
    {
        CNavcoinAddress address(name_);
        if (!address.IsValid())
            throw JSONRPCError(RPC_INVALID_ADDRESS_OR_KEY, std::string("Invalid Navcoin address: ")+name_);

        if (setAddress.count(address))
            throw JSONRPCError(RPC_INVALID_PARAMETER, std::string("Invalid parameter, duplicated address: ")+name_);
        setAddress.insert(address);

        CScript scriptPubKey = GetScriptForDestination(address.Get());
        CAmount nAmount = AmountFromValue(sendTo[name_]);
        if (nAmount <= 0)
            throw JSONRPCError(RPC_TYPE_ERROR, "Invalid amount for send");
        totalAmount += nAmount;

        bool fSubtractFeeFromAmount = false;
        for (unsigned int idx = 0; idx < subtractFeeFromAmount.size(); idx++) {
            const UniValue& addr = subtractFeeFromAmount[idx];
            if (addr.get_str() == name_)
                fSubtractFeeFromAmount = true;
        }

        bool fBLSCT = address.Get().type() == typeid(blsctDoublePublicKey);
        CRecipient recipient = {scriptPubKey, nAmount, fSubtractFeeFromAmount, fBLSCT};
        if (fBLSCT)
        {
            bls::G1Element vk, sk;
            blsctDoublePublicKey dk = boost::get<blsctDoublePublicKey>(address.Get());

            if (!dk.GetSpendKey(sk) || !dk.GetViewKey(vk))
            {
                throw JSONRPCError(RPC_INVALID_PARAMETER, "Invalid address");
            }

            recipient.sk = sk.Serialize();
            recipient.vk = vk.Serialize();
            recipient.sMemo = wtx.mapValue["comment"];
            fAnyBLSCT |= fBLSCT;
        }
        vecSend.push_back(recipient);
    }

    EnsureWalletIsUnlocked();

    // Check funds
    CAmount nBalance = pwalletMain->GetAccountBalance(strAccount, nMinDepth, ISMINE_SPENDABLE);
    if (totalAmount > nBalance)
        throw JSONRPCError(RPC_WALLET_INSUFFICIENT_FUNDS, "Account has insufficient funds");

    // Send
    CReserveKey keyChange(pwalletMain);
    CAmount nFeeRequired = 0;
    int nChangePosRet = -1;
    std::string strFailReason;
    std::vector<std::shared_ptr<CReserveBLSCTBlindingKey>> reserveBLSCTKey;

    if (fAnyBLSCT || fPrivate)
    {
        for (unsigned int i = 0; i < vecSend.size()+2; i++)
        {
            std::shared_ptr<CReserveBLSCTBlindingKey> rk(new CReserveBLSCTBlindingKey(pwalletMain));
            reserveBLSCTKey.insert(reserveBLSCTKey.begin(), std::move(rk));
        }
    }

    bool fCreated = pwalletMain->CreateTransaction(vecSend, wtx, keyChange, reserveBLSCTKey, nFeeRequired, nChangePosRet, strFailReason, false);
    if (!fCreated)
        throw JSONRPCError(RPC_WALLET_INSUFFICIENT_FUNDS, strFailReason);
    if (!pwalletMain->CommitTransaction(wtx, keyChange, reserveBLSCTKey))
        throw JSONRPCError(RPC_WALLET_ERROR, "Transaction commit failed");

    return wtx.GetHash().GetHex();
}

UniValue getnewprivateaddress(const UniValue& params, bool fHelp)
{
    if (!EnsureWalletIsAvailable(fHelp))
        return NullUniValue;

    if (fHelp || params.size() > 1)
        throw std::runtime_error(
                "getnewprivateaddress ( account_id )\n"
                "\nReturns a new Navcoin private address for receiving payments.\n"
                "If 'account_id' is specified, it is associated with the account \n"
                "with the given index.\n"
                "\nArguments:\n"
                "1. \"account_id\"     (int, optional, default=0) The account id for the address to be linked to. If not provided, the default account 0 is used. It can also be set to 0 to represent the default account. The account does not need to exist before, it will be created if there is no account by the given id.\n"
                "\nResult:\n"
                "\"navcoinaddress\"    (string) The new navcoin address\n"
                "\nExamples:\n"
                + HelpExampleCli("getnewprivateaddress", "")
                + HelpExampleRpc("getnewprivateaddress", "")
                );

    LOCK2(cs_main, pwalletMain->cs_wallet);

    // Parse the account first so we don't generate a key if there's an error
    uint64_t account = 0;
    if (params.size() > 0)
        account = params[0].get_int64();

    if (!pwalletMain->IsLocked())
        pwalletMain->TopUpBLSCTSubAddressKeyPool(account);

    // Generate a new key that is added to wallet
    CKeyID keyID;
    if (!pwalletMain->GetBLSCTSubAddressKeyFromPool(account, keyID))
        throw JSONRPCError(RPC_WALLET_KEYPOOL_RAN_OUT, "Error: Keypool ran out, please call keypoolrefill first");

    blsctDoublePublicKey k;

    if (!pwalletMain->GetBLSCTSubAddressPublicKeys(keyID, k))
        throw JSONRPCError(RPC_WALLET_ERROR, "Error: Could not calculate public key");

    std::pair<uint64_t, uint64_t> index;

    if (!pwalletMain->GetBLSCTSubAddressIndex(keyID, index))
        throw JSONRPCError(RPC_WALLET_ERROR, "Error: Could not get subaddress index");

    pwalletMain->SetPrivateAddressBook(CNavcoinAddress(k).ToString(), "blsct receive", std::to_string(index.first) + "/" + std::to_string(index.second));

    return CNavcoinAddress(k).ToString();
}

// Defined in rpc/misc.cpp
extern CScript _createmultisig_redeemScript(const UniValue& params);

UniValue addmultisigaddress(const UniValue& params, bool fHelp)
{
    if (!EnsureWalletIsAvailable(fHelp))
        return NullUniValue;

    if (fHelp || params.size() < 2 || params.size() > 3)
    {
        std::string msg = "addmultisigaddress nrequired [\"key\",...] ( \"account\" )\n"
                     "\nAdd a nrequired-to-sign multisignature address to the wallet.\n"
                     "Each key is a Navcoin address or hex-encoded public key.\n"
                     "If 'account' is specified (DEPRECATED), assign address to that account.\n"

                     "\nArguments:\n"
                     "1. nrequired        (numeric, required) The number of required signatures out of the n keys or addresses.\n"
                     "2. \"keysobject\"   (string, required) A json array of navcoin addresses or hex-encoded public keys\n"
                     "     [\n"
                     "       \"address\"  (string) navcoin address or hex-encoded public key\n"
                     "       ...,\n"
                     "     ]\n"
                     "3. \"account\"      (string, optional) DEPRECATED. An account to assign the addresses to.\n"

                     "\nResult:\n"
                     "\"navcoinaddress\"  (string) A navcoin address associated with the keys.\n"

                     "\nExamples:\n"
                     "\nAdd a multisig address from 2 addresses\n"
                + HelpExampleCli("addmultisigaddress", "2 \"[\\\"16sSauSf5pF2UkUwvKGq4qjNRzBZYqgEL5\\\",\\\"171sgjn4YtPu27adkKGrdDwzRTxnRkBfKV\\\"]\"") +
                "\nAs json rpc call\n"
                + HelpExampleRpc("addmultisigaddress", "2, \"[\\\"16sSauSf5pF2UkUwvKGq4qjNRzBZYqgEL5\\\",\\\"171sgjn4YtPu27adkKGrdDwzRTxnRkBfKV\\\"]\"")
                ;
        throw std::runtime_error(msg);
    }

    LOCK2(cs_main, pwalletMain->cs_wallet);

    std::string strAccount;
    if (params.size() > 2)
        strAccount = AccountFromValue(params[2]);

    // Construct using pay-to-script-hash:
    CScript inner = _createmultisig_redeemScript(params);
    CScriptID innerID(inner);
    pwalletMain->AddCScript(inner);

    pwalletMain->SetAddressBook(innerID, strAccount, "send");
    return CNavcoinAddress(innerID).ToString();
}

class Witnessifier : public boost::static_visitor<bool>
{
public:
    CScriptID result;

    bool operator()(const CNoDestination &dest) const { return false; }

    bool operator()(const blsctDoublePublicKey &dest) const { return false; }

    bool operator()(const std::pair<CKeyID, CKeyID> &dest) const { return false; }

    bool operator()(const std::pair<CKeyID, std::pair<CKeyID, CKeyID>> &dest) const { return false; }

    bool operator()(const CKeyID &keyID) {
        CPubKey pubkey;
        if (pwalletMain && pwalletMain->GetPubKey(keyID, pubkey)) {
            CScript basescript;
            basescript << ToByteVector(pubkey) << OP_CHECKSIG;
            CScript witscript = GetScriptForWitness(basescript);
            pwalletMain->AddCScript(witscript);
            result = CScriptID(witscript);
            return true;
        }
        return false;
    }

    bool operator()(const CScriptID &scriptID) {
        CScript subscript;
        if (pwalletMain && pwalletMain->GetCScript(scriptID, subscript)) {
            int witnessversion;
            std::vector<unsigned char> witprog;
            if (subscript.IsWitnessProgram(witnessversion, witprog)) {
                result = scriptID;
                return true;
            }
            CScript witscript = GetScriptForWitness(subscript);
            pwalletMain->AddCScript(witscript);
            result = CScriptID(witscript);
            return true;
        }
        return false;
    }
};

UniValue addwitnessaddress(const UniValue& params, bool fHelp)
{
    if (!EnsureWalletIsAvailable(fHelp))
        return NullUniValue;

    if (fHelp || params.size() < 1 || params.size() > 1)
    {
        std::string msg = "addwitnessaddress \"address\"\n"
                     "\nAdd a witness address for a script (with pubkey or redeemscript known).\n"
                     "It returns the witness script.\n"

                     "\nArguments:\n"
                     "1. \"address\"       (string, required) An address known to the wallet\n"

                     "\nResult:\n"
                     "\"witnessaddress\",  (string) The value of the new address (P2SH of witness script).\n"
                     "}\n"
                ;
        throw std::runtime_error(msg);
    }

    {
        LOCK(cs_main);
        if (!IsWitnessEnabled(chainActive.Tip(), Params().GetConsensus()) && !GetBoolArg("-walletprematurewitness", false)) {
            throw JSONRPCError(RPC_WALLET_ERROR, "Segregated witness not enabled on network");
        }
    }

    CNavcoinAddress address(params[0].get_str());
    if (!address.IsValid())
        throw JSONRPCError(RPC_INVALID_ADDRESS_OR_KEY, "Invalid Navcoin address");

    Witnessifier w;
    CTxDestination dest = address.Get();
    bool ret = boost::apply_visitor(w, dest);
    if (!ret) {
        throw JSONRPCError(RPC_WALLET_ERROR, "Public key or redeemscript not known to wallet");
    }

    return CNavcoinAddress(w.result).ToString();
}

struct tallyitem
{
    CAmount nAmount;
    int nConf;
    std::vector<uint256> txids;
    bool fIsWatchonly;
    tallyitem()
    {
        nAmount = 0;
        nConf = std::numeric_limits<int>::max();
        fIsWatchonly = false;
    }
};

UniValue ListReceived(const UniValue& params, bool fByAccounts)
{
    // Minimum confirmations
    int nMinDepth = 1;
    if (params.size() > 0)
        nMinDepth = params[0].get_int();

    // Whether to include empty accounts
    bool fIncludeEmpty = false;
    if (params.size() > 1)
        fIncludeEmpty = params[1].get_bool();

    isminefilter filter = ISMINE_SPENDABLE;
    if(params.size() > 2)
        if(params[2].get_bool())
            filter = filter | ISMINE_WATCH_ONLY;

    // Tally
    std::map<CNavcoinAddress, tallyitem> mapTally;
    for (std::map<uint256, CWalletTx>::iterator it = pwalletMain->mapWallet.begin(); it != pwalletMain->mapWallet.end(); ++it)
    {
        const CWalletTx& wtx = (*it).second;

        if (wtx.IsCoinBase() || wtx.IsCoinStake() || !CheckFinalTx(wtx))
            continue;

        int nDepth = wtx.GetDepthInMainChain();
        if (nDepth < nMinDepth)
            continue;

        size_t i = -1;

        for(const CTxOut& txout: wtx.vout)
        {
            i++;

            CTxDestination address;
            if (!ExtractDestination(txout.scriptPubKey, address))
                continue;

            isminefilter mine = IsMine(*pwalletMain, address);
            if(!(mine & filter))
                continue;

            tallyitem& item = mapTally[address];
            item.nAmount += txout.nValue + (wtx.vAmounts.size() > i ? wtx.vAmounts[i] : 0);
            item.nConf = std::min(item.nConf, nDepth);
            item.txids.push_back(wtx.GetHash());
            if (mine & ISMINE_WATCH_ONLY)
                item.fIsWatchonly = true;
        }
    }

    // Reply
    UniValue ret(UniValue::VARR);
    std::map<std::string, tallyitem> mapAccountTally;
    for(const PAIRTYPE(CNavcoinAddress, CAddressBookData)& item: pwalletMain->mapAddressBook)
    {
        const CNavcoinAddress& address = item.first;
        const std::string& strAccount = item.second.name;
        std::map<CNavcoinAddress, tallyitem>::iterator it = mapTally.find(address);
        if (it == mapTally.end() && !fIncludeEmpty)
            continue;

        if (strAccount == "blsct receive")
            continue;

        CAmount nAmount = 0;
        int nConf = std::numeric_limits<int>::max();
        bool fIsWatchonly = false;
        if (it != mapTally.end())
        {
            nAmount = (*it).second.nAmount;
            nConf = (*it).second.nConf;
            fIsWatchonly = (*it).second.fIsWatchonly;
        }

        if (fByAccounts)
        {
            tallyitem& item = mapAccountTally[strAccount];
            item.nAmount += nAmount;
            item.nConf = std::min(item.nConf, nConf);
            item.fIsWatchonly = fIsWatchonly;
        }
        else
        {
            UniValue obj(UniValue::VOBJ);
            if(fIsWatchonly)
                obj.pushKV("involvesWatchonly", true);
            obj.pushKV("address",       address.ToString());
            obj.pushKV("account",       strAccount);
            obj.pushKV("amount",        ValueFromAmount(nAmount));
            obj.pushKV("confirmations", (nConf == std::numeric_limits<int>::max() ? 0 : nConf));
            if (!fByAccounts)
                obj.pushKV("label", strAccount);
            UniValue transactions(UniValue::VARR);
            if (it != mapTally.end())
            {
                for(const uint256& item: (*it).second.txids)
                {
                    transactions.push_back(item.GetHex());
                }
            }
            obj.pushKV("txids", transactions);
            ret.push_back(obj);
        }
    }

    if (fByAccounts)
    {
        for (std::map<std::string, tallyitem>::iterator it = mapAccountTally.begin(); it != mapAccountTally.end(); ++it)
        {
            CAmount nAmount = (*it).second.nAmount;
            int nConf = (*it).second.nConf;
            UniValue obj(UniValue::VOBJ);
            if((*it).second.fIsWatchonly)
                obj.pushKV("involvesWatchonly", true);
            obj.pushKV("account",       (*it).first);
            obj.pushKV("amount",        ValueFromAmount(nAmount));
            obj.pushKV("confirmations", (nConf == std::numeric_limits<int>::max() ? 0 : nConf));
            ret.push_back(obj);
        }
    }

    return ret;
}

UniValue listreceivedbyaddress(const UniValue& params, bool fHelp)
{
    if (!EnsureWalletIsAvailable(fHelp))
        return NullUniValue;

    if (fHelp || params.size() > 3)
        throw std::runtime_error(
                "listreceivedbyaddress ( minconf includeempty includeWatchonly)\n"
                "\nList balances by receiving address.\n"
                "\nArguments:\n"
                "1. minconf       (numeric, optional, default=1) The minimum number of confirmations before payments are included.\n"
                "2. includeempty  (bool, optional, default=false) Whether to include addresses that haven't received any payments.\n"
                "3. includeWatchonly (bool, optional, default=false) Whether to include watchonly addresses (see 'importaddress').\n"

                "\nResult:\n"
                "[\n"
                "  {\n"
                "    \"involvesWatchonly\" : true,        (bool) Only returned if imported addresses were involved in transaction\n"
                "    \"address\" : \"receivingaddress\",  (string) The receiving address\n"
                "    \"account\" : \"accountname\",       (string) DEPRECATED. The account of the receiving address. The default account is \"\".\n"
                "    \"amount\" : x.xxx,                  (numeric) The total amount in " + CURRENCY_UNIT + " received by the address\n"
                                                                                                            "    \"confirmations\" : n,               (numeric) The number of confirmations of the most recent transaction included\n"
                                                                                                            "    \"label\" : \"label\"                (string) A comment for the address/transaction, if any\n"
                                                                                                            "  }\n"
                                                                                                            "  ,...\n"
                                                                                                            "]\n"

                                                                                                            "\nExamples:\n"
                + HelpExampleCli("listreceivedbyaddress", "")
                + HelpExampleCli("listreceivedbyaddress", "6 true")
                + HelpExampleRpc("listreceivedbyaddress", "6, true, true")
                );

    LOCK2(cs_main, pwalletMain->cs_wallet);

    return ListReceived(params, false);
}

UniValue listreceivedbyaccount(const UniValue& params, bool fHelp)
{
    if (!EnsureWalletIsAvailable(fHelp))
        return NullUniValue;

    if (fHelp || params.size() > 3)
        throw std::runtime_error(
                "listreceivedbyaccount ( minconf includeempty includeWatchonly)\n"
                "\nDEPRECATED. List balances by account.\n"
                "\nArguments:\n"
                "1. minconf      (numeric, optional, default=1) The minimum number of confirmations before payments are included.\n"
                "2. includeempty (bool, optional, default=false) Whether to include accounts that haven't received any payments.\n"
                "3. includeWatchonly (bool, optional, default=false) Whether to include watchonly addresses (see 'importaddress').\n"

                "\nResult:\n"
                "[\n"
                "  {\n"
                "    \"involvesWatchonly\" : true,   (bool) Only returned if imported addresses were involved in transaction\n"
                "    \"account\" : \"accountname\",  (string) The account name of the receiving account\n"
                "    \"amount\" : x.xxx,             (numeric) The total amount received by addresses with this account\n"
                "    \"confirmations\" : n,          (numeric) The number of confirmations of the most recent transaction included\n"
                "    \"label\" : \"label\"           (string) A comment for the address/transaction, if any\n"
                "  }\n"
                "  ,...\n"
                "]\n"

                "\nExamples:\n"
                + HelpExampleCli("listreceivedbyaccount", "")
                + HelpExampleCli("listreceivedbyaccount", "6 true")
                + HelpExampleRpc("listreceivedbyaccount", "6, true, true")
                );

    LOCK2(cs_main, pwalletMain->cs_wallet);

    return ListReceived(params, true);
}

static void MaybePushAddress(UniValue & entry, const CTxDestination &dest)
{
    CNavcoinAddress addr;
    if (addr.Set(dest)) {
        entry.pushKV("address", addr.ToString());
    }
}

void GetReceived(const COutputEntry& r, const CWalletTx& wtx, const std::string& strAccount, bool fLong, UniValue& ret, CAmount nFee, bool fAllAccounts, bool involvesWatchonly)
{
    std::string account;
    if (pwalletMain->mapAddressBook.count(r.destination))
        account = pwalletMain->mapAddressBook[r.destination].name;
    if (fAllAccounts || (account == strAccount))
    {
        UniValue entry(UniValue::VOBJ);
        if(involvesWatchonly || (::IsMine(*pwalletMain, r.destination) & ISMINE_WATCH_ONLY))
            entry.pushKV("involvesWatchonly", true);
        entry.pushKV("account", account);
        MaybePushAddress(entry, r.destination);
        if (wtx.IsCoinBase() || wtx.IsCoinStake())
        {
            if (wtx.GetDepthInMainChain() < 1)
                entry.pushKV("category", "orphan");
            else if (wtx.GetBlocksToMaturity() > 0)
                entry.pushKV("category", "immature");
            else
                entry.pushKV("category", "generate");
        }
        else
        {
            entry.pushKV("category", "receive");
        }
        entry.pushKV("amount", ValueFromAmount(r.amount));

        entry.pushKV("canStake", (::IsMine(*pwalletMain, r.destination) & ISMINE_STAKABLE ||
                                  (::IsMine(*pwalletMain, r.destination) & ISMINE_SPENDABLE &&
                                   !CNavcoinAddress(r.destination).IsColdStakingAddress(Params()) &&
                                   !CNavcoinAddress(r.destination).IsColdStakingv2Address(Params()))) ? true : false);
        entry.pushKV("canSpend", ((::IsMine(*pwalletMain, r.destination) & ISMINE_SPENDABLE) || (pwalletMain->IsMine(wtx.vout[r.vout]) & ISMINE_SPENDABLE_PRIVATE)) ? true : false);
        if (pwalletMain->mapAddressBook.count(r.destination))
            entry.pushKV("label", account);
        entry.pushKV("vout", r.vout);
        if (fLong)
            WalletTxToJSON(wtx, entry);
        ret.push_back(entry);
    }
}

void ListTransactions(const CWalletTx& wtx, const std::string& strAccount, int nMinDepth, bool fLong, UniValue& ret, const isminefilter& filter)
{
    CAmount nFee;
    std::string strSentAccount;
    std::list<COutputEntry> listReceived;
    std::list<COutputEntry> listSent;

    wtx.GetAmounts(listReceived, listSent, nFee, strSentAccount, filter);

    bool fAllAccounts = (strAccount == std::string("*"));
    bool involvesWatchonly = wtx.IsFromMe(ISMINE_WATCH_ONLY);

    // Sent
    if ((!wtx.IsCoinStake())  && (!listSent.empty() || nFee != 0) && (fAllAccounts || strAccount == strSentAccount))
    {
        for(const COutputEntry& s: listSent)
        {
            UniValue entry(UniValue::VOBJ);
            if(involvesWatchonly || (::IsMine(*pwalletMain, s.destination) & ISMINE_WATCH_ONLY))
                entry.pushKV("involvesWatchonly", true);
            entry.pushKV("account", strSentAccount);
            MaybePushAddress(entry, s.destination);
            bool fCFund = false;
            for (unsigned int nOut = 0; nOut < wtx.vout.size(); nOut++)
            {
                const CTxOut& txout = wtx.vout[nOut];
                if (txout.scriptPubKey.IsCommunityFundContribution()) fCFund = true;
            }

            entry.pushKV("category", s.amount == nFee ? "fee" : (fCFund ? "cfund contribution" : "send"));
            entry.pushKV("memo", wtx.vMemos.size() > s.vout ? wtx.vMemos[s.vout] : "");
            entry.pushKV("amount", ValueFromAmount(-s.amount));
            if (pwalletMain->mapAddressBook.count(s.destination))
                entry.pushKV("label", pwalletMain->mapAddressBook[s.destination].name);
            entry.pushKV("vout", s.vout);
            entry.pushKV("fee", ValueFromAmount(-nFee));
            if (fLong)
                WalletTxToJSON(wtx, entry);
            entry.pushKV("abandoned", wtx.isAbandoned());
            ret.push_back(entry);
        }
    }

    // Received
    if (listReceived.size() > 0 && wtx.GetDepthInMainChain() >= nMinDepth)
    {
        for(const COutputEntry& r: listReceived)
        {
            GetReceived(r, wtx, strAccount, fLong, ret, nFee, fAllAccounts, involvesWatchonly);
        }
    }
}

void AcentryToJSON(const CAccountingEntry& acentry, const std::string& strAccount, UniValue& ret)
{
    bool fAllAccounts = (strAccount == std::string("*"));

    if (fAllAccounts || acentry.strAccount == strAccount)
    {
        UniValue entry(UniValue::VOBJ);
        entry.pushKV("account", acentry.strAccount);
        entry.pushKV("category", "move");
        entry.pushKV("time", acentry.nTime);
        entry.pushKV("amount", ValueFromAmount(acentry.nCreditDebit));
        entry.pushKV("otheraccount", acentry.strOtherAccount);
        entry.pushKV("comment", acentry.strComment);
        ret.push_back(entry);
    }
}

UniValue listtransactions(const UniValue& params, bool fHelp)
{
    if (!EnsureWalletIsAvailable(fHelp))
        return NullUniValue;

    if (fHelp || params.size() > 4)
        throw std::runtime_error(
                "listtransactions ( \"account\" count from includeWatchonly)\n"
                "\nReturns up to 'count' most recent transactions skipping the first 'from' transactions for account 'account'.\n"
                "\nArguments:\n"
                "1. \"account\"    (string, optional) DEPRECATED. The account name. Should be \"*\".\n"
                "2. count          (numeric, optional, default=10) The number of transactions to return\n"
                "3. from           (numeric, optional, default=0) The number of transactions to skip\n"
                "4. includeWatchonly (bool, optional, default=false) Include transactions to watchonly addresses (see 'importaddress')\n"
                "5. includeColdStaking (bool, optional, default=true) Include transactions to cold staking addresses\n"
                "\nResult:\n"
                "[\n"
                "  {\n"
                "    \"account\":\"accountname\",       (string) DEPRECATED. The account name associated with the transaction. \n"
                "                                                It will be \"\" for the default account.\n"
                "    \"address\":\"navcoinaddress\",    (string) The navcoin address of the transaction. Not present for \n"
                "                                                move transactions (category = move).\n"
                "    \"category\":\"send|receive|move\", (string) The transaction category. 'move' is a local (off blockchain)\n"
                "                                                transaction between accounts, and not associated with an address,\n"
                "                                                transaction id or block. 'send' and 'receive' transactions are \n"
                "                                                associated with an address, transaction id and block details\n"
                "    \"amount\": x.xxx,          (numeric) The amount in " + CURRENCY_UNIT + ". This is negative for the 'send' category, and for the\n"
                                                                                             "                                         'move' category for moves outbound. It is positive for the 'receive' category,\n"
                                                                                             "                                         and for the 'move' category for inbound funds.\n"
                                                                                             "    \"vout\": n,                (numeric) the vout value\n"
                                                                                             "    \"fee\": x.xxx,             (numeric) The amount of the fee in " + CURRENCY_UNIT + ". This is negative and only available for the \n"
                                                                                                                                                                                     "                                         'send' category of transactions.\n"
                                                                                                                                                                                     "    \"abandoned\": xxx          (bool) 'true' if the transaction has been abandoned (inputs are respendable).\n"
                                                                                                                                                                                     "    \"confirmations\": n,       (numeric) The number of confirmations for the transaction. Available for 'send' and \n"
                                                                                                                                                                                     "                                         'receive' category of transactions. Negative confirmations indicate the\n"
                                                                                                                                                                                     "                                         transaction conflicts with the block chain\n"
                                                                                                                                                                                     "    \"trusted\": xxx            (bool) Whether we consider the outputs of this unconfirmed transaction safe to spend.\n"
                                                                                                                                                                                     "    \"blockhash\": \"hashvalue\", (string) The block hash containing the transaction. Available for 'send' and 'receive'\n"
                                                                                                                                                                                     "                                          category of transactions.\n"
                                                                                                                                                                                     "    \"blockindex\": n,          (numeric) The index of the transaction in the block that includes it. Available for 'send' and 'receive'\n"
                                                                                                                                                                                     "                                          category of transactions.\n"
                                                                                                                                                                                     "    \"blocktime\": xxx,         (numeric) The block time in seconds since epoch (1 Jan 1970 GMT).\n"
                                                                                                                                                                                     "    \"txid\": \"transactionid\", (string) The transaction id. Available for 'send' and 'receive' category of transactions.\n"
                                                                                                                                                                                     "    \"time\": xxx,              (numeric) The transaction time in seconds since epoch (midnight Jan 1 1970 GMT).\n"
                                                                                                                                                                                     "    \"timereceived\": xxx,      (numeric) The time received in seconds since epoch (midnight Jan 1 1970 GMT). Available \n"
                                                                                                                                                                                     "                                          for 'send' and 'receive' category of transactions.\n"
                                                                                                                                                                                     "    \"comment\": \"...\",       (string) If a comment is associated with the transaction.\n"
                                                                                                                                                                                     "    \"label\": \"label\"        (string) A comment for the address/transaction, if any\n"
                                                                                                                                                                                     "    \"otheraccount\": \"accountname\",  (string) For the 'move' category of transactions, the account the funds came \n"
                                                                                                                                                                                     "                                          from (for receiving funds, positive amounts), or went to (for sending funds,\n"
                                                                                                                                                                                     "                                          negative amounts).\n"
                                                                                                                                                                                     "    \"bip125-replaceable\": \"yes|no|unknown\"  (string) Whether this transaction could be replaced due to BIP125 (replace-by-fee);\n"
                                                                                                                                                                                     "                                                     may be unknown for unconfirmed transactions not in the mempool\n"
                                                                                                                                                                                     "  }\n"
                                                                                                                                                                                     "]\n"

                                                                                                                                                                                     "\nExamples:\n"
                                                                                                                                                                                     "\nList the most recent 10 transactions in the systems\n"
                + HelpExampleCli("listtransactions", "") +
                "\nList transactions 100 to 120\n"
                + HelpExampleCli("listtransactions", "\"*\" 20 100") +
                "\nAs a json rpc call\n"
                + HelpExampleRpc("listtransactions", "\"*\", 20, 100")
                );

    LOCK2(cs_main, pwalletMain->cs_wallet);

    std::string strAccount = "*";
    if (params.size() > 0)
        strAccount = params[0].get_str();
    int nCount = 10;
    if (params.size() > 1)
        nCount = params[1].get_int();
    int nFrom = 0;
    if (params.size() > 2)
        nFrom = params[2].get_int();
    isminefilter filter = ISMINE_SPENDABLE | ISMINE_STAKABLE | ISMINE_SPENDABLE_PRIVATE;
    if(params.size() > 3)
        if(params[3].get_bool())
            filter = filter | ISMINE_WATCH_ONLY;
    if(params.size() > 4)
        if(!params[4].get_bool())
            filter &= ~ISMINE_WATCH_ONLY;

    if (nCount < 0)
        throw JSONRPCError(RPC_INVALID_PARAMETER, "Negative count");
    if (nFrom < 0)
        throw JSONRPCError(RPC_INVALID_PARAMETER, "Negative from");

    UniValue ret(UniValue::VARR);

    const CWallet::TxItems & txOrdered = pwalletMain->wtxOrdered;

    // iterate backwards until we have nCount items to return:
    for (CWallet::TxItems::const_reverse_iterator it = txOrdered.rbegin(); it != txOrdered.rend(); ++it)
    {
        CWalletTx *const pwtx = (*it).second.first;
        if (pwtx != 0)
            ListTransactions(*pwtx, strAccount, 0, true, ret, filter);
        CAccountingEntry *const pacentry = (*it).second.second;
        if (pacentry != 0)
            AcentryToJSON(*pacentry, strAccount, ret);

        if ((int)ret.size() >= (nCount+nFrom)) break;
    }
    // ret is newest to oldest

    if (nFrom > (int)ret.size())
        nFrom = ret.size();
    if ((nFrom + nCount) > (int)ret.size())
        nCount = ret.size() - nFrom;

    std::vector<UniValue> arrTmp = ret.getValues();

    std::vector<UniValue>::iterator first = arrTmp.begin();
    std::advance(first, nFrom);
    std::vector<UniValue>::iterator last = arrTmp.begin();
    std::advance(last, nFrom+nCount);

    if (last != arrTmp.end()) arrTmp.erase(last, arrTmp.end());
    if (first != arrTmp.begin()) arrTmp.erase(arrTmp.begin(), first);

    std::reverse(arrTmp.begin(), arrTmp.end()); // Return oldest to newest

    ret.clear();
    ret.setArray();
    ret.push_backV(arrTmp);

    return ret;
}

UniValue listaccounts(const UniValue& params, bool fHelp)
{
    if (!EnsureWalletIsAvailable(fHelp))
        return NullUniValue;

    if (fHelp || params.size() > 2)
        throw std::runtime_error(
                "listaccounts ( minconf includeWatchonly)\n"
                "\nDEPRECATED. Returns Object that has account names as keys, account balances as values.\n"
                "\nArguments:\n"
                "1. minconf          (numeric, optional, default=1) Only include transactions with at least this many confirmations\n"
                "2. includeWatchonly (bool, optional, default=false) Include balances in watchonly addresses (see 'importaddress')\n"
                "\nResult:\n"
                "{                      (json object where keys are account names, and values are numeric balances\n"
                "  \"account\": x.xxx,  (numeric) The property name is the account name, and the value is the total balance for the account.\n"
                "  ...\n"
                "}\n"
                "\nExamples:\n"
                "\nList account balances where there at least 1 confirmation\n"
                + HelpExampleCli("listaccounts", "") +
                "\nList account balances including zero confirmation transactions\n"
                + HelpExampleCli("listaccounts", "0") +
                "\nList account balances for 6 or more confirmations\n"
                + HelpExampleCli("listaccounts", "6") +
                "\nAs json rpc call\n"
                + HelpExampleRpc("listaccounts", "6")
                );

    LOCK2(cs_main, pwalletMain->cs_wallet);

    int nMinDepth = 1;
    if (params.size() > 0)
        nMinDepth = params[0].get_int();
    isminefilter includeWatchonly = ISMINE_SPENDABLE;
    if(params.size() > 1)
        if(params[1].get_bool())
            includeWatchonly = includeWatchonly | ISMINE_WATCH_ONLY;

    std::map<std::string, CAmount> mapAccountBalances;
    for(const PAIRTYPE(CTxDestination, CAddressBookData)& entry: pwalletMain->mapAddressBook) {
        if (IsMine(*pwalletMain, entry.first) & includeWatchonly) // This address belongs to me
            mapAccountBalances[entry.second.name] = 0;
    }

    for (std::map<uint256, CWalletTx>::iterator it = pwalletMain->mapWallet.begin(); it != pwalletMain->mapWallet.end(); ++it)
    {
        const CWalletTx& wtx = (*it).second;
        CAmount nFee;
        std::string strSentAccount;
        std::list<COutputEntry> listReceived;
        std::list<COutputEntry> listSent;
        int nDepth = wtx.GetDepthInMainChain();
        if (wtx.GetBlocksToMaturity() > 0 || nDepth < 0)
            continue;
        wtx.GetAmounts(listReceived, listSent, nFee, strSentAccount, includeWatchonly);
        mapAccountBalances[strSentAccount] -= nFee;
        for(const COutputEntry& s: listSent)
            mapAccountBalances[strSentAccount] -= s.amount;
        if (nDepth >= nMinDepth)
        {
            for(const COutputEntry& r: listReceived)
                if (pwalletMain->mapAddressBook.count(r.destination))
                    mapAccountBalances[pwalletMain->mapAddressBook[r.destination].name] += r.amount;
                else
                    mapAccountBalances[""] += r.amount;
        }
    }

    const std::list<CAccountingEntry> & acentries = pwalletMain->laccentries;
    for(const CAccountingEntry& entry: acentries)
        mapAccountBalances[entry.strAccount] += entry.nCreditDebit;

    UniValue ret(UniValue::VOBJ);
    for(const PAIRTYPE(std::string, CAmount)& accountBalance: mapAccountBalances) {
        ret.pushKV(accountBalance.first, ValueFromAmount(accountBalance.second));
    }
    return ret;
}

UniValue listsinceblock(const UniValue& params, bool fHelp)
{
    if (!EnsureWalletIsAvailable(fHelp))
        return NullUniValue;

    if (fHelp)
        throw std::runtime_error(
                "listsinceblock ( \"blockhash\" target-confirmations includeWatchonly)\n"
                "\nGet all transactions in blocks since block [blockhash], or all transactions if omitted\n"
                "\nArguments:\n"
                "1. \"blockhash\"   (string, optional) The block hash to list transactions since\n"
                "2. target-confirmations:    (numeric, optional) The confirmations required, must be 1 or more\n"
                "3. includeWatchonly:        (bool, optional, default=false) Include transactions to watchonly addresses (see 'importaddress')"
                "\nResult:\n"
                "{\n"
                "  \"transactions\": [\n"
                "    \"account\":\"accountname\",       (string) DEPRECATED. The account name associated with the transaction. Will be \"\" for the default account.\n"
                "    \"address\":\"navcoinaddress\",    (string) The navcoin address of the transaction. Not present for move transactions (category = move).\n"
                "    \"category\":\"send|receive\",     (string) The transaction category. 'send' has negative amounts, 'receive' has positive amounts.\n"
                "    \"amount\": x.xxx,          (numeric) The amount in " + CURRENCY_UNIT + ". This is negative for the 'send' category, and for the 'move' category for moves \n"
                                                                                             "                                          outbound. It is positive for the 'receive' category, and for the 'move' category for inbound funds.\n"
                                                                                             "    \"vout\" : n,               (numeric) the vout value\n"
                                                                                             "    \"fee\": x.xxx,             (numeric) The amount of the fee in " + CURRENCY_UNIT + ". This is negative and only available for the 'send' category of transactions.\n"
                                                                                                                                                                                     "    \"confirmations\": n,       (numeric) The number of confirmations for the transaction. Available for 'send' and 'receive' category of transactions.\n"
                                                                                                                                                                                     "    \"blockhash\": \"hashvalue\",     (string) The block hash containing the transaction. Available for 'send' and 'receive' category of transactions.\n"
                                                                                                                                                                                     "    \"blockindex\": n,          (numeric) The index of the transaction in the block that includes it. Available for 'send' and 'receive' category of transactions.\n"
                                                                                                                                                                                     "    \"blocktime\": xxx,         (numeric) The block time in seconds since epoch (1 Jan 1970 GMT).\n"
                                                                                                                                                                                     "    \"txid\": \"transactionid\",  (string) The transaction id. Available for 'send' and 'receive' category of transactions.\n"
                                                                                                                                                                                     "    \"time\": xxx,              (numeric) The transaction time in seconds since epoch (Jan 1 1970 GMT).\n"
                                                                                                                                                                                     "    \"timereceived\": xxx,      (numeric) The time received in seconds since epoch (Jan 1 1970 GMT). Available for 'send' and 'receive' category of transactions.\n"
                                                                                                                                                                                     "    \"comment\": \"...\",       (string) If a comment is associated with the transaction.\n"
                                                                                                                                                                                     "    \"label\" : \"label\"       (string) A comment for the address/transaction, if any\n"
                                                                                                                                                                                     "    \"to\": \"...\",            (string) If a comment to is associated with the transaction.\n"
                                                                                                                                                                                     "  ],\n"
                                                                                                                                                                                     "  \"lastblock\": \"lastblockhash\"     (string) The hash of the last block\n"
                                                                                                                                                                                     "}\n"
                                                                                                                                                                                     "\nExamples:\n"
                + HelpExampleCli("listsinceblock", "")
                + HelpExampleCli("listsinceblock", "\"000000000000000bacf66f7497b7dc45ef753ee9a7d38571037cdb1a57f663ad\" 6")
                + HelpExampleRpc("listsinceblock", "\"000000000000000bacf66f7497b7dc45ef753ee9a7d38571037cdb1a57f663ad\", 6")
                );

    LOCK2(cs_main, pwalletMain->cs_wallet);

    CBlockIndex *pindex = nullptr;
    int target_confirms = 1;
    isminefilter filter = ISMINE_SPENDABLE;

    if (params.size() > 0)
    {
        uint256 blockId;

        blockId.SetHex(params[0].get_str());
        BlockMap::iterator it = mapBlockIndex.find(blockId);
        if (it != mapBlockIndex.end())
            pindex = it->second;
    }

    if (params.size() > 1)
    {
        target_confirms = params[1].get_int();

        if (target_confirms < 1)
            throw JSONRPCError(RPC_INVALID_PARAMETER, "Invalid parameter");
    }

    if(params.size() > 2)
        if(params[2].get_bool())
            filter = filter | ISMINE_WATCH_ONLY;

    int depth = pindex ? (1 + chainActive.Height() - pindex->nHeight) : -1;

    UniValue transactions(UniValue::VARR);

    for (std::map<uint256, CWalletTx>::iterator it = pwalletMain->mapWallet.begin(); it != pwalletMain->mapWallet.end(); it++)
    {
        CWalletTx tx = (*it).second;

        if (depth == -1 || tx.GetDepthInMainChain() < depth)
            ListTransactions(tx, "*", 0, true, transactions, filter);
    }

    CBlockIndex *pblockLast = chainActive[chainActive.Height() + 1 - target_confirms];
    uint256 lastblock = pblockLast ? pblockLast->GetBlockHash() : uint256();

    UniValue ret(UniValue::VOBJ);
    ret.pushKV("transactions", transactions);
    ret.pushKV("lastblock", lastblock.GetHex());

    return ret;
}

UniValue gettransaction(const UniValue& params, bool fHelp)
{
    if (!EnsureWalletIsAvailable(fHelp))
        return NullUniValue;

    if (fHelp || params.size() < 1 || params.size() > 2)
        throw std::runtime_error(
                "gettransaction \"txid\" ( includeWatchonly )\n"
                "\nGet detailed information about in-wallet transaction <txid>\n"
                "\nArguments:\n"
                "1. \"txid\"    (string, required) The transaction id\n"
                "2. \"includeWatchonly\"    (bool, optional, default=false) Whether to include watchonly addresses in balance calculation and details[]\n"
                "\nResult:\n"
                "{\n"
                "  \"amount\" : x.xxx,        (numeric) The transaction amount in " + CURRENCY_UNIT + "\n"
                                                                                                      "  \"confirmations\" : n,     (numeric) The number of confirmations\n"
                                                                                                      "  \"blockhash\" : \"hash\",  (string) The block hash\n"
                                                                                                      "  \"blockindex\" : xx,       (numeric) The index of the transaction in the block that includes it\n"
                                                                                                      "  \"blocktime\" : ttt,       (numeric) The time in seconds since epoch (1 Jan 1970 GMT)\n"
                                                                                                      "  \"txid\" : \"transactionid\",   (string) The transaction id.\n"
                                                                                                      "  \"time\" : ttt,            (numeric) The transaction time in seconds since epoch (1 Jan 1970 GMT)\n"
                                                                                                      "  \"timereceived\" : ttt,    (numeric) The time received in seconds since epoch (1 Jan 1970 GMT)\n"
                                                                                                      "  \"bip125-replaceable\": \"yes|no|unknown\"  (string) Whether this transaction could be replaced due to BIP125 (replace-by-fee);\n"
                                                                                                      "                                                   may be unknown for unconfirmed transactions not in the mempool\n"
                                                                                                      "  \"details\" : [\n"
                                                                                                      "    {\n"
                                                                                                      "      \"account\" : \"accountname\",  (string) DEPRECATED. The account name involved in the transaction, can be \"\" for the default account.\n"
                                                                                                      "      \"address\" : \"navcoinaddress\",   (string) The navcoin address involved in the transaction\n"
                                                                                                      "      \"category\" : \"send|receive\",    (string) The category, either 'send' or 'receive'\n"
                                                                                                      "      \"amount\" : x.xxx,                 (numeric) The amount in " + CURRENCY_UNIT + "\n"
                                                                                                                                                                                             "      \"label\" : \"label\",              (string) A comment for the address/transaction, if any\n"
                                                                                                                                                                                             "      \"vout\" : n,                       (numeric) the vout value\n"
                                                                                                                                                                                             "    }\n"
                                                                                                                                                                                             "    ,...\n"
                                                                                                                                                                                             "  ],\n"
                                                                                                                                                                                             "  \"hex\" : \"data\"         (string) Raw data for transaction\n"
                                                                                                                                                                                             "}\n"

                                                                                                                                                                                             "\nExamples:\n"
                + HelpExampleCli("gettransaction", "\"1075db55d416d3ca199f55b6084e2115b9345e16c5cf302fc80e9d5fbf5d48d\"")
                + HelpExampleCli("gettransaction", "\"1075db55d416d3ca199f55b6084e2115b9345e16c5cf302fc80e9d5fbf5d48d\" true")
                + HelpExampleRpc("gettransaction", "\"1075db55d416d3ca199f55b6084e2115b9345e16c5cf302fc80e9d5fbf5d48d\"")
                );

    LOCK2(cs_main, pwalletMain->cs_wallet);

    uint256 hash;
    hash.SetHex(params[0].get_str());

    isminefilter filter = ISMINE_SPENDABLE;
    if(params.size() > 1)
        if(params[1].get_bool())
            filter = filter | ISMINE_WATCH_ONLY;

    UniValue entry(UniValue::VOBJ);
    if (!pwalletMain->mapWallet.count(hash))
        throw JSONRPCError(RPC_INVALID_ADDRESS_OR_KEY, "Invalid or non-wallet transaction id");
    const CWalletTx& wtx = pwalletMain->mapWallet[hash];

    if (wtx.IsCTOutput())
        filter = filter | ISMINE_SPENDABLE_PRIVATE;

    CAmount nCredit = wtx.GetCredit(filter, false);
    CAmount nDebit = wtx.GetDebit(filter);
    CAmount nNet = nCredit - nDebit;
    CAmount nFee = (wtx.IsFromMe(filter) ? (wtx.IsBLSCT() ? wtx.GetFee() : wtx.GetValueOut() - nDebit) : 0);

    entry.pushKV("amount", ValueFromAmount(nNet - (wtx.IsCoinStake() ? 0 : nFee)));
    if (wtx.IsFromMe(filter))
        entry.pushKV("fee", ValueFromAmount(nFee - (wtx.IsCoinStake() ? nNet : 0)));

    WalletTxToJSON(wtx, entry);

    UniValue details(UniValue::VARR);
    ListTransactions(wtx, "*", 0, false, details, filter);
    entry.pushKV("details", details);

    std::string strHex = EncodeHexTx(static_cast<CTransaction>(wtx));
    entry.pushKV("hex", strHex);

    return entry;
}

UniValue abandontransaction(const UniValue& params, bool fHelp)
{
    if (!EnsureWalletIsAvailable(fHelp))
        return NullUniValue;

    if (fHelp || params.size() != 1)
        throw std::runtime_error(
                "abandontransaction \"txid\"\n"
                "\nMark in-wallet transaction <txid> as abandoned\n"
                "This will mark this transaction and all its in-wallet descendants as abandoned which will allow\n"
                "for their inputs to be respent.  It can be used to replace \"stuck\" or evicted transactions.\n"
                "It only works on transactions which are not included in a block and are not currently in the mempool.\n"
                "It has no effect on transactions which are already conflicted or abandoned.\n"
                "\nArguments:\n"
                "1. \"txid\"    (string, required) The transaction id\n"
                "\nResult:\n"
                "\nExamples:\n"
                + HelpExampleCli("abandontransaction", "\"1075db55d416d3ca199f55b6084e2115b9345e16c5cf302fc80e9d5fbf5d48d\"")
                + HelpExampleRpc("abandontransaction", "\"1075db55d416d3ca199f55b6084e2115b9345e16c5cf302fc80e9d5fbf5d48d\"")
                );

    LOCK2(cs_main, pwalletMain->cs_wallet);

    uint256 hash;
    hash.SetHex(params[0].get_str());

    if (!pwalletMain->mapWallet.count(hash))
        throw JSONRPCError(RPC_INVALID_ADDRESS_OR_KEY, "Invalid or non-wallet transaction id");
    if (!pwalletMain->AbandonTransaction(hash))
        throw JSONRPCError(RPC_INVALID_ADDRESS_OR_KEY, "Transaction not eligible for abandonment");

    return NullUniValue;
}


UniValue backupwallet(const UniValue& params, bool fHelp)
{
    if (!EnsureWalletIsAvailable(fHelp))
        return NullUniValue;

    if (fHelp || params.size() != 1)
        throw std::runtime_error(
                "backupwallet \"destination\"\n"
                "\nSafely copies current wallet file to destination, which can be a directory or a path with filename.\n"
                "\nArguments:\n"
                "1. \"destination\"   (string) The destination directory or file\n"
                "\nExamples:\n"
                + HelpExampleCli("backupwallet", "\"backup.dat\"")
                + HelpExampleRpc("backupwallet", "\"backup.dat\"")
                );

    LOCK2(cs_main, pwalletMain->cs_wallet);

    std::string strDest = params[0].get_str();
    if (!pwalletMain->BackupWallet(strDest))
        throw JSONRPCError(RPC_WALLET_ERROR, "Error: Wallet backup failed!");

    return NullUniValue;
}


UniValue keypoolrefill(const UniValue& params, bool fHelp)
{
    if (!EnsureWalletIsAvailable(fHelp))
        return NullUniValue;

    if (fHelp || params.size() > 1)
        throw std::runtime_error(
                "keypoolrefill ( newsize )\n"
                "\nFills the keypool."
                + HelpRequiringPassphrase() + "\n"
                                              "\nArguments\n"
                                              "1. newsize     (numeric, optional, default=100) The new keypool size\n"
                                              "\nExamples:\n"
                + HelpExampleCli("keypoolrefill", "")
                + HelpExampleRpc("keypoolrefill", "")
                );

    LOCK2(cs_main, pwalletMain->cs_wallet);

    // 0 is interpreted by TopUpKeyPool() as the default keypool size given by -keypool
    unsigned int kpSize = 0;
    if (params.size() > 0) {
        if (params[0].get_int() < 0)
            throw JSONRPCError(RPC_INVALID_PARAMETER, "Invalid parameter, expected valid size.");
        kpSize = (unsigned int)params[0].get_int();
    }

    EnsureWalletIsUnlocked();
    pwalletMain->TopUpKeyPool(kpSize);
    pwalletMain->TopUpBLSCTBlindingKeyPool(kpSize);
    for (auto&it: pwalletMain->mapBLSCTSubAddressKeyPool)
        pwalletMain->TopUpBLSCTSubAddressKeyPool(it.first, kpSize);

    if (pwalletMain->GetKeyPoolSize() < kpSize)
        throw JSONRPCError(RPC_WALLET_ERROR, "Error refreshing keypool.");

    return NullUniValue;
}


static void LockWallet(CWallet* pWallet)
{
    LOCK(cs_nWalletUnlockTime);
    nWalletUnlockTime = 0;
    pWallet->Lock();
}

UniValue walletpassphrase(const UniValue& params, bool fHelp)
{
    if (!EnsureWalletIsAvailable(fHelp))
        return NullUniValue;

    if (pwalletMain->IsCrypted() && (fHelp || params.size() < 2))
        throw std::runtime_error(
                "walletpassphrase \"passphrase\" timeout [stakingonly]\n"
                "\nStores the wallet decryption key in memory for 'timeout' seconds.\n"
                "This is needed prior to performing transactions related to private keys such as sending navcoins\n"
                "\nArguments:\n"
                "1. \"passphrase\"     (string, required) The wallet passphrase\n"
                "2. timeout            (numeric, required) The time to keep the decryption key in seconds.\n"
                "3. stakingonly        (bool, optional) If it is true sending functions are disabled.\n"
                "\nNote:\n"
                "Issuing the walletpassphrase command while the wallet is already unlocked will set a new unlock\n"
                "time that overrides the old one.\n"
                "\nExamples:\n"
                "\nunlock the wallet for 60 seconds\n"
                + HelpExampleCli("walletpassphrase", "\"my pass phrase\" 60") +
                "\nLock the wallet again (before 60 seconds)\n"
                + HelpExampleCli("walletlock", "") +
                "\nAs json rpc call\n"
                + HelpExampleRpc("walletpassphrase", "\"my pass phrase\", 60")
                );

    LOCK2(cs_main, pwalletMain->cs_wallet);

    if (fHelp)
        return true;
    if (!pwalletMain->IsCrypted())
        throw JSONRPCError(RPC_WALLET_WRONG_ENC_STATE, "Error: running with an unencrypted wallet, but walletpassphrase was called.");

    // Note that the walletpassphrase is stored in params[0] which is not mlock()ed
    SecureString strWalletPass;
    strWalletPass.reserve(100);
    // TODO: get rid of this .c_str() by implementing SecureString::operator=(std::string)
    // Alternately, find a way to make params[0] mlock()'d to begin with.
    strWalletPass = params[0].get_str().c_str();

    if (strWalletPass.length() > 0)
    {
        if (!pwalletMain->Unlock(strWalletPass))
            throw JSONRPCError(RPC_WALLET_PASSPHRASE_INCORRECT, "Error: The wallet passphrase entered was incorrect.");
    }
    else
        throw std::runtime_error(
                "walletpassphrase <passphrase> <timeout>\n"
                "Stores the wallet decryption key in memory for <timeout> seconds.");

    pwalletMain->TopUpKeyPool();
    pwalletMain->TopUpBLSCTBlindingKeyPool();
    for (auto&it: pwalletMain->mapBLSCTSubAddressKeyPool)
        pwalletMain->TopUpBLSCTSubAddressKeyPool(it.first);

    int64_t nSleepTime = params[1].get_int64();
    LOCK(cs_nWalletUnlockTime);
    nWalletUnlockTime = GetTime() + nSleepTime;
    RPCRunLater("lockwallet", boost::bind(LockWallet, pwalletMain), nSleepTime);

    if (params.size() > 2)
        fWalletUnlockStakingOnly = params[2].get_bool();
    else
        fWalletUnlockStakingOnly = false;

    return NullUniValue;
}


UniValue walletpassphrasechange(const UniValue& params, bool fHelp)
{
    if (!EnsureWalletIsAvailable(fHelp))
        return NullUniValue;

    if (pwalletMain->IsCrypted() && (fHelp || params.size() != 2))
        throw std::runtime_error(
                "walletpassphrasechange \"oldpassphrase\" \"newpassphrase\"\n"
                "\nChanges the wallet passphrase from 'oldpassphrase' to 'newpassphrase'.\n"
                "\nArguments:\n"
                "1. \"oldpassphrase\"      (string) The current passphrase\n"
                "2. \"newpassphrase\"      (string) The new passphrase\n"
                "\nExamples:\n"
                + HelpExampleCli("walletpassphrasechange", "\"old one\" \"new one\"")
                + HelpExampleRpc("walletpassphrasechange", "\"old one\", \"new one\"")
                );

    LOCK2(cs_main, pwalletMain->cs_wallet);

    if (fHelp)
        return true;
    if (!pwalletMain->IsCrypted())
        throw JSONRPCError(RPC_WALLET_WRONG_ENC_STATE, "Error: running with an unencrypted wallet, but walletpassphrasechange was called.");

    // TODO: get rid of these .c_str() calls by implementing SecureString::operator=(std::string)
    // Alternately, find a way to make params[0] mlock()'d to begin with.
    SecureString strOldWalletPass;
    strOldWalletPass.reserve(100);
    strOldWalletPass = params[0].get_str().c_str();

    SecureString strNewWalletPass;
    strNewWalletPass.reserve(100);
    strNewWalletPass = params[1].get_str().c_str();

    if (strOldWalletPass.length() < 1 || strNewWalletPass.length() < 1)
        throw std::runtime_error(
                "walletpassphrasechange <oldpassphrase> <newpassphrase>\n"
                "Changes the wallet passphrase from <oldpassphrase> to <newpassphrase>.");

    if (!pwalletMain->ChangeWalletPassphrase(strOldWalletPass, strNewWalletPass))
        throw JSONRPCError(RPC_WALLET_PASSPHRASE_INCORRECT, "Error: The wallet passphrase entered was incorrect.");

    return NullUniValue;
}


UniValue walletlock(const UniValue& params, bool fHelp)
{
    if (!EnsureWalletIsAvailable(fHelp))
        return NullUniValue;

    if (pwalletMain->IsCrypted() && (fHelp || params.size() != 0))
        throw std::runtime_error(
                "walletlock\n"
                "\nRemoves the wallet encryption key from memory, locking the wallet.\n"
                "After calling this method, you will need to call walletpassphrase again\n"
                "before being able to call any methods which require the wallet to be unlocked.\n"
                "\nExamples:\n"
                "\nSet the passphrase for 2 minutes to perform a transaction\n"
                + HelpExampleCli("walletpassphrase", "\"my pass phrase\" 120") +
                "\nPerform a send (requires passphrase set)\n"
                + HelpExampleCli("sendtoaddress", "\"1M72Sfpbz1BPpXFHz9m3CdqATR44Jvaydd\" 1.0") +
                "\nClear the passphrase since we are done before 2 minutes is up\n"
                + HelpExampleCli("walletlock", "") +
                "\nAs json rpc call\n"
                + HelpExampleRpc("walletlock", "")
                );

    LOCK2(cs_main, pwalletMain->cs_wallet);

    if (fHelp)
        return true;
    if (!pwalletMain->IsCrypted())
        throw JSONRPCError(RPC_WALLET_WRONG_ENC_STATE, "Error: running with an unencrypted wallet, but walletlock was called.");

    {
        LOCK(cs_nWalletUnlockTime);
        pwalletMain->Lock();
        nWalletUnlockTime = 0;
    }

    return NullUniValue;
}


UniValue encryptwallet(const UniValue& params, bool fHelp)
{
    if (!EnsureWalletIsAvailable(fHelp))
        return NullUniValue;

    if (!pwalletMain->IsCrypted() && (fHelp || params.size() != 1))
        throw std::runtime_error(
                "encryptwallet \"passphrase\"\n"
                "\nEncrypts the wallet with 'passphrase'. This is for first time encryption.\n"
                "After this, any calls that interact with private keys such as sending or signing \n"
                "will require the passphrase to be set prior the making these calls.\n"
                "Use the walletpassphrase call for this, and then walletlock call.\n"
                "If the wallet is already encrypted, use the walletpassphrasechange call.\n"
                "Note that this will shutdown the server.\n"
                "\nArguments:\n"
                "1. \"passphrase\"    (string) The pass phrase to encrypt the wallet with. It must be at least 1 character, but should be long.\n"
                "\nExamples:\n"
                "\nEncrypt you wallet\n"
                + HelpExampleCli("encryptwallet", "\"my pass phrase\"") +
                "\nNow set the passphrase to use the wallet, such as for signing or sending navcoin\n"
                + HelpExampleCli("walletpassphrase", "\"my pass phrase\"") +
                "\nNow we can so something like sign\n"
                + HelpExampleCli("signmessage", "\"navcoinaddress\" \"test message\"") +
                "\nNow lock the wallet again by removing the passphrase\n"
                + HelpExampleCli("walletlock", "") +
                "\nAs a json rpc call\n"
                + HelpExampleRpc("encryptwallet", "\"my pass phrase\"")
                );

    LOCK2(cs_main, pwalletMain->cs_wallet);

    if (fHelp)
        return true;
    if (pwalletMain->IsCrypted())
        throw JSONRPCError(RPC_WALLET_WRONG_ENC_STATE, "Error: running with an encrypted wallet, but encryptwallet was called.");

    // TODO: get rid of this .c_str() by implementing SecureString::operator=(std::string)
    // Alternately, find a way to make params[0] mlock()'d to begin with.
    SecureString strWalletPass;
    strWalletPass.reserve(100);
    strWalletPass = params[0].get_str().c_str();

    if (strWalletPass.length() < 1)
        throw std::runtime_error(
                "encryptwallet <passphrase>\n"
                "Encrypts the wallet with <passphrase>.");

    if (!pwalletMain->EncryptWallet(strWalletPass))
        throw JSONRPCError(RPC_WALLET_ENCRYPTION_FAILED, "Error: Failed to encrypt the wallet.");

    // BDB seems to have a bad habit of writing old data into
    // slack space in .dat files; that is bad if the old data is
    // unencrypted private keys. So:
    StartShutdown();
    return _("wallet encrypted; Navcoin server stopping, restart to run with encrypted wallet.");
}

UniValue encrypttxdata(const UniValue& params, bool fHelp)
{
    if (!EnsureWalletIsAvailable(fHelp))
        return NullUniValue;

    if (fHelp || params.size() != 1)
<<<<<<< HEAD
        throw runtime_error(
                "encrypttxdata \"passphrase\"\n"
=======
        throw std::runtime_error(
            "encrypttxdata \"passphrase\"\n"
>>>>>>> 63765faa
            "\nEncrypts the wallet database using \"passphrase\", effectively encrypting your\n"
            "transaction data and addressbook, you can also use this rpc command to change the\n"
            "encryption \"passphrase\" of an already encrypted wallet database.\n"
            "Note that this will shutdown the server.\n"
            "\nArguments:\n"
            "1. \"passphrase\"    (string) The pass phrase to encrypt the wallet database with. It must be at least 1 character, but should be long.\n"
            "\nExamples:\n"
            "\nEncrypt you wallet\n"
            + HelpExampleCli("encrypttxdata", "\"my pass phrase\"") +
                "\nAs a json rpc call\n"
            + HelpExampleRpc("encrypttxdata", "\"my pass phrase\"")
                );

    LOCK2(cs_main, pwalletMain->cs_wallet);

    if (fHelp)
        return true;

    // TODO: get rid of this .c_str() by implementing SecureString::operator=(std::string)
    // Alternately, find a way to make params[0] mlock()'d to begin with.
    SecureString strWalletPass;
    strWalletPass.reserve(100);
    strWalletPass = params[0].get_str().c_str();

    if (strWalletPass.length() < 1)
<<<<<<< HEAD
        throw runtime_error(
                "encrypttxdata <passphrase>\n"
=======
        throw std::runtime_error(
            "encrypttxdata <passphrase>\n"
>>>>>>> 63765faa
            "Encrypts the txdata with <passphrase>.");

    if (!pwalletMain->EncryptTx(strWalletPass))
        throw JSONRPCError(RPC_TXDATA_ENCRYPTION_FAILED, "Error: Failed to encrypt the txdata.");

    // Shutdown the wallet so we don't accidentally write unencrypted data
    // to the wallet.dat file...
    StartShutdown();
    return _("txdata encrypted; Navcoin server stopping, restart to run with encrypted txdata.");
}

UniValue lockunspent(const UniValue& params, bool fHelp)
{
    if (!EnsureWalletIsAvailable(fHelp))
        return NullUniValue;

    if (fHelp || params.size() < 1 || params.size() > 2)
        throw std::runtime_error(
                "lockunspent unlock ([{\"txid\":\"txid\",\"vout\":n},...])\n"
                "\nUpdates list of temporarily unspendable outputs.\n"
                "Temporarily lock (unlock=false) or unlock (unlock=true) specified transaction outputs.\n"
                "If no transaction outputs are specified when unlocking then all current locked transaction outputs are unlocked.\n"
                "A locked transaction output will not be chosen by automatic coin selection, when spending navcoins.\n"
                "Locks are stored in memory only. Nodes start with zero locked outputs, and the locked output list\n"
                "is always cleared (by virtue of process exit) when a node stops or fails.\n"
                "Also see the listunspent call\n"
                "\nArguments:\n"
                "1. unlock            (boolean, required) Whether to unlock (true) or lock (false) the specified transactions\n"
                "2. \"transactions\"  (string, optional) A json array of objects. Each object the txid (string) vout (numeric)\n"
                "     [           (json array of json objects)\n"
                "       {\n"
                "         \"txid\":\"id\",    (string) The transaction id\n"
                "         \"vout\": n         (numeric) The output number\n"
                "       }\n"
                "       ,...\n"
                "     ]\n"

                "\nResult:\n"
                "true|false    (boolean) Whether the command was successful or not\n"

                "\nExamples:\n"
                "\nList the unspent transactions\n"
                + HelpExampleCli("listunspent", "") +
                "\nLock an unspent transaction\n"
                + HelpExampleCli("lockunspent", "false \"[{\\\"txid\\\":\\\"a08e6907dbbd3d809776dbfc5d82e371b764ed838b5655e72f463568df1aadf0\\\",\\\"vout\\\":1}]\"") +
                "\nList the locked transactions\n"
                + HelpExampleCli("listlockunspent", "") +
                "\nUnlock the transaction again\n"
                + HelpExampleCli("lockunspent", "true \"[{\\\"txid\\\":\\\"a08e6907dbbd3d809776dbfc5d82e371b764ed838b5655e72f463568df1aadf0\\\",\\\"vout\\\":1}]\"") +
                "\nAs a json rpc call\n"
                + HelpExampleRpc("lockunspent", "false, \"[{\\\"txid\\\":\\\"a08e6907dbbd3d809776dbfc5d82e371b764ed838b5655e72f463568df1aadf0\\\",\\\"vout\\\":1}]\"")
                );

    LOCK2(cs_main, pwalletMain->cs_wallet);

    if (params.size() == 1)
        RPCTypeCheck(params, boost::assign::list_of(UniValue::VBOOL));
    else
        RPCTypeCheck(params, boost::assign::list_of(UniValue::VBOOL)(UniValue::VARR));

    bool fUnlock = params[0].get_bool();

    if (params.size() == 1) {
        if (fUnlock)
            pwalletMain->UnlockAllCoins();
        return true;
    }

    UniValue outputs = params[1].get_array();
    for (unsigned int idx = 0; idx < outputs.size(); idx++) {
        const UniValue& output = outputs[idx];
        if (!output.isObject())
            throw JSONRPCError(RPC_INVALID_PARAMETER, "Invalid parameter, expected object");
        const UniValue& o = output.get_obj();

        RPCTypeCheckObj(o,
                        {
                            {"txid", UniValueType(UniValue::VSTR)},
                            {"vout", UniValueType(UniValue::VNUM)},
                        });

        std::string txid = find_value(o, "txid").get_str();
        if (!IsHex(txid))
            throw JSONRPCError(RPC_INVALID_PARAMETER, "Invalid parameter, expected hex txid");

        int nOutput = find_value(o, "vout").get_int();
        if (nOutput < 0)
            throw JSONRPCError(RPC_INVALID_PARAMETER, "Invalid parameter, vout must be positive");

        COutPoint outpt(uint256S(txid), nOutput);

        if (fUnlock)
            pwalletMain->UnlockCoin(outpt);
        else
            pwalletMain->LockCoin(outpt);
    }

    return true;
}

UniValue listlockunspent(const UniValue& params, bool fHelp)
{
    if (!EnsureWalletIsAvailable(fHelp))
        return NullUniValue;

    if (fHelp || params.size() > 0)
        throw std::runtime_error(
                "listlockunspent\n"
                "\nReturns list of temporarily unspendable outputs.\n"
                "See the lockunspent call to lock and unlock transactions for spending.\n"
                "\nResult:\n"
                "[\n"
                "  {\n"
                "    \"txid\" : \"transactionid\",     (string) The transaction id locked\n"
                "    \"vout\" : n                      (numeric) The vout value\n"
                "  }\n"
                "  ,...\n"
                "]\n"
                "\nExamples:\n"
                "\nList the unspent transactions\n"
                + HelpExampleCli("listunspent", "") +
                "\nLock an unspent transaction\n"
                + HelpExampleCli("lockunspent", "false \"[{\\\"txid\\\":\\\"a08e6907dbbd3d809776dbfc5d82e371b764ed838b5655e72f463568df1aadf0\\\",\\\"vout\\\":1}]\"") +
                "\nList the locked transactions\n"
                + HelpExampleCli("listlockunspent", "") +
                "\nUnlock the transaction again\n"
                + HelpExampleCli("lockunspent", "true \"[{\\\"txid\\\":\\\"a08e6907dbbd3d809776dbfc5d82e371b764ed838b5655e72f463568df1aadf0\\\",\\\"vout\\\":1}]\"") +
                "\nAs a json rpc call\n"
                + HelpExampleRpc("listlockunspent", "")
                );

    LOCK2(cs_main, pwalletMain->cs_wallet);

    std::vector<COutPoint> vOutpts;
    pwalletMain->ListLockedCoins(vOutpts);

    UniValue ret(UniValue::VARR);

    for(COutPoint &outpt: vOutpts) {
        UniValue o(UniValue::VOBJ);

        o.pushKV("txid", outpt.hash.GetHex());
        o.pushKV("vout", (int)outpt.n);
        ret.push_back(o);
    }

    return ret;
}

UniValue settxfee(const UniValue& params, bool fHelp)
{
    if (!EnsureWalletIsAvailable(fHelp))
        return NullUniValue;

    if (fHelp || params.size() < 1 || params.size() > 1)
        throw std::runtime_error(
                "settxfee amount\n"
                "\nSet the transaction fee per kB. Overwrites the paytxfee parameter.\n"
                "\nArguments:\n"
                "1. amount         (numeric or string, required) The transaction fee in " + CURRENCY_UNIT + "/kB\n"
                                                                                                            "\nResult\n"
                                                                                                            "true|false        (boolean) Returns true if successful\n"
                                                                                                            "\nExamples:\n"
                + HelpExampleCli("settxfee", "0.00001")
                + HelpExampleRpc("settxfee", "0.00001")
                );

    LOCK2(cs_main, pwalletMain->cs_wallet);

    // Amount
    CAmount nAmount = AmountFromValue(params[0]);

    payTxFee = CFeeRate(nAmount, 1000);
    return true;
}

UniValue getwalletinfo(const UniValue& params, bool fHelp)
{
    if (!EnsureWalletIsAvailable(fHelp))
        return NullUniValue;

    if (fHelp || params.size() != 0)
        throw std::runtime_error(
                "getwalletinfo\n"
                "Returns an object containing various wallet state info.\n"
                "\nResult:\n"
                "{\n"
                "  \"walletversion\": xxxxx,       (numeric) the wallet version\n"
                "  \"balance\": xxxxxxx,           (numeric) the total confirmed balance of the wallet in " + CURRENCY_UNIT + "\n"
                "  \"unconfirmed_balance\": xxx,   (numeric) the total unconfirmed balance of the wallet in " + CURRENCY_UNIT + "\n"		             "  \"private_balance\": xxx,       (numeric) the total confirmed private balance of the wallet in " + CURRENCY_UNIT + "\n"
                "  \"unconfirmed_balance\": xxx,   (numeric) the total unconfirmed balance of the wallet in " + CURRENCY_UNIT + "\n"
                "  \"immature_balance\": xxxxxx,   (numeric) the total immature balance of the wallet in " + CURRENCY_UNIT + "\n"
                "  \"txcount\": xxxxxxx,           (numeric) the total number of transactions in the wallet\n"
                "  \"keypoololdest\": xxxxxx,      (numeric) the timestamp (seconds since GMT epoch) of the oldest pre-generated key in the key pool\n"
                "  \"keypoolsize\": xxxx,          (numeric) how many new keys are pre-generated\n"
                "  \"unlocked_until\": ttt,        (numeric) the timestamp in seconds since epoch (midnight Jan 1 1970 GMT) that the wallet is unlocked for transfers, or 0 if the wallet is locked\n"
                "  \"unlocked_for_staking\": b,    (boolean) whether the wallet is unlocked just for staking and mixing or not\n"
                "  \"paytxfee\": x.xxxx,           (numeric) the transaction fee configuration, set in " + CURRENCY_UNIT + "/kB\n"
                "  \"hdmasterkeyid\": \"<hash160>\", (string) the Hash160 of the HD master pubkey\n"
                "}\n"
                "\nExamples:\n"
                + HelpExampleCli("getwalletinfo", "")
                + HelpExampleRpc("getwalletinfo", "")
                );

    LOCK2(cs_main, pwalletMain->cs_wallet);

    UniValue obj(UniValue::VOBJ);
    obj.pushKV("walletversion",           pwalletMain->GetVersion());
    obj.pushKV("balance",                 ValueFromAmount(pwalletMain->GetBalance()));
    obj.pushKV("private_balance",         ValueFromAmount(pwalletMain->GetPrivateBalance()));
    obj.pushKV("coldstaking_balance",     ValueFromAmount(pwalletMain->GetColdStakingBalance()));
    obj.pushKV("unconfirmed_balance",     ValueFromAmount(pwalletMain->GetUnconfirmedBalance()));
    obj.pushKV("private_balance_pending", ValueFromAmount(pwalletMain->GetPrivateBalancePending()));
    obj.pushKV("immature_balance",        ValueFromAmount(pwalletMain->GetImmatureBalance()));
    obj.pushKV("txcount",                 (int)pwalletMain->mapWallet.size());
    obj.pushKV("keypoololdest",           pwalletMain->GetOldestKeyPoolTime());
    obj.pushKV("keypoolsize",             (int)pwalletMain->GetKeyPoolSize());
    if (pwalletMain->IsCrypted()) {
        obj.pushKV("unlocked_until", nWalletUnlockTime);
        obj.pushKV("unlocked_for_staking", fWalletUnlockStakingOnly);
    }
    obj.pushKV("paytxfee",      ValueFromAmount(payTxFee.GetFeePerK()));
    CKeyID masterKeyID = pwalletMain->GetHDChain().masterKeyID;
    if (!masterKeyID.IsNull())
        obj.pushKV("hdmasterkeyid", masterKeyID.GetHex());
    return obj;
}

UniValue resendwallettransactions(const UniValue& params, bool fHelp)
{
    if (!EnsureWalletIsAvailable(fHelp))
        return NullUniValue;

    if (fHelp || params.size() != 0)
        throw std::runtime_error(
                "resendwallettransactions\n"
                "Immediately re-broadcast unconfirmed wallet transactions to all peers.\n"
                "Intended only for testing; the wallet code periodically re-broadcasts\n"
                "automatically.\n"
                "Returns array of transaction ids that were re-broadcast.\n"
                );

    LOCK2(cs_main, pwalletMain->cs_wallet);

    std::vector<uint256> txids = pwalletMain->ResendWalletTransactionsBefore(GetTime());
    UniValue result(UniValue::VARR);
    for(const uint256& txid: txids)
    {
        result.push_back(txid.ToString());
    }
    return result;
}

UniValue listunspent(const UniValue& params, bool fHelp)
{
    if (!EnsureWalletIsAvailable(fHelp))
        return NullUniValue;

    if (fHelp || params.size() > 3)
        throw std::runtime_error(
                "listunspent ( minconf maxconf  [\"address\",...] )\n"
                "\nReturns array of unspent transaction outputs\n"
                "with between minconf and maxconf (inclusive) confirmations.\n"
                "Optionally filter to only include txouts paid to specified addresses.\n"
                "\nArguments:\n"
                "1. minconf          (numeric, optional, default=1) The minimum confirmations to filter\n"
                "2. maxconf          (numeric, optional, default=9999999) The maximum confirmations to filter\n"
                "3. \"addresses\"    (string) A json array of navcoin addresses to filter\n"
                "    [\n"
                "      \"address\"   (string) navcoin address\n"
                "      ,...\n"
                "    ]\n"
                "\nResult\n"
                "[                   (array of json object)\n"
                "  {\n"
                "    \"txid\" : \"txid\",          (string) the transaction id \n"
                "    \"vout\" : n,               (numeric) the vout value\n"
                "    \"address\" : \"address\",    (string) the navcoin address\n"
                "    \"account\" : \"account\",    (string) DEPRECATED. The associated account, or \"\" for the default account\n"
                "    \"scriptPubKey\" : \"key\",   (string) the script key\n"
                "    \"amount\" : x.xxx,         (numeric) the transaction amount in " + CURRENCY_UNIT + "\n"
                                                                                                         "    \"confirmations\" : n,      (numeric) The number of confirmations\n"
                                                                                                         "    \"redeemScript\" : n        (string) The redeemScript if scriptPubKey is P2SH\n"
                                                                                                         "    \"spendable\" : xxx,        (bool) Whether we have the private keys to spend this output\n"
                                                                                                         "    \"solvable\" : xxx          (bool) Whether we know how to spend this output, ignoring the lack of keys\n"
                                                                                                         "  }\n"
                                                                                                         "  ,...\n"
                                                                                                         "]\n"

                                                                                                         "\nExamples\n"
                + HelpExampleCli("listunspent", "")
                + HelpExampleCli("listunspent", "6 9999999 \"[\\\"1PGFqEzfmQch1gKD3ra4k18PNj3tTUUSqg\\\",\\\"1LtvqCaApEdUGFkpKMM4MstjcaL4dKg8SP\\\"]\"")
                + HelpExampleRpc("listunspent", "6, 9999999 \"[\\\"1PGFqEzfmQch1gKD3ra4k18PNj3tTUUSqg\\\",\\\"1LtvqCaApEdUGFkpKMM4MstjcaL4dKg8SP\\\"]\"")
                );

    RPCTypeCheck(params, boost::assign::list_of(UniValue::VNUM)(UniValue::VNUM)(UniValue::VARR));

    int nMinDepth = 1;
    if (params.size() > 0)
        nMinDepth = params[0].get_int();

    int nMaxDepth = 9999999;
    if (params.size() > 1)
        nMaxDepth = params[1].get_int();

    std::set<CNavcoinAddress> setAddress;
    if (params.size() > 2) {
        UniValue inputs = params[2].get_array();
        for (unsigned int idx = 0; idx < inputs.size(); idx++) {
            const UniValue& input = inputs[idx];
            CNavcoinAddress address(input.get_str());
            if (!address.IsValid())
                throw JSONRPCError(RPC_INVALID_ADDRESS_OR_KEY, std::string("Invalid Navcoin address: ")+input.get_str());
            if (setAddress.count(address))
                throw JSONRPCError(RPC_INVALID_PARAMETER, std::string("Invalid parameter, duplicated address: ")+input.get_str());
            setAddress.insert(address);
        }
    }

    UniValue results(UniValue::VARR);
    std::vector<COutput> vecOutputs;
    assert(pwalletMain != nullptr);
    LOCK2(cs_main, pwalletMain->cs_wallet);
    pwalletMain->AvailableCoins(vecOutputs, false, nullptr, true);
    for(const COutput& out: vecOutputs) {
        if (out.nDepth < nMinDepth || out.nDepth > nMaxDepth)
            continue;

        CTxDestination address;
        const CScript& scriptPubKey = out.tx->vout[out.i].scriptPubKey;
        bool fValidAddress = ExtractDestination(scriptPubKey, address);

        if (setAddress.size() && (!fValidAddress || !setAddress.count(address)))
            continue;

        UniValue entry(UniValue::VOBJ);
        entry.pushKV("txid", out.tx->GetHash().GetHex());
        entry.pushKV("vout", out.i);

        if (fValidAddress) {
            entry.pushKV("address", CNavcoinAddress(address).ToString());

            if (pwalletMain->mapAddressBook.count(address))
                entry.pushKV("account", pwalletMain->mapAddressBook[address].name);

            if (scriptPubKey.IsPayToScriptHash()) {
                const CScriptID& hash = boost::get<CScriptID>(address);
                CScript redeemScript;
                if (pwalletMain->GetCScript(hash, redeemScript))
                    entry.pushKV("redeemScript", HexStr(redeemScript.begin(), redeemScript.end()));
            }
        }

        entry.pushKV("scriptPubKey", HexStr(scriptPubKey.begin(), scriptPubKey.end()));
        entry.pushKV("amount", ValueFromAmount(out.tx->vout[out.i].nValue));
        entry.pushKV("confirmations", out.nDepth);
        entry.pushKV("spendable", out.fSpendable);
        entry.pushKV("solvable", out.fSolvable);
        results.push_back(entry);
    }

    return results;
}

UniValue fundrawtransaction(const UniValue& params, bool fHelp)
{
    if (!EnsureWalletIsAvailable(fHelp))
        return NullUniValue;

    if (fHelp || params.size() < 1 || params.size() > 2)
        throw std::runtime_error(
                "fundrawtransaction \"hexstring\" ( options )\n"
                "\nAdd inputs to a transaction until it has enough in value to meet its out value.\n"
                "This will not modify existing inputs, and will add one change output to the outputs.\n"
                "Note that inputs which were signed may need to be resigned after completion since in/outputs have been added.\n"
                "The inputs added will not be signed, use signrawtransaction for that.\n"
                "Note that all existing inputs must have their previous output transaction be in the wallet.\n"
                "Note that all inputs selected must be of standard form and P2SH scripts must be\n"
                "in the wallet using importaddress or addmultisigaddress (to calculate fees).\n"
                "You can see whether this is the case by checking the \"solvable\" field in the listunspent output.\n"
                "Only pay-to-pubkey, multisig, and P2SH versions thereof are currently supported for watch-only\n"
                "\nArguments:\n"
                "1. \"hexstring\"           (string, required) The hex string of the raw transaction\n"
                "2. options               (object, optional)\n"
                "   {\n"
                "     \"changeAddress\"     (string, optional, default pool address) The navcoin address to receive the change\n"
                "     \"changePosition\"    (numeric, optional, default random) The index of the change output\n"
                "     \"private\"           (boolean, optional, default false) Try to spend private coin outputs\n"
                "     \"includeWatching\"   (boolean, optional, default false) Also select inputs which are watch only\n"
                "     \"lockUnspents\"      (boolean, optional, default false) Lock selected unspent outputs\n"
                "     \"feeRate\"           (numeric, optional, default not set: makes wallet determine the fee) Set a specific feerate (" + CURRENCY_UNIT + " per KB)\n"
                                                                                                                                                             "   }\n"
                                                                                                                                                             "                         for backward compatibility: passing in a true instead of an object will result in {\"includeWatching\":true}\n"
                                                                                                                                                             "\nResult:\n"
                                                                                                                                                             "{\n"
                                                                                                                                                             "  \"hex\":       \"value\", (string)  The resulting raw transaction (hex-encoded string)\n"
                                                                                                                                                             "  \"fee\":       n,         (numeric) Fee in " + CURRENCY_UNIT + " the resulting transaction pays\n"
                                                                                                                                                                                                                               "  \"changepos\": n          (numeric) The position of the added change output, or -1\n"
                                                                                                                                                                                                                               "}\n"
                                                                                                                                                                                                                               "\"hex\"             \n"
                                                                                                                                                                                                                               "\nExamples:\n"
                                                                                                                                                                                                                               "\nCreate a transaction with no inputs\n"
                + HelpExampleCli("createrawtransaction", "\"[]\" \"{\\\"myaddress\\\":0.01}\"") +
                "\nAdd sufficient unsigned inputs to meet the output value\n"
                + HelpExampleCli("fundrawtransaction", "\"rawtransactionhex\"") +
                "\nSign the transaction\n"
                + HelpExampleCli("signrawtransaction", "\"fundedtransactionhex\"") +
                "\nSend the transaction\n"
                + HelpExampleCli("sendrawtransaction", "\"signedtransactionhex\"")
                );

    RPCTypeCheck(params, boost::assign::list_of(UniValue::VSTR));

    CTxDestination changeAddress = CNoDestination();
    int changePosition = -1;
    bool includeWatching = false;
    bool lockUnspents = false;
    bool fPrivate = false;
    CFeeRate feeRate = CFeeRate(0);
    bool overrideEstimatedFeerate = false;

    if (params.size() > 1) {
        if (params[1].type() == UniValue::VBOOL) {
            // backward compatibility bool only fallback
            includeWatching = params[1].get_bool();
        }
        else {
            RPCTypeCheck(params, boost::assign::list_of(UniValue::VSTR)(UniValue::VOBJ));

            UniValue options = params[1];

            RPCTypeCheckObj(options,
                            {
                                {"changeAddress", UniValueType(UniValue::VSTR)},
                                {"changePosition", UniValueType(UniValue::VNUM)},
                                {"includeWatching", UniValueType(UniValue::VBOOL)},
                                {"lockUnspents", UniValueType(UniValue::VBOOL)},
                                {"private", UniValueType(UniValue::VBOOL)},
                                {"feeRate", UniValueType()}, // will be checked below
                            },
                            true, true);

            if (options.exists("changeAddress")) {
                CNavcoinAddress address(options["changeAddress"].get_str());

                if (!address.IsValid())
                    throw JSONRPCError(RPC_INVALID_PARAMETER, "changeAddress must be a valid navcoin address");

                changeAddress = address.Get();
            }

            if (options.exists("private"))
                fPrivate = options["private"].get_bool();

            if (options.exists("changePosition"))
                changePosition = options["changePosition"].get_int();

            if (options.exists("includeWatching"))
                includeWatching = options["includeWatching"].get_bool();

            if (options.exists("lockUnspents"))
                lockUnspents = options["lockUnspents"].get_bool();

            if (options.exists("feeRate"))
            {
                feeRate = CFeeRate(AmountFromValue(options["feeRate"]));
                overrideEstimatedFeerate = true;
            }
        }
    }

    // parse hex string from parameter
    CTransaction origTx;
    if (!DecodeHexTx(origTx, params[0].get_str(), true))
        throw JSONRPCError(RPC_DESERIALIZATION_ERROR, "TX decode failed");

    if (origTx.vout.size() == 0)
        throw JSONRPCError(RPC_INVALID_PARAMETER, "TX must have at least one output");

    if (changePosition != -1 && (changePosition < 0 || (unsigned int)changePosition > origTx.vout.size()))
        throw JSONRPCError(RPC_INVALID_PARAMETER, "changePosition out of bounds");

    CMutableTransaction tx(origTx);
    CAmount nFeeOut;
    std::string strFailReason;

    if(!pwalletMain->FundTransaction(tx, nFeeOut, overrideEstimatedFeerate, feeRate, changePosition, strFailReason, includeWatching, lockUnspents, changeAddress, fPrivate))
        throw JSONRPCError(RPC_INTERNAL_ERROR, strFailReason);

    UniValue result(UniValue::VOBJ);
    result.pushKV("hex", EncodeHexTx(tx));
    result.pushKV("changepos", changePosition);
    result.pushKV("fee", ValueFromAmount(nFeeOut));

    return result;
}

// ///////////////////////////////////////////////////////////////////// ** em52
//  new rpc added by Remy5

struct StakeRange {
    int64_t Start;
    int64_t End;
    int64_t Total;
    int Count;
    std::string Name;
};

typedef std::vector<StakeRange> vStakeRange;

// Check if we have a Tx that can be counted in staking report
bool IsTxCountedAsStaked(const CWalletTx* tx)
{
    // Make sure we have a lock
    LOCK(cs_main);

    // orphan block or immature
    if ((!tx->GetDepthInMainChain()) || (tx->GetBlocksToMaturity() > 0) || !tx->IsInMainChain())
        return false;

    // abandoned transactions
    if (tx->isAbandoned())
        return false;

    // transaction other than POS block
    return tx->IsCoinStake();
}

// Get the amount for a staked tx used in staking report
CAmount GetTxStakeAmount(const CWalletTx* tx)
{
    // use the cached amount if available
    if ((tx->fCreditCached || tx->fColdStakingCreditCached) && (tx->fDebitCached || tx->fColdStakingDebitCached))
        return tx->nCreditCached + tx->nColdStakingCreditCached - tx->nDebitCached - tx->nColdStakingDebitCached;
    // Check for cold staking
    else if (tx->vout[1].scriptPubKey.IsColdStaking() || tx->vout[1].scriptPubKey.IsColdStakingv2())
        return tx->GetCredit(pwalletMain->IsMine(tx->vout[1])) - tx->GetDebit(pwalletMain->IsMine(tx->vout[1]));

    return tx->GetCredit(ISMINE_SPENDABLE) + tx->GetCredit(ISMINE_STAKABLE) - tx->GetDebit(ISMINE_SPENDABLE) - tx->GetDebit(ISMINE_STAKABLE);
}

// Gets timestamp for first stake
// Returns -1 (Zero) if has not staked yet
int64_t GetFirstStakeTime()
{
    // Check if we already know when
    if (nWalletFirstStakeTime > 0)
        return nWalletFirstStakeTime;

    // Need a pointer for the tx
    const CWalletTx* tx;

    // scan the entire wallet transactions
    for(auto& it: pwalletMain->wtxOrdered)
    {
        tx = it.second.first;

        // Check if we have a useable tx
        if (IsTxCountedAsStaked(tx)) {
            nWalletFirstStakeTime = tx->nTime; // Save it for later use
            return nWalletFirstStakeTime;
        }
    }

    // Did not find the first stake
    return nWalletFirstStakeTime;
}

// **em52: Get total coins staked on given period
// inspired from CWallet::GetStake()
// Parameter vRange = Vector with given limit date, and result
// return int =  Number of Wallet's elements analyzed
int GetsStakeSubTotal(vStakeRange& vRange)
{
    // Lock cs_main before we try to call GetTxStakeAmount
    LOCK(cs_main);

    int nElement = 0;
    int64_t nAmount = 0;

    const CWalletTx* pcoin;

    vStakeRange::iterator vIt;

    // scan the entire wallet transactions
    for (std::map<uint256, CWalletTx>::const_iterator it = pwalletMain->mapWallet.begin();
         it != pwalletMain->mapWallet.end();
         ++it)
    {
        pcoin = &(*it).second;

        // Check if we have a useable tx
        if (!IsTxCountedAsStaked(pcoin))
            continue;

        nElement++;

        // Get the stake tx amount from pcoin
        nAmount = GetTxStakeAmount(pcoin);

        // scan the range
        for(vIt=vRange.begin(); vIt != vRange.end(); vIt++)
        {
            if (pcoin->nTime >= vIt->Start)
            {
                if (! vIt->End)
                {   // Manage Special case
                    vIt->Start = pcoin->nTime;
                    vIt->Total = nAmount;
                }
                else if (pcoin->nTime <= vIt->End)
                {
                    vIt->Count++;
                    vIt->Total += nAmount;
                }
            }
        }
    }

    return nElement;
}

// prepare range for stake report
vStakeRange PrepareRangeForStakeReport(bool fNoDaily = false)
{
    vStakeRange vRange;
    StakeRange x;

    int64_t n1Hour = 60*60;
    int64_t n1Day = 24 * n1Hour;

    int64_t nToday = GetTime();
    time_t CurTime = nToday;
    auto localTime = boost::posix_time::second_clock::local_time();
    struct tm Loc_MidNight = boost::posix_time::to_tm(localTime);

    Loc_MidNight.tm_hour = 0;
    Loc_MidNight.tm_min = 0;
    Loc_MidNight.tm_sec = 0;  // set midnight

    x.Start = mktime(&Loc_MidNight);
    x.End   = nToday;
    x.Count = 0;
    x.Total = 0;

    if (!fNoDaily) {
        // prepare last single 30 day Range
        for(int i=0; i<30; i++)
        {
            x.Name = DateTimeStrFormat("%Y-%m-%d %H:%M:%S",x.Start);

            vRange.push_back(x);

            x.End    = x.Start - 1;
            x.Start -= n1Day;
        }
    }

    // prepare subtotal range of last 24H, 1 week, 30 days, 1 years
    int GroupDays[5][2] = { {1, 0}, {7, 0}, {30, 0}, {365, 0}, {99999999, 0}};
    std::string sGroupName[] = {"24H", "7 Days", "30 Days", "365 Days", "All" };

    nToday = GetTime();

    for(int i=0; i<5; i++)
    {
        x.Start = nToday - GroupDays[i][0] * n1Day;
        x.End   = nToday - GroupDays[i][1] * n1Day;
        x.Name = "Last " + sGroupName[i];

        vRange.push_back(x);
    }

    // Special case. not a subtotal, but last stake
    x.End  = 0;
    x.Start = 0;
    x.Name = "Latest Stake";
    vRange.push_back(x);

    return vRange;
}


// getstakereport: return SubTotal of the staked coin in last 24H, 7 days, etc.. of all owns address
UniValue getstakereport(const UniValue& params, bool fHelp)
{
    if ((params.size()>0) || (fHelp))
        throw std::runtime_error(
                "getstakereport\n"
                "List last single 30 day stake subtotal and last 24h, 7, 30, 365 day subtotal.\n");

    vStakeRange vRange = PrepareRangeForStakeReport();

    LOCK(cs_main);

    // get subtotal calc
    int64_t nTook = GetTimeMillis();
    int nItemCounted = GetsStakeSubTotal(vRange);

    UniValue result(UniValue::VOBJ);

    vStakeRange::iterator vIt;

    // Span of days to compute average over
    int nDays = 0;

    // Get the wallet's staking age in days
    int nWalletDays = 0;

    // Check if we have a stake already
    if (GetFirstStakeTime() != -1)
        nWalletDays = (GetTime() - GetFirstStakeTime()) / 86400;

    // report it
    for(vIt = vRange.begin(); vIt != vRange.end(); vIt++)
    {
        // Add it to results
        result.pushKV(vIt->Name, FormatMoney(vIt->Total).c_str());

        // Get the nDays value
        nDays = 0;
        if (vIt->Name == "Last 7 Days")
            nDays = 7;
        else if (vIt->Name == "Last 30 Days")
            nDays = 30;
        else if (vIt->Name == "Last 365 Days")
            nDays = 365;

        // Check if we need to add the average
        if (nDays > 0) {
            // Check if nDays is larger than the wallet's staking age in days
            if (nDays > nWalletDays && nWalletDays > 0)
                nDays = nWalletDays;

            // Add the Average
            result.pushKV(vIt->Name + " Avg", FormatMoney(vIt->Total / nDays).c_str());
        }
    }

    vIt--;
    result.pushKV("Latest Time",
                  vIt->Start ? DateTimeStrFormat("%Y-%m-%d %H:%M:%S",vIt->Start).c_str() :
                               "Never");

    // Moved nTook call down here to be more accurate
    nTook = GetTimeMillis() - nTook;

    // report element counted / time took
    result.pushKV("Stake counted", nItemCounted);
    result.pushKV("time took (ms)",  nTook);

    return  result;
}

UniValue resolveopenalias(const UniValue& params, bool fHelp)
{
    bool dnssec_available; bool dnssec_valid;
    UniValue result(UniValue::VOBJ);

    if (!EnsureWalletIsAvailable(fHelp))
        return NullUniValue;

    if ((fHelp || params.size() != 1))
        throw std::runtime_error(
                "resolveopenallias \"openAlias\"\n"
                "\nResolves the given OpenAlias address to a Navcoin address.\n"
                "\nArguments:\n"
                "1. \"address\"    (string) The OpenAlias address.\n"
                "\nExamples:\n"
                "\nGet information about an OpenAlias address\n"
                + HelpExampleCli("resolveopenalias", "\"donate@navcoin.org\"")
                );

    std::string address = params[0].get_str();

    std::vector<std::string> addresses = utils::dns_utils::addresses_from_url(address, dnssec_available, dnssec_valid);

    result.pushKV("dnssec_available",dnssec_available);
    result.pushKV("dnssec_valid",dnssec_valid);

    if (addresses.empty())
        result.pushKV("address","");
    else
        result.pushKV("address",addresses.front());

    return result;
}

UniValue proposalvotelist(const UniValue& params, bool fHelp)
{

    if (!EnsureWalletIsAvailable(fHelp))
        return NullUniValue;

    if (fHelp || params.size() != 0)
        throw std::runtime_error(
                "proposalvotelist\n"

                "\nReturns a list containing the wallet's current voting status for all active proposals.\n"

                "\nResult:\n"
                "{\n"
                "      \"yes\":   List of proposals this wallet is casting a 'yes' vote for.\n"
                "      \"no\":    List of proposals this wallet is casting a 'no' vote for.\n"
                "      \"abs\":   List of proposals this wallet is casting an 'abstain' vote for.\n"
                "      \"null\":  List of proposals this wallet has NOT yet cast a vote for.\n"
                "}\n"
                );

    LOCK(cs_main);

    CStateViewCache coins(pcoinsTip);

    UniValue ret(UniValue::VOBJ);
    UniValue yesvotes(UniValue::VARR);
    UniValue novotes(UniValue::VARR);
    UniValue absvotes(UniValue::VARR);
    UniValue nullvotes(UniValue::VARR);

    CProposalMap mapProposals;
    CStateViewCache view(pcoinsTip);

    if(view.GetAllProposals(mapProposals))
    {
        for (CProposalMap::iterator it_ = mapProposals.begin(); it_ != mapProposals.end(); it_++)
        {
            CProposal proposal;

            if (!view.GetProposal(it_->first, proposal))
                continue;

            if (proposal.GetLastState() != DAOFlags::NIL)
                continue;

            auto it = mapAddedVotes.find(proposal.hash);

            UniValue p(UniValue::VOBJ);
            proposal.ToJson(p, view);
            if (it != mapAddedVotes.end()) {
                if (it->second == 1)
                    yesvotes.push_back(p);
                else if (it->second == -1)
                    absvotes.push_back(p);
                else if (it->second == 0)
                    novotes.push_back(p);
            } else
                nullvotes.push_back(p);

        }
    }

    ret.pushKV("yes",yesvotes);
    ret.pushKV("no",novotes);
    ret.pushKV("abs",absvotes);
    ret.pushKV("null",nullvotes);

    return ret;
}

UniValue support(const UniValue& params, bool fHelp)
{
    if (fHelp || params.size() < 1)
<<<<<<< HEAD
        throw runtime_error(
                "support \"hash\" ( add )\n"
=======
        throw std::runtime_error(
            "support \"hash\" ( add )\n"
>>>>>>> 63765faa
            "\nShows support for the consultation or consultation answer identified by \"hash\".\n"
            "\nArguments:\n"
            "1. \"hash\"          (string, required) The hash\n"
            "2. \"add\"           (bool, optional) Set to false to remove support (Default: true)\n"
        );

    LOCK(cs_main);

    bool fRemove = params.size() > 1 ? !params[1].getBool() : false;

    std::string strHash = params[0].get_str();
    uint256 hash = uint256S(strHash);
    bool duplicate = false;

    CStateViewCache coins(pcoinsTip);
    CConsultation consultation;
    CConsultationAnswer answer;

    if (!((coins.GetConsultation(hash, consultation) && consultation.CanBeSupported()) || (coins.GetConsultationAnswer(hash, answer) && answer.CanBeSupported(coins))))
    {
        throw JSONRPCError(RPC_INVALID_ADDRESS_OR_KEY, std::string("Could not find a valid entry with hash ")+strHash);
    }

    if (fRemove)
    {
        bool ret = RemoveSupport(strHash);
        if (!ret)
        {
            throw JSONRPCError(RPC_INVALID_ADDRESS_OR_KEY, std::string("The hash is not on the list: ")+strHash);
        }
        else
        {
            return NullUniValue;
        }
    }
    else
    {
        bool ret = Support(hash, duplicate);
        if (duplicate)
        {
            throw JSONRPCError(RPC_INVALID_ADDRESS_OR_KEY, std::string("The hash is already on the list: ")+strHash);
        }
        else if (ret)
        {
            return NullUniValue;
        }
    }

    throw JSONRPCError(RPC_INVALID_ADDRESS_OR_KEY, std::string("Could not find ")+strHash);

}

UniValue consultationvote(const UniValue& params, bool fHelp)
{
    std::string strCommand;

    if (params.size() >= 2)
        strCommand = params[1].get_str();

    if (fHelp || params.size() < 2 ||
<<<<<<< HEAD
            (strCommand != "yes" && strCommand != "value"  && strCommand != "abs" && strCommand != "remove"))
        throw runtime_error(
                "consultationvote \"hash\" \"yes|value|abs|remove\" ( value )\n"
=======
        (strCommand != "yes" && strCommand != "value"  && strCommand != "abs" && strCommand != "remove"))
        throw std::runtime_error(
            "consultationvote \"hash\" \"yes|value|abs|remove\" ( value )\n"
>>>>>>> 63765faa
            "\nArguments:\n"
            "1. \"hash\"          (string, required) The consultation/answer hash\n"
            "2. \"command\"       (string, required) 'yes' to vote yes, 'value' to vote for a range,\n"
            "                      'abs' to abstain, 'remove' to remove a vote from the list\n"
            "3. \"value\"         (integer, required) For consultations where the answer is a range,\n"
            "                      this sets the value to vote for\n"
        );

    LOCK(cs_main);

    std::string strHash = params[0].get_str();
    uint256 hash = uint256S(strHash);
    bool duplicate = false;

    CStateViewCache coins(pcoinsTip);
    CConsultation consultation;
    CConsultationAnswer answer;

    int64_t nVote;

    bool fConsultation = coins.HaveConsultation(hash);
    bool fConsultationAnswer = coins.HaveConsultationAnswer(hash);

    if (!fConsultation && !fConsultationAnswer)
        throw JSONRPCError(RPC_INVALID_ADDRESS_OR_KEY, std::string("Could not find ")+hash.ToString());

    if (fConsultation)
    {
        if (!coins.GetConsultation(hash, consultation))
            throw JSONRPCError(RPC_INVALID_ADDRESS_OR_KEY, std::string("Could not read consultation ")+hash.ToString());

        if (!consultation.CanBeVoted() && strCommand != "abs")
            throw JSONRPCError(RPC_INVALID_ADDRESS_OR_KEY, std::string("The consultation can not be voted."));

        if (strCommand == "yes")
            throw JSONRPCError(RPC_INVALID_PARAMS, std::string("This consultation does not admit a yes vote."));
        else if (strCommand != "remove" && strCommand != "abs")
        {
            nVote = params[2].get_int64();
            if (!consultation.IsValidVote(nVote))
                throw JSONRPCError(RPC_INVALID_PARAMS, std::string("The vote is out of range"));
        }
    }
    else if (fConsultationAnswer)
    {
        if (!coins.GetConsultationAnswer(hash, answer))
            throw JSONRPCError(RPC_INVALID_ADDRESS_OR_KEY, std::string("Could not read answer ")+hash.ToString());

        if (!coins.GetConsultation(answer.parent, consultation))
            throw JSONRPCError(RPC_INVALID_ADDRESS_OR_KEY, std::string("Could not read parent consultation ")+answer.parent.ToString());

        if (!answer.CanBeVoted(coins))
            throw JSONRPCError(RPC_INVALID_ADDRESS_OR_KEY, std::string("The answer can not be voted."));

        if (strCommand == "value")
            throw JSONRPCError(RPC_INVALID_PARAMS, std::string("This consultation's answer is not a value range."));
    }

    if (strCommand == "yes" || strCommand == "abs")
    {
        if (strCommand == "yes")
            nVote = 1;

        if (strCommand == "abs")
            nVote = -1;

        bool ret = Vote(hash,nVote,duplicate);
        if (duplicate)
        {
            throw JSONRPCError(RPC_INVALID_ADDRESS_OR_KEY, std::string("The hash is already in the list: ")+strHash);
        }
        else if (ret)
        {
            return NullUniValue;
        }
    }
    else if (strCommand == "value")
    {
        bool ret = VoteValue(hash,nVote,duplicate);
        if (duplicate)
        {
            throw JSONRPCError(RPC_INVALID_ADDRESS_OR_KEY, std::string("The hash is already in the list: ")+strHash);
        }
        else if (ret)
        {
            return NullUniValue;
        }
    }
    else if(strCommand == "remove")
    {
        bool ret = fConsultation ? RemoveVoteValue(strHash) : RemoveVote(strHash);
        if (ret)
        {
            return NullUniValue;
        }
        else
        {
            throw JSONRPCError(RPC_INVALID_ADDRESS_OR_KEY, std::string("The hash is not in the list: ")+strHash);
        }
    }
    return NullUniValue;
}

UniValue supportlist(const UniValue& params, bool fHelp)
{

    if (!EnsureWalletIsAvailable(fHelp))
        return NullUniValue;

    if (fHelp || params.size() != 0)
        throw std::runtime_error(
                "supportlist\n"

                "\nReturns a list containing the wallet's current support status for all active consultations.\n"

        );

    LOCK(cs_main);

    CStateViewCache coins(pcoinsTip);
    UniValue ret(UniValue::VARR);
    CConsultation consultation;
    CConsultationAnswer answer;

    for (auto& it: mapSupported)
    {
        bool fConsultation = coins.HaveConsultation(it.first) && coins.GetConsultation(it.first, consultation) && consultation.CanBeSupported();
        bool fConsultationAnswer = coins.HaveConsultationAnswer(it.first) && coins.GetConsultationAnswer(it.first, answer) && answer.CanBeSupported(coins);

        if (fConsultation || fConsultationAnswer)
        {
            ret.push_back(it.first.ToString());
        }
    }

    return ret;
}

UniValue consultationvotelist(const UniValue& params, bool fHelp)
{

    if (!EnsureWalletIsAvailable(fHelp))
        return NullUniValue;

    if (fHelp || params.size() != 0)
        throw std::runtime_error(
                "consultationvotelist\n"

                "\nReturns a list containing the wallet's current voting status for all active consultations.\n"

        );

    LOCK(cs_main);

    CStateViewCache coins(pcoinsTip);
    UniValue ret(UniValue::VARR);
    CConsultation consultation;
    CConsultationAnswer answer;

    for (auto& it: mapAddedVotes)
    {
        bool fConsultation = coins.HaveConsultation(it.first) && coins.GetConsultation(it.first, consultation) && consultation.CanBeVoted();
        bool fConsultationAnswer = coins.HaveConsultationAnswer(it.first) && coins.GetConsultationAnswer(it.first, answer) && answer.CanBeVoted(coins);

        if (fConsultation)
        {
            UniValue entry(UniValue::VOBJ);
            entry.pushKV(it.first.ToString(), (it.second == -1) ? "abstain" : std::to_string(it.second));
            ret.push_back(entry);
        }
        else if (fConsultationAnswer)
        {
            UniValue entry(UniValue::VOBJ);
            entry.pushKV(it.first.ToString(), (it.second == -1) ? "abstain" : (it.second == 1 ? "yes" : "unknown") );
            ret.push_back(entry);
        }
    }

    return ret;
}

UniValue proposalvote(const UniValue& params, bool fHelp)
{
    std::string strCommand;

    if (params.size() >= 2)
        strCommand = params[1].get_str();
    if (fHelp || params.size() > 3 ||
<<<<<<< HEAD
            (strCommand != "yes" && strCommand != "no"  && strCommand != "abs" && strCommand != "remove"))
        throw runtime_error(
                "proposalvote \"proposal_hash\" \"yes|no|abs|remove\"\n"
=======
        (strCommand != "yes" && strCommand != "no"  && strCommand != "abs" && strCommand != "remove"))
        throw std::runtime_error(
            "proposalvote \"proposal_hash\" \"yes|no|abs|remove\"\n"
>>>>>>> 63765faa
            "\nAdds a proposal to the list of votes.\n"
            "\nArguments:\n"
            "1. \"proposal_hash\" (string, required) The proposal hash\n"
            "2. \"command\"       (string, required) 'yes' to vote yes, 'no' to vote no,\n"
            "                      'abs' to abstain, 'remove' to remove a proposal from the list\n"
        );

    LOCK(cs_main);

    std::string strHash = params[0].get_str();
    bool duplicate = false;

    CStateViewCache coins(pcoinsTip);
    CProposal proposal;

    if (!coins.GetProposal(uint256S(strHash), proposal))
    {
        throw JSONRPCError(RPC_INVALID_ADDRESS_OR_KEY, std::string("Could not find proposal ")+strHash);
    }

    if (strCommand == "yes" || strCommand == "no" || strCommand == "abs")
    {
        int vote = 0;

        if (strCommand == "yes")
            vote = 1;

        if (strCommand == "abs")
            vote = -1;

        bool ret = Vote(proposal.hash,vote,duplicate);
        if (duplicate)
        {
            throw JSONRPCError(RPC_INVALID_ADDRESS_OR_KEY, std::string("The proposal is already in the list: ")+strHash);
        }
        else if (ret)
        {
            return NullUniValue;
        }
    }
    else if(strCommand == "remove")
    {
        bool ret = RemoveVote(strHash);
        if (ret)
        {
            return NullUniValue;
        }
        else
        {
            throw JSONRPCError(RPC_INVALID_ADDRESS_OR_KEY, std::string("The proposal is not in the list: ")+strHash);
        }
    }

    throw JSONRPCError(RPC_INVALID_ADDRESS_OR_KEY, std::string("Could not find proposal ")+strHash);
}

UniValue getstakervote(const UniValue& params, bool fHelp)
{
    if (fHelp || params.size() != 1)
        throw std::runtime_error(
                "getstakervote <stakerscript>\n"
                "\nReturns a list of all the votes stored for a staker script.\n"
                "\nResult:\n"
                "[\n"
                "     {\n"
                "          \"height\":   height of the vote,\n"
                "          \"hash\":     hash of the item,\n"
                "          \"val\":      value of the vote\n"
                "     }\n"
                "]\n"
                );

    std::string data = params[0].get_str();

    if (!IsHex(data))
        throw JSONRPCError(RPC_MISC_ERROR, "the script is not expressed in hexadecimal");

    LOCK(cs_main);

    std::vector<unsigned char> stakerScript = ParseHex(data);
    CStateViewCache view(pcoinsTip);
    UniValue ret(UniValue::VARR);
    CVoteList pVoteList;

    if (!view.GetCachedVoter(stakerScript, pVoteList))
    {
        return ret;
    }

    std::map<int, std::map<uint256, int64_t>>* list= pVoteList.GetFullList();

    for (auto& it: *list)
    {
        for (auto& it2: it.second)
        {
            int64_t val = it2.second;

            UniValue entry(UniValue::VOBJ);
            entry.pushKV("height", it.first);
            entry.pushKV("hash", it2.first.ToString());
            entry.pushKV("val", val);
            ret.push_back(entry);
        }
    }

    return ret;
}

UniValue paymentrequestvotelist(const UniValue& params, bool fHelp)
{
    if (fHelp || params.size() != 0)
        throw std::runtime_error(
                "paymentrequestvotelist\n"

                "\nReturns a list containing the wallet's current voting status for all active payment requests.\n"

                "\nResult:\n"
                "{\n"
                "      \"yes\":   List of proposals this wallet is casting a 'yes' vote for.\n"
                "      \"no\":    List of proposals this wallet is casting a 'no' vote for.\n"
                "      \"abs\":   List of proposals this wallet is casting an 'abstain' vote for.\n"
                "      \"null\":  List of proposals this wallet has NOT yet cast a vote for.\n"
                "}\n"
                );

    UniValue ret(UniValue::VOBJ);
    UniValue yesvotes(UniValue::VARR);
    UniValue novotes(UniValue::VARR);
    UniValue absvotes(UniValue::VARR);
    UniValue nullvotes(UniValue::VARR);

    CPaymentRequestMap mapPaymentRequests;
    CStateViewCache view(pcoinsTip);

    if(view.GetAllPaymentRequests(mapPaymentRequests))
    {
        for (CPaymentRequestMap::iterator it_ = mapPaymentRequests.begin(); it_ != mapPaymentRequests.end(); it_++)
        {
            CPaymentRequest prequest;

            if (!view.GetPaymentRequest(it_->first, prequest))
                continue;

            if (prequest.GetLastState() != DAOFlags::NIL)
                continue;

            auto it = mapAddedVotes.find(prequest.hash);

            UniValue p(UniValue::VOBJ);
            prequest.ToJson(p, view);

            if (it != mapAddedVotes.end())
            {
                if (it->second == 1)
                    yesvotes.push_back(p);
                else if (it->second == -1)
                    absvotes.push_back(p);
                else if (it->second == 0)
                    novotes.push_back(p);
            } else
                nullvotes.push_back(p);
        }
    }

    ret.pushKV("yes",yesvotes);
    ret.pushKV("no",novotes);
    ret.pushKV("abs",absvotes);
    ret.pushKV("null",nullvotes);

    return ret;
}

UniValue paymentrequestvote(const UniValue& params, bool fHelp)
{
    std::string strCommand;

    if (params.size() >= 2)
        strCommand = params[1].get_str();
    if (fHelp || params.size() > 3 ||
<<<<<<< HEAD
            (strCommand != "yes" && strCommand != "no" && strCommand != "abs" && strCommand != "remove"))
        throw runtime_error(
                "paymentrequestvote \"request_hash\" \"yes|no|abs|remove\"\n"
=======
        (strCommand != "yes" && strCommand != "no" && strCommand != "abs" && strCommand != "remove"))
        throw std::runtime_error(
            "paymentrequestvote \"request_hash\" \"yes|no|abs|remove\"\n"
>>>>>>> 63765faa
            "\nAdds/removes a proposal to the list of votes.\n"
            "\nArguments:\n"
            "1. \"request_hash\" (string, required) The payment request hash\n"
            "2. \"command\"       (string, required) 'yes' to vote yes, 'no' to vote no,\n"
            "                      'abs' to abstain, 'remove' to remove a proposal from the list\n"
        );

    LOCK(cs_main);

    std::string strHash = params[0].get_str();
    bool duplicate = false;

    CPaymentRequest prequest;
    CStateViewCache view(pcoinsTip);

    if (!view.GetPaymentRequest(uint256S(strHash), prequest))
    {
        throw JSONRPCError(RPC_INVALID_ADDRESS_OR_KEY, std::string("Could not find payment request: ")+strHash);
    }

    if (strCommand == "yes" || strCommand == "no" || strCommand == "abs")
    {
        int vote = 0;

        if (strCommand == "yes")
            vote = 1;

        if (strCommand == "abs")
            vote = -1;

        bool ret = Vote(prequest.hash,vote,duplicate);
        if (duplicate) {
            throw JSONRPCError(RPC_INVALID_ADDRESS_OR_KEY, std::string("The payment request is already in the list: ")+strHash);
        } else if (ret) {
            return NullUniValue;
        }
    }
    else if(strCommand == "remove")
    {
<<<<<<< HEAD
        bool ret = RemoveVote(strHash);
        if (ret) {
            return NullUniValue;
        } else {
            throw JSONRPCError(RPC_INVALID_ADDRESS_OR_KEY, string("The payment request is not in the list: ")+strHash);
        }
=======
      bool ret = RemoveVote(strHash);
      if (ret) {
        return NullUniValue;
      } else {
        throw JSONRPCError(RPC_INVALID_ADDRESS_OR_KEY, std::string("The payment request is not in the list: ")+strHash);
      }
>>>>>>> 63765faa
    }

    throw JSONRPCError(RPC_INVALID_ADDRESS_OR_KEY, std::string("Could not find payment request: ")+strHash);

}

UniValue listproposals(const UniValue& params, bool fHelp)
{
    if (fHelp)
        throw std::runtime_error(
                "listproposals \"filter\"\n"
                "\nList the proposals and all the relating data including payment requests and status.\n"
                "\nNote passing no argument returns all proposals regardless of state.\n"
                "\nArguments:\n"
                "\n1. \"filter\" (string, optional)   \"accepted\" | \"rejected\" | \"expired\" | \"pending\" | \"mine\" | \"accepted_expired\"\n"
                "\nExamples:\n"
                + HelpExampleCli("listproposal", "mine accepted")
                + HelpExampleCli("listproposal", "accepted")
                + HelpExampleRpc("listproposal", "")
                );

    LOCK(cs_main);

    UniValue ret(UniValue::VARR);

    bool showAll = true;
    bool showAccepted = false;
    bool showRejected = false;
    bool showExpired = false;
    bool showAcceptedExpired = false;
    bool showPending = false;
    bool showMine = false;
    for(unsigned int i = 0; i < params.size(); i++) {
        if(params[i].get_str() == "accepted") {
            showAccepted = true;
            showAll = false;
        }
        else if(params[i].get_str() == "rejected") {
            showRejected = true;
            showAll = false;
        }
        else if(params[i].get_str() == "expired") {
            showAll = false;
            showExpired = true;
        }
        else if(params[i].get_str() == "pending") {
            showAll = false;
            showPending = true;
        }
        else if(params[i].get_str() == "mine") {
            showAll = false;
            showMine = true;
        }
        else if(params[i].get_str() == "accepted_expired") {
            showAll = false;
            showAcceptedExpired = true;
        }
    }

    CProposalMap mapProposals;
    CStateViewCache view(pcoinsTip);

    if(view.GetAllProposals(mapProposals))
    {
        for (CProposalMap::iterator it = mapProposals.begin(); it != mapProposals.end(); it++)
        {
            CProposal proposal;
            if (!view.GetProposal(it->first, proposal))
                continue;

            flags fLastState = proposal.GetLastState();

            bool fIsMine = false;

            if (showMine)
            {
                CTxDestination address(CNavcoinAddress(proposal.GetOwnerAddress()).Get());
                isminefilter mine = IsMine(*pwalletMain, address);
                if(mine & ISMINE_SPENDABLE)
                    fIsMine = true;
            }


            if(showAll
                    || (showMine && fIsMine)
                    || (showPending  && (fLastState == DAOFlags::NIL || fLastState == DAOFlags::PENDING_VOTING_PREQ
                                         || fLastState == DAOFlags::PENDING_FUNDS))
                    || (showAccepted && (fLastState == DAOFlags::ACCEPTED))
                    || (showAcceptedExpired && (fLastState == DAOFlags::ACCEPTED_EXPIRED))
                    || (showRejected && (fLastState == DAOFlags::REJECTED))
                    || (showExpired  &&  proposal.IsExpired(pindexBestHeader->GetBlockTime(), view))) {
                UniValue o(UniValue::VOBJ);
                proposal.ToJson(o, view);
                ret.push_back(o);
            }
        }
    }
    return ret;
}

extern UniValue dumpprivkey(const UniValue& params, bool fHelp); // in rpcdump.cpp
extern UniValue dumpmasterprivkey(const UniValue& params, bool fHelp);
extern UniValue dumpmnemonic(const UniValue& params, bool fHelp);
extern UniValue importprivkey(const UniValue& params, bool fHelp);
extern UniValue importaddress(const UniValue& params, bool fHelp);
extern UniValue importpubkey(const UniValue& params, bool fHelp);
extern UniValue dumpwallet(const UniValue& params, bool fHelp);
extern UniValue importwallet(const UniValue& params, bool fHelp);
extern UniValue importprunedfunds(const UniValue& params, bool fHelp);
extern UniValue removeprunedfunds(const UniValue& params, bool fHelp);

static const CRPCCommand commands[] =
{ //  category              name                        actor (function)           okSafeMode
  //  --------------------- ------------------------    -----------------------    ----------
  { "wallet",             "getnewprivateaddress",     &getnewprivateaddress,     true  },
  { "wallet",             "listprivateunspent",       &listprivateunspent,       false },
  { "wallet",             "privatesendtoaddress",     &privatesendtoaddress,     false },
  { "wallet",             "privatesendmixtoaddress",  &privatesendmixtoaddress,  false },
  { "rawtransactions",    "fundrawtransaction",       &fundrawtransaction,       false },
  { "hidden",             "resendwallettransactions", &resendwallettransactions, true  },
  { "wallet",             "abandontransaction",       &abandontransaction,       false },
  { "wallet",             "addmultisigaddress",       &addmultisigaddress,       true  },
  { "wallet",             "addwitnessaddress",        &addwitnessaddress,        true  },
  { "wallet",             "backupwallet",             &backupwallet,             true  },
  { "wallet",             "createrawscriptaddress",   &createrawscriptaddress,   true  },
  { "wallet",             "dumpprivkey",              &dumpprivkey,              true  },
  { "wallet",             "dumpmasterprivkey",        &dumpmasterprivkey,        true  },
  { "wallet",             "dumpmnemonic",             &dumpmnemonic,             true  },
  { "wallet",             "dumpwallet",               &dumpwallet,               true  },
  { "wallet",             "encryptwallet",            &encryptwallet,            true  },
  { "wallet",             "encrypttxdata",            &encrypttxdata,            true  },
  { "wallet",             "getaccountaddress",        &getaccountaddress,        true  },
  { "wallet",             "getaccount",               &getaccount,               true  },
  { "wallet",             "getaddressesbyaccount",    &getaddressesbyaccount,    true  },
  { "wallet",             "listprivateaddresses",     &listprivateaddresses,     true  },
  { "wallet",             "getbalance",               &getbalance,               false },
  { "wallet",             "getnewaddress",            &getnewaddress,            true  },
  { "wallet",             "getcoldstakingaddress",    &getcoldstakingaddress,    true  },
  { "wallet",             "getrawchangeaddress",      &getrawchangeaddress,      true  },
  { "wallet",             "getreceivedbyaccount",     &getreceivedbyaccount,     false },
  { "wallet",             "getreceivedbyaddress",     &getreceivedbyaddress,     false },
  { "wallet",             "getstakereport",           &getstakereport,           false },
  { "wallet",             "gettransaction",           &gettransaction,           false },
  { "wallet",             "getunconfirmedbalance",    &getunconfirmedbalance,    false },
  { "wallet",             "getwalletinfo",            &getwalletinfo,            false },
  { "wallet",             "importprivkey",            &importprivkey,            true  },
  { "wallet",             "importwallet",             &importwallet,             true  },
  { "wallet",             "importaddress",            &importaddress,            true  },
  { "wallet",             "importprunedfunds",        &importprunedfunds,        true  },
  { "wallet",             "importpubkey",             &importpubkey,             true  },
  { "wallet",             "keypoolrefill",            &keypoolrefill,            true  },
  { "wallet",             "listaccounts",             &listaccounts,             false },
  { "wallet",             "listaddressgroupings",     &listaddressgroupings,     false },
  { "wallet",             "listlockunspent",          &listlockunspent,          false },
  { "wallet",             "listreceivedbyaccount",    &listreceivedbyaccount,    false },
  { "wallet",             "listreceivedbyaddress",    &listreceivedbyaddress,    false },
  { "wallet",             "listsinceblock",           &listsinceblock,           false },
  { "wallet",             "listtransactions",         &listtransactions,         false },
  { "wallet",             "listunspent",              &listunspent,              false },
  { "wallet",             "lockunspent",              &lockunspent,              true  },
  { "wallet",             "move",                     &movecmd,                  false },
  { "wallet",             "sendfrom",                 &sendfrom,                 false },
  { "wallet",             "sendmany",                 &sendmany,                 false },
  { "wallet",             "sendtoaddress",            &sendtoaddress,            false },
  { "communityfund",      "donatefund",               &donatefund,               false },
  { "communityfund",      "createpaymentrequest",     &createpaymentrequest,     false },
  { "communityfund",      "createproposal",           &createproposal,           false },
  { "dao",                "createconsultation",       &createconsultation,       false },
  { "dao",                "createconsultationwithanswers",
    &createconsultationwithanswers,
    false },
  { "dao",                "getstakervote",            &getstakervote,            false },
  { "dao",                "proposeanswer",            &proposeanswer,            false },
  { "dao",                "proposeconsensuschange",   &proposeconsensuschange,   false },
  { "dao",                "proposecombinedconsensuschange",   &proposecombinedconsensuschange,   false },
  { "dao",                "getconsensusparameters",   &getconsensusparameters,   false },
  { "dao",                "setexclude",               &setexclude,               false },
  { "wallet",             "stakervote",               &stakervote,               false },
  { "dao",                "support",                  &support,                  false },
  { "dao",                "supportlist",              &supportlist,              false },
  { "dao",                "consultationvote",         &consultationvote,         false },
  { "dao",                "consultationvotelist",     &consultationvotelist,     false },
  { "communityfund",      "proposalvote",             &proposalvote,             false },
  { "communityfund",      "proposalvotelist",         &proposalvotelist,         false },
  { "communityfund",      "listproposals",            &listproposals,            true  },
  { "communityfund",      "paymentrequestvote",       &paymentrequestvote,       false },
  { "communityfund",      "paymentrequestvotelist",   &paymentrequestvotelist,   false },
  { "communityfund",      "proposalvote",             &proposalvote,             false },
  { "communityfund",      "proposalvotelist",         &proposalvotelist,         false },
  { "wallet",             "generateblsctkeys",        &generateblsctkeys,        true  },
  { "wallet",             "setaccount",               &setaccount,               true  },
  { "wallet",             "settxfee",                 &settxfee,                 true  },
  { "wallet",             "signmessage",              &signmessage,              true  },
  { "wallet",             "walletlock",               &walletlock,               true  },
  { "wallet",             "walletpassphrasechange",   &walletpassphrasechange,   true  },
  { "wallet",             "walletpassphrase",         &walletpassphrase,         true  },
  { "wallet",             "removeprunedfunds",        &removeprunedfunds,        true  },
  { "wallet",             "resolveopenalias",         &resolveopenalias,         true  },
};

void RegisterWalletRPCCommands(CRPCTable &tableRPC)
{
    for (unsigned int vcidx = 0; vcidx < ARRAYLEN(commands); vcidx++)
        tableRPC.appendCommand(commands[vcidx].name, &commands[vcidx]);
}<|MERGE_RESOLUTION|>--- conflicted
+++ resolved
@@ -254,13 +254,9 @@
 {
 
     if (fHelp || params.size() < 2)
-<<<<<<< HEAD
-        throw runtime_error(
-                "getcoldstakingaddress \"stakingaddress\" \"spendingaddress\" ( \"votingaddress\" )\n"
-=======
+  "getcoldstakingaddress \"stakingaddress\" \"spendingaddress\" ( \"votingaddress\" )\n"
         throw std::runtime_error(
             "getcoldstakingaddress \"stakingaddress\" \"spendingaddress\" ( \"votingaddress\" )\n"
->>>>>>> 63765faa
             "Returns a coldstaking address based on the address inputs\n"
             "Arguments:\n"
             "1. \"stakingaddress\"  (string, required) The navcoin staking address.\n"
@@ -277,13 +273,8 @@
                 "Cold Staking is not active yet.");
 
     if (!IsColdStakingv2Enabled(chainActive.Tip(), Params().GetConsensus()) && params.size() == 3)
-<<<<<<< HEAD
-        throw runtime_error(
-                "Cold Staking v2 is not active yet.");
-=======
         throw std::runtime_error(
             "Cold Staking v2 is not active yet.");
->>>>>>> 63765faa
 
     if (params[0].get_str() == params[1].get_str())
         throw std::runtime_error(
@@ -987,13 +978,8 @@
     CStateViewCache view(pcoinsTip);
 
     if (fHelp || params.size() < 4)
-<<<<<<< HEAD
-        throw runtime_error(
-                "createproposal \"navcoinaddress\" \"amount\" duration \"desc\" ( fee dump_raw )\n"
-=======
         throw std::runtime_error(
             "createproposal \"navcoinaddress\" \"amount\" duration \"desc\" ( fee dump_raw )\n"
->>>>>>> 63765faa
             "\nCreates a proposal for the community fund. Min fee of " + FormatMoney(GetConsensusParameter(Consensus::CONSENSUS_PARAM_PROPOSAL_MIN_FEE, view)) + "NAV is required.\n"
             + HelpRequiringPassphrase() +
                 "\nArguments:\n"
@@ -1146,13 +1132,8 @@
     CAmount nMinFee = GetConsensusParameter(Consensus::CONSENSUS_PARAM_CONSULTATION_MIN_FEE, view) + GetConsensusParameter(Consensus::CONSENSUS_PARAM_CONSULTATION_ANSWER_MIN_FEE, view);
 
     if (fHelp || params.size() < 2 || !params[0].isNum() || !params[1].isNum())
-<<<<<<< HEAD
-        throw runtime_error(
-                "proposeconsensuschange parameter value ( fee dump_raw )\n"
-=======
         throw std::runtime_error(
             "proposeconsensuschange parameter value ( fee dump_raw )\n"
->>>>>>> 63765faa
             "\nCreates a proposal to the DAO for changing a consensus paremeter. Min fee of " + FormatMoney(nMinFee) + "NAV is required.\n"
             + HelpRequiringPassphrase() +
                 "\nArguments:\n"
@@ -1362,13 +1343,8 @@
     CStateViewCache view(pcoinsTip);
 
     if (fHelp || params.size() < 1)
-<<<<<<< HEAD
-        throw runtime_error(
-                "createconsultation \"question\" ( min max range fee dump_raw )\n"
-=======
         throw std::runtime_error(
             "createconsultation \"question\" ( min max range fee dump_raw )\n"
->>>>>>> 63765faa
             "\nCreates a consultation for the DAO. Min fee of " + FormatMoney(GetConsensusParameter(Consensus::CONSENSUS_PARAM_CONSULTATION_MIN_FEE, view)) + "NAV is required.\n"
             + HelpRequiringPassphrase() +
                 "\nArguments:\n"
@@ -1463,13 +1439,8 @@
     CStateViewCache view(pcoinsTip);
 
     if (fHelp || params.size() < 2)
-<<<<<<< HEAD
-        throw runtime_error(
-                "createconsultationwithanswers \"question\" \"[answers]\" ( maxanswers admitsanswerproposals fee dump_raw )\n"
-=======
         throw std::runtime_error(
             "createconsultationwithanswers \"question\" \"[answers]\" ( maxanswers admitsanswerproposals fee dump_raw )\n"
->>>>>>> 63765faa
             "\nCreates a consultation for the DAO. Min fee of " + FormatMoney(GetConsensusParameter(Consensus::CONSENSUS_PARAM_CONSULTATION_MIN_FEE, view)) + "NAV is required.\n"
             + HelpRequiringPassphrase() +
                 "\nArguments:\n"
@@ -1577,13 +1548,8 @@
         return NullUniValue;
 
     if (fHelp || params.size() < 3)
-<<<<<<< HEAD
-        throw runtime_error(
-                "createpaymentrequest \"hash\" \"amount\" \"id\" ( fee dump_raw )\n"
-=======
         throw std::runtime_error(
             "createpaymentrequest \"hash\" \"amount\" \"id\" ( fee dump_raw )\n"
->>>>>>> 63765faa
             "\nCreates a proposal to withdraw funds from the community fund. Fee: 0.0001 NAV\n"
             + HelpRequiringPassphrase() +
                 "\nArguments:\n"
@@ -1718,13 +1684,8 @@
     CStateViewCache view(pcoinsTip);
 
     if (fHelp || params.size() < 2)
-<<<<<<< HEAD
-        throw runtime_error(
-                "proposeanswer \"hash\" \"answer\" ( fee dump_raw )\n"
-=======
         throw std::runtime_error(
             "proposeanswer \"hash\" \"answer\" ( fee dump_raw )\n"
->>>>>>> 63765faa
             "\nProposes an answer for an already existing consultation of the DAO. Min fee of " + FormatMoney(GetConsensusParameter(Consensus::CONSENSUS_PARAM_CONSULTATION_ANSWER_MIN_FEE, view)) + "NAV is required.\n"
             + HelpRequiringPassphrase() +
                 "\nArguments:\n"
@@ -3677,13 +3638,8 @@
         return NullUniValue;
 
     if (fHelp || params.size() != 1)
-<<<<<<< HEAD
-        throw runtime_error(
-                "encrypttxdata \"passphrase\"\n"
-=======
         throw std::runtime_error(
             "encrypttxdata \"passphrase\"\n"
->>>>>>> 63765faa
             "\nEncrypts the wallet database using \"passphrase\", effectively encrypting your\n"
             "transaction data and addressbook, you can also use this rpc command to change the\n"
             "encryption \"passphrase\" of an already encrypted wallet database.\n"
@@ -3709,13 +3665,8 @@
     strWalletPass = params[0].get_str().c_str();
 
     if (strWalletPass.length() < 1)
-<<<<<<< HEAD
-        throw runtime_error(
-                "encrypttxdata <passphrase>\n"
-=======
         throw std::runtime_error(
             "encrypttxdata <passphrase>\n"
->>>>>>> 63765faa
             "Encrypts the txdata with <passphrase>.");
 
     if (!pwalletMain->EncryptTx(strWalletPass))
@@ -4579,13 +4530,8 @@
 UniValue support(const UniValue& params, bool fHelp)
 {
     if (fHelp || params.size() < 1)
-<<<<<<< HEAD
-        throw runtime_error(
-                "support \"hash\" ( add )\n"
-=======
         throw std::runtime_error(
             "support \"hash\" ( add )\n"
->>>>>>> 63765faa
             "\nShows support for the consultation or consultation answer identified by \"hash\".\n"
             "\nArguments:\n"
             "1. \"hash\"          (string, required) The hash\n"
@@ -4646,15 +4592,9 @@
         strCommand = params[1].get_str();
 
     if (fHelp || params.size() < 2 ||
-<<<<<<< HEAD
-            (strCommand != "yes" && strCommand != "value"  && strCommand != "abs" && strCommand != "remove"))
-        throw runtime_error(
-                "consultationvote \"hash\" \"yes|value|abs|remove\" ( value )\n"
-=======
         (strCommand != "yes" && strCommand != "value"  && strCommand != "abs" && strCommand != "remove"))
         throw std::runtime_error(
             "consultationvote \"hash\" \"yes|value|abs|remove\" ( value )\n"
->>>>>>> 63765faa
             "\nArguments:\n"
             "1. \"hash\"          (string, required) The consultation/answer hash\n"
             "2. \"command\"       (string, required) 'yes' to vote yes, 'value' to vote for a range,\n"
@@ -4843,15 +4783,9 @@
     if (params.size() >= 2)
         strCommand = params[1].get_str();
     if (fHelp || params.size() > 3 ||
-<<<<<<< HEAD
-            (strCommand != "yes" && strCommand != "no"  && strCommand != "abs" && strCommand != "remove"))
-        throw runtime_error(
-                "proposalvote \"proposal_hash\" \"yes|no|abs|remove\"\n"
-=======
         (strCommand != "yes" && strCommand != "no"  && strCommand != "abs" && strCommand != "remove"))
         throw std::runtime_error(
             "proposalvote \"proposal_hash\" \"yes|no|abs|remove\"\n"
->>>>>>> 63765faa
             "\nAdds a proposal to the list of votes.\n"
             "\nArguments:\n"
             "1. \"proposal_hash\" (string, required) The proposal hash\n"
@@ -5031,15 +4965,9 @@
     if (params.size() >= 2)
         strCommand = params[1].get_str();
     if (fHelp || params.size() > 3 ||
-<<<<<<< HEAD
-            (strCommand != "yes" && strCommand != "no" && strCommand != "abs" && strCommand != "remove"))
-        throw runtime_error(
-                "paymentrequestvote \"request_hash\" \"yes|no|abs|remove\"\n"
-=======
         (strCommand != "yes" && strCommand != "no" && strCommand != "abs" && strCommand != "remove"))
         throw std::runtime_error(
             "paymentrequestvote \"request_hash\" \"yes|no|abs|remove\"\n"
->>>>>>> 63765faa
             "\nAdds/removes a proposal to the list of votes.\n"
             "\nArguments:\n"
             "1. \"request_hash\" (string, required) The payment request hash\n"
@@ -5079,21 +5007,12 @@
     }
     else if(strCommand == "remove")
     {
-<<<<<<< HEAD
-        bool ret = RemoveVote(strHash);
-        if (ret) {
-            return NullUniValue;
-        } else {
-            throw JSONRPCError(RPC_INVALID_ADDRESS_OR_KEY, string("The payment request is not in the list: ")+strHash);
-        }
-=======
       bool ret = RemoveVote(strHash);
       if (ret) {
         return NullUniValue;
       } else {
         throw JSONRPCError(RPC_INVALID_ADDRESS_OR_KEY, std::string("The payment request is not in the list: ")+strHash);
       }
->>>>>>> 63765faa
     }
 
     throw JSONRPCError(RPC_INVALID_ADDRESS_OR_KEY, std::string("Could not find payment request: ")+strHash);
