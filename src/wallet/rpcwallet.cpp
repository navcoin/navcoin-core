--- conflicted
+++ resolved
@@ -3125,18 +3125,15 @@
         nElement++;
 
         // use the cached amount if available
-<<<<<<< HEAD
-        if (pcoin->fCreditCached && pcoin->fDebitCached && pcoin->nPrivateCreditCached && pcoin->nPrivateDebitCached)
-            nAmount = (pcoin->nCreditCached + pcoin->nPrivateCreditCached) - (pcoin->nDebitCached + pcoin->nPrivateDebitCached);
-        else
-            nAmount = pcoin->GetCredit(ISMINE_SPENDABLE|ISMINE_SPENDABLE_PRIVATE) - pcoin->GetDebit(ISMINE_SPENDABLE|ISMINE_SPENDABLE_PRIVATE);
-=======
-        if ((pcoin->fCreditCached || pcoin->fColdStakingCreditCached) && (pcoin->fDebitCached || pcoin->fColdStakingDebitCached))
-            nAmount = pcoin->nCreditCached  + pcoin->nColdStakingCreditCached - pcoin->nDebitCached - pcoin->nColdStakingDebitCached;
-        else
-            nAmount = pcoin->GetCredit(ISMINE_SPENDABLE) + pcoin->GetCredit(ISMINE_STAKABLE) - pcoin->GetDebit(ISMINE_SPENDABLE) - pcoin->GetDebit(ISMINE_STAKABLE);
->>>>>>> 765d5bee
-
+        CAmount nCC = pcoin->fCreditCached ? pcoin->nCreditCached : pcoin->GetCredit(ISMINE_SPENDABLE);
+        CAmount nPCC = pcoin->fPrivateCreditCached ? pcoin->nPrivateCreditCached : pcoin->GetCredit(ISMINE_SPENDABLE_PRIVATE);
+        CAmount nCSCC = pcoin->fColdStakingCreditCached ? pcoin->fColdStakingCreditCached : pcoin->GetCredit(ISMINE_STAKABLE);
+      
+        CAmount nDC = pcoin->fDebitCached ? pcoin->nDebitCached : pcoin->GetDebit(ISMINE_SPENDABLE);
+        CAmount nPDC = pcoin->fPrivateDebitCached ? pcoin->nPrivateDebitCached : pcoin->GetDebit(ISMINE_SPENDABLE_PRIVATE);
+        CAmount nCSDC = pcoin->fColdStakingDebitCached ? pcoin->fColdStakingDebitCached : pcoin->GetDebit(ISMINE_STAKABLE);
+      
+        nAmount = (nCC + nPCC + nCSCC) - (nDC + nPDC + nCSDC);
 
         // scan the range
         for(vIt=aRange.begin(); vIt != aRange.end(); vIt++)
