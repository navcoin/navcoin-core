--- conflicted
+++ resolved
@@ -254,18 +254,6 @@
 
     if (fHelp || params.size() < 2)
         throw runtime_error(
-<<<<<<< HEAD
-                "getcoldstakingaddress \"stakingaddress\" \"spendingaddress\"\n"
-                "Returns a coldstaking address based on two address inputs\n"
-                "Arguments:\n"
-                "1. \"stakingaddress\"  (string, required) The navcoin staking address.\n"
-                "2. \"spendingaddress\" (string, required) The navcoin spending address.\n\n"
-                "\nExamples:\n"
-                + HelpExampleCli("getcoldstakingaddress", "\"mqyGZvLYfEH27Zk3z6JkwJgB1zpjaEHfiW\" \"mrfjgazyerYxDQHJAPDdUcC3jpmi8WZ2uv\"") +
-                "\nAs a json rpc call\n"
-                + HelpExampleRpc("getcoldstakingaddress", "\"mqyGZvLYfEH27Zk3z6JkwJgB1zpjaEHfiW\", \"mrfjgazyerYxDQHJAPDdUcC3jpmi8WZ2uv\"")
-                );
-=======
             "getcoldstakingaddress \"stakingaddress\" \"spendingaddress\" ( \"votingaddress\" )\n"
             "Returns a coldstaking address based on the address inputs\n"
             "Arguments:\n"
@@ -277,7 +265,6 @@
             "\nAs a json rpc call\n"
             + HelpExampleRpc("getcoldstakingaddress", "\"mqyGZvLYfEH27Zk3z6JkwJgB1zpjaEHfiW\", \"mrfjgazyerYxDQHJAPDdUcC3jpmi8WZ2uv\"")
         );
->>>>>>> 7fd07134
 
     if (!IsColdStakingEnabled(chainActive.Tip(),Params().GetConsensus()))
         throw runtime_error(
@@ -780,25 +767,6 @@
 
     if (fHelp || params.size() < 4)
         throw runtime_error(
-<<<<<<< HEAD
-                "createproposal \"navcoinaddress\" \"amount\" duration \"desc\" ( fee dump_raw )\n"
-                "\nCreates a proposal for the community fund. Min fee of " + std::to_string((float)Params().GetConsensus().nProposalMinimalFee/COIN) + "NAV is required.\n"
-                + HelpRequiringPassphrase() +
-                "\nArguments:\n"
-                "1. \"navcoinaddress\"     (string, required) The navcoin address where coins would be sent if proposal is approved.\n"
-                "2. \"amount\"             (numeric or string, required) The amount in " + CURRENCY_UNIT + " to request. eg 0.1\n"
-                                                                                                           "3. duration               (numeric, required) Number of seconds the proposal will exist after being accepted.\n"
-                                                                                                           "4. \"desc\"               (string, required) Short description of the proposal.\n"
-                                                                                                           "5. fee                    (numeric, optional) Contribution to the fund used as fee.\n"
-                                                                                                           "6. dump_raw               (bool, optional) Dump the raw transaction instead of sending. Default: false\n"
-                                                                                                           "\nResult:\n"
-                                                                                                           "\"{ hash: proposalid,\"            (string) The proposal id.\n"
-                                                                                                           "\"  strDZeel: string }\"            (string) The attached strdzeel property.\n"
-                                                                                                           "\nExamples:\n"
-                + HelpExampleCli("createproposal", "\"NQFqqMUD55ZV3PJEJZtaKCsQmjLT6JkjvJ\" 1000 86400 \"Development\"")
-                + HelpExampleCli("createproposal", "\"NQFqqMUD55ZV3PJEJZtaKCsQmjLT6JkjvJ\" 12000 3600 \"Promotional stickers for everyone\" 100")
-                );
-=======
             "createproposal \"navcoinaddress\" \"amount\" duration \"desc\" ( fee dump_raw )\n"
             "\nCreates a proposal for the community fund. Min fee of " + FormatMoney(GetConsensusParameter(Consensus::CONSENSUS_PARAM_PROPOSAL_MIN_FEE, view)) + "NAV is required.\n"
             + HelpRequiringPassphrase() +
@@ -817,7 +785,6 @@
             + HelpExampleCli("createproposal", "\"NQFqqMUD55ZV3PJEJZtaKCsQmjLT6JkjvJ\" 1000 86400 \"Development\"")
             + HelpExampleCli("createproposal", "\"NQFqqMUD55ZV3PJEJZtaKCsQmjLT6JkjvJ\" 12000 3600 \"Promotional stickers for everyone\" 100")
         );
->>>>>>> 7fd07134
 
     if (!Params().GetConsensus().fDaoClientActivated)
         throw JSONRPCError(RPC_WALLET_ERROR, "This command is temporarily disabled");
@@ -837,11 +804,6 @@
     string paymentAddress = params[0].get_str();
     string ownerAddress = params.size() == 7 ? params[6].get_str() : paymentAddress;
 
-<<<<<<< HEAD
-    CNavCoinAddress destaddress(Address);
-    if (!destaddress.IsValid())
-        throw JSONRPCError(RPC_INVALID_ADDRESS_OR_KEY, "Invalid Navcoin address");
-=======
     CNavCoinAddress paddress(paymentAddress);
     if (!paddress.IsValid())
       throw JSONRPCError(RPC_INVALID_ADDRESS_OR_KEY, "Invalid Navcoin address for payment");
@@ -849,7 +811,6 @@
     CNavCoinAddress oaddress(ownerAddress);
     if (!oaddress.IsValid())
       throw JSONRPCError(RPC_INVALID_ADDRESS_OR_KEY, "Invalid Navcoin address for the owner");
->>>>>>> 7fd07134
 
     CAmount nReqAmount = AmountFromValue(params[1]);
     int64_t nDeadline = params[2].get_int64();
@@ -883,12 +844,7 @@
         throw JSONRPCError(RPC_TYPE_ERROR, "String too long");
 
     EnsureWalletIsUnlocked();
-<<<<<<< HEAD
     SendMoney(address.Get(), nAmount, fSubtractFeeFromAmount, wtx, false, true, fDump);
-=======
-
-    SendMoney(address.Get(), nAmount, fSubtractFeeFromAmount, wtx, true, fDump);
->>>>>>> 7fd07134
 
     if (!fDump)
     {
@@ -1243,22 +1199,6 @@
 
     if (fHelp || params.size() < 3)
         throw runtime_error(
-<<<<<<< HEAD
-                "createpaymentrequest \"hash\" \"amount\" \"id\" ( dump_raw )\n"
-                "\nCreates a proposal to withdraw funds from the community fund. Fee: 0.0001 NAV\n"
-                + HelpRequiringPassphrase() +
-                "\nArguments:\n"
-                "1. \"hash\"               (string, required) The hash of the proposal from which you want to withdraw funds. It must be approved.\n"
-                "2. \"amount\"             (numeric or string, required) The amount in " + CURRENCY_UNIT + " to withdraw. eg 10\n"
-                                                                                                           "3. \"id\"                 (string, required) Unique id to identify the payment request\n"
-                                                                                                           "4. dump_raw               (bool, optional) Dump the raw transaction instead of sending. Default: false\n"
-                                                                                                           "\nResult:\n"
-                                                                                                           "\"{ hash: prequestid,\"             (string) The payment request id.\n"
-                                                                                                           "\"  strDZeel: string }\"            (string) The attached strdzeel property.\n"
-                                                                                                           "\nExamples:\n"
-                + HelpExampleCli("createpaymentrequest", "\"196a4c2115d3c1c1dce1156eb2404ad77f3c5e9f668882c60cb98d638313dbd3\" 1000 \"Invoice March 2017\"")
-                );
-=======
             "createpaymentrequest \"hash\" \"amount\" \"id\" ( fee dump_raw )\n"
             "\nCreates a proposal to withdraw funds from the community fund. Fee: 0.0001 NAV\n"
             + HelpRequiringPassphrase() +
@@ -1273,7 +1213,6 @@
             "\nExamples:\n"
             + HelpExampleCli("createpaymentrequest", "\"196a4c2115d3c1c1dce1156eb2404ad77f3c5e9f668882c60cb98d638313dbd3\" 1000 \"Invoice March 2017\"")
         );
->>>>>>> 7fd07134
 
     if (!Params().GetConsensus().fDaoClientActivated)
         throw JSONRPCError(RPC_WALLET_ERROR, "This command is temporarily disabled");
@@ -2468,14 +2407,9 @@
         entry.pushKV("amount", ValueFromAmount(r.amount));
 
         entry.pushKV("canStake", (::IsMine(*pwalletMain, r.destination) & ISMINE_STAKABLE ||
-<<<<<<< HEAD
-                                  (::IsMine(*pwalletMain, r.destination) & ISMINE_SPENDABLE &&
-                                   !CNavCoinAddress(r.destination).IsColdStakingAddress(Params()))) ? true : false);
-=======
                                           (::IsMine(*pwalletMain, r.destination) & ISMINE_SPENDABLE &&
                                            !CNavCoinAddress(r.destination).IsColdStakingAddress(Params()) &&
                                            !CNavCoinAddress(r.destination).IsColdStakingv2Address(Params()))) ? true : false);
->>>>>>> 7fd07134
         entry.pushKV("canSpend", (::IsMine(*pwalletMain, r.destination) & ISMINE_SPENDABLE) ? true : false);
         if (pwalletMain->mapAddressBook.count(r.destination))
             entry.pushKV("label", account);
@@ -4169,18 +4103,6 @@
 
     if (params.size() >= 2)
         strCommand = params[1].get_str();
-<<<<<<< HEAD
-    if (fHelp || params.size() > 3 ||
-            (strCommand != "yes" && strCommand != "no" && strCommand != "remove"))
-        throw runtime_error(
-                "proposalvote \"proposal_hash\" \"yes|no|remove\"\n"
-                "\nAdds a proposal to the list of votes.\n"
-                "\nArguments:\n"
-                "1. \"proposal_hash\" (string, required) The proposal hash\n"
-                "2. \"command\"       (string, required) 'yes' to vote yes, 'no' to vote no,\n"
-                "                      'remove' to remove a proposal from the list\n"
-                );
-=======
 
     if (fHelp || params.size() < 2 ||
         (strCommand != "yes" && strCommand != "value"  && strCommand != "abs" && strCommand != "remove"))
@@ -4193,7 +4115,6 @@
             "3. \"value\"         (integer, required) For consultations where the answer is a range,\n"
             "                      this sets the value to vote for\n"
         );
->>>>>>> 7fd07134
 
     LOCK(cs_main);
 
@@ -4557,17 +4478,6 @@
     if (params.size() >= 2)
         strCommand = params[1].get_str();
     if (fHelp || params.size() > 3 ||
-<<<<<<< HEAD
-            (strCommand != "yes" && strCommand != "no" && strCommand != "remove"))
-        throw runtime_error(
-                "paymentrequestvote \"request_hash\" \"yes|no|remove\"\n"
-                "\nAdds/removes a proposal to the list of votes.\n"
-                "\nArguments:\n"
-                "1. \"request_hash\" (string, required) The payment request hash\n"
-                "2. \"command\"       (string, required) 'yes' to vote yes, 'no' to vote no,\n"
-                "                      'remove' to remove a proposal from the list\n"
-                );
-=======
         (strCommand != "yes" && strCommand != "no" && strCommand != "abs" && strCommand != "remove"))
         throw runtime_error(
             "paymentrequestvote \"request_hash\" \"yes|no|abs|remove\"\n"
@@ -4577,7 +4487,6 @@
             "2. \"command\"       (string, required) 'yes' to vote yes, 'no' to vote no,\n"
             "                      'abs' to abstain, 'remove' to remove a proposal from the list\n"
         );
->>>>>>> 7fd07134
 
     LOCK(cs_main);
 
@@ -4592,55 +4501,31 @@
         throw JSONRPCError(RPC_INVALID_ADDRESS_OR_KEY, string("Could not find payment request: ")+strHash);
     }
 
-<<<<<<< HEAD
-    if (strCommand == "yes")
-    {
-        bool ret = CFund::VotePaymentRequest(prequest,true,duplicate);
+    if (strCommand == "yes" || strCommand == "no" || strCommand == "abs")
+    {
+        int vote = 0;
+
+        if (strCommand == "yes")
+            vote = 1;
+
+        if (strCommand == "abs")
+            vote = -1;
+
+        bool ret = Vote(prequest.hash,vote,duplicate);
         if (duplicate) {
             throw JSONRPCError(RPC_INVALID_ADDRESS_OR_KEY, string("The payment request is already in the list: ")+strHash);
         } else if (ret) {
             return NullUniValue;
         }
     }
-    else if (strCommand == "no")
-    {
-        bool ret = CFund::VotePaymentRequest(prequest,false,duplicate);
-=======
-    if (strCommand == "yes" || strCommand == "no" || strCommand == "abs")
-    {
-        int vote = 0;
-
-        if (strCommand == "yes")
-            vote = 1;
-
-        if (strCommand == "abs")
-            vote = -1;
-
-        bool ret = Vote(prequest.hash,vote,duplicate);
->>>>>>> 7fd07134
-        if (duplicate) {
-            throw JSONRPCError(RPC_INVALID_ADDRESS_OR_KEY, string("The payment request is already in the list: ")+strHash);
-        } else if (ret) {
-            return NullUniValue;
-        }
-    }
     else if(strCommand == "remove")
     {
-<<<<<<< HEAD
-        bool ret = CFund::RemoveVotePaymentRequest(strHash);
-        if (ret) {
-            return NullUniValue;
-        } else {
-            throw JSONRPCError(RPC_INVALID_ADDRESS_OR_KEY, string("The payment request is not in the list: ")+strHash);
-        }
-=======
       bool ret = RemoveVote(strHash);
       if (ret) {
         return NullUniValue;
       } else {
         throw JSONRPCError(RPC_INVALID_ADDRESS_OR_KEY, string("The payment request is not in the list: ")+strHash);
       }
->>>>>>> 7fd07134
     }
 
     throw JSONRPCError(RPC_INVALID_ADDRESS_OR_KEY, string("Could not find payment request: ")+strHash);
@@ -4749,72 +4634,9 @@
 static const CRPCCommand commands[] =
 { //  category              name                        actor (function)           okSafeMode
   //  --------------------- ------------------------    -----------------------    ----------
-<<<<<<< HEAD
-  { "rawtransactions",    "fundrawtransaction",       &fundrawtransaction,       false },
-  { "hidden",             "resendwallettransactions", &resendwallettransactions, true  },
-  { "wallet",             "abandontransaction",       &abandontransaction,       false },
-  { "wallet",             "addmultisigaddress",       &addmultisigaddress,       true  },
-  { "wallet",             "addwitnessaddress",        &addwitnessaddress,        true  },
-  { "wallet",             "backupwallet",             &backupwallet,             true  },
-  { "wallet",             "createrawscriptaddress",   &createrawscriptaddress,   true  },
-  { "wallet",             "dumpprivkey",              &dumpprivkey,              true  },
-  { "wallet",             "dumpmasterprivkey",        &dumpmasterprivkey,        true  },
-  { "wallet",             "dumpmnemonic",             &dumpmnemonic,             true  },
-  { "wallet",             "dumpwallet",               &dumpwallet,               true  },
-  { "wallet",             "encryptwallet",            &encryptwallet,            true  },
-  { "wallet",             "getaccountaddress",        &getaccountaddress,        true  },
-  { "wallet",             "getaccount",               &getaccount,               true  },
-  { "wallet",             "getaddressesbyaccount",    &getaddressesbyaccount,    true  },
-  { "wallet",             "getbalance",               &getbalance,               false },
-  { "wallet",             "getnewaddress",            &getnewaddress,            true  },
-  { "wallet",             "getprivateaddress",        &getprivateaddress,        true  },
-  { "wallet",             "getcoldstakingaddress",    &getcoldstakingaddress,    true  },
-  { "wallet",             "getrawchangeaddress",      &getrawchangeaddress,      true  },
-  { "wallet",             "getreceivedbyaccount",     &getreceivedbyaccount,     false },
-  { "wallet",             "getreceivedbyaddress",     &getreceivedbyaddress,     false },
-  { "wallet",             "getstakereport",           &getstakereport,           false },
-  { "wallet",             "gettransaction",           &gettransaction,           false },
-  { "wallet",             "getunconfirmedbalance",    &getunconfirmedbalance,    false },
-  { "wallet",             "getwalletinfo",            &getwalletinfo,            false },
-  { "wallet",             "importprivkey",            &importprivkey,            true  },
-  { "wallet",             "importwallet",             &importwallet,             true  },
-  { "wallet",             "importaddress",            &importaddress,            true  },
-  { "wallet",             "importprunedfunds",        &importprunedfunds,        true  },
-  { "wallet",             "importpubkey",             &importpubkey,             true  },
-  { "wallet",             "keypoolrefill",            &keypoolrefill,            true  },
-  { "wallet",             "listaccounts",             &listaccounts,             false },
-  { "wallet",             "listaddressgroupings",     &listaddressgroupings,     false },
-  { "wallet",             "listlockunspent",          &listlockunspent,          false },
-  { "wallet",             "listreceivedbyaccount",    &listreceivedbyaccount,    false },
-  { "wallet",             "listreceivedbyaddress",    &listreceivedbyaddress,    false },
-  { "wallet",             "listsinceblock",           &listsinceblock,           false },
-  { "wallet",             "listtransactions",         &listtransactions,         false },
-  { "wallet",             "listunspent",              &listunspent,              false },
-  { "wallet",             "listprivateunspent",       &listprivateunspent,       false },
-  { "wallet",             "lockunspent",              &lockunspent,              true  },
-  { "wallet",             "move",                     &movecmd,                  false },
-  { "wallet",             "sendfrom",                 &sendfrom,                 false },
-  { "wallet",             "sendmany",                 &sendmany,                 false },
-  { "wallet",             "privatesendtoaddress",     &privatesendtoaddress,     false },
-  { "wallet",             "sendtoaddress",            &sendtoaddress,            false },
-  { "communityfund",      "donatefund",               &donatefund,               false },
-  { "communityfund",      "createpaymentrequest",     &createpaymentrequest,     false },
-  { "communityfund",      "createproposal",           &createproposal,           false },
-  { "wallet",             "stakervote",               &stakervote,               false },
-  { "communityfund",      "listproposals",            &listproposals,            true  },
-  { "communityfund",      "paymentrequestvote",       &paymentrequestvote,       false },
-  { "communityfund",      "paymentrequestvotelist",   &paymentrequestvotelist,   false },
-  { "communityfund",      "proposalvote",             &proposalvote,             false },
-  { "communityfund",      "proposalvotelist",         &proposalvotelist,         false },
-  { "wallet",             "setaccount",               &setaccount,               true  },
-  { "wallet",             "settxfee",                 &settxfee,                 true  },
-  { "wallet",             "signmessage",              &signmessage,              true  },
-  { "wallet",             "walletlock",               &walletlock,               true  },
-  { "wallet",             "walletpassphrasechange",   &walletpassphrasechange,   true  },
-  { "wallet",             "walletpassphrase",         &walletpassphrase,         true  },
-  { "wallet",             "removeprunedfunds",        &removeprunedfunds,        true  },
-  { "wallet",             "resolveopenalias",         &resolveopenalias,         true  },
-=======
+    { "wallet",             "getprivateaddress",        &getprivateaddress,        true  },
+    { "wallet",             "listprivateunspent",       &listprivateunspent,       false },
+    { "wallet",             "privatesendtoaddress",     &privatesendtoaddress,     false },
     { "rawtransactions",    "fundrawtransaction",       &fundrawtransaction,       false },
     { "hidden",             "resendwallettransactions", &resendwallettransactions, true  },
     { "wallet",             "abandontransaction",       &abandontransaction,       false },
@@ -4890,7 +4712,6 @@
     { "wallet",             "walletpassphrase",         &walletpassphrase,         true  },
     { "wallet",             "removeprunedfunds",        &removeprunedfunds,        true  },
     { "wallet",             "resolveopenalias",         &resolveopenalias,         true  },
->>>>>>> 7fd07134
 };
 
 void RegisterWalletRPCCommands(CRPCTable &tableRPC)
