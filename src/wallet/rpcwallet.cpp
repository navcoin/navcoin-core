--- conflicted
+++ resolved
@@ -458,11 +458,7 @@
     CScript scriptPubKey = GetScriptForDestination(address);
 
     if(donate)
-<<<<<<< HEAD
       SetScriptForCommunityFundContribution(scriptPubKey);
-=======
-        CFund::SetScriptForCommunityFundContribution(scriptPubKey);
->>>>>>> 7c8e25c6
 
     // Create and send the transaction
     CReserveKey reservekey(pwalletMain);
@@ -686,7 +682,6 @@
         ret.pushKV("strDZeel",wtx.strDZeel);
         return ret;
     }
-<<<<<<< HEAD
     else
     {
         UniValue ret(UniValue::VOBJ);
@@ -1004,10 +999,6 @@
         ret.pushKV("strDZeel",wtx.strDZeel);
         return ret;
     }
-=======
-
-    return EncodeHexTx(wtx);
->>>>>>> 7c8e25c6
 }
 
 std::string random_string( size_t length )
@@ -1143,7 +1134,6 @@
         ret.pushKV("strDZeel",wtx.strDZeel);
         return ret;
     }
-<<<<<<< HEAD
     else
     {
         UniValue ret(UniValue::VOBJ);
@@ -1152,10 +1142,6 @@
         ret.pushKV("strDZeel",wtx.strDZeel);
         return ret;
     }
-=======
-
-    return EncodeHexTx(wtx);
->>>>>>> 7c8e25c6
 }
 
 UniValue proposeanswer(const UniValue& params, bool fHelp)
@@ -4470,16 +4456,13 @@
     { "dao",                "proposeconsensuschange",   &proposeconsensuschange,   false },
     { "dao",                "getconsensusparameters",   &getconsensusparameters,   false },
     { "wallet",             "stakervote",               &stakervote,               false },
-<<<<<<< HEAD
     { "dao",                "support",                  &support,                  false },
     { "dao",                "supportlist",              &supportlist,              false },
     { "dao",                "consultationvote",         &consultationvote,         false },
     { "dao",                "consultationvotelist",     &consultationvotelist,     false },
     { "communityfund",      "proposalvote",             &proposalvote,             false },
     { "communityfund",      "proposalvotelist",         &proposalvotelist,         false },
-=======
     { "communityfund",      "listproposals",            &listproposals,            true  },
->>>>>>> 7c8e25c6
     { "communityfund",      "paymentrequestvote",       &paymentrequestvote,       false },
     { "communityfund",      "paymentrequestvotelist",   &paymentrequestvotelist,   false },
     { "communityfund",      "proposalvote",             &proposalvote,             false },
