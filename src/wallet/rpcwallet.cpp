--- conflicted
+++ resolved
@@ -451,11 +451,7 @@
     int nChangePosRet = -1;
     CRecipient recipient = {scriptPubKey, nValue, fSubtractFeeFromAmount};
     vecSend.push_back(recipient);
-<<<<<<< HEAD
-    if (!pwalletMain->CreateTransaction(vecSend, wtxNew, reservekey, nFeeRequired, nChangePosRet, strError, NULL, true)) {
-=======
-    if (!pwalletMain->CreateTransaction(vecSend, wtxNew, reservekey, nFeeRequired, nChangePosRet, strError, nullptr, true, strDZeel)) {
->>>>>>> 70276dba
+    if (!pwalletMain->CreateTransaction(vecSend, wtxNew, reservekey, nFeeRequired, nChangePosRet, strError, nullptr, true)) {
         if (!fSubtractFeeFromAmount && nValue + nFeeRequired > pwalletMain->GetBalance())
             strError = strprintf("Error: This transaction requires a transaction fee of at least %s because of its amount, complexity, or use of recently received funds!", FormatMoney(nFeeRequired));
         throw JSONRPCError(RPC_WALLET_ERROR, strError);
