// Copyright (c) 2010 Satoshi Nakamoto
// Copyright (c) 2009-2015 The Bitcoin Core developers
// Distributed under the MIT software license, see the accompanying
// file COPYING or http://www.opensource.org/licenses/mit-license.php.

#include <amount.h>
#include <base58.h>
#include <chain.h>
#include <consensus/dao.h>
#include <core_io.h>
#include <init.h>
#include <main.h>
#include <net.h>
#include <netbase.h>
#include <policy/rbf.h>
#include <pos.h>
#include <rpc/server.h>
#include <txdb.h>
#include <timedata.h>
#include <uint256.h>
#include <util.h>
#include <utils/dns_utils.h>
#include <utilmoneystr.h>
#include <wallet/wallet.h>
#include <wallet/walletdb.h>

#include <stdint.h>

#include <boost/algorithm/string.hpp>
#include <boost/assign/list_of.hpp>
#include <boost/date_time/posix_time/posix_time.hpp>
#include <boost/lexical_cast.hpp>
#include <univalue.h>

int64_t nWalletUnlockTime;
int64_t nWalletFirstStakeTime = -1;
static CCriticalSection cs_nWalletUnlockTime;

std::string HelpRequiringPassphrase()
{
    return pwalletMain && pwalletMain->IsCrypted()
            ? "\nRequires wallet passphrase to be set with walletpassphrase call."
            : "";
}

bool EnsureWalletIsAvailable(bool avoidException)
{
    if (!pwalletMain)
    {
        if (!avoidException)
            throw JSONRPCError(RPC_METHOD_NOT_FOUND, "Method not found (disabled)");
        else
            return false;
    }
    return true;
}

void EnsureWalletIsUnlocked()
{
    if (pwalletMain->IsLocked())
        throw JSONRPCError(RPC_WALLET_UNLOCK_NEEDED, "Error: Please enter the wallet passphrase with walletpassphrase first.");
    if (fWalletUnlockStakingOnly)
        throw JSONRPCError(RPC_WALLET_UNLOCK_NEEDED, "Error: Wallet is unlocked for staking or mixing only.");
}

void WalletTxToJSON(const CWalletTx& wtx, UniValue& entry)
{
    int confirms = wtx.GetDepthInMainChain();
    entry.pushKV("confirmations", confirms);
    if (wtx.IsCoinBase() || wtx.IsCoinStake())
        entry.pushKV("generated", true);
    if (confirms > 0)
    {
        entry.pushKV("blockhash", wtx.hashBlock.GetHex());
        entry.pushKV("blockindex", wtx.nIndex);
        if (mapBlockIndex.count(wtx.hashBlock) > 0)
            entry.pushKV("blocktime", mapBlockIndex[wtx.hashBlock]->GetBlockTime());
        else
            entry.pushKV("blocktime", 0);
    } else {
        entry.pushKV("trusted", wtx.IsTrusted());
    }
    uint256 hash = wtx.GetHash();
    entry.pushKV("txid", hash.GetHex());
    UniValue conflicts(UniValue::VARR);
    for(const uint256& conflict: wtx.GetConflicts())
        conflicts.push_back(conflict.GetHex());
    entry.pushKV("walletconflicts", conflicts);
    entry.pushKV("time", wtx.GetTxTime());
    entry.pushKV("timereceived", (int64_t)wtx.nTimeReceived);
    entry.pushKV("strdzeel", wtx.strDZeel);
    // Add opt-in RBF status
    std::string rbfStatus = "no";
    if (confirms <= 0) {
        LOCK(mempool.cs);
        RBFTransactionState rbfState = IsRBFOptIn(wtx, mempool);
        if (rbfState == RBF_TRANSACTIONSTATE_UNKNOWN)
            rbfStatus = "unknown";
        else if (rbfState == RBF_TRANSACTIONSTATE_REPLACEABLE_BIP125)
            rbfStatus = "yes";
    }
    entry.pushKV("bip125-replaceable", rbfStatus);

    for(const std::pair<std::string, std::string>& item: wtx.mapValue)
        entry.pushKV(item.first, item.second);
}

std::string AccountFromValue(const UniValue& value)
{
    std::string strAccount = value.get_str();
    if (strAccount == "*")
        throw JSONRPCError(RPC_WALLET_INVALID_ACCOUNT_NAME, "Invalid account name");
    return strAccount;
}

UniValue createrawscriptaddress(const UniValue& params, bool fHelp)
{
    if (fHelp || params.size() != 1)
        throw std::runtime_error(
                "createrawscriptaddress \"hex script\"\n"
                "\nReturns the Navcoin address for the specified raw hex script.\n"
                "\nArguments:\n"
                "1. \"hex script\"        (string) The hex script to encode in the address.\n"
                "\nResult:\n"
                "\"navcoinaddress\"    (string) The  navcoin address\n"
                "\nExamples:\n"
                + HelpExampleCli("createrawscriptaddress", "6ac4c5")
                );

    std::string data = params[0].get_str();

    if (!IsHex(data))
        throw JSONRPCError(RPC_MISC_ERROR, "the script is not expressed in hexadecimal");

    std::vector<unsigned char> vData = ParseHex(data);

    CScript script(vData.begin(), vData.end());

    std::string strAsm = ScriptToAsmStr(script);

    if (strAsm.find("[error]") != std::string::npos || strAsm.find("OP_UNKNOWN") != std::string::npos)
        throw JSONRPCError(RPC_MISC_ERROR, "the script includes invalid or unknown op codes");

    CNavcoinAddress address(script);

    if (!address.IsValid())
        throw JSONRPCError(RPC_MISC_ERROR, "the generated address is not valid");

    return address.ToString();
}

UniValue listprivateunspent(const UniValue& params, bool fHelp)
{
    if (!EnsureWalletIsAvailable(fHelp))
        return NullUniValue;

    if (fHelp || params.size() > 3)
        throw std::runtime_error(
                "listprivateunspent ( minconf maxconf )\n"
                "\nReturns array of unspent private transaction outputs\n"
                "with between minconf and maxconf (inclusive) confirmations.\n"
                "\nArguments:\n"
                "1. minconf          (numeric, optional, default=1) The minimum confirmations to filter\n"
                "2. maxconf          (numeric, optional, default=9999999) The maximum confirmations to filter\n"
                "\nResult\n"
                "[                   (array of json object)\n"
                "  {\n"
                "    \"txid\" : \"txid\",          (string) the transaction id \n"
                "    \"vout\" : n,                 (numeric) the vout value\n"
                "    \"amount\" : x.xxx,           (numeric) the transaction amount in " + CURRENCY_UNIT + "\n"
                                                                                                           "    \"confirmations\" : n         (numeric) The number of confirmations\n"
                                                                                                           "  }\n"
                                                                                                           "  ,...\n"
                                                                                                           "]\n"

                                                                                                           "\nExamples\n"
                + HelpExampleCli("listprivateunspent", "")
                + HelpExampleCli("listprivateunspent", "6 9999999")
                );

    RPCTypeCheck(params, boost::assign::list_of(UniValue::VNUM)(UniValue::VNUM)(UniValue::VARR));

    int nMinDepth = 1;
    if (params.size() > 0)
        nMinDepth = params[0].get_int();

    int nMaxDepth = 9999999;
    if (params.size() > 1)
        nMaxDepth = params[1].get_int();

    UniValue results(UniValue::VARR);
    std::vector<COutput> vecOutputs;
    assert(pwalletMain != NULL);
    LOCK2(cs_main, pwalletMain->cs_wallet);
    pwalletMain->AvailablePrivateCoins(vecOutputs, false, NULL, true);
    for(const COutput& out: vecOutputs) {
        if (out.nDepth < nMinDepth || out.nDepth > nMaxDepth)
            continue;

        UniValue entry(UniValue::VOBJ);
        entry.pushKV("txid", out.tx->GetHash().GetHex());
        entry.pushKV("address", out.sAddress);
        entry.pushKV("vout", out.i);
        entry.pushKV("amount", ValueFromAmount(out.tx->vAmounts[out.i]));
        entry.pushKV("confirmations", out.nDepth);
        results.push_back(entry);
    }

    return results;
}


UniValue getnewaddress(const UniValue& params, bool fHelp)
{
    if (!EnsureWalletIsAvailable(fHelp))
        return NullUniValue;

    if (fHelp || params.size() > 1)
        throw std::runtime_error(
                "getnewaddress ( \"account\" )\n"
                "\nReturns a new Navcoin address for receiving payments.\n"
                "If 'account' is specified (DEPRECATED), it is added to the address book \n"
                "so payments received with the address will be credited to 'account'.\n"
                "\nArguments:\n"
                "1. \"account\"        (string, optional) DEPRECATED. The account name for the address to be linked to. If not provided, the default account \"\" is used. It can also be set to the empty string \"\" to represent the default account. The account does not need to exist, it will be created if there is no account by the given name.\n"
                "\nResult:\n"
                "\"navcoinaddress\"    (string) The new navcoin address\n"
                "\nExamples:\n"
                + HelpExampleCli("getnewaddress", "")
                + HelpExampleRpc("getnewaddress", "")
                );

    LOCK2(cs_main, pwalletMain->cs_wallet);

    // Parse the account first so we don't generate a key if there's an error
    std::string strAccount;
    if (params.size() > 0)
        strAccount = AccountFromValue(params[0]);

    if (!pwalletMain->IsLocked())
        pwalletMain->TopUpKeyPool();

    // Generate a new key that is added to wallet
    CPubKey newKey;
    if (!pwalletMain->GetKeyFromPool(newKey))
        throw JSONRPCError(RPC_WALLET_KEYPOOL_RAN_OUT, "Error: Keypool ran out, please call keypoolrefill first");
    CKeyID keyID = newKey.GetID();

    pwalletMain->SetAddressBook(keyID, strAccount, "receive");

    return CNavcoinAddress(keyID).ToString();
}

UniValue getcoldstakingaddress(const UniValue& params, bool fHelp)
{

    if (fHelp || params.size() < 2)
        throw std::runtime_error(
                "getcoldstakingaddress \"stakingaddress\" \"spendingaddress\" ( \"votingaddress\" )\n"
            "Returns a coldstaking address based on the address inputs\n"
            "Arguments:\n"
            "1. \"stakingaddress\"  (string, required) The navcoin staking address.\n"
            "2. \"spendingaddress\" (string, required) The navcoin spending address.\n\n"
            "3. \"voting\"          (string, optional) The navcoin voting address.\n\n"
            "\nExamples:\n"
            + HelpExampleCli("getcoldstakingaddress", "\"mqyGZvLYfEH27Zk3z6JkwJgB1zpjaEHfiW\" \"mrfjgazyerYxDQHJAPDdUcC3jpmi8WZ2uv\"") +
                "\nAs a json rpc call\n"
            + HelpExampleRpc("getcoldstakingaddress", "\"mqyGZvLYfEH27Zk3z6JkwJgB1zpjaEHfiW\", \"mrfjgazyerYxDQHJAPDdUcC3jpmi8WZ2uv\"")
                );

    if (!IsColdStakingEnabled(chainActive.Tip(),Params().GetConsensus()))
        throw std::runtime_error(
                "Cold Staking is not active yet.");

    if (!IsColdStakingv2Enabled(chainActive.Tip(), Params().GetConsensus()) && params.size() == 3)
        throw std::runtime_error(
                "Cold Staking v2 is not active yet.");

    if (params[0].get_str() == params[1].get_str())
        throw std::runtime_error(
                "The staking address should be different to the spending address"
                );


    CNavcoinAddress stakingAddress(params[0].get_str());
    CKeyID stakingKeyID;
    if (!stakingAddress.IsValid() || !stakingAddress.GetKeyID(stakingKeyID))
        throw JSONRPCError(RPC_INVALID_ADDRESS_OR_KEY, "Staking address is not a valid Navcoin address");

    CNavcoinAddress spendingAddress(params[1].get_str());
    CKeyID spendingKeyID;
    if (!spendingAddress.IsValid() || !spendingAddress.GetKeyID(spendingKeyID))
        throw JSONRPCError(RPC_INVALID_ADDRESS_OR_KEY, "Spending address is not a valid Navcoin address");

    spendingAddress.GetKeyID(spendingKeyID);

    if (params.size() == 3)
    {
        CNavcoinAddress votingAddress(params[2].get_str());
        CKeyID votingKeyID;
        if (!votingAddress.IsValid() || !votingAddress.GetKeyID(votingKeyID))
            throw JSONRPCError(RPC_INVALID_ADDRESS_OR_KEY, "Voting address is not a valid Navcoin address");

        votingAddress.GetKeyID(votingKeyID);

        return CNavcoinAddress(stakingKeyID, spendingKeyID, votingKeyID).ToString();
    }

    return CNavcoinAddress(stakingKeyID, spendingKeyID).ToString();
}


CNavcoinAddress GetAccountAddress(std::string strAccount, bool bForceNew=false)
{
    CPubKey pubKey;
    if (!pwalletMain->GetAccountPubkey(pubKey, strAccount, bForceNew)) {
        throw JSONRPCError(RPC_WALLET_KEYPOOL_RAN_OUT, "Error: Keypool ran out, please call keypoolrefill first");
    }

    return CNavcoinAddress(pubKey.GetID());
}

UniValue getaccountaddress(const UniValue& params, bool fHelp)
{
    if (!EnsureWalletIsAvailable(fHelp))
        return NullUniValue;

    if (fHelp || params.size() != 1)
        throw std::runtime_error(
                "getaccountaddress \"account\"\n"
                "\nDEPRECATED. Returns the current Navcoin address for receiving payments to this account.\n"
                "\nArguments:\n"
                "1. \"account\"       (string, required) The account name for the address. It can also be set to the empty string \"\" to represent the default account. The account does not need to exist, it will be created and a new address created  if there is no account by the given name.\n"
                "\nResult:\n"
                "\"navcoinaddress\"   (string) The account navcoin address\n"
                "\nExamples:\n"
                + HelpExampleCli("getaccountaddress", "")
                + HelpExampleCli("getaccountaddress", "\"\"")
                + HelpExampleCli("getaccountaddress", "\"myaccount\"")
                + HelpExampleRpc("getaccountaddress", "\"myaccount\"")
                );

    LOCK2(cs_main, pwalletMain->cs_wallet);

    // Parse the account first so we don't generate a key if there's an error
    std::string strAccount = AccountFromValue(params[0]);

    UniValue ret(UniValue::VSTR);

    ret = GetAccountAddress(strAccount).ToString();
    return ret;
}


UniValue getrawchangeaddress(const UniValue& params, bool fHelp)
{
    if (!EnsureWalletIsAvailable(fHelp))
        return NullUniValue;

    if (fHelp || params.size() > 1)
        throw std::runtime_error(
                "getrawchangeaddress\n"
                "\nReturns a new Navcoin address, for receiving change.\n"
                "This is for use with raw transactions, NOT normal use.\n"
                "\nResult:\n"
                "\"address\"    (string) The address\n"
                "\nExamples:\n"
                + HelpExampleCli("getrawchangeaddress", "")
                + HelpExampleRpc("getrawchangeaddress", "")
                );

    LOCK2(cs_main, pwalletMain->cs_wallet);

    if (!pwalletMain->IsLocked())
        pwalletMain->TopUpKeyPool();

    CReserveKey reservekey(pwalletMain);
    CPubKey vchPubKey;
    if (!reservekey.GetReservedKey(vchPubKey))
        throw JSONRPCError(RPC_WALLET_KEYPOOL_RAN_OUT, "Error: Keypool ran out, please call keypoolrefill first");

    reservekey.KeepKey();

    CKeyID keyID = vchPubKey.GetID();

    return CNavcoinAddress(keyID).ToString();
}


UniValue setaccount(const UniValue& params, bool fHelp)
{
    if (!EnsureWalletIsAvailable(fHelp))
        return NullUniValue;

    if (fHelp || params.size() < 1 || params.size() > 2)
        throw std::runtime_error(
                "setaccount \"navcoinaddress\" \"account\"\n"
                "\nDEPRECATED. Sets the account associated with the given address.\n"
                "\nArguments:\n"
                "1. \"navcoinaddress\"  (string, required) The navcoin address to be associated with an account.\n"
                "2. \"account\"         (string, required) The account to assign the address to.\n"
                "\nExamples:\n"
                + HelpExampleCli("setaccount", "\"1D1ZrZNe3JUo7ZycKEYQQiQAWd9y54F4XZ\" \"tabby\"")
                + HelpExampleRpc("setaccount", "\"1D1ZrZNe3JUo7ZycKEYQQiQAWd9y54F4XZ\", \"tabby\"")
                );

    LOCK2(cs_main, pwalletMain->cs_wallet);

    CNavcoinAddress address(params[0].get_str());
    if (!address.IsValid())
        throw JSONRPCError(RPC_INVALID_ADDRESS_OR_KEY, "Invalid Navcoin address");

    std::string strAccount;
    if (params.size() > 1)
        strAccount = AccountFromValue(params[1]);

    // Only add the account if the address is yours.
    if (IsMine(*pwalletMain, address.Get()))
    {
        // Detect when changing the account of an address that is the 'unused current key' of another account:
        if (pwalletMain->mapAddressBook.count(address.Get()))
        {
            std::string strOldAccount = pwalletMain->mapAddressBook[address.Get()].name;
            if (address == GetAccountAddress(strOldAccount))
                GetAccountAddress(strOldAccount, true);
        }
        pwalletMain->SetAddressBook(address.Get(), strAccount, "receive");
    }
    else
        throw JSONRPCError(RPC_MISC_ERROR, "setaccount can only be used with own address");

    return NullUniValue;
}


UniValue getaccount(const UniValue& params, bool fHelp)
{
    if (!EnsureWalletIsAvailable(fHelp))
        return NullUniValue;

    if (fHelp || params.size() != 1)
        throw std::runtime_error(
                "getaccount \"navcoinaddress\"\n"
                "\nDEPRECATED. Returns the account associated with the given address.\n"
                "\nArguments:\n"
                "1. \"navcoinaddress\"  (string, required) The navcoin address for account lookup.\n"
                "\nResult:\n"
                "\"accountname\"        (string) the account address\n"
                "\nExamples:\n"
                + HelpExampleCli("getaccount", "\"1D1ZrZNe3JUo7ZycKEYQQiQAWd9y54F4XZ\"")
                + HelpExampleRpc("getaccount", "\"1D1ZrZNe3JUo7ZycKEYQQiQAWd9y54F4XZ\"")
                );

    LOCK2(cs_main, pwalletMain->cs_wallet);

    CNavcoinAddress address(params[0].get_str());
    if (!address.IsValid())
        throw JSONRPCError(RPC_INVALID_ADDRESS_OR_KEY, "Invalid Navcoin address");

    std::string strAccount;
    std::map<CTxDestination, CAddressBookData>::iterator mi = pwalletMain->mapAddressBook.find(address.Get());
    if (mi != pwalletMain->mapAddressBook.end() && !(*mi).second.name.empty())
        strAccount = (*mi).second.name;
    return strAccount;
}


UniValue getaddressesbyaccount(const UniValue& params, bool fHelp)
{
    if (!EnsureWalletIsAvailable(fHelp))
        return NullUniValue;

    if (fHelp || params.size() != 1)
        throw std::runtime_error(
                "getaddressesbyaccount \"account\"\n"
                "\nDEPRECATED. Returns the list of addresses for the given account.\n"
                "\nArguments:\n"
                "1. \"account\"  (string, required) The account name.\n"
                "\nResult:\n"
                "[                     (json array of string)\n"
                "  \"navcoinaddress\"  (string) a navcoin address associated with the given account\n"
                "  ,...\n"
                "]\n"
                "\nExamples:\n"
                + HelpExampleCli("getaddressesbyaccount", "\"tabby\"")
                + HelpExampleRpc("getaddressesbyaccount", "\"tabby\"")
                );

    LOCK2(cs_main, pwalletMain->cs_wallet);

    std::string strAccount = AccountFromValue(params[0]);

    // Find all addresses that have the given account
    UniValue ret(UniValue::VARR);
    for(const std::pair<CNavcoinAddress, CAddressBookData>& item: pwalletMain->mapAddressBook)
    {
        const CNavcoinAddress& address = item.first;
        const std::string& strName = item.second.name;
        if (strName == strAccount && strName != "blsct receive")
            ret.push_back(address.ToString());
    }
    return ret;
}

UniValue listprivateaddresses(const UniValue& params, bool fHelp)
{
    if (!EnsureWalletIsAvailable(fHelp))
        return NullUniValue;

    if (fHelp || params.size() != 0)
        throw std::runtime_error(
                "listprivateaddresses\n"
                "\nList the private addresses of the wallet.\n"
                "\nExample:\n"
                + HelpExampleCli("listprivateaddresses", "")
                );

    LOCK2(cs_main, pwalletMain->cs_wallet);

    // Find all addresses that have the given account
    UniValue ret(UniValue::VARR);
    for(const std::pair<std::string, CAddressBookData>& item: pwalletMain->mapPrivateAddressBook)
    {
        const std::string& address = item.first;
        const std::string& strName = item.second.name;
        const std::string& index = item.second.purpose;
        if (strName == "blsct receive")
        {
            UniValue obj(UniValue::VOBJ);
            obj.pushKV("address", address);
            obj.pushKV("index", index);
            ret.push_back(obj);
        }
    }
    return ret;
}

static void SendMoney(const CTxDestination &address, CAmount nValue, bool fSubtractFeeFromAmount, CWalletTx& wtxNew, bool fPrivate = false, bool donate = false, bool fDoNotSend = false, const CandidateTransaction* coinsToMix = 0, const std::vector<unsigned char>& vData=std::vector<unsigned char>(), const TokenId &tokenId=TokenId(), const TokenId &tokenIdMint=TokenId())
{
    CAmount curBalance = fPrivate ? pwalletMain->GetPrivateBalance(tokenId) : pwalletMain->GetBalance();

    // Check amount
    if (nValue < 0)
        throw JSONRPCError(RPC_INVALID_PARAMETER, "Invalid amount");

    CAmount toMint = 0;

    TokenId tokenId_;

    if (vData.size() > 0)
    {
        Predicate program(vData);

        if (program.action == MINT)
        {
            if (SerializeHash(program.kParameters[0]) == tokenIdMint.token)
                toMint += program.nParameters[0];
            tokenId_ = tokenIdMint;
        }
    }

    if (tokenId.token != uint256() || tokenId_.token != uint256()) {
        fSubtractFeeFromAmount = false;
    }

    if (nValue > curBalance)
        throw JSONRPCError(RPC_WALLET_INSUFFICIENT_FUNDS, strprintf("Insufficient funds (available %d, trying to send %d)", curBalance, nValue-toMint));

    CScript CFContributionScript;

    // Parse Navcoin address
    CScript scriptPubKey = GetScriptForDestination(address);

    if(donate)
        SetScriptForCommunityFundContribution(scriptPubKey);

    // Create and send the transaction
    CReserveKey reservekey(pwalletMain);
    CAmount nFeeRequired;
    std::string strError;
    std::vector<CRecipient> vecSend;
    int nChangePosRet = -1;
    bool fBLSCT = address.type() == typeid(blsctDoublePublicKey);
    CRecipient recipient = {scriptPubKey, nValue, fSubtractFeeFromAmount, fBLSCT};
    if (fBLSCT)
    {
        bls::G1Element vk, sk;
        blsctDoublePublicKey dk = boost::get<blsctDoublePublicKey>(address);

        if (!dk.GetSpendKey(sk) || !dk.GetViewKey(vk))
        {
            throw JSONRPCError(RPC_INVALID_PARAMETER, "Invalid address");
        }
        recipient.sk = sk.Serialize();
        recipient.vk = vk.Serialize();
        recipient.sMemo = wtxNew.mapValue["comment"];
    }
    recipient.vData = vData;
    recipient.tokenId = tokenId_.token == uint256() ? tokenId : tokenId_;
    vecSend.push_back(recipient);

    std::vector<std::shared_ptr<CReserveBLSCTBlindingKey>> reserveBLSCTKey;

    if (fBLSCT || fPrivate)
    {
        for (unsigned int i = 0; i < vecSend.size()+2; i++)
        {
            std::shared_ptr<CReserveBLSCTBlindingKey> rk(new CReserveBLSCTBlindingKey(pwalletMain));
            reserveBLSCTKey.insert(reserveBLSCTKey.begin(), std::move(rk));
        }
    }

    if (!pwalletMain->CreateTransaction(vecSend, wtxNew, reservekey, reserveBLSCTKey, nFeeRequired, nChangePosRet, strError, fPrivate, nullptr, true, coinsToMix, 0, tokenId)) {
        if (!fSubtractFeeFromAmount && nValue + nFeeRequired > curBalance)
            strError = strprintf("Error: This transaction requires a transaction fee of at least %s because of its amount, complexity, or use of recently received funds!", FormatMoney(nFeeRequired));
        throw JSONRPCError(RPC_WALLET_ERROR, strError);
    }
    if (!fDoNotSend && !pwalletMain->CommitTransaction(wtxNew, reservekey, reserveBLSCTKey))
        throw JSONRPCError(RPC_WALLET_ERROR, "Error: The transaction was rejected! This might happen if some of the coins in your wallet were already spent, such as if you used a copy of the wallet and coins were spent in the copy but not marked as spent here.");
}

UniValue generateblsctkeys(const UniValue& params, bool fHelp)
{
    if (!EnsureWalletIsAvailable(fHelp))
        return NullUniValue;

    if (fHelp)
        throw std::runtime_error(
                "generateblsctkeys\n"
                "\nGenerates the BLSCT keys.\n"
                );

    LOCK2(cs_main, pwalletMain->cs_wallet);

    if (pwalletMain->HasValidBLSCTKey())
        throw JSONRPCError(RPC_MISC_ERROR, "This wallet already owns BLSCT keys");

    EnsureWalletIsUnlocked();

    CKeyID masterKeyID = pwalletMain->GetHDChain().masterKeyID;
    CKey key;

    if (!pwalletMain->GetKey(masterKeyID, key))
    {
        throw JSONRPCError(RPC_MISC_ERROR, "Could not generate BLSCT parameters. If your wallet is encrypted, you must first unlock your wallet.");
    }

    pwalletMain->GenerateBLSCT();

    LogPrintf("Generated BLSCT parameters.\n");

    return true;
}

UniValue sendtoaddress(const UniValue& params, bool fHelp)
{
    if (!EnsureWalletIsAvailable(fHelp))
        return NullUniValue;

    if (fHelp || params.size() < 2 || params.size() > 6)
        throw std::runtime_error(
                "sendtoaddress \"navcoinaddress\" amount ( \"comment\" \"comment-to\" \"strdzeel\" subtractfeefromamount )\n"
                "\nSend an amount to a given address.\n"
                + HelpRequiringPassphrase() +
                "\nArguments:\n"
                "1. \"navcoinaddress\"  (string, required) The navcoin address to send to.\n"
                "2. \"amount\"      (numeric or string, required) The amount in " + CURRENCY_UNIT + " to send. eg 0.1\n"
                                                                                                    "3. \"comment\"     (string, optional) A comment used to store what the transaction is for. \n"
                                                                                                    "                             This is not part of the transaction, just kept in your wallet.\n"
                                                                                                    "4. \"comment-to\"  (string, optional) A comment to store the name of the person or organization \n"
                                                                                                    "                             to which you're sending the transaction. This is not part of the \n"
                                                                                                    "                             transaction, just kept in your wallet.\n"
                                                                                                    "5. \"strdzeel\"  (string, optional) Attached string metadata \n"
                                                                                                    "6. subtractfeefromamount  (boolean, optional, default=false) The fee will be deducted from the amount being sent.\n"
                                                                                                    "                             The recipient will receive less navcoins than you enter in the amount field.\n"
                                                                                                    "\nResult:\n"
                                                                                                    "\"transactionid\"  (string) The transaction id.\n"
                                                                                                    "\nExamples:\n"
                + HelpExampleCli("sendtoaddress", "\"1M72Sfpbz1BPpXFHz9m3CdqATR44Jvaydd\" 0.1")
                + HelpExampleCli("sendtoaddress", "\"1M72Sfpbz1BPpXFHz9m3CdqATR44Jvaydd\" 0.1 \"donation\" \"seans outpost\"")
                + HelpExampleCli("sendtoaddress", "\"1M72Sfpbz1BPpXFHz9m3CdqATR44Jvaydd\" 0.1 \"\" \"\" \"\" true")
                + HelpExampleRpc("sendtoaddress", "\"1M72Sfpbz1BPpXFHz9m3CdqATR44Jvaydd\", 0.1, \"donation\", \"seans outpost\"")
                );

    LOCK2(cs_main, pwalletMain->cs_wallet);

    std::string address_str = params[0].get_str();
    utils::DNSResolver *DNS = nullptr;

    if(DNS->check_address_syntax(params[0].get_str().c_str()))
    {
        bool dnssec_valid; bool dnssec_available;
        std::vector<std::string> addresses = utils::dns_utils::addresses_from_url(params[0].get_str().c_str(), dnssec_available, dnssec_valid);

        if(addresses.empty())
        {
            throw JSONRPCError(RPC_INVALID_ADDRESS_OR_KEY, "Invalid OpenAlias address");
        }
        else if (!dnssec_valid && GetBoolArg("-requirednssec",true))
        {
            throw JSONRPCError(RPC_INVALID_ADDRESS_OR_KEY, "OpenAlias Address does not support DNS Sec");
        }
        else
        {
            address_str = addresses.front();
        }
    }
    CNavcoinAddress address(address_str);
    if (!address.IsValid())
        throw JSONRPCError(RPC_INVALID_ADDRESS_OR_KEY, "Invalid Navcoin address");

    // Amount
    CAmount nAmount = AmountFromValue(params[1]);
    if (nAmount <= 0)
        throw JSONRPCError(RPC_TYPE_ERROR, "Invalid amount for send");

    // Wallet comments
    CWalletTx wtx;
    if (params.size() > 2 && !params[2].isNull() && !params[2].get_str().empty())
        wtx.mapValue["comment"] = params[2].get_str();
    if (params.size() > 3 && !params[3].isNull() && !params[3].get_str().empty())
        wtx.mapValue["to"] = params[3].get_str();

    std::string strDZeel;

    if (params.size() > 4 && !params[4].isNull() && !params[4].get_str().empty())
        wtx.strDZeel = params[4].get_str();

    bool fSubtractFeeFromAmount = false;
    if (params.size() > 5)
        fSubtractFeeFromAmount = params[5].get_bool();

    EnsureWalletIsUnlocked();
    SendMoney(address.Get(), nAmount, fSubtractFeeFromAmount, wtx, false);

    return wtx.GetHash().GetHex();
}

UniValue privatesendtoaddress(const UniValue& params, bool fHelp)
{
    if (!EnsureWalletIsAvailable(fHelp))
        return NullUniValue;

    if (!IsBLSCTEnabled(chainActive.Tip(),Params().GetConsensus()))
    {
        return JSONRPCError(RPC_MISC_ERROR, "xNAV is not active yet");
    }

    if (fHelp || params.size() < 2 || params.size() > 6)
        throw std::runtime_error(
                "privatesendtoaddress \"navcoinaddress\" amount \"comment\" ( \"comment-to\" \"strdzeel\" subtractfeefromamount )\n"
                "\nSend an amount to a given address using the private balance of coins.\n"
                + HelpRequiringPassphrase() +
                "\nArguments:\n"
                "1. \"navcoinaddress\"  (string, required) The navcoin address to send to.\n"
                "2. \"amount\"      (numeric or string, required) The amount in " + CURRENCY_UNIT + " to send. eg 0.1\n"
                                                                                                    "3. \"comment\"     (string, optional) A comment used to store what the transaction is for. \n"
                                                                                                    "                             This is part of the transaction and will be seen by the receiver. Max 54 chars.\n"
                                                                                                    "4. \"comment-to\"  (string, optional) A comment to store the name of the person or organization \n"
                                                                                                    "                             to which you're sending the transaction. This is not part of the \n"
                                                                                                    "                             transaction, just kept in your wallet.\n"
                                                                                                    "5. \"strdzeel\"            (string, optional) Attached string metadata \n"
                                                                                                    "6. subtractfeefromamount  (boolean, optional, default=false) The fee will be deducted from the amount being sent.\n"
                                                                                                    "                             The recipient will receive less navcoins than you enter in the amount field.\n"
                                                                                                    "\nResult:\n"
                                                                                                    "\"transactionid\"  (string) The transaction id.\n"
                                                                                                    "\nExamples:\n"
                + HelpExampleCli("privatesendtoaddress", "\"1M72Sfpbz1BPpXFHz9m3CdqATR44Jvaydd\" 0.1")
                + HelpExampleCli("privatesendtoaddress", "\"1M72Sfpbz1BPpXFHz9m3CdqATR44Jvaydd\" 0.1 \"donation\" \"seans outpost\"")
                + HelpExampleCli("privatesendtoaddress", "\"1M72Sfpbz1BPpXFHz9m3CdqATR44Jvaydd\" 0.1 \"\" \"\" true")
                + HelpExampleRpc("privatesendtoaddress", "\"1M72Sfpbz1BPpXFHz9m3CdqATR44Jvaydd\", 0.1, \"donation\", \"seans outpost\"")
                );

    LOCK2(cs_main, pwalletMain->cs_wallet);

    std::string address_str = params[0].get_str();
    utils::DNSResolver *DNS = nullptr;

    if(DNS->check_address_syntax(params[0].get_str().c_str()))
    {
        bool dnssec_valid; bool dnssec_available;
        std::vector<std::string> addresses = utils::dns_utils::addresses_from_url(params[0].get_str().c_str(), dnssec_available, dnssec_valid);

        if(addresses.empty())
            throw JSONRPCError(RPC_INVALID_ADDRESS_OR_KEY, "Invalid OpenAlias address");
        else if (!dnssec_valid && GetBoolArg("-requirednssec",true))
            throw JSONRPCError(RPC_INVALID_ADDRESS_OR_KEY, "OpenAlias Address does not support DNS Sec");
        else
        {

            address_str = addresses.front();

        }

    }

    CNavcoinAddress address(address_str);
    if (!address.IsValid())
        throw JSONRPCError(RPC_INVALID_ADDRESS_OR_KEY, "Invalid Navcoin address");

    // Amount
    CAmount nAmount = AmountFromValue(params[1]);
    if (nAmount <= 0)
        throw JSONRPCError(RPC_TYPE_ERROR, "Invalid amount for send");

    // Wallet comments
    CWalletTx wtx;
    if (params.size() > 2 && !params[2].isNull() && !params[2].get_str().empty())
        wtx.mapValue["comment"] = params[2].get_str();
    if (params.size() > 3 && !params[3].isNull() && !params[3].get_str().empty())
        wtx.mapValue["to"] = params[3].get_str();

    std::string strDZeel;

    if (params.size() > 4 && !params[4].isNull() && !params[4].get_str().empty())
        strDZeel = params[4].get_str();

    bool fSubtractFeeFromAmount = false;
    if (params.size() > 5)
        fSubtractFeeFromAmount = params[5].get_bool();

    EnsureWalletIsUnlocked();

    wtx.strDZeel = strDZeel;

    CTxDestination dest = address.Get();

    SendMoney(dest, nAmount, fSubtractFeeFromAmount, wtx, true);


    return wtx.GetHash().GetHex();
}

UniValue privatesendmixtoaddress(const UniValue& params, bool fHelp)
{
    if (!EnsureWalletIsAvailable(fHelp))
        return NullUniValue;

    if (!IsBLSCTEnabled(chainActive.Tip(),Params().GetConsensus()))
    {
        return JSONRPCError(RPC_MISC_ERROR, "xNAV is not active yet");
    }

    if (!GetBoolArg("-blsctmix", DEFAULT_MIX))
    {
        return JSONRPCError(RPC_MISC_ERROR, "-blsctmix is 0");
    }

    if (fHelp || params.size() < 2 || params.size() > 6)
        throw std::runtime_error(
                "privatesendmixtoaddress \"navcoinaddress\" amount \"comment\" ( \"comment-to\" \"strdzeel\" subtractfeefromamount )\n"
                "\nSend an amount to a given address using the private balance of coins after participating in an aggregation session.\n"
                + HelpRequiringPassphrase() +
                "\nArguments:\n"
                "1. \"navcoinaddress\"  (string, required) The navcoin address to send to.\n"
                "2. \"amount\"      (numeric or string, required) The amount in " + CURRENCY_UNIT + " to send. eg 0.1\n"
                "3. \"comment\"     (string, optional) A comment used to store what the transaction is for. \n"
                "                             This is part of the transaction and will be seen by the receiver. Max 54 chars.\n"
                "4. \"comment-to\"  (string, optional) A comment to store the name of the person or organization \n"
                "                             to which you're sending the transaction. This is not part of the \n"
                "                             transaction, just kept in your wallet.\n"
                "5. \"strdzeel\"            (string, optional) Attached string metadata \n"
                "6. subtractfeefromamount  (boolean, optional, default=false) The fee will be deducted from the amount being sent.\n"
                "                             The recipient will receive less navcoins than you enter in the amount field.\n"
                "\nResult:\n"
                "\"transactionid\"  (string) The transaction id.\n"
                "\nExamples:\n"
                + HelpExampleCli("privatesendmixtoaddress", "\"1M72Sfpbz1BPpXFHz9m3CdqATR44Jvaydd\" 0.1")
                + HelpExampleCli("privatesendmixtoaddress", "\"1M72Sfpbz1BPpXFHz9m3CdqATR44Jvaydd\" 0.1 \"donation\" \"seans outpost\"")
                + HelpExampleCli("privatesendmixtoaddress", "\"1M72Sfpbz1BPpXFHz9m3CdqATR44Jvaydd\" 0.1 \"\" \"\" true")
                + HelpExampleRpc("privatesendmixtoaddress", "\"1M72Sfpbz1BPpXFHz9m3CdqATR44Jvaydd\", 0.1, \"donation\", \"seans outpost\"")
                );

    LOCK2(cs_main, pwalletMain->cs_wallet);

    std::string address_str = params[0].get_str();
    utils::DNSResolver *DNS = nullptr;

    if(DNS->check_address_syntax(params[0].get_str().c_str()))
    {
        bool dnssec_valid; bool dnssec_available;
        std::vector<std::string> addresses = utils::dns_utils::addresses_from_url(params[0].get_str().c_str(), dnssec_available, dnssec_valid);

        if(addresses.empty())
            throw JSONRPCError(RPC_INVALID_ADDRESS_OR_KEY, "Invalid OpenAlias address");
        else if (!dnssec_valid && GetBoolArg("-requirednssec",true))
            throw JSONRPCError(RPC_INVALID_ADDRESS_OR_KEY, "OpenAlias Address does not support DNS Sec");
        else
        {

            address_str = addresses.front();

        }

    }

    CNavcoinAddress address(address_str);
    if (!address.IsValid())
        throw JSONRPCError(RPC_INVALID_ADDRESS_OR_KEY, "Invalid Navcoin address");

    // Amount
    CAmount nAmount = AmountFromValue(params[1]);
    if (nAmount <= 0)
        throw JSONRPCError(RPC_TYPE_ERROR, "Invalid amount for send");

    // Wallet comments
    CWalletTx wtx;
    if (params.size() > 2 && !params[2].isNull() && !params[2].get_str().empty())
        wtx.mapValue["comment"] = params[2].get_str();
    if (params.size() > 3 && !params[3].isNull() && !params[3].get_str().empty())
        wtx.mapValue["to"] = params[3].get_str();

    std::string strDZeel;

    if (params.size() > 4 && !params[4].isNull() && !params[4].get_str().empty())
        strDZeel = params[4].get_str();

    bool fSubtractFeeFromAmount = false;
    if (params.size() > 5)
        fSubtractFeeFromAmount = params[5].get_bool();

    EnsureWalletIsUnlocked();

    wtx.strDZeel = strDZeel;

    CTxDestination dest = address.Get();

    if (!pwalletMain->aggSession)
        throw JSONRPCError(RPC_WALLET_ERROR, "Could not find an aggregation session");

    CandidateTransaction selectedCoins;

    {
        LOCK(cs_main);
        auto nCount = pwalletMain->aggSession->GetTransactionCandidates().size();

        if (nCount == 0)
            throw JSONRPCError(RPC_WALLET_ERROR, "There are no candidates for mixing.");

        if (!pwalletMain->aggSession->SelectCandidates(selectedCoins))
        {
            throw JSONRPCError(RPC_WALLET_ERROR, "There was an error trying to validate the coins after mixing.");
        }
    }

    SendMoney(dest, nAmount, fSubtractFeeFromAmount, wtx, true, false, false, &selectedCoins);

    return wtx.GetHash().GetHex();
}

UniValue stakervote(const UniValue& params, bool fHelp)
{
    if (!EnsureWalletIsAvailable(fHelp))
        return NullUniValue;

    if (fHelp || params.size() != 1)
        throw std::runtime_error(
                "stakervote vote\n"
                "\nSets the vote to be committed on minted blocks.\n"
                + HelpRequiringPassphrase() +
                "\nArguments:\n"
                "1. \"vote\"               (string, required) The staker vote.\n"
                + HelpExampleCli("stakervote", "yes")
                );

    SoftSetArg("-stakervote",params[0].get_str());
    RemoveConfigFile("stakervote");
    WriteConfigFile("stakervote",params[0].get_str());

    return "";
}

UniValue setexclude(const UniValue& params, bool fHelp)
{
    if (fHelp || params.size() != 1)
        throw std::runtime_error(
                "setexclude bool\n"
                "\nSets the node blocks to be excluded from votings.\n"
                "\nArguments:\n"
                "1. \"bool\"               (bool, required) Whether to turn on or off.\n"
                + HelpExampleCli("setexclude", "true")
                );

    if (!params[0].isBool())
        throw JSONRPCError(RPC_INVALID_PARAMETER, "Invalid parameter, argument 1 must be a boolean");

    SoftSetArg("-excludevote", params[0].get_bool() ? "1" : "0", true);
    RemoveConfigFile("excludevote");
    WriteConfigFile("excludevote", params[0].get_bool() ? "1" : "0");

    return "";
}

UniValue createproposal(const UniValue& params, bool fHelp)
{
    if (!EnsureWalletIsAvailable(fHelp))
        return NullUniValue;

    LOCK2(cs_main, pwalletMain->cs_wallet);
    CStateViewCache view(pcoinsTip);

    if (fHelp || params.size() < 4)
        throw std::runtime_error(
                "createproposal \"navcoinaddress\" \"amount\" duration \"desc\" ( fee dump_raw )\n"
            "\nCreates a proposal for the community fund. Min fee of " + FormatMoney(GetConsensusParameter(Consensus::CONSENSUS_PARAM_PROPOSAL_MIN_FEE, view)) + "NAV is required.\n"
            + HelpRequiringPassphrase() +
                "\nArguments:\n"
            "1. \"navcoinaddress\"       (string, required) The navcoin address where coins would be sent if proposal is approved.\n"
            "2. \"amount\"               (numeric or string, required) The amount in " + CURRENCY_UNIT + " to request. eg 0.1\n"
            "3. duration               (numeric, required) Number of seconds the proposal will exist after being accepted.\n"
            "4. \"desc\"                 (string, required) Short description of the proposal.\n"
            "5. fee                    (numeric, optional) Contribution to the fund used as fee.\n"
            "6. dump_raw               (bool, optional) Dump the raw transaction instead of sending. Default: false\n"
            "7. \"owneraddress\"         (string, optional) The owner of the proposal who will sign the payment requests. Default: the payment address\n"
            "8. super_proposal         (bool, optional) Creates a super proposal which would print new coins instead of taking from the fund. Default: false\n"
            "\nResult:\n"
            "\"{ hash: proposalid,\"            (string) The proposal id.\n"
            "\"  strDZeel: string }\"            (string) The attached strdzeel property.\n"
            "\nExamples:\n"
            + HelpExampleCli("createproposal", "\"NQFqqMUD55ZV3PJEJZtaKCsQmjLT6JkjvJ\" 1000 86400 \"Development\"")
                + HelpExampleCli("createproposal", "\"NQFqqMUD55ZV3PJEJZtaKCsQmjLT6JkjvJ\" 12000 3600 \"Promotional stickers for everyone\" 100")
                );

    if (!Params().GetConsensus().fDaoClientActivated)
        throw JSONRPCError(RPC_WALLET_ERROR, "This command is temporarily disabled");

    CNavcoinAddress address("NQFqqMUD55ZV3PJEJZtaKCsQmjLT6JkjvJ"); // Dummy address

    // Amount
    CAmount nAmount = params.size() == 5 ? AmountFromValue(params[4]) : GetConsensusParameter(Consensus::CONSENSUS_PARAM_PROPOSAL_MIN_FEE, view);
    if (nAmount <= 0 || nAmount < GetConsensusParameter(Consensus::CONSENSUS_PARAM_PROPOSAL_MIN_FEE, view))
        throw JSONRPCError(RPC_TYPE_ERROR, "Invalid amount for fee");

    bool fDump = params.size() == 6 ? params[5].getBool() : false;
    bool fSuper = params.size() == 8 ? params[7].getBool() : false;

    CWalletTx wtx;
    bool fSubtractFeeFromAmount = false;

    std::string paymentAddress = params[0].get_str();
    std::string ownerAddress = params.size() == 7 ? params[6].get_str() : paymentAddress;

    CNavcoinAddress paddress(paymentAddress);
    if (!paddress.IsValid())
        throw JSONRPCError(RPC_INVALID_ADDRESS_OR_KEY, "Invalid Navcoin address for payment");

    CNavcoinAddress oaddress(ownerAddress);
    if (!oaddress.IsValid())
        throw JSONRPCError(RPC_INVALID_ADDRESS_OR_KEY, "Invalid Navcoin address for the owner");

    CAmount nReqAmount = AmountFromValue(params[1]);
    int64_t nDeadline = params[2].get_int64();

    if(nDeadline <= 0)
        throw JSONRPCError(RPC_TYPE_ERROR, "Wrong deadline");

    std::string sDesc = params[3].get_str();

    UniValue strDZeel(UniValue::VOBJ);
    uint64_t nVersion = CProposal::BASE_VERSION;

    if (IsReducedCFundQuorumEnabled(chainActive.Tip(), Params().GetConsensus()))
        nVersion |= CProposal::REDUCED_QUORUM_VERSION;

    if (IsDAOEnabled(chainActive.Tip(), Params().GetConsensus()))
        nVersion |= CProposal::ABSTAIN_VOTE_VERSION;

    if (IsExcludeEnabled(chainActive.Tip(), Params().GetConsensus()))
        nVersion |= CProposal::EXCLUDE_VERSION;

    if (IsDaoSuperEnabled(chainActive.Tip(), Params().GetConsensus()) && fSuper)
        nVersion |= CProposal::SUPER_VERSION;

    strDZeel.pushKV("n",nReqAmount);
    strDZeel.pushKV("a",ownerAddress);
    if (ownerAddress != paymentAddress)
        strDZeel.pushKV("p",paymentAddress);
    strDZeel.pushKV("d",nDeadline);
    strDZeel.pushKV("s",sDesc);
    strDZeel.pushKV("v",(uint64_t)nVersion);

    wtx.strDZeel = strDZeel.write();
    wtx.nCustomVersion = CTransaction::PROPOSAL_VERSION;

    if(wtx.strDZeel.length() > 1024)
        throw JSONRPCError(RPC_TYPE_ERROR, "String too long");

    EnsureWalletIsUnlocked();
    SendMoney(address.Get(), nAmount, fSubtractFeeFromAmount, wtx, false, true, fDump);

    if (!fDump)
    {
        UniValue ret(UniValue::VOBJ);

        ret.pushKV("hash",wtx.GetHash().GetHex());
        ret.pushKV("strDZeel",wtx.strDZeel);
        return ret;
    }
    else
    {
        UniValue ret(UniValue::VOBJ);

        ret.pushKV("raw",EncodeHexTx(wtx));
        ret.pushKV("strDZeel",wtx.strDZeel);
        return ret;
    }
}

UniValue createtoken(const UniValue& params, bool fHelp)
{
    if (!EnsureWalletIsAvailable(fHelp))
        return NullUniValue;

    LOCK2(cs_main, pwalletMain->cs_wallet);
    CStateViewCache view(pcoinsTip);

    if (fHelp || params.size() < 3)
        throw std::runtime_error(
            "createtoken \"name\" \"token_code\" max_supply\n"
            "\nCreates a confidential token.\n"
            + HelpRequiringPassphrase() +
                "\nArguments:\n"
            "1. \"name\"       (string, required) The name of the token\n"
            "2. max_supply     (numeric, optional) The max supply of the token.\n"
            "\nExamples:\n"
            + HelpExampleCli("createtoken", "\"BabyNAV\" \"BNAV\" 1000")
                + HelpExampleCli("createtoken", "\"Wrapped Bitcoin\" \"wBTC\" 21000000")
                );


    CNavcoinAddress address("NQFqqMUD55ZV3PJEJZtaKCsQmjLT6JkjvJ"); // Dummy address

    // Amount
    CWalletTx wtx;
    bool fSubtractFeeFromAmount = false;

    if (!params[0].isStr() || !params[1].isStr())
        throw JSONRPCError(RPC_TYPE_ERROR, "Name and token_code must be strings");

    std::string sName = params[0].get_str();
    std::string sDesc = params[1].get_str();

    // Supply
    CAmount nSupply = AmountFromValue(params[2]);
    if (nSupply <= 0)
        throw JSONRPCError(RPC_TYPE_ERROR, "Invalid supply");

    blsctPublicKey pk = pwalletMain->GenerateNewTokenKey();
    bls::G1Element pkg1;
    pk.GetG1Element(pkg1);

    while(view.HaveToken(SerializeHash(pkg1))) {
        pk = pwalletMain->GenerateNewTokenKey();
        pk.GetG1Element(pkg1);
    }

    TokenInfo token(pkg1, sName, sDesc, nSupply);

    EnsureWalletIsUnlocked();
    SendMoney(address.Get(), 0, fSubtractFeeFromAmount, wtx, true, true, false, 0, token.GetCreateProgram());

    return wtx.GetHash().GetHex();
}

UniValue createnft(const UniValue& params, bool fHelp)
{
    if (!EnsureWalletIsAvailable(fHelp))
        return NullUniValue;

    LOCK2(cs_main, pwalletMain->cs_wallet);
    CStateViewCache view(pcoinsTip);

    if (fHelp || params.size() < 3)
        throw std::runtime_error(
            "createnft \"name\" \"scheme\" max_supply\n"
            "\nCreates a nft.\n"
            + HelpRequiringPassphrase() +
                "\nArguments:\n"
            "1. \"name\"       (string, required) The name of the NFT\n"
            "1. \"scheme\"     (string, required) The scheme for the NFT metadata\n"
            "2. max_supply     (numeric, optional) The max supply of the NFT.\n"
            "\nExamples:\n"
            + HelpExampleCli("createnft", "\"NAV Artwork\" \"{'resource': 'url'}\" 1000")
            + HelpExampleCli("createnft", "\"Game Item\" \"{'type': 'string', 'power': 'int'}\" 100")
                );


    CNavcoinAddress address("NQFqqMUD55ZV3PJEJZtaKCsQmjLT6JkjvJ"); // Dummy address

    // Amount
    CWalletTx wtx;
    bool fSubtractFeeFromAmount = false;

    if (!params[0].isStr() || !params[1].isStr())
        throw JSONRPCError(RPC_TYPE_ERROR, "Name and token_code must be strings");

    std::string sName = params[0].get_str();
    std::string sDesc = params[1].get_str();

    // Supply
    CAmount nSupply = params[2].get_int64();
    if (nSupply <= 0 || !MoneyRange(nSupply))
        throw JSONRPCError(RPC_TYPE_ERROR, "Invalid supply");

    blsctPublicKey pk = pwalletMain->GenerateNewTokenKey();
    bls::G1Element pkg1;
    pk.GetG1Element(pkg1);

    while(view.HaveToken(SerializeHash(pkg1))) {
        pk = pwalletMain->GenerateNewTokenKey();
        pk.GetG1Element(pkg1);
    }

    TokenInfo token(pkg1, sName, sDesc, nSupply, 1);

    EnsureWalletIsUnlocked();
    SendMoney(address.Get(), 0, fSubtractFeeFromAmount, wtx, true, true, false, 0, token.GetCreateProgram());

    return wtx.GetHash().GetHex();
}

UniValue minttoken(const UniValue& params, bool fHelp)
{
    if (!EnsureWalletIsAvailable(fHelp))
        return NullUniValue;

    LOCK2(cs_main, pwalletMain->cs_wallet);
    CStateViewCache view(pcoinsTip);

    if (fHelp || params.size() < 3)
        throw std::runtime_error(
            "minttoken \"tokenid\" \"destination\" amount\n"
            "\nMints confidential tokens.\n"
            + HelpRequiringPassphrase() +
                "\nArguments:\n"
            "1. \"tokenid\"     (string, required) The token id\n"
            "2. \"destination\" (string, required) The xNAV destination addressn"
            "3. amount        (string, required) The amount to mint\n"
            "\nExamples:\n"
            + HelpExampleCli("minttoken", "\"a7be93b41e708d21d6c94920401ca5fd93dffe33d2bc197077e3b4fafcc8fe45eebb359b4c8f6bc15a303cc2971a0c48\" \"xNUNs2vtjr6QDL1NiL8TDHgmbuEo5WcY2K2jQ8ATj9pko8wkJ9RutkFQKBCtn6SsBjy6nK5ftofFyLFnAHAynreQCZjuE7dCWVxCX5DCFB2bjx87KvbqVVRCs3KBzdDre7c5FUy7QLo\" 1000")
                );


    // Amount
    CWalletTx wtx;
    bool fSubtractFeeFromAmount = false;

    if (!params[0].isStr() || !params[1].isStr())
        throw JSONRPCError(RPC_TYPE_ERROR, "Token and destination must be strings");

    std::string token = params[0].get_str();

    if (!IsHex(token))
        throw JSONRPCError(RPC_TYPE_ERROR, "Token id is not a hex string");

    uint256 tokenId = uint256S(token);

    if (!view.HaveToken(tokenId))
        throw JSONRPCError(RPC_TYPE_ERROR, "Unknown token");

    TokenInfo tokenInfo;

    if (!view.GetToken(tokenId, tokenInfo))
        throw JSONRPCError(RPC_TYPE_ERROR, "Could not find token");

    if (!pwalletMain->HaveBLSCTTokenKey(tokenInfo.key))
        throw JSONRPCError(RPC_TYPE_ERROR, "Could not find private key for token");

    std::string address = params[1].get_str();

    CNavcoinAddress dest(address);
    if (!dest.IsValid() || !dest.IsPrivateAddress(Params()))
        throw JSONRPCError(RPC_TYPE_ERROR, "Destination must be an xNAV address");

    // Supply
    CAmount amount = AmountFromValue(params[2]);
    if (amount <= 0)
        throw JSONRPCError(RPC_TYPE_ERROR, "Invalid amount");

    if (!tokenInfo.IncreaseSupply(amount))
        throw JSONRPCError(RPC_TYPE_ERROR, "Not enough supply available");

    tokenInfo.DecreaseSupply(amount);

    EnsureWalletIsUnlocked();

    auto vData = tokenInfo.GetMintProgram(amount, tokenInfo.key);

    if (!vData.size())
        throw JSONRPCError(RPC_TYPE_ERROR, "Could not create program");

    SendMoney(dest.Get(), 0, fSubtractFeeFromAmount, wtx, true, true, false, 0, vData, TokenId(), TokenId(tokenId, -1));

    return wtx.GetHash().GetHex();
}

UniValue mintnft(const UniValue& params, bool fHelp)
{
    if (!EnsureWalletIsAvailable(fHelp))
        return NullUniValue;

    LOCK2(cs_main, pwalletMain->cs_wallet);
    CStateViewCache view(pcoinsTip);

    if (fHelp || params.size() < 4)
        throw std::runtime_error(
            "mintnft \"tokenid\" \"nftid\" \"destination\" \"metadata\"\n"
            "\nMints nft.\n"
            + HelpRequiringPassphrase() +
                "\nArguments:\n"
            "1. \"tokenid\"     (string, required) The token id\n"
            "1. \"nftid\"       (int, required) The ntf id\n"
            "2. \"destination\" (string, required) The xNAV destination addressn"
            "3. \"metadata\"    (string, required) The nft metadata\n"
            "\nExamples:\n"
            + HelpExampleCli("mintnft", "\"a7be93b41e708d21d6c94920401ca5fd93dffe33d2bc197077e3b4fafcc8fe45eebb359b4c8f6bc15a303cc2971a0c48\" 1 \"xNUNs2vtjr6QDL1NiL8TDHgmbuEo5WcY2K2jQ8ATj9pko8wkJ9RutkFQKBCtn6SsBjy6nK5ftofFyLFnAHAynreQCZjuE7dCWVxCX5DCFB2bjx87KvbqVVRCs3KBzdDre7c5FUy7QLo\" \"{'resource':'https://navcoin.org/logo.png'}\"")
                );


    // Amount
    CWalletTx wtx;
    bool fSubtractFeeFromAmount = false;

    if (!params[0].isStr() || !params[1].isNum())
        throw JSONRPCError(RPC_TYPE_ERROR, "Token and nftid must be string and number");

    std::string token = params[0].get_str();

    if (!IsHex(token))
        throw JSONRPCError(RPC_TYPE_ERROR, "Token id is not a hex string");

    uint64_t nftid = params[1].get_int64();

    TokenId tokenId(uint256S(token), nftid);

    if (!view.HaveToken(tokenId.token))
        throw JSONRPCError(RPC_TYPE_ERROR, "Unknown token");

    TokenInfo tokenInfo;

    if (!view.GetToken(tokenId.token, tokenInfo))
        throw JSONRPCError(RPC_TYPE_ERROR, "Could not find token");

    if (!pwalletMain->HaveBLSCTTokenKey(tokenInfo.key))
        throw JSONRPCError(RPC_TYPE_ERROR, "Could not find private key for token");

    std::string address = params[2].get_str();

    CNavcoinAddress dest(address);
    if (!dest.IsValid() || !dest.IsPrivateAddress(Params()))
        throw JSONRPCError(RPC_TYPE_ERROR, "Destination must be an xNAV address");

    // Supply
    std::string metadata = params[3].get_str();

    if (metadata == "")
        throw JSONRPCError(RPC_TYPE_ERROR, "Metadata can't be empty");


    if (tokenInfo.mapMetadata.count(nftid))
        throw JSONRPCError(RPC_TYPE_ERROR, "This NFT has already been minted");

    if (tokenInfo.totalSupply < nftid)
        throw JSONRPCError(RPC_TYPE_ERROR, "Wrong id");

    EnsureWalletIsUnlocked();

    auto vData = tokenInfo.GetMintProgram(nftid, tokenInfo.key, std::vector<unsigned char>(metadata.begin(), metadata.end()));

    if (!vData.size())
        throw JSONRPCError(RPC_TYPE_ERROR, "Could not create program");

    SendMoney(dest.Get(), 0, fSubtractFeeFromAmount, wtx, true, true, false, 0, vData, TokenId(), tokenId);

    return wtx.GetHash().GetHex();
}

UniValue burntoken(const UniValue& params, bool fHelp)
{
    if (!EnsureWalletIsAvailable(fHelp))
        return NullUniValue;

    LOCK2(cs_main, pwalletMain->cs_wallet);
    CStateViewCache view(pcoinsTip);

    if (fHelp || params.size() < 2)
        throw std::runtime_error(
            "burntoken \"tokenid\" amount\n"
            "\nBurns confidential tokens.\n"
            + HelpRequiringPassphrase() +
                "\nArguments:\n"
            "1. \"tokenid\"     (string, required) The token id\n"
            "3. amount        (string, required) The amount to burn\n"
            "\nExamples:\n"
            + HelpExampleCli("burntoken", "\"a7be93b41e708d21d6c94920401ca5fd93dffe33d2bc197077e3b4fafcc8fe45eebb359b4c8f6bc15a303cc2971a0c48\" 1000")
                );


    // Amount
    CWalletTx wtx;
    bool fSubtractFeeFromAmount = false;

    if (!params[0].isStr())
        throw JSONRPCError(RPC_TYPE_ERROR, "Token and destination must be strings");

    std::string token = params[0].get_str();

    if (!IsHex(token))
        throw JSONRPCError(RPC_TYPE_ERROR, "Token id is not a hex string");

    auto tokenId = TokenId(uint256S(token), -1);

    if (!view.HaveToken(tokenId.token))
        throw JSONRPCError(RPC_TYPE_ERROR, "Unknown token");

    TokenInfo tokenInfo;

    if (!view.GetToken(tokenId.token, tokenInfo))
        throw JSONRPCError(RPC_TYPE_ERROR, "Could not find token");


    std::string address = "xNVLBgqgCpracwFFqCNibevSZ4fTBcgW2wuWdrnhH5iYmTeZ5RRtCYj4wVPatP7R4g7LQ2Mk9m2pgKXckZJDdhcqE1Kv47tqCdX9g8m2oqECqtGWYfgLvnr6MYJ5a3Sz7apgvssuwrV"; //dummy

    CNavcoinAddress dest(address);
    if (!dest.IsValid() || !dest.IsPrivateAddress(Params()))
        throw JSONRPCError(RPC_TYPE_ERROR, "Destination must be an xNAV address");

    // Burn amount
    CAmount amount = AmountFromValue(params[1]);
    if (amount <= 0)
        throw JSONRPCError(RPC_TYPE_ERROR, "Invalid amount");

    if (!tokenInfo.DecreaseSupply(amount))
        throw JSONRPCError(RPC_TYPE_ERROR, "Not enough supply available");

    tokenInfo.IncreaseSupply(amount);

    EnsureWalletIsUnlocked();

    auto vData = tokenInfo.GetBurnProgram(amount);

    if (!vData.size())
        throw JSONRPCError(RPC_TYPE_ERROR, "Could not create program");

    SendMoney(dest.Get(), amount, fSubtractFeeFromAmount, wtx, true, true, false, 0, vData, tokenId);

    return wtx.GetHash().GetHex();
}

UniValue sendtoken(const UniValue& params, bool fHelp)
{
    if (!EnsureWalletIsAvailable(fHelp))
        return NullUniValue;

    LOCK2(cs_main, pwalletMain->cs_wallet);
    CStateViewCache view(pcoinsTip);

    if (fHelp || params.size() < 2)
        throw std::runtime_error(
            "sendtoken \"tokenid\" \"destination\" amount\n"
            "\nSends confidential tokens.\n"
            + HelpRequiringPassphrase() +
                "\nArguments:\n"
            "1. \"tokenid\"     (string, required) The token id\n"
            "2. \"destination\" (string, required) The xNAV destination addressn"
            "3. amount        (string, required) The amount to mint\n"
            "\nExamples:\n"
            + HelpExampleCli("sendtoken", "\"a7be93fd93dffe33d2bc197077e3b4fafcc8fe45eebb359b4c8f6bc15a303cc2971a0c48\" \"xNUNs2vtjr6QDL1NiL8TDHgmbuEo5WcY2K2jQ8ATj9pko8wkJ9RutkFQKBCtn6SsBjy6nK5ftofFyLFnAHAynreQCZjuE7dCWVxCX5DCFB2bjx87KvbqVVRCs3KBzdDre7c5FUy7QLo\" 1000")
                );


    // Amount
    CWalletTx wtx;
    bool fSubtractFeeFromAmount = false;

    if (!params[0].isStr() || !params[1].isStr())
        throw JSONRPCError(RPC_TYPE_ERROR, "Token and destination must be strings");

    std::string token = params[0].get_str();

    if (!IsHex(token))
        throw JSONRPCError(RPC_TYPE_ERROR, "Token id is not a hex string");

    auto tokenId = TokenId(uint256S(token), -1);

    if (!view.HaveToken(tokenId.token))
        throw JSONRPCError(RPC_TYPE_ERROR, "Unknown token");

    TokenInfo tokenInfo;

    if (!view.GetToken(tokenId.token, tokenInfo))
        throw JSONRPCError(RPC_TYPE_ERROR, "Could not find token");

    std::string address = params[1].get_str();

    CNavcoinAddress dest(address);
    if (!dest.IsValid() || !dest.IsPrivateAddress(Params()))
        throw JSONRPCError(RPC_TYPE_ERROR, "Destination must be an xNAV address");

    // Supply
    CAmount amount = AmountFromValue(params[2]);
    if (amount <= 0)
        throw JSONRPCError(RPC_TYPE_ERROR, "Invalid amount");

    EnsureWalletIsUnlocked();

    SendMoney(dest.Get(), amount, fSubtractFeeFromAmount, wtx, true, true, false, 0, std::vector<unsigned char>(), tokenId);

    return wtx.GetHash().GetHex();
}

UniValue sendnft(const UniValue& params, bool fHelp)
{
    if (!EnsureWalletIsAvailable(fHelp))
        return NullUniValue;

    LOCK2(cs_main, pwalletMain->cs_wallet);
    CStateViewCache view(pcoinsTip);

    if (fHelp || params.size() < 2)
        throw std::runtime_error(
            "sendnft \"tokenid\" \"nftid\" \"destination\"\n"
            "\nSends nft.\n"
            + HelpRequiringPassphrase() +
                "\nArguments:\n"
            "1. \"tokenid\"     (string, required) The token id\n"
            "2. \"nftid\"       (int, required) The nft id\n"
            "3. \"destination\" (string, required) The xNAV destination addressn"
            "\nExamples:\n"
            + HelpExampleCli("sendnft", "\"a7be93fd93dffe33d2bc197077e3b4fafcc8fe45eebb359b4c8f6bc15a303cc2971a0c48\" 1 \"xNUNs2vtjr6QDL1NiL8TDHgmbuEo5WcY2K2jQ8ATj9pko8wkJ9RutkFQKBCtn6SsBjy6nK5ftofFyLFnAHAynreQCZjuE7dCWVxCX5DCFB2bjx87KvbqVVRCs3KBzdDre7c5FUy7QLo\"")
                );


    // Amount
    CWalletTx wtx;
    bool fSubtractFeeFromAmount = false;

    if (!params[0].isStr() || !params[1].isNum())
        throw JSONRPCError(RPC_TYPE_ERROR, "Token and nft id must be string and number");

    std::string token = params[0].get_str();

    if (!IsHex(token))
        throw JSONRPCError(RPC_TYPE_ERROR, "Token id is not a hex string");

    // Supply
    CAmount nftid = params[1].get_int64();
    if (nftid < 0)
        throw JSONRPCError(RPC_TYPE_ERROR, "Invalid nftid");

    auto tokenId = TokenId(uint256S(token), nftid);

    if (!view.HaveToken(tokenId.token))
        throw JSONRPCError(RPC_TYPE_ERROR, "Unknown token");

    TokenInfo tokenInfo;

    if (!view.GetToken(tokenId.token, tokenInfo))
        throw JSONRPCError(RPC_TYPE_ERROR, "Could not find token");

    std::string address = params[2].get_str();

    CNavcoinAddress dest(address);
    if (!dest.IsValid() || !dest.IsPrivateAddress(Params()))
        throw JSONRPCError(RPC_TYPE_ERROR, "Destination must be an xNAV address");

    EnsureWalletIsUnlocked();

    SendMoney(dest.Get(), 1, fSubtractFeeFromAmount, wtx, true, true, false, 0, std::vector<unsigned char>(), tokenId);

    return wtx.GetHash().GetHex();
}


UniValue getconsensusparameters(const UniValue& params, bool fHelp)
{
    if (fHelp || params.size() > 1)
        throw std::runtime_error(
                "getconsensusparameters (extended)\n"
                "\nArguments:\n"
                "1. extended       (bool, optional, default false) Show a more detailed output.\n"
                "\nReturns a list containing the current values of the consensus parameters which can be voted in the DAO.\n"

        );

    LOCK(cs_main);
    CStateViewCache view(pcoinsTip);

    UniValue ret(UniValue::VARR);
    for (unsigned int i = 0; i < Consensus::MAX_CONSENSUS_PARAMS; i++)
    {
        Consensus::ConsensusParamsPos id = (Consensus::ConsensusParamsPos)i;
        int type = (int)Consensus::vConsensusParamsType[id];
        std::string sDesc = Consensus::sConsensusParamsDesc[id];
        if (params.size() > 0)
        {
            UniValue entry(UniValue::VOBJ);
            entry.pushKV("id", (uint64_t)i);
            entry.pushKV("desc", sDesc);
            entry.pushKV("type", type);
            entry.pushKV("value", GetConsensusParameter(id, view));
            ret.push_back(entry);
        }
        else
        {
            ret.push_back(GetConsensusParameter(id, view));
        }
    }
    return ret;
}

UniValue proposeconsensuschange(const UniValue& params, bool fHelp)
{
    if (!EnsureWalletIsAvailable(fHelp))
        return NullUniValue;

    LOCK2(cs_main, pwalletMain->cs_wallet);
    CStateViewCache view(pcoinsTip);

    CAmount nMinFee = GetConsensusParameter(Consensus::CONSENSUS_PARAM_CONSULTATION_MIN_FEE, view) + GetConsensusParameter(Consensus::CONSENSUS_PARAM_CONSULTATION_ANSWER_MIN_FEE, view);

    if (fHelp || params.size() < 2 || !params[0].isNum() || !params[1].isNum())
        throw std::runtime_error(
                "proposeconsensuschange parameter value ( fee dump_raw )\n"
            "\nCreates a proposal to the DAO for changing a consensus paremeter. Min fee of " + FormatMoney(nMinFee) + "NAV is required.\n"
            + HelpRequiringPassphrase() +
                "\nArguments:\n"
            "1. parameter        (numeric, required) The parameter id as specified in the output of the getconsensusparameters rpc command.\n"
            "2. value            (numeric, optional) The proposed value.\n"
            "3. fee              (numeric, optional) Contribution to the fund used as fee.\n"
            "4. dump_raw         (bool, optional) Dump the raw transaction instead of sending. Default: false\n"
            "\nResult:\n"
            "\"{ hash: consultation_id,\"            (string) The consultation id.\n"
            "\"  strDZeel: string }\"            (string) The attached strdzeel property.\n"
            "\nExamples:\n"
            + HelpExampleCli("proposeconsensuschange", "1 10")
                );

    CNavcoinAddress address("NQFqqMUD55ZV3PJEJZtaKCsQmjLT6JkjvJ"); // Dummy address


    // Amount
    CAmount nAmount = params.size() >= 3 ? AmountFromValue(params[2]) : nMinFee;
    if (nAmount <= 0 || nAmount < nMinFee)
        throw JSONRPCError(RPC_TYPE_ERROR, "Invalid amount for fee");

    bool fDump = params.size() == 4 ? params[3].getBool() : false;

    CWalletTx wtx;
    bool fSubtractFeeFromAmount = false;

    int64_t nMin = params[0].get_int64();
    int64_t nMax = 1;

    int64_t nValue = params[1].get_int64();

    if (nMin == Consensus::CONSENSUS_PARAM_PROPOSAL_MAX_VOTING_CYCLES || nMin == Consensus::CONSENSUS_PARAM_PAYMENT_REQUEST_MAX_VOTING_CYCLES)
    {
        nValue--;
    }

    std::string sAnswer = std::to_string(nValue);

    if (nMin < Consensus::CONSENSUS_PARAM_VOTING_CYCLE_LENGTH || nMin >= Consensus::MAX_CONSENSUS_PARAMS)
        throw JSONRPCError(RPC_TYPE_ERROR, "Wrong parameter id");

    UniValue strDZeel(UniValue::VOBJ);
    uint64_t nVersion = CConsultation::BASE_VERSION | CConsultation::MORE_ANSWERS_VERSION | CConsultation::CONSENSUS_PARAMETER_VERSION;

    if (IsExcludeEnabled(chainActive.Tip(), Params().GetConsensus()))
        nVersion |= CConsultation::EXCLUDE_VERSION;

    UniValue answers(UniValue::VARR);
    answers.push_back(sAnswer);

    std::string sQuestion = "Consensus change for: " + Consensus::sConsensusParamsDesc[(Consensus::ConsensusParamsPos)nMin];

    strDZeel.pushKV("q",sQuestion);
    strDZeel.pushKV("a",answers);
    strDZeel.pushKV("m",nMin);
    strDZeel.pushKV("n",nMax);
    strDZeel.pushKV("v",(uint64_t)nVersion);

    wtx.strDZeel = strDZeel.write();
    wtx.nCustomVersion = CTransaction::CONSULTATION_VERSION;

    if(wtx.strDZeel.length() > 1024)
        throw JSONRPCError(RPC_TYPE_ERROR, "String too long");

    EnsureWalletIsUnlocked();
    SendMoney(address.Get(), nAmount, fSubtractFeeFromAmount, wtx, false, true, fDump);

    if (!fDump)
    {
        UniValue ret(UniValue::VOBJ);

        ret.pushKV("hash",wtx.GetHash().GetHex());
        ret.pushKV("strDZeel",wtx.strDZeel);
        return ret;
    }
    else
    {
        UniValue ret(UniValue::VOBJ);

        ret.pushKV("raw",EncodeHexTx(wtx));
        ret.pushKV("strDZeel",wtx.strDZeel);
        return ret;
    }
}

UniValue proposecombinedconsensuschange(const UniValue& params, bool fHelp)
{
    if (!EnsureWalletIsAvailable(fHelp))
        return NullUniValue;

    if (!IsDaoSuperEnabled(chainActive.Tip(), Params().GetConsensus()))
        throw JSONRPCError(RPC_TYPE_ERROR, "Combined voting is not enabled yet.");

    LOCK2(cs_main, pwalletMain->cs_wallet);
    CStateViewCache view(pcoinsTip);

    if (fHelp || params.size() < 2)
        throw std::runtime_error(
                "proposecombinedconsensuschange parameters values ( fee dump_raw )\n"
            "\nCreates a proposal to the DAO for changing various consensus paremeters.\n"
            + HelpRequiringPassphrase() +
                "\nArguments:\n"
            "1. parameter        (array, required) The parameter ids as specified in the output of the getconsensusparameters rpc command.\n"
            "2. value            (array, optional) The proposed values.\n"
            "3. fee              (numeric, optional) Contribution to the fund used as fee.\n"
            "4. dump_raw         (bool, optional) Dump the raw transaction instead of sending. Default: false\n"
            "\nResult:\n"
            "\"{ hash: consultation_id,\"            (string) The consultation id.\n"
            "\"  strDZeel: string }\"            (string) The attached strdzeel property.\n"
            "\nExamples:\n"
            + HelpExampleCli("proposecombinedconsensuschange", "[1] [10]")
                );

    if (!params[0].isArray() || !params[1].isArray())
        throw JSONRPCError(RPC_TYPE_ERROR, "Parameter and values should be arrays.");

    CNavcoinAddress address("NQFqqMUD55ZV3PJEJZtaKCsQmjLT6JkjvJ"); // Dummy address

    UniValue parameters = params[0].get_array();
    UniValue values = params[1].get_array();
    UniValue sValues(UniValue::VARR);

    CAmount nMinFee = GetConsensusParameter(Consensus::CONSENSUS_PARAM_CONSULTATION_MIN_FEE, view) + (GetConsensusParameter(Consensus::CONSENSUS_PARAM_CONSULTATION_ANSWER_MIN_FEE, view) * values.size());

    // Amount
    CAmount nAmount = params.size() >= 3 ? AmountFromValue(params[2]) : nMinFee;
    if (nAmount <= 0 || nAmount < nMinFee)
        throw JSONRPCError(RPC_TYPE_ERROR, "Invalid amount for fee.");

    if (parameters.size() != values.size())
        throw JSONRPCError(RPC_TYPE_ERROR, "You should specify the same amount of parameters and values.");

    bool fDump = params.size() == 4 ? params[3].getBool() : false;

    CWalletTx wtx;
    bool fSubtractFeeFromAmount = false;

    std::string sQuestion = "Consensus change for: ";
    std::vector<std::string> topics;

    for (size_t i = 0; i < parameters.size(); i++) {
        if (!parameters[i].isNum())
            throw JSONRPCError(RPC_TYPE_ERROR, "Parameters should be numbers");

        int64_t par = parameters[i].get_int64();

        if (par < Consensus::CONSENSUS_PARAM_VOTING_CYCLE_LENGTH || par >= Consensus::MAX_CONSENSUS_PARAMS)
            throw JSONRPCError(RPC_TYPE_ERROR, "Wrong parameter id");

        topics.push_back(Consensus::sConsensusParamsDesc[(Consensus::ConsensusParamsPos)par]);

        uint64_t decrement = (par == Consensus::CONSENSUS_PARAM_PROPOSAL_MAX_VOTING_CYCLES || par == Consensus::CONSENSUS_PARAM_PAYMENT_REQUEST_MAX_VOTING_CYCLES) ? 1 : 0;

        if (!values[i].isNum())
            throw JSONRPCError(RPC_TYPE_ERROR, "Values must be numbers");
        sValues.push_back(std::to_string(values[i].get_int64()-decrement));
    }

    int64_t nMax = 1;

    UniValue strDZeel(UniValue::VOBJ);
    uint64_t nVersion = CConsultation::BASE_VERSION | CConsultation::MORE_ANSWERS_VERSION | CConsultation::CONSENSUS_PARAMETER_VERSION | CConsultation::SUPER_VERSION;

    if (IsExcludeEnabled(chainActive.Tip(), Params().GetConsensus()))
        nVersion |= CConsultation::EXCLUDE_VERSION;

    strDZeel.pushKV("q",sQuestion + boost::algorithm::join(topics, " + "));
    strDZeel.pushKV("a",sValues);
    strDZeel.pushKV("m",parameters);
    strDZeel.pushKV("n",nMax);
    strDZeel.pushKV("v",(uint64_t)nVersion);

    wtx.strDZeel = strDZeel.write();
    wtx.nCustomVersion = CTransaction::CONSULTATION_VERSION;

    if(wtx.strDZeel.length() > 1024)
        throw JSONRPCError(RPC_TYPE_ERROR, "String too long");

    EnsureWalletIsUnlocked();
    SendMoney(address.Get(), nAmount, fSubtractFeeFromAmount, wtx, false, true, fDump);

    if (!fDump)
    {
        UniValue ret(UniValue::VOBJ);

        ret.pushKV("hash",wtx.GetHash().GetHex());
        ret.pushKV("strDZeel",wtx.strDZeel);
        return ret;
    }
    else
    {
        UniValue ret(UniValue::VOBJ);

        ret.pushKV("raw",EncodeHexTx(wtx));
        ret.pushKV("strDZeel",wtx.strDZeel);
        return ret;
    }
}

UniValue createconsultation(const UniValue& params, bool fHelp)
{
    if (!EnsureWalletIsAvailable(fHelp))
        return NullUniValue;

    LOCK2(cs_main, pwalletMain->cs_wallet);
    CStateViewCache view(pcoinsTip);

    if (fHelp || params.size() < 1)
        throw std::runtime_error(
                "createconsultation \"question\" ( min max range fee dump_raw )\n"
            "\nCreates a consultation for the DAO. Min fee of " + FormatMoney(GetConsensusParameter(Consensus::CONSENSUS_PARAM_CONSULTATION_MIN_FEE, view)) + "NAV is required.\n"
            + HelpRequiringPassphrase() +
                "\nArguments:\n"
            "1. \"question\"       (string, required) The question of the new consultation.\n"
            "2. min              (numeric, optional) The minimum amount for the range. Only used if range equals true.\n"
            "3. max              (numeric, optional) The maximum amount of answers a block can vote for.\n"
            "4. range            (bool, optional) The consultation answers are exclusively in the range min-max.\n"
            "5. fee              (numeric, optional) Contribution to the fund used as fee.\n"
            "6. dump_raw         (bool, optional) Dump the raw transaction instead of sending. Default: false\n"
            "\nResult:\n"
            "\"{ hash: consultation_id,\"            (string) The consultation id.\n"
            "\"  strDZeel: string }\"            (string) The attached strdzeel property.\n"
            "\nExamples:\n"
            + HelpExampleCli("createconsultation", "\"Who should be the CEO of Navcoin? /s\" 1 1")
                + HelpExampleCli("createconsultation", "\"How much should Navcoin's CEO earn per month? /s\" 1000 5000 true")
                );

    CNavcoinAddress address("NQFqqMUD55ZV3PJEJZtaKCsQmjLT6JkjvJ"); // Dummy address

    bool fRange = params.size() >= 4 && params[3].isBool() ? params[3].getBool() : false;

    // Amount
    CAmount nAmount = params.size() >= (fRange ? 5 : 4) ? AmountFromValue(params[(fRange ? 4 : 3)]) : GetConsensusParameter(Consensus::CONSENSUS_PARAM_CONSULTATION_MIN_FEE, view);
    if (nAmount <= 0 || nAmount < GetConsensusParameter(Consensus::CONSENSUS_PARAM_CONSULTATION_MIN_FEE, view))
        throw JSONRPCError(RPC_TYPE_ERROR, "Invalid amount for fee");

    bool fDump = params.size() == (fRange ? 6 : 5) ? params[(fRange ? 5 : 4)].getBool() : false;

    CWalletTx wtx;
    bool fSubtractFeeFromAmount = false;

    int64_t nMin = fRange ? params[1].get_int64() : 0;
    int64_t nMax = params.size() > 1 ? (fRange ? params[2].get_int64() : params[1].get_int64()) : 1;

    if (!fRange && (nMax < 1 ||nMax > 16))
        throw JSONRPCError(RPC_TYPE_ERROR, "Wrong maximum");
    else if(fRange && !(nMin >= 0 && nMax < (uint64_t)VoteFlags::VOTE_ABSTAIN && nMax > nMin))
        throw JSONRPCError(RPC_TYPE_ERROR, "Wrong range");

    std::string sQuestion = params[0].get_str();

    UniValue strDZeel(UniValue::VOBJ);
    uint64_t nVersion = CConsultation::BASE_VERSION | CConsultation::MORE_ANSWERS_VERSION;

    if (fRange)
    {
        nVersion |= CConsultation::ANSWER_IS_A_RANGE_VERSION;
        nVersion &= ~CConsultation::MORE_ANSWERS_VERSION;
    }

    if (IsExcludeEnabled(chainActive.Tip(), Params().GetConsensus()))
        nVersion |= CConsultation::EXCLUDE_VERSION;

    strDZeel.pushKV("q",sQuestion);
    strDZeel.pushKV("m",nMin);
    strDZeel.pushKV("n",nMax);
    strDZeel.pushKV("v",(uint64_t)nVersion);

    wtx.strDZeel = strDZeel.write();
    wtx.nCustomVersion = CTransaction::CONSULTATION_VERSION;

    if(wtx.strDZeel.length() > 1024)
        throw JSONRPCError(RPC_TYPE_ERROR, "String too long");

    EnsureWalletIsUnlocked();
    SendMoney(address.Get(), nAmount, fSubtractFeeFromAmount, wtx, false, true, fDump);

    if (!fDump)
    {
        UniValue ret(UniValue::VOBJ);

        ret.pushKV("hash",wtx.GetHash().GetHex());
        ret.pushKV("strDZeel",wtx.strDZeel);
        return ret;
    }
    else
    {
        UniValue ret(UniValue::VOBJ);

        ret.pushKV("raw",EncodeHexTx(wtx));
        ret.pushKV("strDZeel",wtx.strDZeel);
        return ret;
    }
}

UniValue createconsultationwithanswers(const UniValue& params, bool fHelp)
{
    if (!EnsureWalletIsAvailable(fHelp))
        return NullUniValue;

    LOCK2(cs_main, pwalletMain->cs_wallet);
    CStateViewCache view(pcoinsTip);

    if (fHelp || params.size() < 2)
        throw std::runtime_error(
                "createconsultationwithanswers \"question\" \"[answers]\" ( maxanswers admitsanswerproposals fee dump_raw )\n"
            "\nCreates a consultation for the DAO. Min fee of " + FormatMoney(GetConsensusParameter(Consensus::CONSENSUS_PARAM_CONSULTATION_MIN_FEE, view)) + "NAV is required.\n"
            + HelpRequiringPassphrase() +
                "\nArguments:\n"
            "1. \"question\"            (string, required) The question of the new consultation.\n"
            "2.  \"[answers]\"          (array of strings, required) An array of strings with the proposed answers.\n"
            "3. maxanswers            (numeric, optional) The maximum amount of answers a block can vote for at the same time.\n"
            "4. admitsanswerproposals (bool, optional) Stakers are allowed to propose new answers.\n"
            "5. fee                   (numeric, optional) Contribution to the fund used as fee.\n"
            "6. dump_raw              (bool, optional) Dump the raw transaction instead of sending. Default: false\n"
            "\nResult:\n"
            "\"{ hash: consultation_id,\"            (string) The consultation id.\n"
            "\"  strDZeel: string }\"            (string) The attached strdzeel property.\n"
            "\nExamples:\n"
            + HelpExampleCli("createconsultationwithanswers", "\"Who should be the CEO of Navcoin? /s\" \"[\\\"Craig Wright\\\",\\\"Loomdart\\\"]\"")
                );

    CNavcoinAddress address("NQFqqMUD55ZV3PJEJZtaKCsQmjLT6JkjvJ"); // Dummy address

    bool fRange = false;
    UniValue answers = params[1].get_array();
    CAmount nMinFee = answers.size() * GetConsensusParameter(Consensus::CONSENSUS_PARAM_CONSULTATION_ANSWER_MIN_FEE, view) + GetConsensusParameter(Consensus::CONSENSUS_PARAM_CONSULTATION_MIN_FEE, view);
    CAmount nAmount = params.size() >= 5 ? AmountFromValue(params[4]) : nMinFee;

    // Amount
    if (nAmount <= 0 || nAmount < nMinFee)
        throw JSONRPCError(RPC_TYPE_ERROR, "Invalid amount for fee");

    bool fDump = params.size() >= 6 ? params[5].getBool() : false;

    CWalletTx wtx;
    bool fSubtractFeeFromAmount = false;

    int64_t nMin = 0;
    int64_t nMax = params.size() >= 3 ? params[2].get_int64() : 1;

    if (nMax > 16)
        throw JSONRPCError(RPC_TYPE_ERROR, "Wrong maximum");

    bool fAdmitsAnswers = params.size() >= 4 ? params[3].get_bool() : true;
    std::string sQuestion = params[0].get_str();

    UniValue strDZeel(UniValue::VOBJ);
    uint64_t nVersion = CConsultation::BASE_VERSION;

    if (IsExcludeEnabled(chainActive.Tip(), Params().GetConsensus()))
        nVersion |= CConsultation::EXCLUDE_VERSION;

    if (fAdmitsAnswers)
        nVersion |= CConsultation::MORE_ANSWERS_VERSION;
    else if (answers.size() == 1)
        throw JSONRPCError(RPC_TYPE_ERROR, "You must add at least 2 answers if no other answers can be proposed");

    strDZeel.pushKV("q",sQuestion);
    strDZeel.pushKV("m",nMin);
    strDZeel.pushKV("a",answers);
    strDZeel.pushKV("n",nMax);
    strDZeel.pushKV("v",(uint64_t)nVersion);

    wtx.strDZeel = strDZeel.write();
    wtx.nCustomVersion = CTransaction::CONSULTATION_VERSION;

    if(wtx.strDZeel.length() > 1024)
        throw JSONRPCError(RPC_TYPE_ERROR, "String too long");

    EnsureWalletIsUnlocked();
    SendMoney(address.Get(), nAmount, fSubtractFeeFromAmount, wtx, false, true, fDump);

    if (!fDump)
    {
        UniValue ret(UniValue::VOBJ);

        ret.pushKV("hash",wtx.GetHash().GetHex());
        ret.pushKV("strDZeel",wtx.strDZeel);
        return ret;
    }
    else
    {
        UniValue ret(UniValue::VOBJ);

        ret.pushKV("raw",EncodeHexTx(wtx));
        ret.pushKV("strDZeel",wtx.strDZeel);
        return ret;
    }
}

std::string random_string( size_t length )
{
    auto randchar = []() -> char
    {
        const char charset[] =
                "0123456789"
            "ABCDEFGHIJKLMNOPQRSTUVWXYZ"
            "abcdefghijklmnopqrstuvwxyz";
        const size_t max_index = (sizeof(charset) - 1);
        return charset[ rand() % max_index ];
    };
    std::string str(length,0);
    std::generate_n( str.begin(), length, randchar );
    return str;
}

UniValue createpaymentrequest(const UniValue& params, bool fHelp)
{
    if (!EnsureWalletIsAvailable(fHelp))
        return NullUniValue;

    if (fHelp || params.size() < 3)
        throw std::runtime_error(
                "createpaymentrequest \"hash\" \"amount\" \"id\" ( fee dump_raw )\n"
            "\nCreates a proposal to withdraw funds from the community fund. Fee: 0.0001 NAV\n"
            + HelpRequiringPassphrase() +
                "\nArguments:\n"
            "1. \"hash\"               (string, required) The hash of the proposal from which you want to withdraw funds. It must be approved.\n"
            "2. \"amount\"             (numeric or string, required) The amount in " + CURRENCY_UNIT + " to withdraw. eg 10\n"
            "3. \"id\"                 (string, required) Unique id to identify the payment request\n"
            "4. dump_raw               (bool, optional) Dump the raw transaction instead of sending. Default: false\n"
            "\nResult:\n"
            "\"{ hash: prequestid,\"             (string) The payment request id.\n"
            "\"  strDZeel: string }\"            (string) The attached strdzeel property.\n"
            "\nExamples:\n"
            + HelpExampleCli("createpaymentrequest", "\"196a4c2115d3c1c1dce1156eb2404ad77f3c5e9f668882c60cb98d638313dbd3\" 1000 \"Invoice March 2017\"")
                );

    if (!Params().GetConsensus().fDaoClientActivated)
        throw JSONRPCError(RPC_WALLET_ERROR, "This command is temporarily disabled");

    LOCK2(cs_main, pwalletMain->cs_wallet);

    CProposal proposal;
    CStateViewCache view(pcoinsTip);

    if(!view.GetProposal(uint256S(params[0].get_str()), proposal))
        throw JSONRPCError(RPC_TYPE_ERROR, "Invalid proposal hash.");

    if(proposal.GetLastState() != DAOFlags::ACCEPTED)
        throw JSONRPCError(RPC_TYPE_ERROR, "Proposal has not been accepted.");

    CNavcoinAddress address(proposal.GetOwnerAddress());

    if(!address.IsValid())
        throw JSONRPCError(RPC_TYPE_ERROR, "Address of the proposal is not a valid Navcoin address.");

    CKeyID keyID;
    if (!address.GetKeyID(keyID))
        throw JSONRPCError(RPC_TYPE_ERROR, "Address does not refer to key.");

    EnsureWalletIsUnlocked();

    CKey key;
    if (!pwalletMain->GetKey(keyID, key))
        throw JSONRPCError(RPC_WALLET_ERROR, "You are not the owner of the proposal. Can't find the private key.");

    CAmount nReqAmount = AmountFromValue(params[1]);
    std::string id = params[2].get_str();

    // Amount
    CAmount nAmount = params.size() == 4 ? AmountFromValue(params[3]) : GetConsensusParameter(Consensus::CONSENSUS_PARAM_PAYMENT_REQUEST_MIN_FEE, view);
    if (nAmount < 0 || nAmount < GetConsensusParameter(Consensus::CONSENSUS_PARAM_PAYMENT_REQUEST_MIN_FEE, view))
        throw JSONRPCError(RPC_TYPE_ERROR, "Invalid amount for fee");

    bool fDump = params.size() == 5 ? params[4].getBool() : false;

    std::string sRandom = random_string(16);

    std::string Secret = sRandom + "I kindly ask to withdraw " +
            std::to_string(nReqAmount) + "NAV from the proposal " +
            proposal.hash.ToString() + ". Payment request id: " + id;

    CHashWriter ss(SER_GETHASH, 0);
    ss << strMessageMagic;
    ss << Secret;

    std::vector<unsigned char> vchSig;
    if (!key.SignCompact(ss.GetHash(), vchSig))
        throw JSONRPCError(RPC_INVALID_ADDRESS_OR_KEY, "Sign failed.");

    std::string Signature = EncodeBase64(&vchSig[0], vchSig.size());

    CStateViewCache coins(pcoinsTip);

    if (nReqAmount <= 0 || nReqAmount > proposal.GetAvailable(coins, true))
        throw JSONRPCError(RPC_TYPE_ERROR, "Invalid amount.");

    CWalletTx wtx;
    bool fSubtractFeeFromAmount = false;

    UniValue strDZeel(UniValue::VOBJ);
    uint64_t nVersion = CPaymentRequest::BASE_VERSION;

    if (IsReducedCFundQuorumEnabled(chainActive.Tip(), Params().GetConsensus()))
        nVersion |= CPaymentRequest::REDUCED_QUORUM_VERSION;

    if (IsDAOEnabled(chainActive.Tip(), Params().GetConsensus()))
        nVersion |= CPaymentRequest::ABSTAIN_VOTE_VERSION;

    if (IsExcludeEnabled(chainActive.Tip(), Params().GetConsensus()))
        nVersion |= CPaymentRequest::EXCLUDE_VERSION;

    if (proposal.IsSuper() && IsDaoSuperEnabled(chainActive.Tip(), Params().GetConsensus()))
        nVersion |= CPaymentRequest::SUPER_VERSION;;

    strDZeel.pushKV("h",params[0].get_str());
    strDZeel.pushKV("n",nReqAmount);
    strDZeel.pushKV("s",Signature);
    strDZeel.pushKV("r",sRandom);
    strDZeel.pushKV("i",id);
    strDZeel.pushKV("v",(uint64_t)nVersion);

    wtx.strDZeel = strDZeel.write();
    wtx.nCustomVersion = CTransaction::PAYMENT_REQUEST_VERSION;

    if(wtx.strDZeel.length() > 1024)
        throw JSONRPCError(RPC_TYPE_ERROR, "String too long");

    SendMoney(address.Get(), 10000, fSubtractFeeFromAmount, wtx, false, true, fDump);

    if (!fDump)
    {
        UniValue ret(UniValue::VOBJ);

        ret.pushKV("hash",wtx.GetHash().GetHex());
        ret.pushKV("strDZeel",wtx.strDZeel);
        return ret;
    }
    else
    {
        UniValue ret(UniValue::VOBJ);

        ret.pushKV("raw",EncodeHexTx(wtx));
        ret.pushKV("strDZeel",wtx.strDZeel);
        return ret;
    }
}

UniValue proposeanswer(const UniValue& params, bool fHelp)
{
    if (!EnsureWalletIsAvailable(fHelp))
        return NullUniValue;

    LOCK2(cs_main, pwalletMain->cs_wallet);
    CStateViewCache view(pcoinsTip);

    if (fHelp || params.size() < 2)
        throw std::runtime_error(
                "proposeanswer \"hash\" \"answer\" ( fee dump_raw )\n"
            "\nProposes an answer for an already existing consultation of the DAO. Min fee of " + FormatMoney(GetConsensusParameter(Consensus::CONSENSUS_PARAM_CONSULTATION_ANSWER_MIN_FEE, view)) + "NAV is required.\n"
            + HelpRequiringPassphrase() +
                "\nArguments:\n"
            "1. \"hash\"         (string, required) The hash of the already existing consultation.\n"
            "2. \"answer\"       (string, required) The proposed answer.\n"
            "3. fee              (numeric, optional) Contribution to the fund used as fee.\n"
            "4. dump_raw         (bool, optional) Dump the raw transaction instead of sending. Default: false\n"
            "\nResult:\n"
            "\"{ hash: consultation_id,\"        (string) The consultation id.\n"
            "\"  strDZeel: string }\"            (string) The attached strdzeel property.\n"
            "\nExamples:\n"
            + HelpExampleCli("proposeanswer", "\"196a4c2115d3c1c1dce1156eb2404ad77f3c5e9f668882c60cb98d638313dbd3\" \"Vitalik Buterin\"")
                + HelpExampleCli("proposeanswer", "\"196a4c2115d3c1c1dce1156eb2404ad77f3c5e9f668882c60cb98d638313dbd3\" \"Satoshi Nakamoto\"")
                + HelpExampleCli("proposeanswer", "\"196a4c2115d3c1c1dce1156eb2404ad77f3c5e9f668882c60cb98d638313dbd3\" \"Charlie Lee\"")
                + HelpExampleCli("proposeanswer", "\"196a4c2115d3c1c1dce1156eb2404ad77f3c5e9f668882c60cb98d638313dbd3\" \"Riccardo Fluffypony\"")
                );

    CNavcoinAddress address("NQFqqMUD55ZV3PJEJZtaKCsQmjLT6JkjvJ"); // Dummy address

    // Amount
    CAmount nAmount = params.size() >= 3 ? AmountFromValue(params[2]) : GetConsensusParameter(Consensus::CONSENSUS_PARAM_CONSULTATION_ANSWER_MIN_FEE, view);
    if (nAmount <= 0 || nAmount < GetConsensusParameter(Consensus::CONSENSUS_PARAM_CONSULTATION_ANSWER_MIN_FEE, view))
        throw JSONRPCError(RPC_TYPE_ERROR, "Invalid amount for fee");

    CConsultation consultation;

    if(!view.GetConsultation(uint256S(params[0].get_str()), consultation))
        throw JSONRPCError(RPC_TYPE_ERROR, "Invalid consultation.");

    if(!consultation.CanHaveNewAnswers())
        throw JSONRPCError(RPC_TYPE_ERROR, "The consultation does not admit new answers.");

    uint64_t nVersion = CConsultationAnswer::BASE_VERSION;

    if (IsExcludeEnabled(chainActive.Tip(), Params().GetConsensus()))
        nVersion |= CConsultationAnswer::EXCLUDE_VERSION;

    std::string sAnswer = "";
    UniValue vAnswer(UniValue::VARR);
    if (consultation.IsAboutConsensusParameter())
    {
        if (consultation.IsSuper())
        {
            nVersion |= CConsultationAnswer::SUPER_VERSION;
            auto nValue = params[1].get_array();
            auto parameters = consultation.GetParameters();

            for (size_t i = 0; i < nValue.size(); i++)
            {
                auto sub = (parameters[i] == Consensus::CONSENSUS_PARAM_PROPOSAL_MAX_VOTING_CYCLES || parameters[i] == Consensus::CONSENSUS_PARAM_PAYMENT_REQUEST_MAX_VOTING_CYCLES) ? 1 : 0;
                vAnswer.push_back(std::to_string(nValue[i].get_int64()));
            }
        } else {
            int64_t nValue = params[1].get_int64();

            if (consultation.nMin == Consensus::CONSENSUS_PARAM_PROPOSAL_MAX_VOTING_CYCLES || consultation.nMin == Consensus::CONSENSUS_PARAM_PAYMENT_REQUEST_MAX_VOTING_CYCLES)
            {
                nValue--;
            }

            sAnswer = std::to_string(nValue);
        }
    }
    else
    {
        sAnswer = params[1].get_str();
    }

    bool fDump = params.size() == 4 ? params[3].getBool() : false;

    CWalletTx wtx;
    bool fSubtractFeeFromAmount = false;

    UniValue strDZeel(UniValue::VOBJ);

    strDZeel.pushKV("h",params[0].get_str());
    strDZeel.pushKV("a",consultation.IsAboutConsensusParameter()&&consultation.IsSuper()?vAnswer:sAnswer);
    strDZeel.pushKV("v",(uint64_t)nVersion);

    wtx.strDZeel = strDZeel.write();
    wtx.nCustomVersion = CTransaction::ANSWER_VERSION;

    if(wtx.strDZeel.length() > 255)
        throw JSONRPCError(RPC_TYPE_ERROR, "String too long");

    SendMoney(address.Get(), nAmount, fSubtractFeeFromAmount, wtx, false, true, fDump);

    if (!fDump)
    {
        UniValue ret(UniValue::VOBJ);
        CConsultationAnswer answer;

        TxToConsultationAnswer(wtx.strDZeel, wtx.GetHash(), uint256(), answer);

        ret.pushKV("hash", answer.hash.ToString());
        ret.pushKV("strDZeel",wtx.strDZeel);
        return ret;
    }
    else
    {
        UniValue ret(UniValue::VOBJ);

        ret.pushKV("raw",EncodeHexTx(wtx));
        ret.pushKV("strDZeel",wtx.strDZeel);
        return ret;
    }
}


UniValue donatefund(const UniValue& params, bool fHelp)
{
    if (!EnsureWalletIsAvailable(fHelp))
        return NullUniValue;

    if (fHelp || params.size() < 1 || params.size() > 2)
        throw std::runtime_error(
                "donatefund \"amount\" ( subtractfeefromamount )\n"
                "\nDonates an amount to the community fund.\n"
                + HelpRequiringPassphrase() +
                "\nArguments:\n"
                "1. \"amount\"      (numeric or string, required) The amount in " + CURRENCY_UNIT + " to donate. eg 0.1\n"
                                                                                                    "2. subtractfeefromamount  (boolean, optional, default=false) The fee will be deducted from the amount being sent.\n"
                                                                                                    "                             The fund will receive less navcoins than you enter in the amount field.\n"
                                                                                                    "\nResult:\n"
                                                                                                    "\"transactionid\"  (string) The transaction id.\n"
                                                                                                    "\nExamples:\n"
                + HelpExampleCli("donatefund", "0.1")
                + HelpExampleCli("donatefund", "0.1 true")

                );

    LOCK2(cs_main, pwalletMain->cs_wallet);

    CNavcoinAddress address("NQFqqMUD55ZV3PJEJZtaKCsQmjLT6JkjvJ"); // Dummy address

    // Amount
    CAmount nAmount = AmountFromValue(params[0]);
    if (nAmount <= 0)
        throw JSONRPCError(RPC_TYPE_ERROR, "Invalid amount for send");

    CWalletTx wtx;
    bool fSubtractFeeFromAmount = false;
    if (params.size() == 2)
        fSubtractFeeFromAmount = params[1].get_bool();

    EnsureWalletIsUnlocked();

    SendMoney(address.Get(), nAmount, fSubtractFeeFromAmount, wtx, false, true);

    return wtx.GetHash().GetHex();
}

UniValue listaddressgroupings(const UniValue& params, bool fHelp)
{
    if (!EnsureWalletIsAvailable(fHelp))
        return NullUniValue;

    if (fHelp)
        throw std::runtime_error(
                "listaddressgroupings\n"
                "\nLists groups of addresses which have had their common ownership\n"
                "made public by common use as inputs or as the resulting change\n"
                "in past transactions\n"
                "\nResult:\n"
                "[\n"
                "  [\n"
                "    [\n"
                "      \"navcoinaddress\",     (string) The navcoin address\n"
                "      amount,                 (numeric) The amount in " + CURRENCY_UNIT + "\n"
                                                                                           "      \"account\"             (string, optional) The account (DEPRECATED)\n"
                                                                                           "    ]\n"
                                                                                           "    ,...\n"
                                                                                           "  ]\n"
                                                                                           "  ,...\n"
                                                                                           "]\n"
                                                                                           "\nExamples:\n"
                + HelpExampleCli("listaddressgroupings", "")
                + HelpExampleRpc("listaddressgroupings", "")
                );

    LOCK2(cs_main, pwalletMain->cs_wallet);

    UniValue jsonGroupings(UniValue::VARR);
    std::map<CTxDestination, CAmount> balances = pwalletMain->GetAddressBalances();
    for(std::set<CTxDestination> grouping: pwalletMain->GetAddressGroupings())
    {
        UniValue jsonGrouping(UniValue::VARR);
        for(CTxDestination address: grouping)
        {
            UniValue addressInfo(UniValue::VARR);
            addressInfo.push_back(CNavcoinAddress(address).ToString());
            addressInfo.push_back(ValueFromAmount(balances[address]));
            {
                if (pwalletMain->mapAddressBook.find(CNavcoinAddress(address).Get()) != pwalletMain->mapAddressBook.end())
                    addressInfo.push_back(pwalletMain->mapAddressBook.find(CNavcoinAddress(address).Get())->second.name);
            }
            jsonGrouping.push_back(addressInfo);
        }
        jsonGroupings.push_back(jsonGrouping);
    }
    return jsonGroupings;
}

UniValue signmessage(const UniValue& params, bool fHelp)
{
    if (!EnsureWalletIsAvailable(fHelp))
        return NullUniValue;

    if (fHelp || params.size() != 2)
        throw std::runtime_error(
                "signmessage \"navcoinaddress\" \"message\"\n"
                "\nSign a message with the private key of an address"
                + HelpRequiringPassphrase() + "\n"
                                              "\nArguments:\n"
                                              "1. \"navcoinaddress\"  (string, required) The navcoin address to use for the private key.\n"
                                              "2. \"message\"         (string, required) The message to create a signature of.\n"
                                              "\nResult:\n"
                                              "\"signature\"          (string) The signature of the message encoded in base 64\n"
                                              "\nExamples:\n"
                                              "\nUnlock the wallet for 30 seconds\n"
                + HelpExampleCli("walletpassphrase", "\"mypassphrase\" 30") +
                "\nCreate the signature\n"
                + HelpExampleCli("signmessage", "\"1D1ZrZNe3JUo7ZycKEYQQiQAWd9y54F4XZ\" \"my message\"") +
                "\nVerify the signature\n"
                + HelpExampleCli("verifymessage", "\"1D1ZrZNe3JUo7ZycKEYQQiQAWd9y54F4XZ\" \"signature\" \"my message\"") +
                "\nAs json rpc\n"
                + HelpExampleRpc("signmessage", "\"1D1ZrZNe3JUo7ZycKEYQQiQAWd9y54F4XZ\", \"my message\"")
                );

    LOCK2(cs_main, pwalletMain->cs_wallet);

    EnsureWalletIsUnlocked();

    std::string strAddress = params[0].get_str();
    std::string strMessage = params[1].get_str();

    CNavcoinAddress addr(strAddress);
    if (!addr.IsValid())
        throw JSONRPCError(RPC_TYPE_ERROR, "Invalid address");

    CKeyID keyID;
    if (!addr.GetKeyID(keyID))
        throw JSONRPCError(RPC_TYPE_ERROR, "Address does not refer to key");

    CKey key;
    if (!pwalletMain->GetKey(keyID, key))
        throw JSONRPCError(RPC_WALLET_ERROR, "Private key not available");

    CHashWriter ss(SER_GETHASH, 0);
    ss << strMessageMagic;
    ss << strMessage;

    std::vector<unsigned char> vchSig;
    if (!key.SignCompact(ss.GetHash(), vchSig))
        throw JSONRPCError(RPC_INVALID_ADDRESS_OR_KEY, "Sign failed");

    return EncodeBase64(&vchSig[0], vchSig.size());
}

UniValue getreceivedbyaddress(const UniValue& params, bool fHelp)
{
    if (!EnsureWalletIsAvailable(fHelp))
        return NullUniValue;

    if (fHelp || params.size() < 1 || params.size() > 2)
        throw std::runtime_error(
                "getreceivedbyaddress \"navcoinaddress\" ( minconf )\n"
                "\nReturns the total amount received by the given navcoinaddress in transactions with at least minconf confirmations.\n"
                "\nArguments:\n"
                "1. \"navcoinaddress\"  (string, required) The navcoin address for transactions.\n"
                "2. minconf             (numeric, optional, default=1) Only include transactions confirmed at least this many times.\n"
                "\nResult:\n"
                "amount   (numeric) The total amount in " + CURRENCY_UNIT + " received at this address.\n"
                                                                            "\nExamples:\n"
                                                                            "\nThe amount from transactions with at least 1 confirmation\n"
                + HelpExampleCli("getreceivedbyaddress", "\"1D1ZrZNe3JUo7ZycKEYQQiQAWd9y54F4XZ\"") +
                "\nThe amount including unconfirmed transactions, zero confirmations\n"
                + HelpExampleCli("getreceivedbyaddress", "\"1D1ZrZNe3JUo7ZycKEYQQiQAWd9y54F4XZ\" 0") +
                "\nThe amount with at least 6 confirmation, very safe\n"
                + HelpExampleCli("getreceivedbyaddress", "\"1D1ZrZNe3JUo7ZycKEYQQiQAWd9y54F4XZ\" 6") +
                "\nAs a json rpc call\n"
                + HelpExampleRpc("getreceivedbyaddress", "\"1D1ZrZNe3JUo7ZycKEYQQiQAWd9y54F4XZ\", 6")
                );

    LOCK2(cs_main, pwalletMain->cs_wallet);

    // Navcoin address
    CNavcoinAddress address = CNavcoinAddress(params[0].get_str());
    if (!address.IsValid())
        throw JSONRPCError(RPC_INVALID_ADDRESS_OR_KEY, "Invalid Navcoin address");
    CScript scriptPubKey = GetScriptForDestination(address.Get());
    if (!IsMine(*pwalletMain, scriptPubKey))
        return ValueFromAmount(0);

    // Minimum confirmations
    int nMinDepth = 1;
    if (params.size() > 1)
        nMinDepth = params[1].get_int();

    // Tally
    CAmount nAmount = 0;
    for (std::map<uint256, CWalletTx>::iterator it = pwalletMain->mapWallet.begin(); it != pwalletMain->mapWallet.end(); ++it)
    {
        const CWalletTx& wtx = (*it).second;
        if (wtx.IsCoinBase() || wtx.IsCoinStake() || !CheckFinalTx(wtx))
            continue;

        for(const CTxOut& txout: wtx.vout)
            if (txout.scriptPubKey == scriptPubKey)
                if (wtx.GetDepthInMainChain() >= nMinDepth)
                    nAmount += txout.nValue;
    }

    return  ValueFromAmount(nAmount);
}


UniValue getreceivedbyaccount(const UniValue& params, bool fHelp)
{
    if (!EnsureWalletIsAvailable(fHelp))
        return NullUniValue;

    if (fHelp || params.size() < 1 || params.size() > 2)
        throw std::runtime_error(
                "getreceivedbyaccount \"account\" ( minconf )\n"
                "\nDEPRECATED. Returns the total amount received by addresses with <account> in transactions with at least [minconf] confirmations.\n"
                "\nArguments:\n"
                "1. \"account\"      (string, required) The selected account, may be the default account using \"\".\n"
                "2. minconf          (numeric, optional, default=1) Only include transactions confirmed at least this many times.\n"
                "\nResult:\n"
                "amount              (numeric) The total amount in " + CURRENCY_UNIT + " received for this account.\n"
                                                                                       "\nExamples:\n"
                                                                                       "\nAmount received by the default account with at least 1 confirmation\n"
                + HelpExampleCli("getreceivedbyaccount", "\"\"") +
                "\nAmount received at the tabby account including unconfirmed amounts with zero confirmations\n"
                + HelpExampleCli("getreceivedbyaccount", "\"tabby\" 0") +
                "\nThe amount with at least 6 confirmation, very safe\n"
                + HelpExampleCli("getreceivedbyaccount", "\"tabby\" 6") +
                "\nAs a json rpc call\n"
                + HelpExampleRpc("getreceivedbyaccount", "\"tabby\", 6")
                );

    LOCK2(cs_main, pwalletMain->cs_wallet);

    // Minimum confirmations
    int nMinDepth = 1;
    if (params.size() > 1)
        nMinDepth = params[1].get_int();

    // Get the set of pub keys assigned to account
    std::string strAccount = AccountFromValue(params[0]);
    std::set<CTxDestination> setAddress = pwalletMain->GetAccountAddresses(strAccount);

    // Tally
    CAmount nAmount = 0;
    for (std::map<uint256, CWalletTx>::iterator it = pwalletMain->mapWallet.begin(); it != pwalletMain->mapWallet.end(); ++it)
    {
        const CWalletTx& wtx = (*it).second;
        if (wtx.IsCoinBase() || wtx.IsCoinStake() || !CheckFinalTx(wtx))
            continue;

        for(const CTxOut& txout: wtx.vout)
        {
            CTxDestination address;
            if (ExtractDestination(txout.scriptPubKey, address) && IsMine(*pwalletMain, address) && setAddress.count(address))
                if (wtx.GetDepthInMainChain() >= nMinDepth)
                    nAmount += txout.nValue;
        }
    }

    return ValueFromAmount(nAmount);
}


UniValue getbalance(const UniValue& params, bool fHelp)
{
    if (!EnsureWalletIsAvailable(fHelp))
        return NullUniValue;

    if (fHelp || params.size() > 3)
        throw std::runtime_error(
                "getbalance ( \"account\" minconf includeWatchonly )\n"
                "\nIf account is not specified, returns the server's total available balance.\n"
                "If account is specified (DEPRECATED), returns the balance in the account.\n"
                "Note that the account \"\" is not the same as leaving the parameter out.\n"
                "The server total may be different to the balance in the default \"\" account.\n"
                "\nArguments:\n"
                "1. \"account\"      (string, optional) DEPRECATED. The selected account, or \"*\" for entire wallet. It may be the default account using \"\".\n"
                "2. minconf          (numeric, optional, default=1) Only include transactions confirmed at least this many times.\n"
                "3. includeWatchonly (bool, optional, default=false) Also include balance in watchonly addresses (see 'importaddress')\n"
                "\nResult:\n"
                "amount              (numeric) The total amount in " + CURRENCY_UNIT + " received for this account.\n"
                                                                                       "\nExamples:\n"
                                                                                       "\nThe total amount in the wallet\n"
                + HelpExampleCli("getbalance", "") +
                "\nThe total amount in the wallet at least 5 blocks confirmed\n"
                + HelpExampleCli("getbalance", "\"*\" 6") +
                "\nAs a json rpc call\n"
                + HelpExampleRpc("getbalance", "\"*\", 6")
                );

    LOCK2(cs_main, pwalletMain->cs_wallet);

    if (params.size() == 0)
        return  ValueFromAmount(pwalletMain->GetBalance());

    int nMinDepth = 1;
    if (params.size() > 1)
        nMinDepth = params[1].get_int();
    isminefilter filter = ISMINE_SPENDABLE;
    if(params.size() > 2)
        if(params[2].get_bool())
            filter = filter | ISMINE_WATCH_ONLY;

    if (params[0].get_str() == "private") {
        return  ValueFromAmount(pwalletMain->GetPrivateBalance());
    } else if (params[0].get_str() == "*") {
        // Calculate total balance a different way from GetBalance()
        // (GetBalance() sums up all unspent TxOuts)
        // getbalance and "getbalance * 1 true" should return the same number
        CAmount nBalance = 0;
        for (std::map<uint256, CWalletTx>::iterator it = pwalletMain->mapWallet.begin(); it != pwalletMain->mapWallet.end(); ++it)
        {
            const CWalletTx& wtx = (*it).second;
            if (!CheckFinalTx(wtx) || wtx.GetBlocksToMaturity() > 0 || wtx.GetDepthInMainChain() < 0)
                continue;

            CAmount allFee;
            std::string strSentAccount;
            std::list<COutputEntry> listReceived;
            std::list<COutputEntry> listSent;
            wtx.GetAmounts(listReceived, listSent, allFee, strSentAccount, filter);
            if (wtx.GetDepthInMainChain() >= nMinDepth)
            {
                for(const COutputEntry& r: listReceived)
                    nBalance += r.amount;
            }
            for(const COutputEntry& s: listSent)
                nBalance -= s.amount;
            nBalance -= allFee;
        }
        return  ValueFromAmount(nBalance);
    }

    std::string strAccount = AccountFromValue(params[0]);

    CAmount nBalance = pwalletMain->GetAccountBalance(strAccount, nMinDepth, filter);

    return ValueFromAmount(nBalance);
}

UniValue getunconfirmedbalance(const UniValue &params, bool fHelp)
{
    if (!EnsureWalletIsAvailable(fHelp))
        return NullUniValue;

    if (fHelp || params.size() > 0)
        throw std::runtime_error(
                "getunconfirmedbalance\n"
                "Returns the server's total unconfirmed balance\n");

    LOCK2(cs_main, pwalletMain->cs_wallet);

    return ValueFromAmount(pwalletMain->GetUnconfirmedBalance());
}


UniValue movecmd(const UniValue& params, bool fHelp)
{
    if (!EnsureWalletIsAvailable(fHelp))
        return NullUniValue;

    if (fHelp || params.size() < 3 || params.size() > 5)
        throw std::runtime_error(
                "move \"fromaccount\" \"toaccount\" amount ( minconf \"comment\" )\n"
                "\nDEPRECATED. Move a specified amount from one account in your wallet to another.\n"
                "\nArguments:\n"
                "1. \"fromaccount\"   (string, required) The name of the account to move funds from. May be the default account using \"\".\n"
                "2. \"toaccount\"     (string, required) The name of the account to move funds to. May be the default account using \"\".\n"
                "3. amount            (numeric) Quantity of " + CURRENCY_UNIT + " to move between accounts.\n"
                                                                                "4. minconf           (numeric, optional, default=1) Only use funds with at least this many confirmations.\n"
                                                                                "5. \"comment\"       (string, optional) An optional comment, stored in the wallet only.\n"
                                                                                "\nResult:\n"
                                                                                "true|false           (boolean) true if successful.\n"
                                                                                "\nExamples:\n"
                                                                                "\nMove 0.01 " + CURRENCY_UNIT + " from the default account to the account named tabby\n"
                + HelpExampleCli("move", "\"\" \"tabby\" 0.01") +
                "\nMove 0.01 " + CURRENCY_UNIT + " timotei to akiko with a comment and funds have 6 confirmations\n"
                + HelpExampleCli("move", "\"timotei\" \"akiko\" 0.01 6 \"happy birthday!\"") +
                "\nAs a json rpc call\n"
                + HelpExampleRpc("move", "\"timotei\", \"akiko\", 0.01, 6, \"happy birthday!\"")
                );

    LOCK2(cs_main, pwalletMain->cs_wallet);

    std::string strFrom = AccountFromValue(params[0]);
    std::string strTo = AccountFromValue(params[1]);
    CAmount nAmount = AmountFromValue(params[2]);
    if (nAmount <= 0)
        throw JSONRPCError(RPC_TYPE_ERROR, "Invalid amount for send");
    if (params.size() > 3)
        // unused parameter, used to be nMinDepth, keep type-checking it though
        (void)params[3].get_int();
    std::string strComment;
    if (params.size() > 4)
        strComment = params[4].get_str();

    if (!pwalletMain->AccountMove(strFrom, strTo, nAmount, strComment))
        throw JSONRPCError(RPC_DATABASE_ERROR, "database error");

    return true;
}


UniValue sendfrom(const UniValue& params, bool fHelp)
{
    if (!EnsureWalletIsAvailable(fHelp))
        return NullUniValue;

    if (fHelp || params.size() < 3 || params.size() > 6)
        throw std::runtime_error(
                "sendfrom \"fromaccount\" \"tonavcoinaddress\" amount ( minconf \"comment\" \"comment-to\" )\n"
                "\nDEPRECATED (use sendtoaddress). Sent an amount from an account to a navcoin address."
                + HelpRequiringPassphrase() + "\n"
                                              "\nArguments:\n"
                                              "1. \"fromaccount\"       (string, required) The name of the account to send funds from. May be the default account using \"\".\n"
                                              "2. \"tonavcoinaddress\"  (string, required) The navcoin address to send funds to.\n"
                                              "3. amount                (numeric or string, required) The amount in " + CURRENCY_UNIT + " (transaction fee is added on top).\n"
                                                                                                                                        "4. minconf               (numeric, optional, default=1) Only use funds with at least this many confirmations.\n"
                                                                                                                                        "5. \"comment\"           (string, optional) A comment used to store what the transaction is for. \n"
                                                                                                                                        "                                     This is not part of the transaction, just kept in your wallet.\n"
                                                                                                                                        "6. \"comment-to\"        (string, optional) An optional comment to store the name of the person or organization \n"
                                                                                                                                        "                                     to which you're sending the transaction. This is not part of the transaction, \n"
                                                                                                                                        "                                     it is just kept in your wallet.\n"
                                                                                                                                        "\nResult:\n"
                                                                                                                                        "\"transactionid\"        (string) The transaction id.\n"
                                                                                                                                        "\nExamples:\n"
                                                                                                                                        "\nSend 0.01 " + CURRENCY_UNIT + " from the default account to the address, must have at least 1 confirmation\n"
                + HelpExampleCli("sendfrom", "\"\" \"1M72Sfpbz1BPpXFHz9m3CdqATR44Jvaydd\" 0.01") +
                "\nSend 0.01 from the tabby account to the given address, funds must have at least 6 confirmations\n"
                + HelpExampleCli("sendfrom", "\"tabby\" \"1M72Sfpbz1BPpXFHz9m3CdqATR44Jvaydd\" 0.01 6 \"donation\" \"seans outpost\"") +
                "\nAs a json rpc call\n"
                + HelpExampleRpc("sendfrom", "\"tabby\", \"1M72Sfpbz1BPpXFHz9m3CdqATR44Jvaydd\", 0.01, 6, \"donation\", \"seans outpost\"")
                );

    LOCK2(cs_main, pwalletMain->cs_wallet);

    std::string strAccount = AccountFromValue(params[0]);
    CNavcoinAddress address(params[1].get_str());
    if (!address.IsValid())
        throw JSONRPCError(RPC_INVALID_ADDRESS_OR_KEY, "Invalid Navcoin address");
    CAmount nAmount = AmountFromValue(params[2]);
    if (nAmount <= 0)
        throw JSONRPCError(RPC_TYPE_ERROR, "Invalid amount for send");
    int nMinDepth = 1;
    if (params.size() > 3)
        nMinDepth = params[3].get_int();

    CWalletTx wtx;
    wtx.strFromAccount = strAccount;
    if (params.size() > 4 && !params[4].isNull() && !params[4].get_str().empty())
        wtx.mapValue["comment"] = params[4].get_str();
    if (params.size() > 5 && !params[5].isNull() && !params[5].get_str().empty())
        wtx.mapValue["to"]      = params[5].get_str();

    EnsureWalletIsUnlocked();

    // Check funds
    CAmount nBalance = pwalletMain->GetAccountBalance(strAccount, nMinDepth, ISMINE_SPENDABLE);
    if (nAmount > nBalance)
        throw JSONRPCError(RPC_WALLET_INSUFFICIENT_FUNDS, "Account has insufficient funds");

    SendMoney(address.Get(), nAmount, false, wtx, false);

    return wtx.GetHash().GetHex();
}


UniValue sendmany(const UniValue& params, bool fHelp)
{
    if (!EnsureWalletIsAvailable(fHelp))
        return NullUniValue;

    if (fHelp || params.size() < 2 || params.size() > 5)
        throw std::runtime_error(
                "sendmany \"fromaccount\" {\"address\":amount,...} ( minconf \"comment\" [\"address\",...] )\n"
                "\nSend multiple times. Amounts are double-precision floating point numbers."
                + HelpRequiringPassphrase() + "\n"
                                              "\nArguments:\n"
                                              "1. \"fromaccount\"         (string, required) DEPRECATED. The account to send the funds from. Should be \"\" for the default account\n"
                                              "2. \"amounts\"             (string, required) A json object with addresses and amounts\n"
                                              "    {\n"
                                              "      \"address\":amount   (numeric or string) The navcoin address is the key, the numeric amount (can be string) in " + CURRENCY_UNIT + " is the value\n"
                                                                                                                                                                                        "      ,...\n"
                                                                                                                                                                                        "    }\n"
                                                                                                                                                                                        "3. minconf                 (numeric, optional, default=1) Only use the balance confirmed at least this many times.\n"
                                                                                                                                                                                        "4. \"comment\"             (string, optional) A comment\n"
                                                                                                                                                                                        "5. subtractfeefromamount   (string, optional) A json array with addresses.\n"
                                                                                                                                                                                        "                           The fee will be equally deducted from the amount of each selected address.\n"
                                                                                                                                                                                        "                           Those recipients will receive less navcoins than you enter in their corresponding amount field.\n"
                                                                                                                                                                                        "                           If no addresses are specified here, the sender pays the fee.\n"
                                                                                                                                                                                        "    [\n"
                                                                                                                                                                                        "      \"address\"            (string) Subtract fee from this address\n"
                                                                                                                                                                                        "      ,...\n"
                                                                                                                                                                                        "    ]\n"
                                                                                                                                                                                        "\nResult:\n"
                                                                                                                                                                                        "\"transactionid\"          (string) The transaction id for the send. Only 1 transaction is created regardless of \n"
                                                                                                                                                                                        "                                    the number of addresses.\n"
                                                                                                                                                                                        "\nExamples:\n"
                                                                                                                                                                                        "\nSend two amounts to two different addresses:\n"
                + HelpExampleCli("sendmany", "\"\" \"{\\\"1D1ZrZNe3JUo7ZycKEYQQiQAWd9y54F4XZ\\\":0.01,\\\"1353tsE8YMTA4EuV7dgUXGjNFf9KpVvKHz\\\":0.02}\"") +
                "\nSend two amounts to two different addresses setting the confirmation and comment:\n"
                + HelpExampleCli("sendmany", "\"\" \"{\\\"1D1ZrZNe3JUo7ZycKEYQQiQAWd9y54F4XZ\\\":0.01,\\\"1353tsE8YMTA4EuV7dgUXGjNFf9KpVvKHz\\\":0.02}\" 6 \"testing\"") +
                "\nSend two amounts to two different addresses, subtract fee from amount:\n"
                + HelpExampleCli("sendmany", "\"\" \"{\\\"1D1ZrZNe3JUo7ZycKEYQQiQAWd9y54F4XZ\\\":0.01,\\\"1353tsE8YMTA4EuV7dgUXGjNFf9KpVvKHz\\\":0.02}\" 1 \"\" \"[\\\"1D1ZrZNe3JUo7ZycKEYQQiQAWd9y54F4XZ\\\",\\\"1353tsE8YMTA4EuV7dgUXGjNFf9KpVvKHz\\\"]\"") +
                "\nAs a json rpc call\n"
                + HelpExampleRpc("sendmany", "\"\", \"{\\\"1D1ZrZNe3JUo7ZycKEYQQiQAWd9y54F4XZ\\\":0.01,\\\"1353tsE8YMTA4EuV7dgUXGjNFf9KpVvKHz\\\":0.02}\", 6, \"testing\"")
                );

    LOCK2(cs_main, pwalletMain->cs_wallet);

    std::string strAccount = AccountFromValue(params[0]);
    UniValue sendTo = params[1].get_obj();
    int nMinDepth = 1;
    if (params.size() > 2)
        nMinDepth = params[2].get_int();

    CWalletTx wtx;
    wtx.strFromAccount = strAccount;
    if (params.size() > 3 && !params[3].isNull() && !params[3].get_str().empty())
        wtx.mapValue["comment"] = params[3].get_str();

    UniValue subtractFeeFromAmount(UniValue::VARR);
    if (params.size() > 4)
        subtractFeeFromAmount = params[4].get_array();

    std::set<CNavcoinAddress> setAddress;
    std::vector<CRecipient> vecSend;

    CAmount totalAmount = 0;
    std::vector<std::string> keys = sendTo.getKeys();

    bool fPrivate = false;
    bool fAnyBLSCT = false;

    for(const std::string& name_: keys)
    {
        CNavcoinAddress address(name_);
        if (!address.IsValid())
            throw JSONRPCError(RPC_INVALID_ADDRESS_OR_KEY, std::string("Invalid Navcoin address: ")+name_);

        if (setAddress.count(address))
            throw JSONRPCError(RPC_INVALID_PARAMETER, std::string("Invalid parameter, duplicated address: ")+name_);
        setAddress.insert(address);

        CScript scriptPubKey = GetScriptForDestination(address.Get());
        CAmount nAmount = AmountFromValue(sendTo[name_]);
        if (nAmount <= 0)
            throw JSONRPCError(RPC_TYPE_ERROR, "Invalid amount for send");
        totalAmount += nAmount;

        bool fSubtractFeeFromAmount = false;
        for (unsigned int idx = 0; idx < subtractFeeFromAmount.size(); idx++) {
            const UniValue& addr = subtractFeeFromAmount[idx];
            if (addr.get_str() == name_)
                fSubtractFeeFromAmount = true;
        }

        bool fBLSCT = address.Get().type() == typeid(blsctDoublePublicKey);
        CRecipient recipient = {scriptPubKey, nAmount, fSubtractFeeFromAmount, fBLSCT};
        if (fBLSCT)
        {
            bls::G1Element vk, sk;
            blsctDoublePublicKey dk = boost::get<blsctDoublePublicKey>(address.Get());

            if (!dk.GetSpendKey(sk) || !dk.GetViewKey(vk))
            {
                throw JSONRPCError(RPC_INVALID_PARAMETER, "Invalid address");
            }

            recipient.sk = sk.Serialize();
            recipient.vk = vk.Serialize();
            recipient.sMemo = wtx.mapValue["comment"];
            fAnyBLSCT |= fBLSCT;
        }
        vecSend.push_back(recipient);
    }

    EnsureWalletIsUnlocked();

    // Check funds
    CAmount nBalance = pwalletMain->GetAccountBalance(strAccount, nMinDepth, ISMINE_SPENDABLE);
    if (totalAmount > nBalance)
        throw JSONRPCError(RPC_WALLET_INSUFFICIENT_FUNDS, "Account has insufficient funds");

    // Send
    CReserveKey keyChange(pwalletMain);
    CAmount nFeeRequired = 0;
    int nChangePosRet = -1;
    std::string strFailReason;
    std::vector<std::shared_ptr<CReserveBLSCTBlindingKey>> reserveBLSCTKey;

    if (fAnyBLSCT || fPrivate)
    {
        for (unsigned int i = 0; i < vecSend.size()+2; i++)
        {
            std::shared_ptr<CReserveBLSCTBlindingKey> rk(new CReserveBLSCTBlindingKey(pwalletMain));
            reserveBLSCTKey.insert(reserveBLSCTKey.begin(), std::move(rk));
        }
    }

    bool fCreated = pwalletMain->CreateTransaction(vecSend, wtx, keyChange, reserveBLSCTKey, nFeeRequired, nChangePosRet, strFailReason, false);
    if (!fCreated)
        throw JSONRPCError(RPC_WALLET_INSUFFICIENT_FUNDS, strFailReason);
    if (!pwalletMain->CommitTransaction(wtx, keyChange, reserveBLSCTKey))
        throw JSONRPCError(RPC_WALLET_ERROR, "Transaction commit failed");

    return wtx.GetHash().GetHex();
}

UniValue getnewprivateaddress(const UniValue& params, bool fHelp)
{
    if (!EnsureWalletIsAvailable(fHelp))
        return NullUniValue;

    if (fHelp || params.size() > 1)
        throw std::runtime_error(
                "getnewprivateaddress ( account_id )\n"
                "\nReturns a new Navcoin private address for receiving payments.\n"
                "If 'account_id' is specified, it is associated with the account \n"
                "with the given index.\n"
                "\nArguments:\n"
                "1. \"account_id\"     (int, optional, default=0) The account id for the address to be linked to. If not provided, the default account 0 is used. It can also be set to 0 to represent the default account. The account does not need to exist before, it will be created if there is no account by the given id.\n"
                "\nResult:\n"
                "\"navcoinaddress\"    (string) The new navcoin address\n"
                "\nExamples:\n"
                + HelpExampleCli("getnewprivateaddress", "")
                + HelpExampleRpc("getnewprivateaddress", "")
                );

    LOCK2(cs_main, pwalletMain->cs_wallet);

    // Parse the account first so we don't generate a key if there's an error
    uint64_t account = 0;
    if (params.size() > 0)
        account = params[0].get_int64();

    if (!pwalletMain->IsLocked())
        pwalletMain->TopUpBLSCTSubAddressKeyPool(account);

    // Generate a new key that is added to wallet
    CKeyID keyID;
    if (!pwalletMain->GetBLSCTSubAddressKeyFromPool(account, keyID))
        throw JSONRPCError(RPC_WALLET_KEYPOOL_RAN_OUT, "Error: Keypool ran out, please call keypoolrefill first");

    blsctDoublePublicKey k;

    if (!pwalletMain->GetBLSCTSubAddressPublicKeys(keyID, k))
        throw JSONRPCError(RPC_WALLET_ERROR, "Error: Could not calculate public key");

    std::pair<uint64_t, uint64_t> index;

    if (!pwalletMain->GetBLSCTSubAddressIndex(keyID, index))
        throw JSONRPCError(RPC_WALLET_ERROR, "Error: Could not get subaddress index");

    pwalletMain->SetPrivateAddressBook(CNavcoinAddress(k).ToString(), "blsct receive", std::to_string(index.first) + "/" + std::to_string(index.second));

    return CNavcoinAddress(k).ToString();
}

// Defined in rpc/misc.cpp
extern CScript _createmultisig_redeemScript(const UniValue& params);

UniValue addmultisigaddress(const UniValue& params, bool fHelp)
{
    if (!EnsureWalletIsAvailable(fHelp))
        return NullUniValue;

    if (fHelp || params.size() < 2 || params.size() > 3)
    {
        std::string msg = "addmultisigaddress nrequired [\"key\",...] ( \"account\" )\n"
                     "\nAdd a nrequired-to-sign multisignature address to the wallet.\n"
                     "Each key is a Navcoin address or hex-encoded public key.\n"
                     "If 'account' is specified (DEPRECATED), assign address to that account.\n"

                     "\nArguments:\n"
                     "1. nrequired        (numeric, required) The number of required signatures out of the n keys or addresses.\n"
                     "2. \"keysobject\"   (string, required) A json array of navcoin addresses or hex-encoded public keys\n"
                     "     [\n"
                     "       \"address\"  (string) navcoin address or hex-encoded public key\n"
                     "       ...,\n"
                     "     ]\n"
                     "3. \"account\"      (string, optional) DEPRECATED. An account to assign the addresses to.\n"

                     "\nResult:\n"
                     "\"navcoinaddress\"  (string) A navcoin address associated with the keys.\n"

                     "\nExamples:\n"
                     "\nAdd a multisig address from 2 addresses\n"
                + HelpExampleCli("addmultisigaddress", "2 \"[\\\"16sSauSf5pF2UkUwvKGq4qjNRzBZYqgEL5\\\",\\\"171sgjn4YtPu27adkKGrdDwzRTxnRkBfKV\\\"]\"") +
                "\nAs json rpc call\n"
                + HelpExampleRpc("addmultisigaddress", "2, \"[\\\"16sSauSf5pF2UkUwvKGq4qjNRzBZYqgEL5\\\",\\\"171sgjn4YtPu27adkKGrdDwzRTxnRkBfKV\\\"]\"")
                ;
        throw std::runtime_error(msg);
    }

    LOCK2(cs_main, pwalletMain->cs_wallet);

    std::string strAccount;
    if (params.size() > 2)
        strAccount = AccountFromValue(params[2]);

    // Construct using pay-to-script-hash:
    CScript inner = _createmultisig_redeemScript(params);
    CScriptID innerID(inner);
    pwalletMain->AddCScript(inner);

    pwalletMain->SetAddressBook(innerID, strAccount, "send");
    return CNavcoinAddress(innerID).ToString();
}

class Witnessifier : public boost::static_visitor<bool>
{
public:
    CScriptID result;

    bool operator()(const CNoDestination &dest) const { return false; }

    bool operator()(const blsctDoublePublicKey &dest) const { return false; }

    bool operator()(const std::pair<CKeyID, CKeyID> &dest) const { return false; }

    bool operator()(const std::pair<CKeyID, std::pair<CKeyID, CKeyID>> &dest) const { return false; }

    bool operator()(const CKeyID &keyID) {
        CPubKey pubkey;
        if (pwalletMain && pwalletMain->GetPubKey(keyID, pubkey)) {
            CScript basescript;
            basescript << ToByteVector(pubkey) << OP_CHECKSIG;
            CScript witscript = GetScriptForWitness(basescript);
            pwalletMain->AddCScript(witscript);
            result = CScriptID(witscript);
            return true;
        }
        return false;
    }

    bool operator()(const CScriptID &scriptID) {
        CScript subscript;
        if (pwalletMain && pwalletMain->GetCScript(scriptID, subscript)) {
            int witnessversion;
            std::vector<unsigned char> witprog;
            if (subscript.IsWitnessProgram(witnessversion, witprog)) {
                result = scriptID;
                return true;
            }
            CScript witscript = GetScriptForWitness(subscript);
            pwalletMain->AddCScript(witscript);
            result = CScriptID(witscript);
            return true;
        }
        return false;
    }
};

UniValue addwitnessaddress(const UniValue& params, bool fHelp)
{
    if (!EnsureWalletIsAvailable(fHelp))
        return NullUniValue;

    if (fHelp || params.size() < 1 || params.size() > 1)
    {
        std::string msg = "addwitnessaddress \"address\"\n"
                     "\nAdd a witness address for a script (with pubkey or redeemscript known).\n"
                     "It returns the witness script.\n"

                     "\nArguments:\n"
                     "1. \"address\"       (string, required) An address known to the wallet\n"

                     "\nResult:\n"
                     "\"witnessaddress\",  (string) The value of the new address (P2SH of witness script).\n"
                     "}\n"
                ;
        throw std::runtime_error(msg);
    }

    {
        LOCK(cs_main);
        if (!IsWitnessEnabled(chainActive.Tip(), Params().GetConsensus()) && !GetBoolArg("-walletprematurewitness", false)) {
            throw JSONRPCError(RPC_WALLET_ERROR, "Segregated witness not enabled on network");
        }
    }

    CNavcoinAddress address(params[0].get_str());
    if (!address.IsValid())
        throw JSONRPCError(RPC_INVALID_ADDRESS_OR_KEY, "Invalid Navcoin address");

    Witnessifier w;
    CTxDestination dest = address.Get();
    bool ret = boost::apply_visitor(w, dest);
    if (!ret) {
        throw JSONRPCError(RPC_WALLET_ERROR, "Public key or redeemscript not known to wallet");
    }

    return CNavcoinAddress(w.result).ToString();
}

struct tallyitem
{
    CAmount nAmount;
    int nConf;
    std::vector<uint256> txids;
    bool fIsWatchonly;
    tallyitem()
    {
        nAmount = 0;
        nConf = std::numeric_limits<int>::max();
        fIsWatchonly = false;
    }
};

UniValue ListReceived(const UniValue& params, bool fByAccounts)
{
    // Minimum confirmations
    int nMinDepth = 1;
    if (params.size() > 0)
        nMinDepth = params[0].get_int();

    // Whether to include empty accounts
    bool fIncludeEmpty = false;
    if (params.size() > 1)
        fIncludeEmpty = params[1].get_bool();

    isminefilter filter = ISMINE_SPENDABLE;
    if(params.size() > 2)
        if(params[2].get_bool())
            filter = filter | ISMINE_WATCH_ONLY;

    // Tally
    std::map<CNavcoinAddress, tallyitem> mapTally;
    for (std::map<uint256, CWalletTx>::iterator it = pwalletMain->mapWallet.begin(); it != pwalletMain->mapWallet.end(); ++it)
    {
        const CWalletTx& wtx = (*it).second;

        if (wtx.IsCoinBase() || wtx.IsCoinStake() || !CheckFinalTx(wtx))
            continue;

        int nDepth = wtx.GetDepthInMainChain();
        if (nDepth < nMinDepth)
            continue;

        size_t i = -1;

        for(const CTxOut& txout: wtx.vout)
        {
            i++;

            CTxDestination address;
            if (!ExtractDestination(txout.scriptPubKey, address))
                continue;

            isminefilter mine = IsMine(*pwalletMain, address);
            if(!(mine & filter))
                continue;

            tallyitem& item = mapTally[address];
            item.nAmount += txout.nValue + (wtx.vAmounts.size() > i ? wtx.vAmounts[i] : 0);
            item.nConf = std::min(item.nConf, nDepth);
            item.txids.push_back(wtx.GetHash());
            if (mine & ISMINE_WATCH_ONLY)
                item.fIsWatchonly = true;
        }
    }

    // Reply
    UniValue ret(UniValue::VARR);
    std::map<std::string, tallyitem> mapAccountTally;
    for(const std::pair<CNavcoinAddress, CAddressBookData>& item: pwalletMain->mapAddressBook)
    {
        const CNavcoinAddress& address = item.first;
        const std::string& strAccount = item.second.name;
        std::map<CNavcoinAddress, tallyitem>::iterator it = mapTally.find(address);
        if (it == mapTally.end() && !fIncludeEmpty)
            continue;

        if (strAccount == "blsct receive")
            continue;

        CAmount nAmount = 0;
        int nConf = std::numeric_limits<int>::max();
        bool fIsWatchonly = false;
        if (it != mapTally.end())
        {
            nAmount = (*it).second.nAmount;
            nConf = (*it).second.nConf;
            fIsWatchonly = (*it).second.fIsWatchonly;
        }

        if (fByAccounts)
        {
            tallyitem& item = mapAccountTally[strAccount];
            item.nAmount += nAmount;
            item.nConf = std::min(item.nConf, nConf);
            item.fIsWatchonly = fIsWatchonly;
        }
        else
        {
            UniValue obj(UniValue::VOBJ);
            if(fIsWatchonly)
                obj.pushKV("involvesWatchonly", true);
            obj.pushKV("address",       address.ToString());
            obj.pushKV("account",       strAccount);
            obj.pushKV("amount",        ValueFromAmount(nAmount));
            obj.pushKV("confirmations", (nConf == std::numeric_limits<int>::max() ? 0 : nConf));
            if (!fByAccounts)
                obj.pushKV("label", strAccount);
            UniValue transactions(UniValue::VARR);
            if (it != mapTally.end())
            {
                for(const uint256& item: (*it).second.txids)
                {
                    transactions.push_back(item.GetHex());
                }
            }
            obj.pushKV("txids", transactions);
            ret.push_back(obj);
        }
    }

    if (fByAccounts)
    {
        for (std::map<std::string, tallyitem>::iterator it = mapAccountTally.begin(); it != mapAccountTally.end(); ++it)
        {
            CAmount nAmount = (*it).second.nAmount;
            int nConf = (*it).second.nConf;
            UniValue obj(UniValue::VOBJ);
            if((*it).second.fIsWatchonly)
                obj.pushKV("involvesWatchonly", true);
            obj.pushKV("account",       (*it).first);
            obj.pushKV("amount",        ValueFromAmount(nAmount));
            obj.pushKV("confirmations", (nConf == std::numeric_limits<int>::max() ? 0 : nConf));
            ret.push_back(obj);
        }
    }

    return ret;
}

UniValue listreceivedbyaddress(const UniValue& params, bool fHelp)
{
    if (!EnsureWalletIsAvailable(fHelp))
        return NullUniValue;

    if (fHelp || params.size() > 3)
        throw std::runtime_error(
                "listreceivedbyaddress ( minconf includeempty includeWatchonly)\n"
                "\nList balances by receiving address.\n"
                "\nArguments:\n"
                "1. minconf       (numeric, optional, default=1) The minimum number of confirmations before payments are included.\n"
                "2. includeempty  (bool, optional, default=false) Whether to include addresses that haven't received any payments.\n"
                "3. includeWatchonly (bool, optional, default=false) Whether to include watchonly addresses (see 'importaddress').\n"

                "\nResult:\n"
                "[\n"
                "  {\n"
                "    \"involvesWatchonly\" : true,        (bool) Only returned if imported addresses were involved in transaction\n"
                "    \"address\" : \"receivingaddress\",  (string) The receiving address\n"
                "    \"account\" : \"accountname\",       (string) DEPRECATED. The account of the receiving address. The default account is \"\".\n"
                "    \"amount\" : x.xxx,                  (numeric) The total amount in " + CURRENCY_UNIT + " received by the address\n"
                                                                                                            "    \"confirmations\" : n,               (numeric) The number of confirmations of the most recent transaction included\n"
                                                                                                            "    \"label\" : \"label\"                (string) A comment for the address/transaction, if any\n"
                                                                                                            "  }\n"
                                                                                                            "  ,...\n"
                                                                                                            "]\n"

                                                                                                            "\nExamples:\n"
                + HelpExampleCli("listreceivedbyaddress", "")
                + HelpExampleCli("listreceivedbyaddress", "6 true")
                + HelpExampleRpc("listreceivedbyaddress", "6, true, true")
                );

    LOCK2(cs_main, pwalletMain->cs_wallet);

    return ListReceived(params, false);
}

UniValue listreceivedbyaccount(const UniValue& params, bool fHelp)
{
    if (!EnsureWalletIsAvailable(fHelp))
        return NullUniValue;

    if (fHelp || params.size() > 3)
        throw std::runtime_error(
                "listreceivedbyaccount ( minconf includeempty includeWatchonly)\n"
                "\nDEPRECATED. List balances by account.\n"
                "\nArguments:\n"
                "1. minconf      (numeric, optional, default=1) The minimum number of confirmations before payments are included.\n"
                "2. includeempty (bool, optional, default=false) Whether to include accounts that haven't received any payments.\n"
                "3. includeWatchonly (bool, optional, default=false) Whether to include watchonly addresses (see 'importaddress').\n"

                "\nResult:\n"
                "[\n"
                "  {\n"
                "    \"involvesWatchonly\" : true,   (bool) Only returned if imported addresses were involved in transaction\n"
                "    \"account\" : \"accountname\",  (string) The account name of the receiving account\n"
                "    \"amount\" : x.xxx,             (numeric) The total amount received by addresses with this account\n"
                "    \"confirmations\" : n,          (numeric) The number of confirmations of the most recent transaction included\n"
                "    \"label\" : \"label\"           (string) A comment for the address/transaction, if any\n"
                "  }\n"
                "  ,...\n"
                "]\n"

                "\nExamples:\n"
                + HelpExampleCli("listreceivedbyaccount", "")
                + HelpExampleCli("listreceivedbyaccount", "6 true")
                + HelpExampleRpc("listreceivedbyaccount", "6, true, true")
                );

    LOCK2(cs_main, pwalletMain->cs_wallet);

    return ListReceived(params, true);
}

static void MaybePushAddress(UniValue & entry, const CTxDestination &dest)
{
    CNavcoinAddress addr;
    if (addr.Set(dest)) {
        entry.pushKV("address", addr.ToString());
    }
}

void GetReceived(const COutputEntry& r, const CWalletTx& wtx, const std::string& strAccount, bool fLong, UniValue& ret, CAmount nFee, bool fAllAccounts, bool involvesWatchonly)
{
    std::string account;
    if (pwalletMain->mapAddressBook.count(r.destination))
        account = pwalletMain->mapAddressBook[r.destination].name;
    if (fAllAccounts || (account == strAccount))
    {
        UniValue entry(UniValue::VOBJ);
        if(involvesWatchonly || (::IsMine(*pwalletMain, r.destination) & ISMINE_WATCH_ONLY))
            entry.pushKV("involvesWatchonly", true);
        entry.pushKV("account", account);
        MaybePushAddress(entry, r.destination);
        if (wtx.IsCoinBase() || wtx.IsCoinStake())
        {
            if (wtx.GetDepthInMainChain() < 1)
                entry.pushKV("category", "orphan");
            else if (wtx.GetBlocksToMaturity() > 0)
                entry.pushKV("category", "immature");
            else
                entry.pushKV("category", "generate");
        }
        else
        {
            entry.pushKV("category", "receive");
        }
        entry.pushKV("amount", ValueFromAmount(r.amount));

        entry.pushKV("canStake", (::IsMine(*pwalletMain, r.destination) & ISMINE_STAKABLE ||
                                  (::IsMine(*pwalletMain, r.destination) & ISMINE_SPENDABLE &&
                                   !CNavcoinAddress(r.destination).IsColdStakingAddress(Params()) &&
                                   !CNavcoinAddress(r.destination).IsColdStakingv2Address(Params()))) ? true : false);
        entry.pushKV("canSpend", ((::IsMine(*pwalletMain, r.destination) & ISMINE_SPENDABLE) || (pwalletMain->IsMine(wtx.vout[r.vout]) & ISMINE_SPENDABLE_PRIVATE)) ? true : false);
        if (pwalletMain->mapAddressBook.count(r.destination))
            entry.pushKV("label", account);
        entry.pushKV("vout", r.vout);
        if (fLong)
            WalletTxToJSON(wtx, entry);
        ret.push_back(entry);
    }
}

void ListTransactions(const CWalletTx& wtx, const std::string& strAccount, int nMinDepth, bool fLong, UniValue& ret, const isminefilter& filter)
{
    CAmount nFee;
    std::string strSentAccount;
    std::list<COutputEntry> listReceived;
    std::list<COutputEntry> listSent;

    wtx.GetAmounts(listReceived, listSent, nFee, strSentAccount, filter);

    bool fAllAccounts = (strAccount == std::string("*"));
    bool involvesWatchonly = wtx.IsFromMe(ISMINE_WATCH_ONLY);

    // Sent
    if ((!wtx.IsCoinStake())  && (!listSent.empty() || nFee != 0) && (fAllAccounts || strAccount == strSentAccount))
    {
        for(const COutputEntry& s: listSent)
        {
            UniValue entry(UniValue::VOBJ);
            if(involvesWatchonly || (::IsMine(*pwalletMain, s.destination) & ISMINE_WATCH_ONLY))
                entry.pushKV("involvesWatchonly", true);
            entry.pushKV("account", strSentAccount);
            MaybePushAddress(entry, s.destination);
            bool fCFund = false;
            for (unsigned int nOut = 0; nOut < wtx.vout.size(); nOut++)
            {
                const CTxOut& txout = wtx.vout[nOut];
                if (txout.scriptPubKey.IsCommunityFundContribution()) fCFund = true;
            }

            entry.pushKV("category", s.amount == nFee ? "fee" : (fCFund ? "cfund contribution" : "send"));
            entry.pushKV("memo", wtx.vMemos.size() > s.vout ? wtx.vMemos[s.vout] : "");
            entry.pushKV("amount", ValueFromAmount(-s.amount));
            if (pwalletMain->mapAddressBook.count(s.destination))
                entry.pushKV("label", pwalletMain->mapAddressBook[s.destination].name);
            entry.pushKV("vout", s.vout);
            entry.pushKV("fee", ValueFromAmount(-nFee));
            if (fLong)
                WalletTxToJSON(wtx, entry);
            entry.pushKV("abandoned", wtx.isAbandoned());
            ret.push_back(entry);
        }
    }

    // Received
    if (listReceived.size() > 0 && wtx.GetDepthInMainChain() >= nMinDepth)
    {
        for(const COutputEntry& r: listReceived)
        {
            GetReceived(r, wtx, strAccount, fLong, ret, nFee, fAllAccounts, involvesWatchonly);
        }
    }
}

void AcentryToJSON(const CAccountingEntry& acentry, const std::string& strAccount, UniValue& ret)
{
    bool fAllAccounts = (strAccount == std::string("*"));

    if (fAllAccounts || acentry.strAccount == strAccount)
    {
        UniValue entry(UniValue::VOBJ);
        entry.pushKV("account", acentry.strAccount);
        entry.pushKV("category", "move");
        entry.pushKV("time", acentry.nTime);
        entry.pushKV("amount", ValueFromAmount(acentry.nCreditDebit));
        entry.pushKV("otheraccount", acentry.strOtherAccount);
        entry.pushKV("comment", acentry.strComment);
        ret.push_back(entry);
    }
}

UniValue listtransactions(const UniValue& params, bool fHelp)
{
    if (!EnsureWalletIsAvailable(fHelp))
        return NullUniValue;

    if (fHelp || params.size() > 4)
        throw std::runtime_error(
                "listtransactions ( \"account\" count from includeWatchonly)\n"
                "\nReturns up to 'count' most recent transactions skipping the first 'from' transactions for account 'account'.\n"
                "\nArguments:\n"
                "1. \"account\"    (string, optional) DEPRECATED. The account name. Should be \"*\".\n"
                "2. count          (numeric, optional, default=10) The number of transactions to return\n"
                "3. from           (numeric, optional, default=0) The number of transactions to skip\n"
                "4. includeWatchonly (bool, optional, default=false) Include transactions to watchonly addresses (see 'importaddress')\n"
                "5. includeColdStaking (bool, optional, default=true) Include transactions to cold staking addresses\n"
                "\nResult:\n"
                "[\n"
                "  {\n"
                "    \"account\":\"accountname\",       (string) DEPRECATED. The account name associated with the transaction. \n"
                "                                                It will be \"\" for the default account.\n"
                "    \"address\":\"navcoinaddress\",    (string) The navcoin address of the transaction. Not present for \n"
                "                                                move transactions (category = move).\n"
                "    \"category\":\"send|receive|move\", (string) The transaction category. 'move' is a local (off blockchain)\n"
                "                                                transaction between accounts, and not associated with an address,\n"
                "                                                transaction id or block. 'send' and 'receive' transactions are \n"
                "                                                associated with an address, transaction id and block details\n"
                "    \"amount\": x.xxx,          (numeric) The amount in " + CURRENCY_UNIT + ". This is negative for the 'send' category, and for the\n"
                                                                                             "                                         'move' category for moves outbound. It is positive for the 'receive' category,\n"
                                                                                             "                                         and for the 'move' category for inbound funds.\n"
                                                                                             "    \"vout\": n,                (numeric) the vout value\n"
                                                                                             "    \"fee\": x.xxx,             (numeric) The amount of the fee in " + CURRENCY_UNIT + ". This is negative and only available for the \n"
                                                                                                                                                                                     "                                         'send' category of transactions.\n"
                                                                                                                                                                                     "    \"abandoned\": xxx          (bool) 'true' if the transaction has been abandoned (inputs are respendable).\n"
                                                                                                                                                                                     "    \"confirmations\": n,       (numeric) The number of confirmations for the transaction. Available for 'send' and \n"
                                                                                                                                                                                     "                                         'receive' category of transactions. Negative confirmations indicate the\n"
                                                                                                                                                                                     "                                         transaction conflicts with the block chain\n"
                                                                                                                                                                                     "    \"trusted\": xxx            (bool) Whether we consider the outputs of this unconfirmed transaction safe to spend.\n"
                                                                                                                                                                                     "    \"blockhash\": \"hashvalue\", (string) The block hash containing the transaction. Available for 'send' and 'receive'\n"
                                                                                                                                                                                     "                                          category of transactions.\n"
                                                                                                                                                                                     "    \"blockindex\": n,          (numeric) The index of the transaction in the block that includes it. Available for 'send' and 'receive'\n"
                                                                                                                                                                                     "                                          category of transactions.\n"
                                                                                                                                                                                     "    \"blocktime\": xxx,         (numeric) The block time in seconds since epoch (1 Jan 1970 GMT).\n"
                                                                                                                                                                                     "    \"txid\": \"transactionid\", (string) The transaction id. Available for 'send' and 'receive' category of transactions.\n"
                                                                                                                                                                                     "    \"time\": xxx,              (numeric) The transaction time in seconds since epoch (midnight Jan 1 1970 GMT).\n"
                                                                                                                                                                                     "    \"timereceived\": xxx,      (numeric) The time received in seconds since epoch (midnight Jan 1 1970 GMT). Available \n"
                                                                                                                                                                                     "                                          for 'send' and 'receive' category of transactions.\n"
                                                                                                                                                                                     "    \"comment\": \"...\",       (string) If a comment is associated with the transaction.\n"
                                                                                                                                                                                     "    \"label\": \"label\"        (string) A comment for the address/transaction, if any\n"
                                                                                                                                                                                     "    \"otheraccount\": \"accountname\",  (string) For the 'move' category of transactions, the account the funds came \n"
                                                                                                                                                                                     "                                          from (for receiving funds, positive amounts), or went to (for sending funds,\n"
                                                                                                                                                                                     "                                          negative amounts).\n"
                                                                                                                                                                                     "    \"bip125-replaceable\": \"yes|no|unknown\"  (string) Whether this transaction could be replaced due to BIP125 (replace-by-fee);\n"
                                                                                                                                                                                     "                                                     may be unknown for unconfirmed transactions not in the mempool\n"
                                                                                                                                                                                     "  }\n"
                                                                                                                                                                                     "]\n"

                                                                                                                                                                                     "\nExamples:\n"
                                                                                                                                                                                     "\nList the most recent 10 transactions in the systems\n"
                + HelpExampleCli("listtransactions", "") +
                "\nList transactions 100 to 120\n"
                + HelpExampleCli("listtransactions", "\"*\" 20 100") +
                "\nAs a json rpc call\n"
                + HelpExampleRpc("listtransactions", "\"*\", 20, 100")
                );

    LOCK2(cs_main, pwalletMain->cs_wallet);

    std::string strAccount = "*";
    if (params.size() > 0)
        strAccount = params[0].get_str();
    int nCount = 10;
    if (params.size() > 1)
        nCount = params[1].get_int();
    int nFrom = 0;
    if (params.size() > 2)
        nFrom = params[2].get_int();
    isminefilter filter = ISMINE_SPENDABLE | ISMINE_STAKABLE | ISMINE_SPENDABLE_PRIVATE;
    if(params.size() > 3)
        if(params[3].get_bool())
            filter = filter | ISMINE_WATCH_ONLY;
    if(params.size() > 4)
        if(!params[4].get_bool())
            filter &= ~ISMINE_WATCH_ONLY;

    if (nCount < 0)
        throw JSONRPCError(RPC_INVALID_PARAMETER, "Negative count");
    if (nFrom < 0)
        throw JSONRPCError(RPC_INVALID_PARAMETER, "Negative from");

    UniValue ret(UniValue::VARR);

    const CWallet::TxItems & txOrdered = pwalletMain->wtxOrdered;

    // iterate backwards until we have nCount items to return:
    for (CWallet::TxItems::const_reverse_iterator it = txOrdered.rbegin(); it != txOrdered.rend(); ++it)
    {
        CWalletTx *const pwtx = (*it).second.first;
        if (pwtx != 0)
            ListTransactions(*pwtx, strAccount, 0, true, ret, filter);
        CAccountingEntry *const pacentry = (*it).second.second;
        if (pacentry != 0)
            AcentryToJSON(*pacentry, strAccount, ret);

        if ((int)ret.size() >= (nCount+nFrom)) break;
    }
    // ret is newest to oldest

    if (nFrom > (int)ret.size())
        nFrom = ret.size();
    if ((nFrom + nCount) > (int)ret.size())
        nCount = ret.size() - nFrom;

    std::vector<UniValue> arrTmp = ret.getValues();

    std::vector<UniValue>::iterator first = arrTmp.begin();
    std::advance(first, nFrom);
    std::vector<UniValue>::iterator last = arrTmp.begin();
    std::advance(last, nFrom+nCount);

    if (last != arrTmp.end()) arrTmp.erase(last, arrTmp.end());
    if (first != arrTmp.begin()) arrTmp.erase(arrTmp.begin(), first);

    std::reverse(arrTmp.begin(), arrTmp.end()); // Return oldest to newest

    ret.clear();
    ret.setArray();
    ret.push_backV(arrTmp);

    return ret;
}

UniValue listaccounts(const UniValue& params, bool fHelp)
{
    if (!EnsureWalletIsAvailable(fHelp))
        return NullUniValue;

    if (fHelp || params.size() > 2)
        throw std::runtime_error(
                "listaccounts ( minconf includeWatchonly)\n"
                "\nDEPRECATED. Returns Object that has account names as keys, account balances as values.\n"
                "\nArguments:\n"
                "1. minconf          (numeric, optional, default=1) Only include transactions with at least this many confirmations\n"
                "2. includeWatchonly (bool, optional, default=false) Include balances in watchonly addresses (see 'importaddress')\n"
                "\nResult:\n"
                "{                      (json object where keys are account names, and values are numeric balances\n"
                "  \"account\": x.xxx,  (numeric) The property name is the account name, and the value is the total balance for the account.\n"
                "  ...\n"
                "}\n"
                "\nExamples:\n"
                "\nList account balances where there at least 1 confirmation\n"
                + HelpExampleCli("listaccounts", "") +
                "\nList account balances including zero confirmation transactions\n"
                + HelpExampleCli("listaccounts", "0") +
                "\nList account balances for 6 or more confirmations\n"
                + HelpExampleCli("listaccounts", "6") +
                "\nAs json rpc call\n"
                + HelpExampleRpc("listaccounts", "6")
                );

    LOCK2(cs_main, pwalletMain->cs_wallet);

    int nMinDepth = 1;
    if (params.size() > 0)
        nMinDepth = params[0].get_int();
    isminefilter includeWatchonly = ISMINE_SPENDABLE;
    if(params.size() > 1)
        if(params[1].get_bool())
            includeWatchonly = includeWatchonly | ISMINE_WATCH_ONLY;

    std::map<std::string, CAmount> mapAccountBalances;
    for(const std::pair<CTxDestination, CAddressBookData>& entry: pwalletMain->mapAddressBook) {
        if (IsMine(*pwalletMain, entry.first) & includeWatchonly) // This address belongs to me
            mapAccountBalances[entry.second.name] = 0;
    }

    for (std::map<uint256, CWalletTx>::iterator it = pwalletMain->mapWallet.begin(); it != pwalletMain->mapWallet.end(); ++it)
    {
        const CWalletTx& wtx = (*it).second;
        CAmount nFee;
        std::string strSentAccount;
        std::list<COutputEntry> listReceived;
        std::list<COutputEntry> listSent;
        int nDepth = wtx.GetDepthInMainChain();
        if (wtx.GetBlocksToMaturity() > 0 || nDepth < 0)
            continue;
        wtx.GetAmounts(listReceived, listSent, nFee, strSentAccount, includeWatchonly);
        mapAccountBalances[strSentAccount] -= nFee;
        for(const COutputEntry& s: listSent)
            mapAccountBalances[strSentAccount] -= s.amount;
        if (nDepth >= nMinDepth)
        {
            for(const COutputEntry& r: listReceived)
                if (pwalletMain->mapAddressBook.count(r.destination))
                    mapAccountBalances[pwalletMain->mapAddressBook[r.destination].name] += r.amount;
                else
                    mapAccountBalances[""] += r.amount;
        }
    }

    const std::list<CAccountingEntry> & acentries = pwalletMain->laccentries;
    for(const CAccountingEntry& entry: acentries)
        mapAccountBalances[entry.strAccount] += entry.nCreditDebit;

    UniValue ret(UniValue::VOBJ);
    for(const std::pair<std::string, CAmount>& accountBalance: mapAccountBalances) {
        ret.pushKV(accountBalance.first, ValueFromAmount(accountBalance.second));
    }
    return ret;
}

UniValue listsinceblock(const UniValue& params, bool fHelp)
{
    if (!EnsureWalletIsAvailable(fHelp))
        return NullUniValue;

    if (fHelp)
        throw std::runtime_error(
                "listsinceblock ( \"blockhash\" target-confirmations includeWatchonly)\n"
                "\nGet all transactions in blocks since block [blockhash], or all transactions if omitted\n"
                "\nArguments:\n"
                "1. \"blockhash\"   (string, optional) The block hash to list transactions since\n"
                "2. target-confirmations:    (numeric, optional) The confirmations required, must be 1 or more\n"
                "3. includeWatchonly:        (bool, optional, default=false) Include transactions to watchonly addresses (see 'importaddress')"
                "\nResult:\n"
                "{\n"
                "  \"transactions\": [\n"
                "    \"account\":\"accountname\",       (string) DEPRECATED. The account name associated with the transaction. Will be \"\" for the default account.\n"
                "    \"address\":\"navcoinaddress\",    (string) The navcoin address of the transaction. Not present for move transactions (category = move).\n"
                "    \"category\":\"send|receive\",     (string) The transaction category. 'send' has negative amounts, 'receive' has positive amounts.\n"
                "    \"amount\": x.xxx,          (numeric) The amount in " + CURRENCY_UNIT + ". This is negative for the 'send' category, and for the 'move' category for moves \n"
                                                                                             "                                          outbound. It is positive for the 'receive' category, and for the 'move' category for inbound funds.\n"
                                                                                             "    \"vout\" : n,               (numeric) the vout value\n"
                                                                                             "    \"fee\": x.xxx,             (numeric) The amount of the fee in " + CURRENCY_UNIT + ". This is negative and only available for the 'send' category of transactions.\n"
                                                                                                                                                                                     "    \"confirmations\": n,       (numeric) The number of confirmations for the transaction. Available for 'send' and 'receive' category of transactions.\n"
                                                                                                                                                                                     "    \"blockhash\": \"hashvalue\",     (string) The block hash containing the transaction. Available for 'send' and 'receive' category of transactions.\n"
                                                                                                                                                                                     "    \"blockindex\": n,          (numeric) The index of the transaction in the block that includes it. Available for 'send' and 'receive' category of transactions.\n"
                                                                                                                                                                                     "    \"blocktime\": xxx,         (numeric) The block time in seconds since epoch (1 Jan 1970 GMT).\n"
                                                                                                                                                                                     "    \"txid\": \"transactionid\",  (string) The transaction id. Available for 'send' and 'receive' category of transactions.\n"
                                                                                                                                                                                     "    \"time\": xxx,              (numeric) The transaction time in seconds since epoch (Jan 1 1970 GMT).\n"
                                                                                                                                                                                     "    \"timereceived\": xxx,      (numeric) The time received in seconds since epoch (Jan 1 1970 GMT). Available for 'send' and 'receive' category of transactions.\n"
                                                                                                                                                                                     "    \"comment\": \"...\",       (string) If a comment is associated with the transaction.\n"
                                                                                                                                                                                     "    \"label\" : \"label\"       (string) A comment for the address/transaction, if any\n"
                                                                                                                                                                                     "    \"to\": \"...\",            (string) If a comment to is associated with the transaction.\n"
                                                                                                                                                                                     "  ],\n"
                                                                                                                                                                                     "  \"lastblock\": \"lastblockhash\"     (string) The hash of the last block\n"
                                                                                                                                                                                     "}\n"
                                                                                                                                                                                     "\nExamples:\n"
                + HelpExampleCli("listsinceblock", "")
                + HelpExampleCli("listsinceblock", "\"000000000000000bacf66f7497b7dc45ef753ee9a7d38571037cdb1a57f663ad\" 6")
                + HelpExampleRpc("listsinceblock", "\"000000000000000bacf66f7497b7dc45ef753ee9a7d38571037cdb1a57f663ad\", 6")
                );

    LOCK2(cs_main, pwalletMain->cs_wallet);

    CBlockIndex *pindex = nullptr;
    int target_confirms = 1;
    isminefilter filter = ISMINE_SPENDABLE;

    if (params.size() > 0)
    {
        uint256 blockId;

        blockId.SetHex(params[0].get_str());
        BlockMap::iterator it = mapBlockIndex.find(blockId);
        if (it != mapBlockIndex.end())
            pindex = it->second;
    }

    if (params.size() > 1)
    {
        target_confirms = params[1].get_int();

        if (target_confirms < 1)
            throw JSONRPCError(RPC_INVALID_PARAMETER, "Invalid parameter");
    }

    if(params.size() > 2)
        if(params[2].get_bool())
            filter = filter | ISMINE_WATCH_ONLY;

    int depth = pindex ? (1 + chainActive.Height() - pindex->nHeight) : -1;

    UniValue transactions(UniValue::VARR);

    for (std::map<uint256, CWalletTx>::iterator it = pwalletMain->mapWallet.begin(); it != pwalletMain->mapWallet.end(); it++)
    {
        CWalletTx tx = (*it).second;

        if (depth == -1 || tx.GetDepthInMainChain() < depth)
            ListTransactions(tx, "*", 0, true, transactions, filter);
    }

    CBlockIndex *pblockLast = chainActive[chainActive.Height() + 1 - target_confirms];
    uint256 lastblock = pblockLast ? pblockLast->GetBlockHash() : uint256();

    UniValue ret(UniValue::VOBJ);
    ret.pushKV("transactions", transactions);
    ret.pushKV("lastblock", lastblock.GetHex());

    return ret;
}

UniValue gettransaction(const UniValue& params, bool fHelp)
{
    if (!EnsureWalletIsAvailable(fHelp))
        return NullUniValue;

    if (fHelp || params.size() < 1 || params.size() > 2)
        throw std::runtime_error(
                "gettransaction \"txid\" ( includeWatchonly )\n"
                "\nGet detailed information about in-wallet transaction <txid>\n"
                "\nArguments:\n"
                "1. \"txid\"    (string, required) The transaction id\n"
                "2. \"includeWatchonly\"    (bool, optional, default=false) Whether to include watchonly addresses in balance calculation and details[]\n"
                "\nResult:\n"
                "{\n"
                "  \"amount\" : x.xxx,        (numeric) The transaction amount in " + CURRENCY_UNIT + "\n"
                                                                                                      "  \"confirmations\" : n,     (numeric) The number of confirmations\n"
                                                                                                      "  \"blockhash\" : \"hash\",  (string) The block hash\n"
                                                                                                      "  \"blockindex\" : xx,       (numeric) The index of the transaction in the block that includes it\n"
                                                                                                      "  \"blocktime\" : ttt,       (numeric) The time in seconds since epoch (1 Jan 1970 GMT)\n"
                                                                                                      "  \"txid\" : \"transactionid\",   (string) The transaction id.\n"
                                                                                                      "  \"time\" : ttt,            (numeric) The transaction time in seconds since epoch (1 Jan 1970 GMT)\n"
                                                                                                      "  \"timereceived\" : ttt,    (numeric) The time received in seconds since epoch (1 Jan 1970 GMT)\n"
                                                                                                      "  \"bip125-replaceable\": \"yes|no|unknown\"  (string) Whether this transaction could be replaced due to BIP125 (replace-by-fee);\n"
                                                                                                      "                                                   may be unknown for unconfirmed transactions not in the mempool\n"
                                                                                                      "  \"details\" : [\n"
                                                                                                      "    {\n"
                                                                                                      "      \"account\" : \"accountname\",  (string) DEPRECATED. The account name involved in the transaction, can be \"\" for the default account.\n"
                                                                                                      "      \"address\" : \"navcoinaddress\",   (string) The navcoin address involved in the transaction\n"
                                                                                                      "      \"category\" : \"send|receive\",    (string) The category, either 'send' or 'receive'\n"
                                                                                                      "      \"amount\" : x.xxx,                 (numeric) The amount in " + CURRENCY_UNIT + "\n"
                                                                                                                                                                                             "      \"label\" : \"label\",              (string) A comment for the address/transaction, if any\n"
                                                                                                                                                                                             "      \"vout\" : n,                       (numeric) the vout value\n"
                                                                                                                                                                                             "    }\n"
                                                                                                                                                                                             "    ,...\n"
                                                                                                                                                                                             "  ],\n"
                                                                                                                                                                                             "  \"hex\" : \"data\"         (string) Raw data for transaction\n"
                                                                                                                                                                                             "}\n"

                                                                                                                                                                                             "\nExamples:\n"
                + HelpExampleCli("gettransaction", "\"1075db55d416d3ca199f55b6084e2115b9345e16c5cf302fc80e9d5fbf5d48d\"")
                + HelpExampleCli("gettransaction", "\"1075db55d416d3ca199f55b6084e2115b9345e16c5cf302fc80e9d5fbf5d48d\" true")
                + HelpExampleRpc("gettransaction", "\"1075db55d416d3ca199f55b6084e2115b9345e16c5cf302fc80e9d5fbf5d48d\"")
                );

    LOCK2(cs_main, pwalletMain->cs_wallet);

    uint256 hash;
    hash.SetHex(params[0].get_str());

    isminefilter filter = ISMINE_SPENDABLE;
    if(params.size() > 1)
        if(params[1].get_bool())
            filter = filter | ISMINE_WATCH_ONLY;

    UniValue entry(UniValue::VOBJ);
    if (!pwalletMain->mapWallet.count(hash))
        throw JSONRPCError(RPC_INVALID_ADDRESS_OR_KEY, "Invalid or non-wallet transaction id");
    const CWalletTx& wtx = pwalletMain->mapWallet[hash];

    if (wtx.IsCTOutput())
        filter = filter | ISMINE_SPENDABLE_PRIVATE;

    CAmount nCredit = wtx.GetCredit(filter, false);
    CAmount nDebit = wtx.GetDebit(filter);
    CAmount nNet = nCredit - nDebit;
    CAmount nFee = (wtx.IsFromMe(filter) ? (wtx.IsBLSCT() ? wtx.GetFee() : wtx.GetValueOut() - nDebit) : 0);

    entry.pushKV("amount", ValueFromAmount(nNet - (wtx.IsCoinStake() ? 0 : nFee)));
    if (wtx.IsFromMe(filter))
        entry.pushKV("fee", ValueFromAmount(nFee - (wtx.IsCoinStake() ? nNet : 0)));

    WalletTxToJSON(wtx, entry);

    UniValue details(UniValue::VARR);
    ListTransactions(wtx, "*", 0, false, details, filter);
    entry.pushKV("details", details);

    std::string strHex = EncodeHexTx(static_cast<CTransaction>(wtx));
    entry.pushKV("hex", strHex);

    return entry;
}

UniValue abandontransaction(const UniValue& params, bool fHelp)
{
    if (!EnsureWalletIsAvailable(fHelp))
        return NullUniValue;

    if (fHelp || params.size() != 1)
        throw std::runtime_error(
                "abandontransaction \"txid\"\n"
                "\nMark in-wallet transaction <txid> as abandoned\n"
                "This will mark this transaction and all its in-wallet descendants as abandoned which will allow\n"
                "for their inputs to be respent.  It can be used to replace \"stuck\" or evicted transactions.\n"
                "It only works on transactions which are not included in a block and are not currently in the mempool.\n"
                "It has no effect on transactions which are already conflicted or abandoned.\n"
                "\nArguments:\n"
                "1. \"txid\"    (string, required) The transaction id\n"
                "\nResult:\n"
                "\nExamples:\n"
                + HelpExampleCli("abandontransaction", "\"1075db55d416d3ca199f55b6084e2115b9345e16c5cf302fc80e9d5fbf5d48d\"")
                + HelpExampleRpc("abandontransaction", "\"1075db55d416d3ca199f55b6084e2115b9345e16c5cf302fc80e9d5fbf5d48d\"")
                );

    LOCK2(cs_main, pwalletMain->cs_wallet);

    uint256 hash;
    hash.SetHex(params[0].get_str());

    if (!pwalletMain->mapWallet.count(hash))
        throw JSONRPCError(RPC_INVALID_ADDRESS_OR_KEY, "Invalid or non-wallet transaction id");
    if (!pwalletMain->AbandonTransaction(hash))
        throw JSONRPCError(RPC_INVALID_ADDRESS_OR_KEY, "Transaction not eligible for abandonment");

    return NullUniValue;
}


UniValue backupwallet(const UniValue& params, bool fHelp)
{
    if (!EnsureWalletIsAvailable(fHelp))
        return NullUniValue;

    if (fHelp || params.size() != 1)
        throw std::runtime_error(
                "backupwallet \"destination\"\n"
                "\nSafely copies current wallet file to destination, which can be a directory or a path with filename.\n"
                "\nArguments:\n"
                "1. \"destination\"   (string) The destination directory or file\n"
                "\nExamples:\n"
                + HelpExampleCli("backupwallet", "\"backup.dat\"")
                + HelpExampleRpc("backupwallet", "\"backup.dat\"")
                );

    LOCK2(cs_main, pwalletMain->cs_wallet);

    std::string strDest = params[0].get_str();
    if (!pwalletMain->BackupWallet(strDest))
        throw JSONRPCError(RPC_WALLET_ERROR, "Error: Wallet backup failed!");

    return NullUniValue;
}


UniValue keypoolrefill(const UniValue& params, bool fHelp)
{
    if (!EnsureWalletIsAvailable(fHelp))
        return NullUniValue;

    if (fHelp || params.size() > 1)
        throw std::runtime_error(
                "keypoolrefill ( newsize )\n"
                "\nFills the keypool."
                + HelpRequiringPassphrase() + "\n"
                                              "\nArguments\n"
                                              "1. newsize     (numeric, optional, default=100) The new keypool size\n"
                                              "\nExamples:\n"
                + HelpExampleCli("keypoolrefill", "")
                + HelpExampleRpc("keypoolrefill", "")
                );

    LOCK2(cs_main, pwalletMain->cs_wallet);

    // 0 is interpreted by TopUpKeyPool() as the default keypool size given by -keypool
    unsigned int kpSize = 0;
    if (params.size() > 0) {
        if (params[0].get_int() < 0)
            throw JSONRPCError(RPC_INVALID_PARAMETER, "Invalid parameter, expected valid size.");
        kpSize = (unsigned int)params[0].get_int();
    }

    EnsureWalletIsUnlocked();
    pwalletMain->TopUpKeyPool(kpSize);
    pwalletMain->TopUpBLSCTBlindingKeyPool(kpSize);
    for (auto&it: pwalletMain->mapBLSCTSubAddressKeyPool)
        pwalletMain->TopUpBLSCTSubAddressKeyPool(it.first, kpSize);

    if (pwalletMain->GetKeyPoolSize() < kpSize)
        throw JSONRPCError(RPC_WALLET_ERROR, "Error refreshing keypool.");

    return NullUniValue;
}


static void LockWallet(CWallet* pWallet)
{
    LOCK(cs_nWalletUnlockTime);
    nWalletUnlockTime = 0;
    pWallet->Lock();
}

UniValue walletpassphrase(const UniValue& params, bool fHelp)
{
    if (!EnsureWalletIsAvailable(fHelp))
        return NullUniValue;

    if (pwalletMain->IsCrypted() && (fHelp || params.size() < 2))
        throw std::runtime_error(
                "walletpassphrase \"passphrase\" timeout [stakingonly]\n"
                "\nStores the wallet decryption key in memory for 'timeout' seconds.\n"
                "This is needed prior to performing transactions related to private keys such as sending navcoins\n"
                "\nArguments:\n"
                "1. \"passphrase\"     (string, required) The wallet passphrase\n"
                "2. timeout            (numeric, required) The time to keep the decryption key in seconds.\n"
                "3. stakingonly        (bool, optional) If it is true sending functions are disabled.\n"
                "\nNote:\n"
                "Issuing the walletpassphrase command while the wallet is already unlocked will set a new unlock\n"
                "time that overrides the old one.\n"
                "\nExamples:\n"
                "\nunlock the wallet for 60 seconds\n"
                + HelpExampleCli("walletpassphrase", "\"my pass phrase\" 60") +
                "\nLock the wallet again (before 60 seconds)\n"
                + HelpExampleCli("walletlock", "") +
                "\nAs json rpc call\n"
                + HelpExampleRpc("walletpassphrase", "\"my pass phrase\", 60")
                );

    LOCK2(cs_main, pwalletMain->cs_wallet);

    if (fHelp)
        return true;
    if (!pwalletMain->IsCrypted())
        throw JSONRPCError(RPC_WALLET_WRONG_ENC_STATE, "Error: running with an unencrypted wallet, but walletpassphrase was called.");

    // Note that the walletpassphrase is stored in params[0] which is not mlock()ed
    SecureString strWalletPass;
    strWalletPass.reserve(100);
    // TODO: get rid of this .c_str() by implementing SecureString::operator=(std::string)
    // Alternately, find a way to make params[0] mlock()'d to begin with.
    strWalletPass = params[0].get_str().c_str();

    if (strWalletPass.length() > 0)
    {
        if (!pwalletMain->Unlock(strWalletPass))
            throw JSONRPCError(RPC_WALLET_PASSPHRASE_INCORRECT, "Error: The wallet passphrase entered was incorrect.");
    }
    else
        throw std::runtime_error(
                "walletpassphrase <passphrase> <timeout>\n"
                "Stores the wallet decryption key in memory for <timeout> seconds.");

    pwalletMain->TopUpKeyPool();
    pwalletMain->TopUpBLSCTBlindingKeyPool();
    for (auto&it: pwalletMain->mapBLSCTSubAddressKeyPool)
        pwalletMain->TopUpBLSCTSubAddressKeyPool(it.first);

    int64_t nSleepTime = params[1].get_int64();
    LOCK(cs_nWalletUnlockTime);
    nWalletUnlockTime = GetTime() + nSleepTime;
    RPCRunLater("lockwallet", boost::bind(LockWallet, pwalletMain), nSleepTime);

    if (params.size() > 2)
        fWalletUnlockStakingOnly = params[2].get_bool();
    else
        fWalletUnlockStakingOnly = false;

    return NullUniValue;
}


UniValue walletpassphrasechange(const UniValue& params, bool fHelp)
{
    if (!EnsureWalletIsAvailable(fHelp))
        return NullUniValue;

    if (pwalletMain->IsCrypted() && (fHelp || params.size() != 2))
        throw std::runtime_error(
                "walletpassphrasechange \"oldpassphrase\" \"newpassphrase\"\n"
                "\nChanges the wallet passphrase from 'oldpassphrase' to 'newpassphrase'.\n"
                "\nArguments:\n"
                "1. \"oldpassphrase\"      (string) The current passphrase\n"
                "2. \"newpassphrase\"      (string) The new passphrase\n"
                "\nExamples:\n"
                + HelpExampleCli("walletpassphrasechange", "\"old one\" \"new one\"")
                + HelpExampleRpc("walletpassphrasechange", "\"old one\", \"new one\"")
                );

    LOCK2(cs_main, pwalletMain->cs_wallet);

    if (fHelp)
        return true;
    if (!pwalletMain->IsCrypted())
        throw JSONRPCError(RPC_WALLET_WRONG_ENC_STATE, "Error: running with an unencrypted wallet, but walletpassphrasechange was called.");

    // TODO: get rid of these .c_str() calls by implementing SecureString::operator=(std::string)
    // Alternately, find a way to make params[0] mlock()'d to begin with.
    SecureString strOldWalletPass;
    strOldWalletPass.reserve(100);
    strOldWalletPass = params[0].get_str().c_str();

    SecureString strNewWalletPass;
    strNewWalletPass.reserve(100);
    strNewWalletPass = params[1].get_str().c_str();

    if (strOldWalletPass.length() < 1 || strNewWalletPass.length() < 1)
        throw std::runtime_error(
                "walletpassphrasechange <oldpassphrase> <newpassphrase>\n"
                "Changes the wallet passphrase from <oldpassphrase> to <newpassphrase>.");

    if (!pwalletMain->ChangeWalletPassphrase(strOldWalletPass, strNewWalletPass))
        throw JSONRPCError(RPC_WALLET_PASSPHRASE_INCORRECT, "Error: The wallet passphrase entered was incorrect.");

    return NullUniValue;
}


UniValue walletlock(const UniValue& params, bool fHelp)
{
    if (!EnsureWalletIsAvailable(fHelp))
        return NullUniValue;

    if (pwalletMain->IsCrypted() && (fHelp || params.size() != 0))
        throw std::runtime_error(
                "walletlock\n"
                "\nRemoves the wallet encryption key from memory, locking the wallet.\n"
                "After calling this method, you will need to call walletpassphrase again\n"
                "before being able to call any methods which require the wallet to be unlocked.\n"
                "\nExamples:\n"
                "\nSet the passphrase for 2 minutes to perform a transaction\n"
                + HelpExampleCli("walletpassphrase", "\"my pass phrase\" 120") +
                "\nPerform a send (requires passphrase set)\n"
                + HelpExampleCli("sendtoaddress", "\"1M72Sfpbz1BPpXFHz9m3CdqATR44Jvaydd\" 1.0") +
                "\nClear the passphrase since we are done before 2 minutes is up\n"
                + HelpExampleCli("walletlock", "") +
                "\nAs json rpc call\n"
                + HelpExampleRpc("walletlock", "")
                );

    LOCK2(cs_main, pwalletMain->cs_wallet);

    if (fHelp)
        return true;
    if (!pwalletMain->IsCrypted())
        throw JSONRPCError(RPC_WALLET_WRONG_ENC_STATE, "Error: running with an unencrypted wallet, but walletlock was called.");

    {
        LOCK(cs_nWalletUnlockTime);
        pwalletMain->Lock();
        nWalletUnlockTime = 0;
    }

    return NullUniValue;
}


UniValue encryptwallet(const UniValue& params, bool fHelp)
{
    if (!EnsureWalletIsAvailable(fHelp))
        return NullUniValue;

    if (!pwalletMain->IsCrypted() && (fHelp || params.size() != 1))
        throw std::runtime_error(
                "encryptwallet \"passphrase\"\n"
                "\nEncrypts the wallet with 'passphrase'. This is for first time encryption.\n"
                "After this, any calls that interact with private keys such as sending or signing \n"
                "will require the passphrase to be set prior the making these calls.\n"
                "Use the walletpassphrase call for this, and then walletlock call.\n"
                "If the wallet is already encrypted, use the walletpassphrasechange call.\n"
                "Note that this will shutdown the server.\n"
                "\nArguments:\n"
                "1. \"passphrase\"    (string) The pass phrase to encrypt the wallet with. It must be at least 1 character, but should be long.\n"
                "\nExamples:\n"
                "\nEncrypt you wallet\n"
                + HelpExampleCli("encryptwallet", "\"my pass phrase\"") +
                "\nNow set the passphrase to use the wallet, such as for signing or sending navcoin\n"
                + HelpExampleCli("walletpassphrase", "\"my pass phrase\"") +
                "\nNow we can so something like sign\n"
                + HelpExampleCli("signmessage", "\"navcoinaddress\" \"test message\"") +
                "\nNow lock the wallet again by removing the passphrase\n"
                + HelpExampleCli("walletlock", "") +
                "\nAs a json rpc call\n"
                + HelpExampleRpc("encryptwallet", "\"my pass phrase\"")
                );

    LOCK2(cs_main, pwalletMain->cs_wallet);

    if (fHelp)
        return true;
    if (pwalletMain->IsCrypted())
        throw JSONRPCError(RPC_WALLET_WRONG_ENC_STATE, "Error: running with an encrypted wallet, but encryptwallet was called.");

    // TODO: get rid of this .c_str() by implementing SecureString::operator=(std::string)
    // Alternately, find a way to make params[0] mlock()'d to begin with.
    SecureString strWalletPass;
    strWalletPass.reserve(100);
    strWalletPass = params[0].get_str().c_str();

    if (strWalletPass.length() < 1)
        throw std::runtime_error(
                "encryptwallet <passphrase>\n"
                "Encrypts the wallet with <passphrase>.");

    if (!pwalletMain->EncryptWallet(strWalletPass))
        throw JSONRPCError(RPC_WALLET_ENCRYPTION_FAILED, "Error: Failed to encrypt the wallet.");

    // BDB seems to have a bad habit of writing old data into
    // slack space in .dat files; that is bad if the old data is
    // unencrypted private keys. So:
    StartShutdown();
    return _("wallet encrypted; Navcoin server stopping, restart to run with encrypted wallet.");
}

UniValue encrypttxdata(const UniValue& params, bool fHelp)
{
    if (!EnsureWalletIsAvailable(fHelp))
        return NullUniValue;

    if (fHelp || params.size() != 1)
        throw std::runtime_error(
                "encrypttxdata \"passphrase\"\n"
            "\nEncrypts the wallet database using \"passphrase\", effectively encrypting your\n"
            "transaction data and addressbook, you can also use this rpc command to change the\n"
            "encryption \"passphrase\" of an already encrypted wallet database.\n"
            "Note that this will shutdown the server.\n"
            "\nArguments:\n"
            "1. \"passphrase\"    (string) The pass phrase to encrypt the wallet database with. It must be at least 1 character, but should be long.\n"
            "\nExamples:\n"
            "\nEncrypt you wallet\n"
            + HelpExampleCli("encrypttxdata", "\"my pass phrase\"") +
                "\nAs a json rpc call\n"
            + HelpExampleRpc("encrypttxdata", "\"my pass phrase\"")
                );

    LOCK2(cs_main, pwalletMain->cs_wallet);

    if (fHelp)
        return true;

    // TODO: get rid of this .c_str() by implementing SecureString::operator=(std::string)
    // Alternately, find a way to make params[0] mlock()'d to begin with.
    SecureString strWalletPass;
    strWalletPass.reserve(100);
    strWalletPass = params[0].get_str().c_str();

    if (strWalletPass.length() < 1)
        throw std::runtime_error(
                "encrypttxdata <passphrase>\n"
            "Encrypts the txdata with <passphrase>.");

    if (!pwalletMain->EncryptTx(strWalletPass))
        throw JSONRPCError(RPC_TXDATA_ENCRYPTION_FAILED, "Error: Failed to encrypt the txdata.");

    // Shutdown the wallet so we don't accidentally write unencrypted data
    // to the wallet.dat file...
    StartShutdown();
    return _("txdata encrypted; Navcoin server stopping, restart to run with encrypted txdata.");
}

UniValue lockunspent(const UniValue& params, bool fHelp)
{
    if (!EnsureWalletIsAvailable(fHelp))
        return NullUniValue;

    if (fHelp || params.size() < 1 || params.size() > 2)
        throw std::runtime_error(
                "lockunspent unlock ([{\"txid\":\"txid\",\"vout\":n},...])\n"
                "\nUpdates list of temporarily unspendable outputs.\n"
                "Temporarily lock (unlock=false) or unlock (unlock=true) specified transaction outputs.\n"
                "If no transaction outputs are specified when unlocking then all current locked transaction outputs are unlocked.\n"
                "A locked transaction output will not be chosen by automatic coin selection, when spending navcoins.\n"
                "Locks are stored in memory only. Nodes start with zero locked outputs, and the locked output list\n"
                "is always cleared (by virtue of process exit) when a node stops or fails.\n"
                "Also see the listunspent call\n"
                "\nArguments:\n"
                "1. unlock            (boolean, required) Whether to unlock (true) or lock (false) the specified transactions\n"
                "2. \"transactions\"  (string, optional) A json array of objects. Each object the txid (string) vout (numeric)\n"
                "     [           (json array of json objects)\n"
                "       {\n"
                "         \"txid\":\"id\",    (string) The transaction id\n"
                "         \"vout\": n         (numeric) The output number\n"
                "       }\n"
                "       ,...\n"
                "     ]\n"

                "\nResult:\n"
                "true|false    (boolean) Whether the command was successful or not\n"

                "\nExamples:\n"
                "\nList the unspent transactions\n"
                + HelpExampleCli("listunspent", "") +
                "\nLock an unspent transaction\n"
                + HelpExampleCli("lockunspent", "false \"[{\\\"txid\\\":\\\"a08e6907dbbd3d809776dbfc5d82e371b764ed838b5655e72f463568df1aadf0\\\",\\\"vout\\\":1}]\"") +
                "\nList the locked transactions\n"
                + HelpExampleCli("listlockunspent", "") +
                "\nUnlock the transaction again\n"
                + HelpExampleCli("lockunspent", "true \"[{\\\"txid\\\":\\\"a08e6907dbbd3d809776dbfc5d82e371b764ed838b5655e72f463568df1aadf0\\\",\\\"vout\\\":1}]\"") +
                "\nAs a json rpc call\n"
                + HelpExampleRpc("lockunspent", "false, \"[{\\\"txid\\\":\\\"a08e6907dbbd3d809776dbfc5d82e371b764ed838b5655e72f463568df1aadf0\\\",\\\"vout\\\":1}]\"")
                );

    LOCK2(cs_main, pwalletMain->cs_wallet);

    if (params.size() == 1)
        RPCTypeCheck(params, boost::assign::list_of(UniValue::VBOOL));
    else
        RPCTypeCheck(params, boost::assign::list_of(UniValue::VBOOL)(UniValue::VARR));

    bool fUnlock = params[0].get_bool();

    if (params.size() == 1) {
        if (fUnlock)
            pwalletMain->UnlockAllCoins();
        return true;
    }

    UniValue outputs = params[1].get_array();
    for (unsigned int idx = 0; idx < outputs.size(); idx++) {
        const UniValue& output = outputs[idx];
        if (!output.isObject())
            throw JSONRPCError(RPC_INVALID_PARAMETER, "Invalid parameter, expected object");
        const UniValue& o = output.get_obj();

        RPCTypeCheckObj(o,
                        {
                            {"txid", UniValueType(UniValue::VSTR)},
                            {"vout", UniValueType(UniValue::VNUM)},
                        });

        std::string txid = find_value(o, "txid").get_str();
        if (!IsHex(txid))
            throw JSONRPCError(RPC_INVALID_PARAMETER, "Invalid parameter, expected hex txid");

        int nOutput = find_value(o, "vout").get_int();
        if (nOutput < 0)
            throw JSONRPCError(RPC_INVALID_PARAMETER, "Invalid parameter, vout must be positive");

        COutPoint outpt(uint256S(txid), nOutput);

        if (fUnlock)
            pwalletMain->UnlockCoin(outpt);
        else
            pwalletMain->LockCoin(outpt);
    }

    return true;
}

UniValue listlockunspent(const UniValue& params, bool fHelp)
{
    if (!EnsureWalletIsAvailable(fHelp))
        return NullUniValue;

    if (fHelp || params.size() > 0)
        throw std::runtime_error(
                "listlockunspent\n"
                "\nReturns list of temporarily unspendable outputs.\n"
                "See the lockunspent call to lock and unlock transactions for spending.\n"
                "\nResult:\n"
                "[\n"
                "  {\n"
                "    \"txid\" : \"transactionid\",     (string) The transaction id locked\n"
                "    \"vout\" : n                      (numeric) The vout value\n"
                "  }\n"
                "  ,...\n"
                "]\n"
                "\nExamples:\n"
                "\nList the unspent transactions\n"
                + HelpExampleCli("listunspent", "") +
                "\nLock an unspent transaction\n"
                + HelpExampleCli("lockunspent", "false \"[{\\\"txid\\\":\\\"a08e6907dbbd3d809776dbfc5d82e371b764ed838b5655e72f463568df1aadf0\\\",\\\"vout\\\":1}]\"") +
                "\nList the locked transactions\n"
                + HelpExampleCli("listlockunspent", "") +
                "\nUnlock the transaction again\n"
                + HelpExampleCli("lockunspent", "true \"[{\\\"txid\\\":\\\"a08e6907dbbd3d809776dbfc5d82e371b764ed838b5655e72f463568df1aadf0\\\",\\\"vout\\\":1}]\"") +
                "\nAs a json rpc call\n"
                + HelpExampleRpc("listlockunspent", "")
                );

    LOCK2(cs_main, pwalletMain->cs_wallet);

    std::vector<COutPoint> vOutpts;
    pwalletMain->ListLockedCoins(vOutpts);

    UniValue ret(UniValue::VARR);

    for(COutPoint &outpt: vOutpts) {
        UniValue o(UniValue::VOBJ);

        o.pushKV("txid", outpt.hash.GetHex());
        o.pushKV("vout", (int)outpt.n);
        ret.push_back(o);
    }

    return ret;
}

UniValue settxfee(const UniValue& params, bool fHelp)
{
    if (!EnsureWalletIsAvailable(fHelp))
        return NullUniValue;

    if (fHelp || params.size() < 1 || params.size() > 1)
        throw std::runtime_error(
                "settxfee amount\n"
                "\nSet the transaction fee per kB. Overwrites the paytxfee parameter.\n"
                "\nArguments:\n"
                "1. amount         (numeric or string, required) The transaction fee in " + CURRENCY_UNIT + "/kB\n"
                                                                                                            "\nResult\n"
                                                                                                            "true|false        (boolean) Returns true if successful\n"
                                                                                                            "\nExamples:\n"
                + HelpExampleCli("settxfee", "0.00001")
                + HelpExampleRpc("settxfee", "0.00001")
                );

    LOCK2(cs_main, pwalletMain->cs_wallet);

    // Amount
    CAmount nAmount = AmountFromValue(params[0]);

    payTxFee = CFeeRate(nAmount, 1000);
    return true;
}

UniValue getwalletinfo(const UniValue& params, bool fHelp)
{
    if (!EnsureWalletIsAvailable(fHelp))
        return NullUniValue;

    if (fHelp || params.size() != 0)
        throw std::runtime_error(
                "getwalletinfo\n"
                "Returns an object containing various wallet state info.\n"
                "\nResult:\n"
                "{\n"
                "  \"walletversion\": xxxxx,       (numeric) the wallet version\n"
                "  \"balance\": xxxxxxx,           (numeric) the total confirmed balance of the wallet in " + CURRENCY_UNIT + "\n"
                "  \"unconfirmed_balance\": xxx,   (numeric) the total unconfirmed balance of the wallet in " + CURRENCY_UNIT + "\n"		             "  \"private_balance\": xxx,       (numeric) the total confirmed private balance of the wallet in " + CURRENCY_UNIT + "\n"
                "  \"unconfirmed_balance\": xxx,   (numeric) the total unconfirmed balance of the wallet in " + CURRENCY_UNIT + "\n"
                "  \"immature_balance\": xxxxxx,   (numeric) the total immature balance of the wallet in " + CURRENCY_UNIT + "\n"
                "  \"txcount\": xxxxxxx,           (numeric) the total number of transactions in the wallet\n"
                "  \"keypoololdest\": xxxxxx,      (numeric) the timestamp (seconds since GMT epoch) of the oldest pre-generated key in the key pool\n"
                "  \"keypoolsize\": xxxx,          (numeric) how many new keys are pre-generated\n"
                "  \"unlocked_until\": ttt,        (numeric) the timestamp in seconds since epoch (midnight Jan 1 1970 GMT) that the wallet is unlocked for transfers, or 0 if the wallet is locked\n"
                "  \"unlocked_for_staking\": b,    (boolean) whether the wallet is unlocked just for staking and mixing or not\n"
                "  \"paytxfee\": x.xxxx,           (numeric) the transaction fee configuration, set in " + CURRENCY_UNIT + "/kB\n"
                "  \"hdmasterkeyid\": \"<hash160>\", (string) the Hash160 of the HD master pubkey\n"
                "}\n"
                "\nExamples:\n"
                + HelpExampleCli("getwalletinfo", "")
                + HelpExampleRpc("getwalletinfo", "")
                );

    LOCK2(cs_main, pwalletMain->cs_wallet);

    UniValue obj(UniValue::VOBJ);
    obj.pushKV("walletversion",           pwalletMain->GetVersion());
    obj.pushKV("balance",                 ValueFromAmount(pwalletMain->GetBalance()));
    obj.pushKV("private_balance",         ValueFromAmount(pwalletMain->GetPrivateBalance()));
    obj.pushKV("coldstaking_balance",     ValueFromAmount(pwalletMain->GetColdStakingBalance()));
    obj.pushKV("unconfirmed_balance",     ValueFromAmount(pwalletMain->GetUnconfirmedBalance()));
    obj.pushKV("private_balance_pending", ValueFromAmount(pwalletMain->GetPrivateBalancePending()));
    obj.pushKV("immature_balance",        ValueFromAmount(pwalletMain->GetImmatureBalance()));
    obj.pushKV("txcount",                 (int)pwalletMain->mapWallet.size());
    obj.pushKV("keypoololdest",           pwalletMain->GetOldestKeyPoolTime());
    obj.pushKV("keypoolsize",             (int)pwalletMain->GetKeyPoolSize());
    if (pwalletMain->IsCrypted()) {
        obj.pushKV("unlocked_until", nWalletUnlockTime);
        obj.pushKV("unlocked_for_staking", fWalletUnlockStakingOnly);
    }
    obj.pushKV("paytxfee",      ValueFromAmount(payTxFee.GetFeePerK()));
    CKeyID masterKeyID = pwalletMain->GetHDChain().masterKeyID;
    if (!masterKeyID.IsNull())
        obj.pushKV("hdmasterkeyid", masterKeyID.GetHex());
    return obj;
}

UniValue resendwallettransactions(const UniValue& params, bool fHelp)
{
    if (!EnsureWalletIsAvailable(fHelp))
        return NullUniValue;

    if (fHelp || params.size() != 0)
        throw std::runtime_error(
                "resendwallettransactions\n"
                "Immediately re-broadcast unconfirmed wallet transactions to all peers.\n"
                "Intended only for testing; the wallet code periodically re-broadcasts\n"
                "automatically.\n"
                "Returns array of transaction ids that were re-broadcast.\n"
                );

    LOCK2(cs_main, pwalletMain->cs_wallet);

    std::vector<uint256> txids = pwalletMain->ResendWalletTransactionsBefore(GetTime());
    UniValue result(UniValue::VARR);
    for(const uint256& txid: txids)
    {
        result.push_back(txid.ToString());
    }
    return result;
}

UniValue listunspent(const UniValue& params, bool fHelp)
{
    if (!EnsureWalletIsAvailable(fHelp))
        return NullUniValue;

    if (fHelp || params.size() > 3)
        throw std::runtime_error(
                "listunspent ( minconf maxconf  [\"address\",...] )\n"
                "\nReturns array of unspent transaction outputs\n"
                "with between minconf and maxconf (inclusive) confirmations.\n"
                "Optionally filter to only include txouts paid to specified addresses.\n"
                "\nArguments:\n"
                "1. minconf          (numeric, optional, default=1) The minimum confirmations to filter\n"
                "2. maxconf          (numeric, optional, default=9999999) The maximum confirmations to filter\n"
                "3. \"addresses\"    (string) A json array of navcoin addresses to filter\n"
                "    [\n"
                "      \"address\"   (string) navcoin address\n"
                "      ,...\n"
                "    ]\n"
                "\nResult\n"
                "[                   (array of json object)\n"
                "  {\n"
                "    \"txid\" : \"txid\",          (string) the transaction id \n"
                "    \"vout\" : n,               (numeric) the vout value\n"
                "    \"address\" : \"address\",    (string) the navcoin address\n"
                "    \"account\" : \"account\",    (string) DEPRECATED. The associated account, or \"\" for the default account\n"
                "    \"scriptPubKey\" : \"key\",   (string) the script key\n"
                "    \"amount\" : x.xxx,         (numeric) the transaction amount in " + CURRENCY_UNIT + "\n"
                                                                                                         "    \"confirmations\" : n,      (numeric) The number of confirmations\n"
                                                                                                         "    \"redeemScript\" : n        (string) The redeemScript if scriptPubKey is P2SH\n"
                                                                                                         "    \"spendable\" : xxx,        (bool) Whether we have the private keys to spend this output\n"
                                                                                                         "    \"solvable\" : xxx          (bool) Whether we know how to spend this output, ignoring the lack of keys\n"
                                                                                                         "  }\n"
                                                                                                         "  ,...\n"
                                                                                                         "]\n"

                                                                                                         "\nExamples\n"
                + HelpExampleCli("listunspent", "")
                + HelpExampleCli("listunspent", "6 9999999 \"[\\\"1PGFqEzfmQch1gKD3ra4k18PNj3tTUUSqg\\\",\\\"1LtvqCaApEdUGFkpKMM4MstjcaL4dKg8SP\\\"]\"")
                + HelpExampleRpc("listunspent", "6, 9999999 \"[\\\"1PGFqEzfmQch1gKD3ra4k18PNj3tTUUSqg\\\",\\\"1LtvqCaApEdUGFkpKMM4MstjcaL4dKg8SP\\\"]\"")
                );

    RPCTypeCheck(params, boost::assign::list_of(UniValue::VNUM)(UniValue::VNUM)(UniValue::VARR));

    int nMinDepth = 1;
    if (params.size() > 0)
        nMinDepth = params[0].get_int();

    int nMaxDepth = 9999999;
    if (params.size() > 1)
        nMaxDepth = params[1].get_int();

    std::set<CNavcoinAddress> setAddress;
    if (params.size() > 2) {
        UniValue inputs = params[2].get_array();
        for (unsigned int idx = 0; idx < inputs.size(); idx++) {
            const UniValue& input = inputs[idx];
            CNavcoinAddress address(input.get_str());
            if (!address.IsValid())
                throw JSONRPCError(RPC_INVALID_ADDRESS_OR_KEY, std::string("Invalid Navcoin address: ")+input.get_str());
            if (setAddress.count(address))
                throw JSONRPCError(RPC_INVALID_PARAMETER, std::string("Invalid parameter, duplicated address: ")+input.get_str());
            setAddress.insert(address);
        }
    }

    UniValue results(UniValue::VARR);
    std::vector<COutput> vecOutputs;
    assert(pwalletMain != nullptr);
    LOCK2(cs_main, pwalletMain->cs_wallet);
    pwalletMain->AvailableCoins(vecOutputs, false, nullptr, true);
    for(const COutput& out: vecOutputs) {
        if (out.nDepth < nMinDepth || out.nDepth > nMaxDepth)
            continue;

        CTxDestination address;
        const CScript& scriptPubKey = out.tx->vout[out.i].scriptPubKey;
        bool fValidAddress = ExtractDestination(scriptPubKey, address);

        if (setAddress.size() && (!fValidAddress || !setAddress.count(address)))
            continue;

        UniValue entry(UniValue::VOBJ);
        entry.pushKV("txid", out.tx->GetHash().GetHex());
        entry.pushKV("vout", out.i);

        if (fValidAddress) {
            entry.pushKV("address", CNavcoinAddress(address).ToString());

            if (pwalletMain->mapAddressBook.count(address))
                entry.pushKV("account", pwalletMain->mapAddressBook[address].name);

            if (scriptPubKey.IsPayToScriptHash()) {
                const CScriptID& hash = boost::get<CScriptID>(address);
                CScript redeemScript;
                if (pwalletMain->GetCScript(hash, redeemScript))
                    entry.pushKV("redeemScript", HexStr(redeemScript.begin(), redeemScript.end()));
            }
        }

        entry.pushKV("scriptPubKey", HexStr(scriptPubKey.begin(), scriptPubKey.end()));
        entry.pushKV("amount", ValueFromAmount(out.tx->vout[out.i].nValue));
        entry.pushKV("confirmations", out.nDepth);
        entry.pushKV("spendable", out.fSpendable);
        entry.pushKV("solvable", out.fSolvable);
        results.push_back(entry);
    }

    return results;
}

UniValue fundrawtransaction(const UniValue& params, bool fHelp)
{
    if (!EnsureWalletIsAvailable(fHelp))
        return NullUniValue;

    if (fHelp || params.size() < 1 || params.size() > 2)
        throw std::runtime_error(
                "fundrawtransaction \"hexstring\" ( options )\n"
                "\nAdd inputs to a transaction until it has enough in value to meet its out value.\n"
                "This will not modify existing inputs, and will add one change output to the outputs.\n"
                "Note that inputs which were signed may need to be resigned after completion since in/outputs have been added.\n"
                "The inputs added will not be signed, use signrawtransaction for that.\n"
                "Note that all existing inputs must have their previous output transaction be in the wallet.\n"
                "Note that all inputs selected must be of standard form and P2SH scripts must be\n"
                "in the wallet using importaddress or addmultisigaddress (to calculate fees).\n"
                "You can see whether this is the case by checking the \"solvable\" field in the listunspent output.\n"
                "Only pay-to-pubkey, multisig, and P2SH versions thereof are currently supported for watch-only\n"
                "\nArguments:\n"
                "1. \"hexstring\"           (string, required) The hex string of the raw transaction\n"
                "2. options               (object, optional)\n"
                "   {\n"
                "     \"changeAddress\"     (string, optional, default pool address) The navcoin address to receive the change\n"
                "     \"changePosition\"    (numeric, optional, default random) The index of the change output\n"
                "     \"private\"           (boolean, optional, default false) Try to spend private coin outputs\n"
                "     \"includeWatching\"   (boolean, optional, default false) Also select inputs which are watch only\n"
                "     \"lockUnspents\"      (boolean, optional, default false) Lock selected unspent outputs\n"
                "     \"feeRate\"           (numeric, optional, default not set: makes wallet determine the fee) Set a specific feerate (" + CURRENCY_UNIT + " per KB)\n"
                                                                                                                                                             "   }\n"
                                                                                                                                                             "                         for backward compatibility: passing in a true instead of an object will result in {\"includeWatching\":true}\n"
                                                                                                                                                             "\nResult:\n"
                                                                                                                                                             "{\n"
                                                                                                                                                             "  \"hex\":       \"value\", (string)  The resulting raw transaction (hex-encoded string)\n"
                                                                                                                                                             "  \"fee\":       n,         (numeric) Fee in " + CURRENCY_UNIT + " the resulting transaction pays\n"
                                                                                                                                                                                                                               "  \"changepos\": n          (numeric) The position of the added change output, or -1\n"
                                                                                                                                                                                                                               "}\n"
                                                                                                                                                                                                                               "\"hex\"             \n"
                                                                                                                                                                                                                               "\nExamples:\n"
                                                                                                                                                                                                                               "\nCreate a transaction with no inputs\n"
                + HelpExampleCli("createrawtransaction", "\"[]\" \"{\\\"myaddress\\\":0.01}\"") +
                "\nAdd sufficient unsigned inputs to meet the output value\n"
                + HelpExampleCli("fundrawtransaction", "\"rawtransactionhex\"") +
                "\nSign the transaction\n"
                + HelpExampleCli("signrawtransaction", "\"fundedtransactionhex\"") +
                "\nSend the transaction\n"
                + HelpExampleCli("sendrawtransaction", "\"signedtransactionhex\"")
                );

    RPCTypeCheck(params, boost::assign::list_of(UniValue::VSTR));

    CTxDestination changeAddress = CNoDestination();
    int changePosition = -1;
    bool includeWatching = false;
    bool lockUnspents = false;
    bool fPrivate = false;
    CFeeRate feeRate = CFeeRate(0);
    bool overrideEstimatedFeerate = false;

    if (params.size() > 1) {
        if (params[1].type() == UniValue::VBOOL) {
            // backward compatibility bool only fallback
            includeWatching = params[1].get_bool();
        }
        else {
            RPCTypeCheck(params, boost::assign::list_of(UniValue::VSTR)(UniValue::VOBJ));

            UniValue options = params[1];

            RPCTypeCheckObj(options,
                            {
                                {"changeAddress", UniValueType(UniValue::VSTR)},
                                {"changePosition", UniValueType(UniValue::VNUM)},
                                {"includeWatching", UniValueType(UniValue::VBOOL)},
                                {"lockUnspents", UniValueType(UniValue::VBOOL)},
                                {"private", UniValueType(UniValue::VBOOL)},
                                {"feeRate", UniValueType()}, // will be checked below
                            },
                            true, true);

            if (options.exists("changeAddress")) {
                CNavcoinAddress address(options["changeAddress"].get_str());

                if (!address.IsValid())
                    throw JSONRPCError(RPC_INVALID_PARAMETER, "changeAddress must be a valid navcoin address");

                changeAddress = address.Get();
            }

            if (options.exists("private"))
                fPrivate = options["private"].get_bool();

            if (options.exists("changePosition"))
                changePosition = options["changePosition"].get_int();

            if (options.exists("includeWatching"))
                includeWatching = options["includeWatching"].get_bool();

            if (options.exists("lockUnspents"))
                lockUnspents = options["lockUnspents"].get_bool();

            if (options.exists("feeRate"))
            {
                feeRate = CFeeRate(AmountFromValue(options["feeRate"]));
                overrideEstimatedFeerate = true;
            }
        }
    }

    // parse hex string from parameter
    CTransaction origTx;
    if (!DecodeHexTx(origTx, params[0].get_str(), true))
        throw JSONRPCError(RPC_DESERIALIZATION_ERROR, "TX decode failed");

    if (origTx.vout.size() == 0)
        throw JSONRPCError(RPC_INVALID_PARAMETER, "TX must have at least one output");

    if (changePosition != -1 && (changePosition < 0 || (unsigned int)changePosition > origTx.vout.size()))
        throw JSONRPCError(RPC_INVALID_PARAMETER, "changePosition out of bounds");

    CMutableTransaction tx(origTx);
    CAmount nFeeOut;
    std::string strFailReason;

    if(!pwalletMain->FundTransaction(tx, nFeeOut, overrideEstimatedFeerate, feeRate, changePosition, strFailReason, includeWatching, lockUnspents, changeAddress, fPrivate))
        throw JSONRPCError(RPC_INTERNAL_ERROR, strFailReason);

    UniValue result(UniValue::VOBJ);
    result.pushKV("hex", EncodeHexTx(tx));
    result.pushKV("changepos", changePosition);
    result.pushKV("fee", ValueFromAmount(nFeeOut));

    return result;
}

// ///////////////////////////////////////////////////////////////////// ** em52
//  new rpc added by Remy5

struct StakeRange {
    int64_t Start;
    int64_t End;
    int64_t Total;
    int Count;
    std::string Name;
};

typedef std::vector<StakeRange> vStakeRange;

// Check if we have a Tx that can be counted in staking report
bool IsTxCountedAsStaked(const CWalletTx* tx)
{
    // Make sure we have a lock
    LOCK(cs_main);

    // orphan block or immature
    if ((!tx->GetDepthInMainChain()) || (tx->GetBlocksToMaturity() > 0) || !tx->IsInMainChain())
        return false;

    // abandoned transactions
    if (tx->isAbandoned())
        return false;

    // transaction other than POS block
    return tx->IsCoinStake();
}

// Get the amount for a staked tx used in staking report
CAmount GetTxStakeAmount(const CWalletTx* tx)
{
    // use the cached amount if available
    if ((tx->fCreditCached || tx->fColdStakingCreditCached) && (tx->fDebitCached || tx->fColdStakingDebitCached))
        return tx->nCreditCached + tx->nColdStakingCreditCached - tx->nDebitCached - tx->nColdStakingDebitCached;
    // Check for cold staking
    else if (tx->vout[1].scriptPubKey.IsColdStaking() || tx->vout[1].scriptPubKey.IsColdStakingv2())
        return tx->GetCredit(pwalletMain->IsMine(tx->vout[1])) - tx->GetDebit(pwalletMain->IsMine(tx->vout[1]));

    return tx->GetCredit(ISMINE_SPENDABLE) + tx->GetCredit(ISMINE_STAKABLE) - tx->GetDebit(ISMINE_SPENDABLE) - tx->GetDebit(ISMINE_STAKABLE);
}

// Gets timestamp for first stake
// Returns -1 (Zero) if has not staked yet
int64_t GetFirstStakeTime()
{
    // Check if we already know when
    if (nWalletFirstStakeTime > 0)
        return nWalletFirstStakeTime;

    // Need a pointer for the tx
    const CWalletTx* tx;

    // scan the entire wallet transactions
    for(auto& it: pwalletMain->wtxOrdered)
    {
        tx = it.second.first;

        // Check if we have a useable tx
        if (IsTxCountedAsStaked(tx)) {
            nWalletFirstStakeTime = tx->nTime; // Save it for later use
            return nWalletFirstStakeTime;
        }
    }

    // Did not find the first stake
    return nWalletFirstStakeTime;
}

// **em52: Get total coins staked on given period
// inspired from CWallet::GetStake()
// Parameter vRange = Vector with given limit date, and result
// return int =  Number of Wallet's elements analyzed
int GetsStakeSubTotal(vStakeRange& vRange)
{
    // Lock cs_main before we try to call GetTxStakeAmount
    LOCK(cs_main);

    int nElement = 0;
    int64_t nAmount = 0;

    const CWalletTx* pcoin;

    vStakeRange::iterator vIt;

    // scan the entire wallet transactions
    for (std::map<uint256, CWalletTx>::const_iterator it = pwalletMain->mapWallet.begin();
         it != pwalletMain->mapWallet.end();
         ++it)
    {
        pcoin = &(*it).second;

        // Check if we have a useable tx
        if (!IsTxCountedAsStaked(pcoin))
            continue;

        nElement++;

        // Get the stake tx amount from pcoin
        nAmount = GetTxStakeAmount(pcoin);

        // scan the range
        for(vIt=vRange.begin(); vIt != vRange.end(); vIt++)
        {
            if (pcoin->nTime >= vIt->Start)
            {
                if (! vIt->End)
                {   // Manage Special case
                    vIt->Start = pcoin->nTime;
                    vIt->Total = nAmount;
                }
                else if (pcoin->nTime <= vIt->End)
                {
                    vIt->Count++;
                    vIt->Total += nAmount;
                }
            }
        }
    }

    return nElement;
}

// prepare range for stake report
vStakeRange PrepareRangeForStakeReport(bool fNoDaily = false)
{
    vStakeRange vRange;
    StakeRange x;

    int64_t n1Hour = 60*60;
    int64_t n1Day = 24 * n1Hour;

    int64_t nToday = GetTime();
    time_t CurTime = nToday;
    auto localTime = boost::posix_time::second_clock::local_time();
    struct tm Loc_MidNight = boost::posix_time::to_tm(localTime);

    Loc_MidNight.tm_hour = 0;
    Loc_MidNight.tm_min = 0;
    Loc_MidNight.tm_sec = 0;  // set midnight

    x.Start = mktime(&Loc_MidNight);
    x.End   = nToday;
    x.Count = 0;
    x.Total = 0;

    if (!fNoDaily) {
        // prepare last single 30 day Range
        for(int i=0; i<30; i++)
        {
            x.Name = DateTimeStrFormat("%Y-%m-%d %H:%M:%S",x.Start);

            vRange.push_back(x);

            x.End    = x.Start - 1;
            x.Start -= n1Day;
        }
    }

    // prepare subtotal range of last 24H, 1 week, 30 days, 1 years
    int GroupDays[5][2] = { {1, 0}, {7, 0}, {30, 0}, {365, 0}, {99999999, 0}};
    std::string sGroupName[] = {"24H", "7 Days", "30 Days", "365 Days", "All" };

    nToday = GetTime();

    for(int i=0; i<5; i++)
    {
        x.Start = nToday - GroupDays[i][0] * n1Day;
        x.End   = nToday - GroupDays[i][1] * n1Day;
        x.Name = "Last " + sGroupName[i];

        vRange.push_back(x);
    }

    // Special case. not a subtotal, but last stake
    x.End  = 0;
    x.Start = 0;
    x.Name = "Latest Stake";
    vRange.push_back(x);

    return vRange;
}


// getstakereport: return SubTotal of the staked coin in last 24H, 7 days, etc.. of all owns address
UniValue getstakereport(const UniValue& params, bool fHelp)
{
    if ((params.size()>0) || (fHelp))
        throw std::runtime_error(
                "getstakereport\n"
                "List last single 30 day stake subtotal and last 24h, 7, 30, 365 day subtotal.\n");

    vStakeRange vRange = PrepareRangeForStakeReport();

    LOCK(cs_main);

    // get subtotal calc
    int64_t nTook = GetTimeMillis();
    int nItemCounted = GetsStakeSubTotal(vRange);

    UniValue result(UniValue::VOBJ);

    vStakeRange::iterator vIt;

    // Span of days to compute average over
    int nDays = 0;

    // Get the wallet's staking age in days
    int nWalletDays = 0;

    // Check if we have a stake already
    if (GetFirstStakeTime() != -1)
        nWalletDays = (GetTime() - GetFirstStakeTime()) / 86400;

    // report it
    for(vIt = vRange.begin(); vIt != vRange.end(); vIt++)
    {
        // Add it to results
        result.pushKV(vIt->Name, FormatMoney(vIt->Total).c_str());

        // Get the nDays value
        nDays = 0;
        if (vIt->Name == "Last 7 Days")
            nDays = 7;
        else if (vIt->Name == "Last 30 Days")
            nDays = 30;
        else if (vIt->Name == "Last 365 Days")
            nDays = 365;

        // Check if we need to add the average
        if (nDays > 0) {
            // Check if nDays is larger than the wallet's staking age in days
            if (nDays > nWalletDays && nWalletDays > 0)
                nDays = nWalletDays;

            // Add the Average
            result.pushKV(vIt->Name + " Avg", FormatMoney(vIt->Total / nDays).c_str());
        }
    }

    vIt--;
    result.pushKV("Latest Time",
                  vIt->Start ? DateTimeStrFormat("%Y-%m-%d %H:%M:%S",vIt->Start).c_str() :
                               "Never");

    // Moved nTook call down here to be more accurate
    nTook = GetTimeMillis() - nTook;

    // report element counted / time took
    result.pushKV("Stake counted", nItemCounted);
    result.pushKV("time took (ms)",  nTook);

    return  result;
}

UniValue resolveopenalias(const UniValue& params, bool fHelp)
{
    bool dnssec_available; bool dnssec_valid;
    UniValue result(UniValue::VOBJ);

    if (!EnsureWalletIsAvailable(fHelp))
        return NullUniValue;

    if ((fHelp || params.size() != 1))
        throw std::runtime_error(
                "resolveopenallias \"openAlias\"\n"
                "\nResolves the given OpenAlias address to a Navcoin address.\n"
                "\nArguments:\n"
                "1. \"address\"    (string) The OpenAlias address.\n"
                "\nExamples:\n"
                "\nGet information about an OpenAlias address\n"
                + HelpExampleCli("resolveopenalias", "\"donate@navcoin.org\"")
                );

    std::string address = params[0].get_str();

    std::vector<std::string> addresses = utils::dns_utils::addresses_from_url(address, dnssec_available, dnssec_valid);

    result.pushKV("dnssec_available",dnssec_available);
    result.pushKV("dnssec_valid",dnssec_valid);

    if (addresses.empty())
        result.pushKV("address","");
    else
        result.pushKV("address",addresses.front());

    return result;
}

UniValue proposalvotelist(const UniValue& params, bool fHelp)
{

    if (!EnsureWalletIsAvailable(fHelp))
        return NullUniValue;

    if (fHelp || params.size() != 0)
        throw std::runtime_error(
                "proposalvotelist\n"

                "\nReturns a list containing the wallet's current voting status for all active proposals.\n"

                "\nResult:\n"
                "{\n"
                "      \"yes\":   List of proposals this wallet is casting a 'yes' vote for.\n"
                "      \"no\":    List of proposals this wallet is casting a 'no' vote for.\n"
                "      \"abs\":   List of proposals this wallet is casting an 'abstain' vote for.\n"
                "      \"null\":  List of proposals this wallet has NOT yet cast a vote for.\n"
                "}\n"
                );

    LOCK(cs_main);

    CStateViewCache coins(pcoinsTip);

    UniValue ret(UniValue::VOBJ);
    UniValue yesvotes(UniValue::VARR);
    UniValue novotes(UniValue::VARR);
    UniValue absvotes(UniValue::VARR);
    UniValue nullvotes(UniValue::VARR);

    CProposalMap mapProposals;
    CStateViewCache view(pcoinsTip);

    if(view.GetAllProposals(mapProposals))
    {
        for (CProposalMap::iterator it_ = mapProposals.begin(); it_ != mapProposals.end(); it_++)
        {
            CProposal proposal;

            if (!view.GetProposal(it_->first, proposal))
                continue;

            if (proposal.GetLastState() != DAOFlags::NIL)
                continue;

            auto it = mapAddedVotes.find(proposal.hash);

            UniValue p(UniValue::VOBJ);
            proposal.ToJson(p, view);
            if (it != mapAddedVotes.end()) {
                if (it->second == 1)
                    yesvotes.push_back(p);
                else if (it->second == -1)
                    absvotes.push_back(p);
                else if (it->second == 0)
                    novotes.push_back(p);
            } else
                nullvotes.push_back(p);

        }
    }

    ret.pushKV("yes",yesvotes);
    ret.pushKV("no",novotes);
    ret.pushKV("abs",absvotes);
    ret.pushKV("null",nullvotes);

    return ret;
}

UniValue support(const UniValue& params, bool fHelp)
{
    if (fHelp || params.size() < 1)
        throw std::runtime_error(
                "support \"hash\" ( add )\n"
            "\nShows support for the consultation or consultation answer identified by \"hash\".\n"
            "\nArguments:\n"
            "1. \"hash\"          (string, required) The hash\n"
            "2. \"add\"           (bool, optional) Set to false to remove support (Default: true)\n"
        );

    LOCK(cs_main);

    bool fRemove = params.size() > 1 ? !params[1].getBool() : false;

    std::string strHash = params[0].get_str();
    uint256 hash = uint256S(strHash);
    bool duplicate = false;

    CStateViewCache coins(pcoinsTip);
    CConsultation consultation;
    CConsultationAnswer answer;

    if (!((coins.GetConsultation(hash, consultation) && consultation.CanBeSupported()) || (coins.GetConsultationAnswer(hash, answer) && answer.CanBeSupported(coins))))
    {
        throw JSONRPCError(RPC_INVALID_ADDRESS_OR_KEY, std::string("Could not find a valid entry with hash ")+strHash);
    }

    if (fRemove)
    {
        bool ret = RemoveSupport(strHash);
        if (!ret)
        {
            throw JSONRPCError(RPC_INVALID_ADDRESS_OR_KEY, std::string("The hash is not on the list: ")+strHash);
        }
        else
        {
            return NullUniValue;
        }
    }
    else
    {
        bool ret = Support(hash, duplicate);
        if (duplicate)
        {
            throw JSONRPCError(RPC_INVALID_ADDRESS_OR_KEY, std::string("The hash is already on the list: ")+strHash);
        }
        else if (ret)
        {
            return NullUniValue;
        }
    }

    throw JSONRPCError(RPC_INVALID_ADDRESS_OR_KEY, std::string("Could not find ")+strHash);

}

UniValue consultationvote(const UniValue& params, bool fHelp)
{
    std::string strCommand;

    if (params.size() >= 2)
        strCommand = params[1].get_str();

    if (fHelp || params.size() < 2 ||
            (strCommand != "yes" && strCommand != "value"  && strCommand != "abs" && strCommand != "remove"))
        throw std::runtime_error(
                "consultationvote \"hash\" \"yes|value|abs|remove\" ( value )\n"
            "\nArguments:\n"
            "1. \"hash\"          (string, required) The consultation/answer hash\n"
            "2. \"command\"       (string, required) 'yes' to vote yes, 'value' to vote for a range,\n"
            "                      'abs' to abstain, 'remove' to remove a vote from the list\n"
            "3. \"value\"         (integer, required) For consultations where the answer is a range,\n"
            "                      this sets the value to vote for\n"
        );

    LOCK(cs_main);

    std::string strHash = params[0].get_str();
    uint256 hash = uint256S(strHash);
    bool duplicate = false;

    CStateViewCache coins(pcoinsTip);
    CConsultation consultation;
    CConsultationAnswer answer;

    int64_t nVote;

    bool fConsultation = coins.HaveConsultation(hash);
    bool fConsultationAnswer = coins.HaveConsultationAnswer(hash);

    if (!fConsultation && !fConsultationAnswer)
        throw JSONRPCError(RPC_INVALID_ADDRESS_OR_KEY, std::string("Could not find ")+hash.ToString());

    if (fConsultation)
    {
        if (!coins.GetConsultation(hash, consultation))
            throw JSONRPCError(RPC_INVALID_ADDRESS_OR_KEY, std::string("Could not read consultation ")+hash.ToString());

        if (!consultation.CanBeVoted() && strCommand != "abs")
            throw JSONRPCError(RPC_INVALID_ADDRESS_OR_KEY, std::string("The consultation can not be voted."));

        if (strCommand == "yes")
            throw JSONRPCError(RPC_INVALID_PARAMS, std::string("This consultation does not admit a yes vote."));
        else if (strCommand != "remove" && strCommand != "abs")
        {
            nVote = params[2].get_int64();
            if (!consultation.IsValidVote(nVote))
                throw JSONRPCError(RPC_INVALID_PARAMS, std::string("The vote is out of range"));
        }
    }
    else if (fConsultationAnswer)
    {
        if (!coins.GetConsultationAnswer(hash, answer))
            throw JSONRPCError(RPC_INVALID_ADDRESS_OR_KEY, std::string("Could not read answer ")+hash.ToString());

        if (!coins.GetConsultation(answer.parent, consultation))
            throw JSONRPCError(RPC_INVALID_ADDRESS_OR_KEY, std::string("Could not read parent consultation ")+answer.parent.ToString());

        if (!answer.CanBeVoted(coins))
            throw JSONRPCError(RPC_INVALID_ADDRESS_OR_KEY, std::string("The answer can not be voted."));

        if (strCommand == "value")
            throw JSONRPCError(RPC_INVALID_PARAMS, std::string("This consultation's answer is not a value range."));
    }

    if (strCommand == "yes" || strCommand == "abs")
    {
        if (strCommand == "yes")
            nVote = 1;

        if (strCommand == "abs")
            nVote = -1;

        bool ret = Vote(hash,nVote,duplicate);
        if (duplicate)
        {
            throw JSONRPCError(RPC_INVALID_ADDRESS_OR_KEY, std::string("The hash is already in the list: ")+strHash);
        }
        else if (ret)
        {
            return NullUniValue;
        }
    }
    else if (strCommand == "value")
    {
        bool ret = VoteValue(hash,nVote,duplicate);
        if (duplicate)
        {
            throw JSONRPCError(RPC_INVALID_ADDRESS_OR_KEY, std::string("The hash is already in the list: ")+strHash);
        }
        else if (ret)
        {
            return NullUniValue;
        }
    }
    else if(strCommand == "remove")
    {
        bool ret = fConsultation ? RemoveVoteValue(strHash) : RemoveVote(strHash);
        if (ret)
        {
            return NullUniValue;
        }
        else
        {
            throw JSONRPCError(RPC_INVALID_ADDRESS_OR_KEY, std::string("The hash is not in the list: ")+strHash);
        }
    }
    return NullUniValue;
}

UniValue supportlist(const UniValue& params, bool fHelp)
{

    if (!EnsureWalletIsAvailable(fHelp))
        return NullUniValue;

    if (fHelp || params.size() != 0)
        throw std::runtime_error(
                "supportlist\n"

                "\nReturns a list containing the wallet's current support status for all active consultations.\n"

        );

    LOCK(cs_main);

    CStateViewCache coins(pcoinsTip);
    UniValue ret(UniValue::VARR);
    CConsultation consultation;
    CConsultationAnswer answer;

    for (auto& it: mapSupported)
    {
        bool fConsultation = coins.HaveConsultation(it.first) && coins.GetConsultation(it.first, consultation) && consultation.CanBeSupported();
        bool fConsultationAnswer = coins.HaveConsultationAnswer(it.first) && coins.GetConsultationAnswer(it.first, answer) && answer.CanBeSupported(coins);

        if (fConsultation || fConsultationAnswer)
        {
            ret.push_back(it.first.ToString());
        }
    }

    return ret;
}

UniValue consultationvotelist(const UniValue& params, bool fHelp)
{

    if (!EnsureWalletIsAvailable(fHelp))
        return NullUniValue;

    if (fHelp || params.size() != 0)
        throw std::runtime_error(
                "consultationvotelist\n"

                "\nReturns a list containing the wallet's current voting status for all active consultations.\n"

        );

    LOCK(cs_main);

    CStateViewCache coins(pcoinsTip);
    UniValue ret(UniValue::VARR);
    CConsultation consultation;
    CConsultationAnswer answer;

    for (auto& it: mapAddedVotes)
    {
        bool fConsultation = coins.HaveConsultation(it.first) && coins.GetConsultation(it.first, consultation) && consultation.CanBeVoted();
        bool fConsultationAnswer = coins.HaveConsultationAnswer(it.first) && coins.GetConsultationAnswer(it.first, answer) && answer.CanBeVoted(coins);

        if (fConsultation)
        {
            UniValue entry(UniValue::VOBJ);
            entry.pushKV(it.first.ToString(), (it.second == -1) ? "abstain" : std::to_string(it.second));
            ret.push_back(entry);
        }
        else if (fConsultationAnswer)
        {
            UniValue entry(UniValue::VOBJ);
            entry.pushKV(it.first.ToString(), (it.second == -1) ? "abstain" : (it.second == 1 ? "yes" : "unknown") );
            ret.push_back(entry);
        }
    }

    return ret;
}

UniValue proposalvote(const UniValue& params, bool fHelp)
{
    std::string strCommand;

    if (params.size() >= 2)
        strCommand = params[1].get_str();
    if (fHelp || params.size() > 3 ||
            (strCommand != "yes" && strCommand != "no"  && strCommand != "abs" && strCommand != "remove"))
        throw std::runtime_error(
                "proposalvote \"proposal_hash\" \"yes|no|abs|remove\"\n"
            "\nAdds a proposal to the list of votes.\n"
            "\nArguments:\n"
            "1. \"proposal_hash\" (string, required) The proposal hash\n"
            "2. \"command\"       (string, required) 'yes' to vote yes, 'no' to vote no,\n"
            "                      'abs' to abstain, 'remove' to remove a proposal from the list\n"
        );

    LOCK(cs_main);

    std::string strHash = params[0].get_str();
    bool duplicate = false;

    CStateViewCache coins(pcoinsTip);
    CProposal proposal;

    if (!coins.GetProposal(uint256S(strHash), proposal))
    {
        throw JSONRPCError(RPC_INVALID_ADDRESS_OR_KEY, std::string("Could not find proposal ")+strHash);
    }

    if (strCommand == "yes" || strCommand == "no" || strCommand == "abs")
    {
        int vote = 0;

        if (strCommand == "yes")
            vote = 1;

        if (strCommand == "abs")
            vote = -1;

        bool ret = Vote(proposal.hash,vote,duplicate);
        if (duplicate)
        {
            throw JSONRPCError(RPC_INVALID_ADDRESS_OR_KEY, std::string("The proposal is already in the list: ")+strHash);
        }
        else if (ret)
        {
            return NullUniValue;
        }
    }
    else if(strCommand == "remove")
    {
        bool ret = RemoveVote(strHash);
        if (ret)
        {
            return NullUniValue;
        }
        else
        {
            throw JSONRPCError(RPC_INVALID_ADDRESS_OR_KEY, std::string("The proposal is not in the list: ")+strHash);
        }
    }

    throw JSONRPCError(RPC_INVALID_ADDRESS_OR_KEY, std::string("Could not find proposal ")+strHash);
}

UniValue getstakervote(const UniValue& params, bool fHelp)
{
    if (fHelp || params.size() != 1)
        throw std::runtime_error(
                "getstakervote <stakerscript>\n"
                "\nReturns a list of all the votes stored for a staker script.\n"
                "\nResult:\n"
                "[\n"
                "     {\n"
                "          \"height\":   height of the vote,\n"
                "          \"hash\":     hash of the item,\n"
                "          \"val\":      value of the vote\n"
                "     }\n"
                "]\n"
                );

    std::string data = params[0].get_str();

    if (!IsHex(data))
        throw JSONRPCError(RPC_MISC_ERROR, "the script is not expressed in hexadecimal");

    LOCK(cs_main);

    std::vector<unsigned char> stakerScript = ParseHex(data);
    CStateViewCache view(pcoinsTip);
    UniValue ret(UniValue::VARR);
    CVoteList pVoteList;

    if (!view.GetCachedVoter(stakerScript, pVoteList))
    {
        return ret;
    }

    std::map<int, std::map<uint256, int64_t>>* list= pVoteList.GetFullList();

    for (auto& it: *list)
    {
        for (auto& it2: it.second)
        {
            int64_t val = it2.second;

            UniValue entry(UniValue::VOBJ);
            entry.pushKV("height", it.first);
            entry.pushKV("hash", it2.first.ToString());
            entry.pushKV("val", val);
            ret.push_back(entry);
        }
    }

    return ret;
}

UniValue paymentrequestvotelist(const UniValue& params, bool fHelp)
{
    if (fHelp || params.size() != 0)
        throw std::runtime_error(
                "paymentrequestvotelist\n"

                "\nReturns a list containing the wallet's current voting status for all active payment requests.\n"

                "\nResult:\n"
                "{\n"
                "      \"yes\":   List of proposals this wallet is casting a 'yes' vote for.\n"
                "      \"no\":    List of proposals this wallet is casting a 'no' vote for.\n"
                "      \"abs\":   List of proposals this wallet is casting an 'abstain' vote for.\n"
                "      \"null\":  List of proposals this wallet has NOT yet cast a vote for.\n"
                "}\n"
                );

    UniValue ret(UniValue::VOBJ);
    UniValue yesvotes(UniValue::VARR);
    UniValue novotes(UniValue::VARR);
    UniValue absvotes(UniValue::VARR);
    UniValue nullvotes(UniValue::VARR);

    CPaymentRequestMap mapPaymentRequests;
    CStateViewCache view(pcoinsTip);

    if(view.GetAllPaymentRequests(mapPaymentRequests))
    {
        for (CPaymentRequestMap::iterator it_ = mapPaymentRequests.begin(); it_ != mapPaymentRequests.end(); it_++)
        {
            CPaymentRequest prequest;

            if (!view.GetPaymentRequest(it_->first, prequest))
                continue;

            if (prequest.GetLastState() != DAOFlags::NIL)
                continue;

            auto it = mapAddedVotes.find(prequest.hash);

            UniValue p(UniValue::VOBJ);
            prequest.ToJson(p, view);

            if (it != mapAddedVotes.end())
            {
                if (it->second == 1)
                    yesvotes.push_back(p);
                else if (it->second == -1)
                    absvotes.push_back(p);
                else if (it->second == 0)
                    novotes.push_back(p);
            } else
                nullvotes.push_back(p);
        }
    }

    ret.pushKV("yes",yesvotes);
    ret.pushKV("no",novotes);
    ret.pushKV("abs",absvotes);
    ret.pushKV("null",nullvotes);

    return ret;
}

UniValue paymentrequestvote(const UniValue& params, bool fHelp)
{
    std::string strCommand;

    if (params.size() >= 2)
        strCommand = params[1].get_str();
    if (fHelp || params.size() > 3 ||
            (strCommand != "yes" && strCommand != "no" && strCommand != "abs" && strCommand != "remove"))
        throw std::runtime_error(
                "paymentrequestvote \"request_hash\" \"yes|no|abs|remove\"\n"
            "\nAdds/removes a proposal to the list of votes.\n"
            "\nArguments:\n"
            "1. \"request_hash\" (string, required) The payment request hash\n"
            "2. \"command\"       (string, required) 'yes' to vote yes, 'no' to vote no,\n"
            "                      'abs' to abstain, 'remove' to remove a proposal from the list\n"
        );

    LOCK(cs_main);

    std::string strHash = params[0].get_str();
    bool duplicate = false;

    CPaymentRequest prequest;
    CStateViewCache view(pcoinsTip);

    if (!view.GetPaymentRequest(uint256S(strHash), prequest))
    {
        throw JSONRPCError(RPC_INVALID_ADDRESS_OR_KEY, std::string("Could not find payment request: ")+strHash);
    }

    if (strCommand == "yes" || strCommand == "no" || strCommand == "abs")
    {
        int vote = 0;

        if (strCommand == "yes")
            vote = 1;

        if (strCommand == "abs")
            vote = -1;

        bool ret = Vote(prequest.hash,vote,duplicate);
        if (duplicate) {
            throw JSONRPCError(RPC_INVALID_ADDRESS_OR_KEY, std::string("The payment request is already in the list: ")+strHash);
        } else if (ret) {
            return NullUniValue;
        }
    }
    else if(strCommand == "remove")
    {
        bool ret = RemoveVote(strHash);
        if (ret) {
            return NullUniValue;
        } else {
            throw JSONRPCError(RPC_INVALID_ADDRESS_OR_KEY, std::string("The payment request is not in the list: ")+strHash);
        }
    }

    throw JSONRPCError(RPC_INVALID_ADDRESS_OR_KEY, std::string("Could not find payment request: ")+strHash);

}

UniValue listproposals(const UniValue& params, bool fHelp)
{
    if (fHelp)
        throw std::runtime_error(
                "listproposals \"filter\"\n"
                "\nList the proposals and all the relating data including payment requests and status.\n"
                "\nNote passing no argument returns all proposals regardless of state.\n"
                "\nArguments:\n"
                "\n1. \"filter\" (string, optional)   \"accepted\" | \"rejected\" | \"expired\" | \"pending\" | \"mine\" | \"accepted_expired\"\n"
                "\nExamples:\n"
                + HelpExampleCli("listproposal", "mine accepted")
                + HelpExampleCli("listproposal", "accepted")
                + HelpExampleRpc("listproposal", "")
                );

    LOCK(cs_main);

    UniValue ret(UniValue::VARR);

    bool showAll = true;
    bool showAccepted = false;
    bool showRejected = false;
    bool showExpired = false;
    bool showAcceptedExpired = false;
    bool showPending = false;
    bool showMine = false;
    for(unsigned int i = 0; i < params.size(); i++) {
        if(params[i].get_str() == "accepted") {
            showAccepted = true;
            showAll = false;
        }
        else if(params[i].get_str() == "rejected") {
            showRejected = true;
            showAll = false;
        }
        else if(params[i].get_str() == "expired") {
            showAll = false;
            showExpired = true;
        }
        else if(params[i].get_str() == "pending") {
            showAll = false;
            showPending = true;
        }
        else if(params[i].get_str() == "mine") {
            showAll = false;
            showMine = true;
        }
        else if(params[i].get_str() == "accepted_expired") {
            showAll = false;
            showAcceptedExpired = true;
        }
    }

    CProposalMap mapProposals;
    CStateViewCache view(pcoinsTip);

    if(view.GetAllProposals(mapProposals))
    {
        for (CProposalMap::iterator it = mapProposals.begin(); it != mapProposals.end(); it++)
        {
            CProposal proposal;
            if (!view.GetProposal(it->first, proposal))
                continue;

            flags fLastState = proposal.GetLastState();

            bool fIsMine = false;

            if (showMine)
            {
                CTxDestination address(CNavcoinAddress(proposal.GetOwnerAddress()).Get());
                isminefilter mine = IsMine(*pwalletMain, address);
                if(mine & ISMINE_SPENDABLE)
                    fIsMine = true;
            }


            if(showAll
                    || (showMine && fIsMine)
                    || (showPending  && (fLastState == DAOFlags::NIL || fLastState == DAOFlags::PENDING_VOTING_PREQ
                                         || fLastState == DAOFlags::PENDING_FUNDS))
                    || (showAccepted && (fLastState == DAOFlags::ACCEPTED))
                    || (showAcceptedExpired && (fLastState == DAOFlags::ACCEPTED_EXPIRED))
                    || (showRejected && (fLastState == DAOFlags::REJECTED))
                    || (showExpired  &&  proposal.IsExpired(pindexBestHeader->GetBlockTime(), view))) {
                UniValue o(UniValue::VOBJ);
                proposal.ToJson(o, view);
                ret.push_back(o);
            }
        }
    }
    return ret;
}

UniValue listtokens(const UniValue& params, bool fHelp)
{
    if (fHelp)
        throw std::runtime_error(
                "listtokens\n"
                "\nList the confidential tokens.\n"

                + HelpExampleCli("listtokens", "")
                );

    LOCK(cs_main);

    UniValue ret(UniValue::VARR);
    TokenMap mapTokens;
    CStateViewCache view(pcoinsTip);

    if(view.GetAllTokens(mapTokens))
    {
        for (TokenMap::iterator it = mapTokens.begin(); it != mapTokens.end(); it++)
        {
            TokenInfo token;
            if (!view.GetToken(it->first, token))
                continue;

            UniValue o(UniValue::VOBJ);
            o.pushKV("version", it->second.nVersion);
            o.pushKV("id", it->first.ToString());
            o.pushKV("pubkey", HexStr(it->second.key.Serialize()));
            o.pushKV("name", it->second.sName);
            o.pushKV(it->second.nVersion == 0 ? "token_code" : "scheme", it->second.sDesc);
            o.pushKV("current_supply", it->second.nVersion == 0 ? FormatMoney(it->second.currentSupply) : std::to_string(it->second.mapMetadata.size()));
            o.pushKV("max_supply", it->second.nVersion == 0 ? FormatMoney(it->second.totalSupply) : std::to_string(it->second.totalSupply));
            if (it->second.nVersion == 0)
            {
                o.pushKV("balance", FormatMoney(pwalletMain->GetPrivateBalance(TokenId(it->first, -1))));
            }
            else if (it->second.nVersion == 1)
            {
                UniValue a(UniValue::VARR);
                for (auto& it_: it->second.mapMetadata) {
                    UniValue n(UniValue::VOBJ);
                    n.pushKV("index", it_.first);
                    n.pushKV("metadata", it_.second);
                    n.pushKV("balance", std::to_string(pwalletMain->GetPrivateBalance(TokenId(it->first, it_.first))));
                    a.push_back(n);
                }
                o.pushKV("nfts", a);
            }
            ret.push_back(o);
        }
    }
    return ret;
}

extern UniValue dumpprivkey(const UniValue& params, bool fHelp); // in rpcdump.cpp
extern UniValue dumpmasterprivkey(const UniValue& params, bool fHelp);
extern UniValue dumpmnemonic(const UniValue& params, bool fHelp);
extern UniValue importprivkey(const UniValue& params, bool fHelp);
extern UniValue importaddress(const UniValue& params, bool fHelp);
extern UniValue importpubkey(const UniValue& params, bool fHelp);
extern UniValue dumpwallet(const UniValue& params, bool fHelp);
extern UniValue importwallet(const UniValue& params, bool fHelp);
extern UniValue importprunedfunds(const UniValue& params, bool fHelp);
extern UniValue removeprunedfunds(const UniValue& params, bool fHelp);

static const CRPCCommand commands[] =
{ //  category              name                        actor (function)           okSafeMode
  //  --------------------- ------------------------    -----------------------    ----------
  { "wallet",             "getnewprivateaddress",     &getnewprivateaddress,     true  },
  { "wallet",             "listprivateunspent",       &listprivateunspent,       false },
  { "wallet",             "privatesendtoaddress",     &privatesendtoaddress,     false },
  { "wallet",             "privatesendmixtoaddress",  &privatesendmixtoaddress,  false },
  { "rawtransactions",    "fundrawtransaction",       &fundrawtransaction,       false },
  { "hidden",             "resendwallettransactions", &resendwallettransactions, true  },
  { "wallet",             "abandontransaction",       &abandontransaction,       false },
  { "wallet",             "addmultisigaddress",       &addmultisigaddress,       true  },
  { "wallet",             "addwitnessaddress",        &addwitnessaddress,        true  },
  { "wallet",             "backupwallet",             &backupwallet,             true  },
  { "wallet",             "createrawscriptaddress",   &createrawscriptaddress,   true  },
  { "wallet",             "dumpprivkey",              &dumpprivkey,              true  },
  { "wallet",             "dumpmasterprivkey",        &dumpmasterprivkey,        true  },
  { "wallet",             "dumpmnemonic",             &dumpmnemonic,             true  },
  { "wallet",             "dumpwallet",               &dumpwallet,               true  },
<<<<<<< HEAD
  { "wallet",             "burntoken",                &burntoken,                true  },
  { "wallet",             "minttoken",                &minttoken,                true  },
  { "wallet",             "mintnft",                  &mintnft,                  true  },
  { "wallet",             "sendtoken",                &sendtoken,                true  },
  { "wallet",             "sendnft",                  &sendnft,                  true  },
  { "wallet",             "createtoken",              &createtoken,              true  },
  { "wallet",             "createnft",                &createnft,                true  },
=======
>>>>>>> 54999d76
  { "wallet",             "encryptwallet",            &encryptwallet,            true  },
  { "wallet",             "encrypttxdata",            &encrypttxdata,            true  },
  { "wallet",             "getaccountaddress",        &getaccountaddress,        true  },
  { "wallet",             "getaccount",               &getaccount,               true  },
  { "wallet",             "getaddressesbyaccount",    &getaddressesbyaccount,    true  },
  { "wallet",             "listprivateaddresses",     &listprivateaddresses,     true  },
<<<<<<< HEAD
  { "wallet",             "listtokens",               &listtokens,               true  },
=======
>>>>>>> 54999d76
  { "wallet",             "getbalance",               &getbalance,               false },
  { "wallet",             "getnewaddress",            &getnewaddress,            true  },
  { "wallet",             "getcoldstakingaddress",    &getcoldstakingaddress,    true  },
  { "wallet",             "getrawchangeaddress",      &getrawchangeaddress,      true  },
  { "wallet",             "getreceivedbyaccount",     &getreceivedbyaccount,     false },
  { "wallet",             "getreceivedbyaddress",     &getreceivedbyaddress,     false },
  { "wallet",             "getstakereport",           &getstakereport,           false },
  { "wallet",             "gettransaction",           &gettransaction,           false },
  { "wallet",             "getunconfirmedbalance",    &getunconfirmedbalance,    false },
  { "wallet",             "getwalletinfo",            &getwalletinfo,            false },
  { "wallet",             "importprivkey",            &importprivkey,            true  },
  { "wallet",             "importwallet",             &importwallet,             true  },
  { "wallet",             "importaddress",            &importaddress,            true  },
  { "wallet",             "importprunedfunds",        &importprunedfunds,        true  },
  { "wallet",             "importpubkey",             &importpubkey,             true  },
  { "wallet",             "keypoolrefill",            &keypoolrefill,            true  },
  { "wallet",             "listaccounts",             &listaccounts,             false },
  { "wallet",             "listaddressgroupings",     &listaddressgroupings,     false },
  { "wallet",             "listlockunspent",          &listlockunspent,          false },
  { "wallet",             "listreceivedbyaccount",    &listreceivedbyaccount,    false },
  { "wallet",             "listreceivedbyaddress",    &listreceivedbyaddress,    false },
  { "wallet",             "listsinceblock",           &listsinceblock,           false },
  { "wallet",             "listtransactions",         &listtransactions,         false },
  { "wallet",             "listunspent",              &listunspent,              false },
  { "wallet",             "lockunspent",              &lockunspent,              true  },
  { "wallet",             "move",                     &movecmd,                  false },
  { "wallet",             "sendfrom",                 &sendfrom,                 false },
  { "wallet",             "sendmany",                 &sendmany,                 false },
  { "wallet",             "sendtoaddress",            &sendtoaddress,            false },
  { "communityfund",      "donatefund",               &donatefund,               false },
  { "communityfund",      "createpaymentrequest",     &createpaymentrequest,     false },
  { "communityfund",      "createproposal",           &createproposal,           false },
  { "dao",                "createconsultation",       &createconsultation,       false },
  { "dao",                "createconsultationwithanswers",
    &createconsultationwithanswers,
    false },
  { "dao",                "getstakervote",            &getstakervote,            false },
  { "dao",                "proposeanswer",            &proposeanswer,            false },
  { "dao",                "proposeconsensuschange",   &proposeconsensuschange,   false },
<<<<<<< HEAD
=======
  { "dao",                "proposecombinedconsensuschange",   &proposecombinedconsensuschange,   false },
>>>>>>> 54999d76
  { "dao",                "getconsensusparameters",   &getconsensusparameters,   false },
  { "dao",                "setexclude",               &setexclude,               false },
  { "wallet",             "stakervote",               &stakervote,               false },
  { "dao",                "support",                  &support,                  false },
  { "dao",                "supportlist",              &supportlist,              false },
  { "dao",                "consultationvote",         &consultationvote,         false },
  { "dao",                "consultationvotelist",     &consultationvotelist,     false },
  { "communityfund",      "proposalvote",             &proposalvote,             false },
  { "communityfund",      "proposalvotelist",         &proposalvotelist,         false },
  { "communityfund",      "listproposals",            &listproposals,            true  },
  { "communityfund",      "paymentrequestvote",       &paymentrequestvote,       false },
  { "communityfund",      "paymentrequestvotelist",   &paymentrequestvotelist,   false },
  { "communityfund",      "proposalvote",             &proposalvote,             false },
  { "communityfund",      "proposalvotelist",         &proposalvotelist,         false },
  { "wallet",             "generateblsctkeys",        &generateblsctkeys,        true  },
  { "wallet",             "setaccount",               &setaccount,               true  },
  { "wallet",             "settxfee",                 &settxfee,                 true  },
  { "wallet",             "signmessage",              &signmessage,              true  },
  { "wallet",             "walletlock",               &walletlock,               true  },
  { "wallet",             "walletpassphrasechange",   &walletpassphrasechange,   true  },
  { "wallet",             "walletpassphrase",         &walletpassphrase,         true  },
  { "wallet",             "removeprunedfunds",        &removeprunedfunds,        true  },
  { "wallet",             "resolveopenalias",         &resolveopenalias,         true  },
};

void RegisterWalletRPCCommands(CRPCTable &tableRPC)
{
    for (unsigned int vcidx = 0; vcidx < ARRAYLEN(commands); vcidx++)
        tableRPC.appendCommand(commands[vcidx].name, &commands[vcidx]);
}<|MERGE_RESOLUTION|>--- conflicted
+++ resolved
@@ -5684,7 +5684,6 @@
   { "wallet",             "dumpmasterprivkey",        &dumpmasterprivkey,        true  },
   { "wallet",             "dumpmnemonic",             &dumpmnemonic,             true  },
   { "wallet",             "dumpwallet",               &dumpwallet,               true  },
-<<<<<<< HEAD
   { "wallet",             "burntoken",                &burntoken,                true  },
   { "wallet",             "minttoken",                &minttoken,                true  },
   { "wallet",             "mintnft",                  &mintnft,                  true  },
@@ -5692,18 +5691,13 @@
   { "wallet",             "sendnft",                  &sendnft,                  true  },
   { "wallet",             "createtoken",              &createtoken,              true  },
   { "wallet",             "createnft",                &createnft,                true  },
-=======
->>>>>>> 54999d76
   { "wallet",             "encryptwallet",            &encryptwallet,            true  },
   { "wallet",             "encrypttxdata",            &encrypttxdata,            true  },
   { "wallet",             "getaccountaddress",        &getaccountaddress,        true  },
   { "wallet",             "getaccount",               &getaccount,               true  },
   { "wallet",             "getaddressesbyaccount",    &getaddressesbyaccount,    true  },
   { "wallet",             "listprivateaddresses",     &listprivateaddresses,     true  },
-<<<<<<< HEAD
   { "wallet",             "listtokens",               &listtokens,               true  },
-=======
->>>>>>> 54999d76
   { "wallet",             "getbalance",               &getbalance,               false },
   { "wallet",             "getnewaddress",            &getnewaddress,            true  },
   { "wallet",             "getcoldstakingaddress",    &getcoldstakingaddress,    true  },
@@ -5743,10 +5737,7 @@
   { "dao",                "getstakervote",            &getstakervote,            false },
   { "dao",                "proposeanswer",            &proposeanswer,            false },
   { "dao",                "proposeconsensuschange",   &proposeconsensuschange,   false },
-<<<<<<< HEAD
-=======
   { "dao",                "proposecombinedconsensuschange",   &proposecombinedconsensuschange,   false },
->>>>>>> 54999d76
   { "dao",                "getconsensusparameters",   &getconsensusparameters,   false },
   { "dao",                "setexclude",               &setexclude,               false },
   { "wallet",             "stakervote",               &stakervote,               false },
