--- conflicted
+++ resolved
@@ -597,19 +597,11 @@
     if (IsAbstainVoteEnabled(chainActive.Tip(), Params().GetConsensus()))
         nVersion |= CProposal::ABSTAIN_VOTE_VERSION;
 
-<<<<<<< HEAD
     strDZeel.pushKV("n",nReqAmount);
     strDZeel.pushKV("a",Address);
     strDZeel.pushKV("d",nDeadline);
     strDZeel.pushKV("s",sDesc);
-    strDZeel.pushKV("v",IsReducedCFundQuorumEnabled(chainActive.Tip(), Params().GetConsensus()) ? CFund::CProposal::CURRENT_VERSION : 2);
-=======
-    strDZeel.push_back(Pair("n",nReqAmount));
-    strDZeel.push_back(Pair("a",Address));
-    strDZeel.push_back(Pair("d",nDeadline));
-    strDZeel.push_back(Pair("s",sDesc));
-    strDZeel.push_back(Pair("v",(uint64_t)nVersion));
->>>>>>> 6a7afa10
+    strDZeel.pushKV("v",(uint64_t)nVersion);
 
     wtx.strDZeel = strDZeel.write();
     wtx.nCustomVersion = CTransaction::PROPOSAL_VERSION;
@@ -937,21 +929,12 @@
     if (IsAbstainVoteEnabled(chainActive.Tip(), Params().GetConsensus()))
         nVersion |= CPaymentRequest::ABSTAIN_VOTE_VERSION;
 
-<<<<<<< HEAD
     strDZeel.pushKV("h",params[0].get_str());
     strDZeel.pushKV("n",nReqAmount);
     strDZeel.pushKV("s",Signature);
     strDZeel.pushKV("r",sRandom);
     strDZeel.pushKV("i",id);
-    strDZeel.pushKV("v",IsReducedCFundQuorumEnabled(chainActive.Tip(), Params().GetConsensus()) ? CFund::CPaymentRequest::CURRENT_VERSION : 2);
-=======
-    strDZeel.push_back(Pair("h",params[0].get_str()));
-    strDZeel.push_back(Pair("n",nReqAmount));
-    strDZeel.push_back(Pair("s",Signature));
-    strDZeel.push_back(Pair("r",sRandom));
-    strDZeel.push_back(Pair("i",id));
-    strDZeel.push_back(Pair("v",(uint64_t)nVersion));
->>>>>>> 6a7afa10
+    strDZeel.pushKV("v",(uint64_t)nVersion);
 
     wtx.strDZeel = strDZeel.write();
     wtx.nCustomVersion = CTransaction::PAYMENT_REQUEST_VERSION;
@@ -3823,16 +3806,10 @@
         }
     }
 
-<<<<<<< HEAD
     ret.pushKV("yes",yesvotes);
     ret.pushKV("no",novotes);
+    ret.pushKV("abs",absvotes);
     ret.pushKV("null",nullvotes);
-=======
-    ret.push_back(Pair("yes",yesvotes));
-    ret.push_back(Pair("no",novotes));
-    ret.push_back(Pair("abs",absvotes));
-    ret.push_back(Pair("null",nullvotes));
->>>>>>> 6a7afa10
 
     return ret;
 }
@@ -4208,16 +4185,10 @@
         }
     }
 
-<<<<<<< HEAD
     ret.pushKV("yes",yesvotes);
     ret.pushKV("no",novotes);
+    ret.pushKV("abs",absvotes);
     ret.pushKV("null",nullvotes);
-=======
-    ret.push_back(Pair("yes",yesvotes));
-    ret.push_back(Pair("no",novotes));
-    ret.push_back(Pair("abs",absvotes));
-    ret.push_back(Pair("null",nullvotes));
->>>>>>> 6a7afa10
 
     return ret;
 }
