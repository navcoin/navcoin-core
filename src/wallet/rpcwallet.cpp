// Copyright (c) 2010 Satoshi Nakamoto
// Copyright (c) 2009-2015 The Bitcoin Core developers
// Distributed under the MIT software license, see the accompanying
// file COPYING or http://www.opensource.org/licenses/mit-license.php.

#include <amount.h>
#include <base58.h>
#include <chain.h>
#include <consensus/dao.h>
#include <core_io.h>
#include <init.h>
#include <main.h>
#include <net.h>
#include <netbase.h>
#include <policy/rbf.h>
#include <pos.h>
#include <rpc/server.h>
#include <txdb.h>
#include <timedata.h>
#include <uint256.h>
#include <util.h>
#include <utils/dns_utils.h>
#include <utilmoneystr.h>
#include <wallet/wallet.h>
#include <wallet/walletdb.h>

#include <stdint.h>

#include <boost/assign/list_of.hpp>
#include <boost/date_time/posix_time/posix_time.hpp>
#include <boost/lexical_cast.hpp>
#include <univalue.h>

int64_t nWalletUnlockTime;
int64_t nWalletFirstStakeTime = -1;
static CCriticalSection cs_nWalletUnlockTime;

std::string HelpRequiringPassphrase()
{
    return pwalletMain && pwalletMain->IsCrypted()
            ? "\nRequires wallet passphrase to be set with walletpassphrase call."
            : "";
}

bool EnsureWalletIsAvailable(bool avoidException)
{
    if (!pwalletMain)
    {
        if (!avoidException)
            throw JSONRPCError(RPC_METHOD_NOT_FOUND, "Method not found (disabled)");
        else
            return false;
    }
    return true;
}

void EnsureWalletIsUnlocked()
{
    if (pwalletMain->IsLocked())
        throw JSONRPCError(RPC_WALLET_UNLOCK_NEEDED, "Error: Please enter the wallet passphrase with walletpassphrase first.");
    if (fWalletUnlockStakingOnly)
        throw JSONRPCError(RPC_WALLET_UNLOCK_NEEDED, "Error: Wallet is unlocked for staking or mixing only.");
}

void WalletTxToJSON(const CWalletTx& wtx, UniValue& entry)
{
    int confirms = wtx.GetDepthInMainChain();
    entry.pushKV("confirmations", confirms);
    if (wtx.IsCoinBase() || wtx.IsCoinStake())
        entry.pushKV("generated", true);
    if (confirms > 0)
    {
        entry.pushKV("blockhash", wtx.hashBlock.GetHex());
        entry.pushKV("blockindex", wtx.nIndex);
        if (mapBlockIndex.count(wtx.hashBlock) > 0)
            entry.pushKV("blocktime", mapBlockIndex[wtx.hashBlock]->GetBlockTime());
        else
            entry.pushKV("blocktime", 0);
    } else {
        entry.pushKV("trusted", wtx.IsTrusted());
    }
    uint256 hash = wtx.GetHash();
    entry.pushKV("txid", hash.GetHex());
    UniValue conflicts(UniValue::VARR);
    for(const uint256& conflict: wtx.GetConflicts())
        conflicts.push_back(conflict.GetHex());
    entry.pushKV("walletconflicts", conflicts);
    entry.pushKV("time", wtx.GetTxTime());
    entry.pushKV("timereceived", (int64_t)wtx.nTimeReceived);
    entry.pushKV("strdzeel", wtx.strDZeel);
    // Add opt-in RBF status
    std::string rbfStatus = "no";
    if (confirms <= 0) {
        LOCK(mempool.cs);
        RBFTransactionState rbfState = IsRBFOptIn(wtx, mempool);
        if (rbfState == RBF_TRANSACTIONSTATE_UNKNOWN)
            rbfStatus = "unknown";
        else if (rbfState == RBF_TRANSACTIONSTATE_REPLACEABLE_BIP125)
            rbfStatus = "yes";
    }
    entry.pushKV("bip125-replaceable", rbfStatus);

    for(const std::pair<std::string, std::string>& item: wtx.mapValue)
        entry.pushKV(item.first, item.second);
}

std::string AccountFromValue(const UniValue& value)
{
    std::string strAccount = value.get_str();
    if (strAccount == "*")
        throw JSONRPCError(RPC_WALLET_INVALID_ACCOUNT_NAME, "Invalid account name");
    return strAccount;
}

UniValue createrawscriptaddress(const UniValue& params, bool fHelp)
{
    if (fHelp || params.size() != 1)
        throw std::runtime_error(
                "createrawscriptaddress \"hex script\"\n"
                "\nReturns the Navcoin address for the specified raw hex script.\n"
                "\nArguments:\n"
                "1. \"hex script\"        (string) The hex script to encode in the address.\n"
                "\nResult:\n"
                "\"navcoinaddress\"    (string) The  navcoin address\n"
                "\nExamples:\n"
                + HelpExampleCli("createrawscriptaddress", "6ac4c5")
                );

    std::string data = params[0].get_str();

    if (!IsHex(data))
        throw JSONRPCError(RPC_MISC_ERROR, "the script is not expressed in hexadecimal");

    std::vector<unsigned char> vData = ParseHex(data);

    CScript script(vData.begin(), vData.end());

    std::string strAsm = ScriptToAsmStr(script);

    if (strAsm.find("[error]") != std::string::npos || strAsm.find("OP_UNKNOWN") != std::string::npos)
        throw JSONRPCError(RPC_MISC_ERROR, "the script includes invalid or unknown op codes");

    CNavcoinAddress address(script);

    if (!address.IsValid())
        throw JSONRPCError(RPC_MISC_ERROR, "the generated address is not valid");

    return address.ToString();
}

UniValue listprivateunspent(const UniValue& params, bool fHelp)
{
    if (!EnsureWalletIsAvailable(fHelp))
        return NullUniValue;

    if (fHelp || params.size() > 3)
        throw std::runtime_error(
                "listprivateunspent ( minconf maxconf )\n"
                "\nReturns array of unspent private transaction outputs\n"
                "with between minconf and maxconf (inclusive) confirmations.\n"
                "\nArguments:\n"
                "1. minconf          (numeric, optional, default=1) The minimum confirmations to filter\n"
                "2. maxconf          (numeric, optional, default=9999999) The maximum confirmations to filter\n"
                "\nResult\n"
                "[                   (array of json object)\n"
                "  {\n"
                "    \"txid\" : \"txid\",          (string) the transaction id \n"
                "    \"vout\" : n,                 (numeric) the vout value\n"
                "    \"amount\" : x.xxx,           (numeric) the transaction amount in " + CURRENCY_UNIT + "\n"
                                                                                                           "    \"confirmations\" : n         (numeric) The number of confirmations\n"
                                                                                                           "  }\n"
                                                                                                           "  ,...\n"
                                                                                                           "]\n"

                                                                                                           "\nExamples\n"
                + HelpExampleCli("listprivateunspent", "")
                + HelpExampleCli("listprivateunspent", "6 9999999")
                );

    RPCTypeCheck(params, boost::assign::list_of(UniValue::VNUM)(UniValue::VNUM)(UniValue::VARR));

    int nMinDepth = 1;
    if (params.size() > 0)
        nMinDepth = params[0].get_int();

    int nMaxDepth = 9999999;
    if (params.size() > 1)
        nMaxDepth = params[1].get_int();

    UniValue results(UniValue::VARR);
    std::vector<COutput> vecOutputs;
    assert(pwalletMain != NULL);
    LOCK2(cs_main, pwalletMain->cs_wallet);
    pwalletMain->AvailablePrivateCoins(vecOutputs, false, NULL, true);
    for(const COutput& out: vecOutputs) {
        if (out.nDepth < nMinDepth || out.nDepth > nMaxDepth)
            continue;

        UniValue entry(UniValue::VOBJ);
        entry.pushKV("txid", out.tx->GetHash().GetHex());
        entry.pushKV("address", out.sAddress);
        entry.pushKV("vout", out.i);
        entry.pushKV("amount", ValueFromAmount(out.tx->vAmounts[out.i]));
        entry.pushKV("confirmations", out.nDepth);
        results.push_back(entry);
    }

    return results;
}


UniValue getnewaddress(const UniValue& params, bool fHelp)
{
    if (!EnsureWalletIsAvailable(fHelp))
        return NullUniValue;

    if (fHelp || params.size() > 1)
        throw std::runtime_error(
                "getnewaddress ( \"account\" )\n"
                "\nReturns a new Navcoin address for receiving payments.\n"
                "If 'account' is specified (DEPRECATED), it is added to the address book \n"
                "so payments received with the address will be credited to 'account'.\n"
                "\nArguments:\n"
                "1. \"account\"        (string, optional) DEPRECATED. The account name for the address to be linked to. If not provided, the default account \"\" is used. It can also be set to the empty string \"\" to represent the default account. The account does not need to exist, it will be created if there is no account by the given name.\n"
                "\nResult:\n"
                "\"navcoinaddress\"    (string) The new navcoin address\n"
                "\nExamples:\n"
                + HelpExampleCli("getnewaddress", "")
                + HelpExampleRpc("getnewaddress", "")
                );

    LOCK2(cs_main, pwalletMain->cs_wallet);

    // Parse the account first so we don't generate a key if there's an error
    std::string strAccount;
    if (params.size() > 0)
        strAccount = AccountFromValue(params[0]);

    if (!pwalletMain->IsLocked())
        pwalletMain->TopUpKeyPool();

    // Generate a new key that is added to wallet
    CPubKey newKey;
    if (!pwalletMain->GetKeyFromPool(newKey))
        throw JSONRPCError(RPC_WALLET_KEYPOOL_RAN_OUT, "Error: Keypool ran out, please call keypoolrefill first");
    CKeyID keyID = newKey.GetID();

    pwalletMain->SetAddressBook(keyID, strAccount, "receive");

    return CNavcoinAddress(keyID).ToString();
}

UniValue getcoldstakingaddress(const UniValue& params, bool fHelp)
{

    if (fHelp || params.size() < 2)
<<<<<<< HEAD
        throw runtime_error(
                "getcoldstakingaddress \"stakingaddress\" \"spendingaddress\" ( \"votingaddress\" )\n"
=======
        throw std::runtime_error(
            "getcoldstakingaddress \"stakingaddress\" \"spendingaddress\" ( \"votingaddress\" )\n"
>>>>>>> 6e5d192e
            "Returns a coldstaking address based on the address inputs\n"
            "Arguments:\n"
            "1. \"stakingaddress\"  (string, required) The navcoin staking address.\n"
            "2. \"spendingaddress\" (string, required) The navcoin spending address.\n\n"
            "3. \"voting\"          (string, optional) The navcoin voting address.\n\n"
            "\nExamples:\n"
            + HelpExampleCli("getcoldstakingaddress", "\"mqyGZvLYfEH27Zk3z6JkwJgB1zpjaEHfiW\" \"mrfjgazyerYxDQHJAPDdUcC3jpmi8WZ2uv\"") +
                "\nAs a json rpc call\n"
            + HelpExampleRpc("getcoldstakingaddress", "\"mqyGZvLYfEH27Zk3z6JkwJgB1zpjaEHfiW\", \"mrfjgazyerYxDQHJAPDdUcC3jpmi8WZ2uv\"")
                );

    if (!IsColdStakingEnabled(chainActive.Tip(),Params().GetConsensus()))
        throw std::runtime_error(
                "Cold Staking is not active yet.");

    if (!IsColdStakingv2Enabled(chainActive.Tip(), Params().GetConsensus()) && params.size() == 3)
<<<<<<< HEAD
        throw runtime_error(
                "Cold Staking v2 is not active yet.");
=======
        throw std::runtime_error(
            "Cold Staking v2 is not active yet.");
>>>>>>> 6e5d192e

    if (params[0].get_str() == params[1].get_str())
        throw std::runtime_error(
                "The staking address should be different to the spending address"
                );


    CNavcoinAddress stakingAddress(params[0].get_str());
    CKeyID stakingKeyID;
    if (!stakingAddress.IsValid() || !stakingAddress.GetKeyID(stakingKeyID))
        throw JSONRPCError(RPC_INVALID_ADDRESS_OR_KEY, "Staking address is not a valid Navcoin address");

    CNavcoinAddress spendingAddress(params[1].get_str());
    CKeyID spendingKeyID;
    if (!spendingAddress.IsValid() || !spendingAddress.GetKeyID(spendingKeyID))
        throw JSONRPCError(RPC_INVALID_ADDRESS_OR_KEY, "Spending address is not a valid Navcoin address");

    spendingAddress.GetKeyID(spendingKeyID);

    if (params.size() == 3)
    {
        CNavcoinAddress votingAddress(params[2].get_str());
        CKeyID votingKeyID;
        if (!votingAddress.IsValid() || !votingAddress.GetKeyID(votingKeyID))
            throw JSONRPCError(RPC_INVALID_ADDRESS_OR_KEY, "Voting address is not a valid Navcoin address");

        votingAddress.GetKeyID(votingKeyID);

        return CNavcoinAddress(stakingKeyID, spendingKeyID, votingKeyID).ToString();
    }

    return CNavcoinAddress(stakingKeyID, spendingKeyID).ToString();
}


CNavcoinAddress GetAccountAddress(std::string strAccount, bool bForceNew=false)
{
    CPubKey pubKey;
    if (!pwalletMain->GetAccountPubkey(pubKey, strAccount, bForceNew)) {
        throw JSONRPCError(RPC_WALLET_KEYPOOL_RAN_OUT, "Error: Keypool ran out, please call keypoolrefill first");
    }

    return CNavcoinAddress(pubKey.GetID());
}

UniValue getaccountaddress(const UniValue& params, bool fHelp)
{
    if (!EnsureWalletIsAvailable(fHelp))
        return NullUniValue;

    if (fHelp || params.size() != 1)
        throw std::runtime_error(
                "getaccountaddress \"account\"\n"
                "\nDEPRECATED. Returns the current Navcoin address for receiving payments to this account.\n"
                "\nArguments:\n"
                "1. \"account\"       (string, required) The account name for the address. It can also be set to the empty string \"\" to represent the default account. The account does not need to exist, it will be created and a new address created  if there is no account by the given name.\n"
                "\nResult:\n"
                "\"navcoinaddress\"   (string) The account navcoin address\n"
                "\nExamples:\n"
                + HelpExampleCli("getaccountaddress", "")
                + HelpExampleCli("getaccountaddress", "\"\"")
                + HelpExampleCli("getaccountaddress", "\"myaccount\"")
                + HelpExampleRpc("getaccountaddress", "\"myaccount\"")
                );

    LOCK2(cs_main, pwalletMain->cs_wallet);

    // Parse the account first so we don't generate a key if there's an error
    std::string strAccount = AccountFromValue(params[0]);

    UniValue ret(UniValue::VSTR);

    ret = GetAccountAddress(strAccount).ToString();
    return ret;
}


UniValue getrawchangeaddress(const UniValue& params, bool fHelp)
{
    if (!EnsureWalletIsAvailable(fHelp))
        return NullUniValue;

    if (fHelp || params.size() > 1)
        throw std::runtime_error(
                "getrawchangeaddress\n"
                "\nReturns a new Navcoin address, for receiving change.\n"
                "This is for use with raw transactions, NOT normal use.\n"
                "\nResult:\n"
                "\"address\"    (string) The address\n"
                "\nExamples:\n"
                + HelpExampleCli("getrawchangeaddress", "")
                + HelpExampleRpc("getrawchangeaddress", "")
                );

    LOCK2(cs_main, pwalletMain->cs_wallet);

    if (!pwalletMain->IsLocked())
        pwalletMain->TopUpKeyPool();

    CReserveKey reservekey(pwalletMain);
    CPubKey vchPubKey;
    if (!reservekey.GetReservedKey(vchPubKey))
        throw JSONRPCError(RPC_WALLET_KEYPOOL_RAN_OUT, "Error: Keypool ran out, please call keypoolrefill first");

    reservekey.KeepKey();

    CKeyID keyID = vchPubKey.GetID();

    return CNavcoinAddress(keyID).ToString();
}


UniValue setaccount(const UniValue& params, bool fHelp)
{
    if (!EnsureWalletIsAvailable(fHelp))
        return NullUniValue;

    if (fHelp || params.size() < 1 || params.size() > 2)
        throw std::runtime_error(
                "setaccount \"navcoinaddress\" \"account\"\n"
                "\nDEPRECATED. Sets the account associated with the given address.\n"
                "\nArguments:\n"
                "1. \"navcoinaddress\"  (string, required) The navcoin address to be associated with an account.\n"
                "2. \"account\"         (string, required) The account to assign the address to.\n"
                "\nExamples:\n"
                + HelpExampleCli("setaccount", "\"1D1ZrZNe3JUo7ZycKEYQQiQAWd9y54F4XZ\" \"tabby\"")
                + HelpExampleRpc("setaccount", "\"1D1ZrZNe3JUo7ZycKEYQQiQAWd9y54F4XZ\", \"tabby\"")
                );

    LOCK2(cs_main, pwalletMain->cs_wallet);

    CNavcoinAddress address(params[0].get_str());
    if (!address.IsValid())
        throw JSONRPCError(RPC_INVALID_ADDRESS_OR_KEY, "Invalid Navcoin address");

    std::string strAccount;
    if (params.size() > 1)
        strAccount = AccountFromValue(params[1]);

    // Only add the account if the address is yours.
    if (IsMine(*pwalletMain, address.Get()))
    {
        // Detect when changing the account of an address that is the 'unused current key' of another account:
        if (pwalletMain->mapAddressBook.count(address.Get()))
        {
            std::string strOldAccount = pwalletMain->mapAddressBook[address.Get()].name;
            if (address == GetAccountAddress(strOldAccount))
                GetAccountAddress(strOldAccount, true);
        }
        pwalletMain->SetAddressBook(address.Get(), strAccount, "receive");
    }
    else
        throw JSONRPCError(RPC_MISC_ERROR, "setaccount can only be used with own address");

    return NullUniValue;
}


UniValue getaccount(const UniValue& params, bool fHelp)
{
    if (!EnsureWalletIsAvailable(fHelp))
        return NullUniValue;

    if (fHelp || params.size() != 1)
        throw std::runtime_error(
                "getaccount \"navcoinaddress\"\n"
                "\nDEPRECATED. Returns the account associated with the given address.\n"
                "\nArguments:\n"
                "1. \"navcoinaddress\"  (string, required) The navcoin address for account lookup.\n"
                "\nResult:\n"
                "\"accountname\"        (string) the account address\n"
                "\nExamples:\n"
                + HelpExampleCli("getaccount", "\"1D1ZrZNe3JUo7ZycKEYQQiQAWd9y54F4XZ\"")
                + HelpExampleRpc("getaccount", "\"1D1ZrZNe3JUo7ZycKEYQQiQAWd9y54F4XZ\"")
                );

    LOCK2(cs_main, pwalletMain->cs_wallet);

    CNavcoinAddress address(params[0].get_str());
    if (!address.IsValid())
        throw JSONRPCError(RPC_INVALID_ADDRESS_OR_KEY, "Invalid Navcoin address");

    std::string strAccount;
    std::map<CTxDestination, CAddressBookData>::iterator mi = pwalletMain->mapAddressBook.find(address.Get());
    if (mi != pwalletMain->mapAddressBook.end() && !(*mi).second.name.empty())
        strAccount = (*mi).second.name;
    return strAccount;
}


UniValue getaddressesbyaccount(const UniValue& params, bool fHelp)
{
    if (!EnsureWalletIsAvailable(fHelp))
        return NullUniValue;

    if (fHelp || params.size() != 1)
        throw std::runtime_error(
                "getaddressesbyaccount \"account\"\n"
                "\nDEPRECATED. Returns the list of addresses for the given account.\n"
                "\nArguments:\n"
                "1. \"account\"  (string, required) The account name.\n"
                "\nResult:\n"
                "[                     (json array of string)\n"
                "  \"navcoinaddress\"  (string) a navcoin address associated with the given account\n"
                "  ,...\n"
                "]\n"
                "\nExamples:\n"
                + HelpExampleCli("getaddressesbyaccount", "\"tabby\"")
                + HelpExampleRpc("getaddressesbyaccount", "\"tabby\"")
                );

    LOCK2(cs_main, pwalletMain->cs_wallet);

    std::string strAccount = AccountFromValue(params[0]);

    // Find all addresses that have the given account
    UniValue ret(UniValue::VARR);
    for(const std::pair<CNavcoinAddress, CAddressBookData>& item: pwalletMain->mapAddressBook)
    {
        const CNavcoinAddress& address = item.first;
        const std::string& strName = item.second.name;
        if (strName == strAccount && strName != "blsct receive")
            ret.push_back(address.ToString());
    }
    return ret;
}

UniValue listprivateaddresses(const UniValue& params, bool fHelp)
{
    if (!EnsureWalletIsAvailable(fHelp))
        return NullUniValue;

    if (fHelp || params.size() != 0)
        throw std::runtime_error(
                "listprivateaddresses\n"
                "\nList the private addresses of the wallet.\n"
                "\nExample:\n"
                + HelpExampleCli("listprivateaddresses", "")
                );

    LOCK2(cs_main, pwalletMain->cs_wallet);

    // Find all addresses that have the given account
    UniValue ret(UniValue::VARR);
    for(const std::pair<std::string, CAddressBookData>& item: pwalletMain->mapPrivateAddressBook)
    {
        const std::string& address = item.first;
        const std::string& strName = item.second.name;
        const std::string& index = item.second.purpose;
        if (strName == "blsct receive")
        {
            UniValue obj(UniValue::VOBJ);
            obj.pushKV("address", address);
            obj.pushKV("index", index);
            ret.push_back(obj);
        }
    }
    return ret;
}

static void SendMoney(const CTxDestination &address, CAmount nValue, bool fSubtractFeeFromAmount, CWalletTx& wtxNew, bool fPrivate = false, bool donate = false, bool fDoNotSend = false, const CandidateTransaction* coinsToMix = 0, const std::vector<unsigned char>& vData=std::vector<unsigned char>(), const TokenId &tokenId=TokenId(), const TokenId &tokenIdMint=TokenId())
{
    CAmount curBalance = fPrivate ? pwalletMain->GetPrivateBalance(tokenId) : pwalletMain->GetBalance();

    // Check amount
    if (nValue < 0)
        throw JSONRPCError(RPC_INVALID_PARAMETER, "Invalid amount");

    CAmount toMint = 0;

    TokenId tokenId_;

    if (vData.size() > 0)
    {
        Predicate program(vData);

        if (program.action == MINT)
        {
            if (SerializeHash(program.kParameters[0]) == tokenIdMint.token)
                toMint += program.nParameters[0];
            tokenId_ = tokenIdMint;
        }
    }

    if (tokenId.token != uint256() || tokenId_.token != uint256()) {
        fSubtractFeeFromAmount = false;
    }

    if (nValue > curBalance)
        throw JSONRPCError(RPC_WALLET_INSUFFICIENT_FUNDS, strprintf("Insufficient funds (available %d, trying to send %d)", curBalance, nValue-toMint));

    CScript CFContributionScript;

    // Parse Navcoin address
    CScript scriptPubKey = GetScriptForDestination(address);

    if(donate)
        SetScriptForCommunityFundContribution(scriptPubKey);

    // Create and send the transaction
    CReserveKey reservekey(pwalletMain);
    CAmount nFeeRequired;
    std::string strError;
    std::vector<CRecipient> vecSend;
    int nChangePosRet = -1;
    bool fBLSCT = address.type() == typeid(blsctDoublePublicKey);
    CRecipient recipient = {scriptPubKey, nValue, fSubtractFeeFromAmount, fBLSCT};
    if (fBLSCT)
    {
        bls::G1Element vk, sk;
        blsctDoublePublicKey dk = boost::get<blsctDoublePublicKey>(address);

        if (!dk.GetSpendKey(sk) || !dk.GetViewKey(vk))
        {
            throw JSONRPCError(RPC_INVALID_PARAMETER, "Invalid address");
        }
        recipient.sk = sk.Serialize();
        recipient.vk = vk.Serialize();
        recipient.sMemo = wtxNew.mapValue["comment"];
    }
    recipient.vData = vData;
    recipient.tokenId = tokenId_.token == uint256() ? tokenId : tokenId_;
    vecSend.push_back(recipient);

    std::vector<std::shared_ptr<CReserveBLSCTBlindingKey>> reserveBLSCTKey;

    if (fBLSCT || fPrivate)
    {
        for (unsigned int i = 0; i < vecSend.size()+2; i++)
        {
            std::shared_ptr<CReserveBLSCTBlindingKey> rk(new CReserveBLSCTBlindingKey(pwalletMain));
            reserveBLSCTKey.insert(reserveBLSCTKey.begin(), std::move(rk));
        }
    }

    if (!pwalletMain->CreateTransaction(vecSend, wtxNew, reservekey, reserveBLSCTKey, nFeeRequired, nChangePosRet, strError, fPrivate, nullptr, true, coinsToMix, 0, tokenId)) {
        if (!fSubtractFeeFromAmount && nValue + nFeeRequired > curBalance)
            strError = strprintf("Error: This transaction requires a transaction fee of at least %s because of its amount, complexity, or use of recently received funds!", FormatMoney(nFeeRequired));
        throw JSONRPCError(RPC_WALLET_ERROR, strError);
    }
    if (!fDoNotSend && !pwalletMain->CommitTransaction(wtxNew, reservekey, reserveBLSCTKey))
        throw JSONRPCError(RPC_WALLET_ERROR, "Error: The transaction was rejected! This might happen if some of the coins in your wallet were already spent, such as if you used a copy of the wallet and coins were spent in the copy but not marked as spent here.");
}

UniValue generateblsctkeys(const UniValue& params, bool fHelp)
{
    if (!EnsureWalletIsAvailable(fHelp))
        return NullUniValue;

    if (fHelp)
        throw std::runtime_error(
                "generateblsctkeys\n"
                "\nGenerates the BLSCT keys.\n"
                );

    LOCK2(cs_main, pwalletMain->cs_wallet);

    if (pwalletMain->HasValidBLSCTKey())
        throw JSONRPCError(RPC_MISC_ERROR, "This wallet already owns BLSCT keys");

    EnsureWalletIsUnlocked();

    CKeyID masterKeyID = pwalletMain->GetHDChain().masterKeyID;
    CKey key;

    if (!pwalletMain->GetKey(masterKeyID, key))
    {
        throw JSONRPCError(RPC_MISC_ERROR, "Could not generate BLSCT parameters. If your wallet is encrypted, you must first unlock your wallet.");
    }

    pwalletMain->GenerateBLSCT();

    LogPrintf("Generated BLSCT parameters.\n");

    return true;
}

UniValue sendtoaddress(const UniValue& params, bool fHelp)
{
    if (!EnsureWalletIsAvailable(fHelp))
        return NullUniValue;

    if (fHelp || params.size() < 2 || params.size() > 6)
        throw std::runtime_error(
                "sendtoaddress \"navcoinaddress\" amount ( \"comment\" \"comment-to\" \"strdzeel\" subtractfeefromamount )\n"
                "\nSend an amount to a given address.\n"
                + HelpRequiringPassphrase() +
                "\nArguments:\n"
                "1. \"navcoinaddress\"  (string, required) The navcoin address to send to.\n"
                "2. \"amount\"      (numeric or string, required) The amount in " + CURRENCY_UNIT + " to send. eg 0.1\n"
                                                                                                    "3. \"comment\"     (string, optional) A comment used to store what the transaction is for. \n"
                                                                                                    "                             This is not part of the transaction, just kept in your wallet.\n"
                                                                                                    "4. \"comment-to\"  (string, optional) A comment to store the name of the person or organization \n"
                                                                                                    "                             to which you're sending the transaction. This is not part of the \n"
                                                                                                    "                             transaction, just kept in your wallet.\n"
                                                                                                    "5. \"strdzeel\"  (string, optional) Attached string metadata \n"
                                                                                                    "6. subtractfeefromamount  (boolean, optional, default=false) The fee will be deducted from the amount being sent.\n"
                                                                                                    "                             The recipient will receive less navcoins than you enter in the amount field.\n"
                                                                                                    "\nResult:\n"
                                                                                                    "\"transactionid\"  (string) The transaction id.\n"
                                                                                                    "\nExamples:\n"
                + HelpExampleCli("sendtoaddress", "\"1M72Sfpbz1BPpXFHz9m3CdqATR44Jvaydd\" 0.1")
                + HelpExampleCli("sendtoaddress", "\"1M72Sfpbz1BPpXFHz9m3CdqATR44Jvaydd\" 0.1 \"donation\" \"seans outpost\"")
                + HelpExampleCli("sendtoaddress", "\"1M72Sfpbz1BPpXFHz9m3CdqATR44Jvaydd\" 0.1 \"\" \"\" \"\" true")
                + HelpExampleRpc("sendtoaddress", "\"1M72Sfpbz1BPpXFHz9m3CdqATR44Jvaydd\", 0.1, \"donation\", \"seans outpost\"")
                );

    LOCK2(cs_main, pwalletMain->cs_wallet);

    std::string address_str = params[0].get_str();
    utils::DNSResolver *DNS = nullptr;

    if(DNS->check_address_syntax(params[0].get_str().c_str()))
    {
        bool dnssec_valid; bool dnssec_available;
        std::vector<std::string> addresses = utils::dns_utils::addresses_from_url(params[0].get_str().c_str(), dnssec_available, dnssec_valid);

        if(addresses.empty())
        {
            throw JSONRPCError(RPC_INVALID_ADDRESS_OR_KEY, "Invalid OpenAlias address");
        }
        else if (!dnssec_valid && GetBoolArg("-requirednssec",true))
        {
            throw JSONRPCError(RPC_INVALID_ADDRESS_OR_KEY, "OpenAlias Address does not support DNS Sec");
        }
        else
        {
            address_str = addresses.front();
        }
    }
    CNavcoinAddress address(address_str);
    if (!address.IsValid())
        throw JSONRPCError(RPC_INVALID_ADDRESS_OR_KEY, "Invalid Navcoin address");

    // Amount
    CAmount nAmount = AmountFromValue(params[1]);
    if (nAmount <= 0)
        throw JSONRPCError(RPC_TYPE_ERROR, "Invalid amount for send");

    // Wallet comments
    CWalletTx wtx;
    if (params.size() > 2 && !params[2].isNull() && !params[2].get_str().empty())
        wtx.mapValue["comment"] = params[2].get_str();
    if (params.size() > 3 && !params[3].isNull() && !params[3].get_str().empty())
        wtx.mapValue["to"] = params[3].get_str();

    std::string strDZeel;

    if (params.size() > 4 && !params[4].isNull() && !params[4].get_str().empty())
        wtx.strDZeel = params[4].get_str();

    bool fSubtractFeeFromAmount = false;
    if (params.size() > 5)
        fSubtractFeeFromAmount = params[5].get_bool();

    EnsureWalletIsUnlocked();
    SendMoney(address.Get(), nAmount, fSubtractFeeFromAmount, wtx, false);

    return wtx.GetHash().GetHex();
}

UniValue privatesendtoaddress(const UniValue& params, bool fHelp)
{
    if (!EnsureWalletIsAvailable(fHelp))
        return NullUniValue;

    if (!IsBLSCTEnabled(chainActive.Tip(),Params().GetConsensus()))
    {
        return JSONRPCError(RPC_MISC_ERROR, "xNAV is not active yet");
    }

    if (fHelp || params.size() < 2 || params.size() > 6)
        throw std::runtime_error(
                "privatesendtoaddress \"navcoinaddress\" amount \"comment\" ( \"comment-to\" \"strdzeel\" subtractfeefromamount )\n"
                "\nSend an amount to a given address using the private balance of coins.\n"
                + HelpRequiringPassphrase() +
                "\nArguments:\n"
                "1. \"navcoinaddress\"  (string, required) The navcoin address to send to.\n"
                "2. \"amount\"      (numeric or string, required) The amount in " + CURRENCY_UNIT + " to send. eg 0.1\n"
                                                                                                    "3. \"comment\"     (string, optional) A comment used to store what the transaction is for. \n"
                                                                                                    "                             This is part of the transaction and will be seen by the receiver. Max 54 chars.\n"
                                                                                                    "4. \"comment-to\"  (string, optional) A comment to store the name of the person or organization \n"
                                                                                                    "                             to which you're sending the transaction. This is not part of the \n"
                                                                                                    "                             transaction, just kept in your wallet.\n"
                                                                                                    "5. \"strdzeel\"            (string, optional) Attached string metadata \n"
                                                                                                    "6. subtractfeefromamount  (boolean, optional, default=false) The fee will be deducted from the amount being sent.\n"
                                                                                                    "                             The recipient will receive less navcoins than you enter in the amount field.\n"
                                                                                                    "\nResult:\n"
                                                                                                    "\"transactionid\"  (string) The transaction id.\n"
                                                                                                    "\nExamples:\n"
                + HelpExampleCli("privatesendtoaddress", "\"1M72Sfpbz1BPpXFHz9m3CdqATR44Jvaydd\" 0.1")
                + HelpExampleCli("privatesendtoaddress", "\"1M72Sfpbz1BPpXFHz9m3CdqATR44Jvaydd\" 0.1 \"donation\" \"seans outpost\"")
                + HelpExampleCli("privatesendtoaddress", "\"1M72Sfpbz1BPpXFHz9m3CdqATR44Jvaydd\" 0.1 \"\" \"\" true")
                + HelpExampleRpc("privatesendtoaddress", "\"1M72Sfpbz1BPpXFHz9m3CdqATR44Jvaydd\", 0.1, \"donation\", \"seans outpost\"")
                );

    LOCK2(cs_main, pwalletMain->cs_wallet);

    std::string address_str = params[0].get_str();
    utils::DNSResolver *DNS = nullptr;

    if(DNS->check_address_syntax(params[0].get_str().c_str()))
    {
        bool dnssec_valid; bool dnssec_available;
        std::vector<std::string> addresses = utils::dns_utils::addresses_from_url(params[0].get_str().c_str(), dnssec_available, dnssec_valid);

        if(addresses.empty())
            throw JSONRPCError(RPC_INVALID_ADDRESS_OR_KEY, "Invalid OpenAlias address");
        else if (!dnssec_valid && GetBoolArg("-requirednssec",true))
            throw JSONRPCError(RPC_INVALID_ADDRESS_OR_KEY, "OpenAlias Address does not support DNS Sec");
        else
        {

            address_str = addresses.front();

        }

    }

    CNavcoinAddress address(address_str);
    if (!address.IsValid())
        throw JSONRPCError(RPC_INVALID_ADDRESS_OR_KEY, "Invalid Navcoin address");

    // Amount
    CAmount nAmount = AmountFromValue(params[1]);
    if (nAmount <= 0)
        throw JSONRPCError(RPC_TYPE_ERROR, "Invalid amount for send");

    // Wallet comments
    CWalletTx wtx;
    if (params.size() > 2 && !params[2].isNull() && !params[2].get_str().empty())
        wtx.mapValue["comment"] = params[2].get_str();
    if (params.size() > 3 && !params[3].isNull() && !params[3].get_str().empty())
        wtx.mapValue["to"] = params[3].get_str();

    std::string strDZeel;

    if (params.size() > 4 && !params[4].isNull() && !params[4].get_str().empty())
        strDZeel = params[4].get_str();

    bool fSubtractFeeFromAmount = false;
    if (params.size() > 5)
        fSubtractFeeFromAmount = params[5].get_bool();

    EnsureWalletIsUnlocked();

    wtx.strDZeel = strDZeel;

    CTxDestination dest = address.Get();

    SendMoney(dest, nAmount, fSubtractFeeFromAmount, wtx, true);


    return wtx.GetHash().GetHex();
}

UniValue privatesendmixtoaddress(const UniValue& params, bool fHelp)
{
    if (!EnsureWalletIsAvailable(fHelp))
        return NullUniValue;

    if (!IsBLSCTEnabled(chainActive.Tip(),Params().GetConsensus()))
    {
        return JSONRPCError(RPC_MISC_ERROR, "xNAV is not active yet");
    }

    if (!GetBoolArg("-blsctmix", DEFAULT_MIX))
    {
        return JSONRPCError(RPC_MISC_ERROR, "-blsctmix is 0");
    }

    if (fHelp || params.size() < 2 || params.size() > 6)
        throw std::runtime_error(
                "privatesendmixtoaddress \"navcoinaddress\" amount \"comment\" ( \"comment-to\" \"strdzeel\" subtractfeefromamount )\n"
                "\nSend an amount to a given address using the private balance of coins after participating in an aggregation session.\n"
                + HelpRequiringPassphrase() +
                "\nArguments:\n"
                "1. \"navcoinaddress\"  (string, required) The navcoin address to send to.\n"
                "2. \"amount\"      (numeric or string, required) The amount in " + CURRENCY_UNIT + " to send. eg 0.1\n"
                "3. \"comment\"     (string, optional) A comment used to store what the transaction is for. \n"
                "                             This is part of the transaction and will be seen by the receiver. Max 54 chars.\n"
                "4. \"comment-to\"  (string, optional) A comment to store the name of the person or organization \n"
                "                             to which you're sending the transaction. This is not part of the \n"
                "                             transaction, just kept in your wallet.\n"
                "5. \"strdzeel\"            (string, optional) Attached string metadata \n"
                "6. subtractfeefromamount  (boolean, optional, default=false) The fee will be deducted from the amount being sent.\n"
                "                             The recipient will receive less navcoins than you enter in the amount field.\n"
                "\nResult:\n"
                "\"transactionid\"  (string) The transaction id.\n"
                "\nExamples:\n"
                + HelpExampleCli("privatesendmixtoaddress", "\"1M72Sfpbz1BPpXFHz9m3CdqATR44Jvaydd\" 0.1")
                + HelpExampleCli("privatesendmixtoaddress", "\"1M72Sfpbz1BPpXFHz9m3CdqATR44Jvaydd\" 0.1 \"donation\" \"seans outpost\"")
                + HelpExampleCli("privatesendmixtoaddress", "\"1M72Sfpbz1BPpXFHz9m3CdqATR44Jvaydd\" 0.1 \"\" \"\" true")
                + HelpExampleRpc("privatesendmixtoaddress", "\"1M72Sfpbz1BPpXFHz9m3CdqATR44Jvaydd\", 0.1, \"donation\", \"seans outpost\"")
                );

    LOCK2(cs_main, pwalletMain->cs_wallet);

    std::string address_str = params[0].get_str();
    utils::DNSResolver *DNS = nullptr;

    if(DNS->check_address_syntax(params[0].get_str().c_str()))
    {
        bool dnssec_valid; bool dnssec_available;
        std::vector<std::string> addresses = utils::dns_utils::addresses_from_url(params[0].get_str().c_str(), dnssec_available, dnssec_valid);

        if(addresses.empty())
            throw JSONRPCError(RPC_INVALID_ADDRESS_OR_KEY, "Invalid OpenAlias address");
        else if (!dnssec_valid && GetBoolArg("-requirednssec",true))
            throw JSONRPCError(RPC_INVALID_ADDRESS_OR_KEY, "OpenAlias Address does not support DNS Sec");
        else
        {

            address_str = addresses.front();

        }

    }

    CNavcoinAddress address(address_str);
    if (!address.IsValid())
        throw JSONRPCError(RPC_INVALID_ADDRESS_OR_KEY, "Invalid Navcoin address");

    // Amount
    CAmount nAmount = AmountFromValue(params[1]);
    if (nAmount <= 0)
        throw JSONRPCError(RPC_TYPE_ERROR, "Invalid amount for send");

    // Wallet comments
    CWalletTx wtx;
    if (params.size() > 2 && !params[2].isNull() && !params[2].get_str().empty())
        wtx.mapValue["comment"] = params[2].get_str();
    if (params.size() > 3 && !params[3].isNull() && !params[3].get_str().empty())
        wtx.mapValue["to"] = params[3].get_str();

    std::string strDZeel;

    if (params.size() > 4 && !params[4].isNull() && !params[4].get_str().empty())
        strDZeel = params[4].get_str();

    bool fSubtractFeeFromAmount = false;
    if (params.size() > 5)
        fSubtractFeeFromAmount = params[5].get_bool();

    EnsureWalletIsUnlocked();

    wtx.strDZeel = strDZeel;

    CTxDestination dest = address.Get();

    if (!pwalletMain->aggSession)
        throw JSONRPCError(RPC_WALLET_ERROR, "Could not find an aggregation session");

    CandidateTransaction selectedCoins;

    {
        LOCK(cs_main);
        auto nCount = pwalletMain->aggSession->GetTransactionCandidates().size();

        if (nCount == 0)
            throw JSONRPCError(RPC_WALLET_ERROR, "There are no candidates for mixing.");

        if (!pwalletMain->aggSession->SelectCandidates(selectedCoins))
        {
            throw JSONRPCError(RPC_WALLET_ERROR, "There was an error trying to validate the coins after mixing.");
        }
    }

    SendMoney(dest, nAmount, fSubtractFeeFromAmount, wtx, true, false, false, &selectedCoins);

    return wtx.GetHash().GetHex();
}

UniValue stakervote(const UniValue& params, bool fHelp)
{
    if (!EnsureWalletIsAvailable(fHelp))
        return NullUniValue;

    if (fHelp || params.size() != 1)
        throw std::runtime_error(
                "stakervote vote\n"
                "\nSets the vote to be committed on minted blocks.\n"
                + HelpRequiringPassphrase() +
                "\nArguments:\n"
                "1. \"vote\"               (string, required) The staker vote.\n"
                + HelpExampleCli("stakervote", "yes")
                );

    SoftSetArg("-stakervote",params[0].get_str());
    RemoveConfigFile("stakervote");
    WriteConfigFile("stakervote",params[0].get_str());

    return "";
}

UniValue setexclude(const UniValue& params, bool fHelp)
{
    if (fHelp || params.size() != 1)
        throw std::runtime_error(
                "setexclude bool\n"
                "\nSets the node blocks to be excluded from votings.\n"
                "\nArguments:\n"
                "1. \"bool\"               (bool, required) Whether to turn on or off.\n"
                + HelpExampleCli("setexclude", "true")
                );

    if (!params[0].isBool())
        throw JSONRPCError(RPC_INVALID_PARAMETER, "Invalid parameter, argument 1 must be a boolean");

    SoftSetArg("-excludevote", params[0].get_bool() ? "1" : "0", true);
    RemoveConfigFile("excludevote");
    WriteConfigFile("excludevote", params[0].get_bool() ? "1" : "0");

    return "";
}

UniValue createproposal(const UniValue& params, bool fHelp)
{
    if (!EnsureWalletIsAvailable(fHelp))
        return NullUniValue;

    LOCK2(cs_main, pwalletMain->cs_wallet);
    CStateViewCache view(pcoinsTip);

    if (fHelp || params.size() < 4)
<<<<<<< HEAD
        throw runtime_error(
                "createproposal \"navcoinaddress\" \"amount\" duration \"desc\" ( fee dump_raw )\n"
=======
        throw std::runtime_error(
            "createproposal \"navcoinaddress\" \"amount\" duration \"desc\" ( fee dump_raw )\n"
>>>>>>> 6e5d192e
            "\nCreates a proposal for the community fund. Min fee of " + FormatMoney(GetConsensusParameter(Consensus::CONSENSUS_PARAM_PROPOSAL_MIN_FEE, view)) + "NAV is required.\n"
            + HelpRequiringPassphrase() +
                "\nArguments:\n"
            "1. \"navcoinaddress\"       (string, required) The navcoin address where coins would be sent if proposal is approved.\n"
            "2. \"amount\"               (numeric or string, required) The amount in " + CURRENCY_UNIT + " to request. eg 0.1\n"
            "3. duration               (numeric, required) Number of seconds the proposal will exist after being accepted.\n"
            "4. \"desc\"                 (string, required) Short description of the proposal.\n"
            "5. fee                    (numeric, optional) Contribution to the fund used as fee.\n"
            "6. dump_raw               (bool, optional) Dump the raw transaction instead of sending. Default: false\n"
            "7. \"owneraddress\"         (string, optional) The owner of the proposal who will sign the payment requests. Default: the payment address\n"
            "\nResult:\n"
            "\"{ hash: proposalid,\"            (string) The proposal id.\n"
            "\"  strDZeel: string }\"            (string) The attached strdzeel property.\n"
            "\nExamples:\n"
            + HelpExampleCli("createproposal", "\"NQFqqMUD55ZV3PJEJZtaKCsQmjLT6JkjvJ\" 1000 86400 \"Development\"")
                + HelpExampleCli("createproposal", "\"NQFqqMUD55ZV3PJEJZtaKCsQmjLT6JkjvJ\" 12000 3600 \"Promotional stickers for everyone\" 100")
                );

    if (!Params().GetConsensus().fDaoClientActivated)
        throw JSONRPCError(RPC_WALLET_ERROR, "This command is temporarily disabled");

    CNavcoinAddress address("NQFqqMUD55ZV3PJEJZtaKCsQmjLT6JkjvJ"); // Dummy address

    // Amount
    CAmount nAmount = params.size() == 5 ? AmountFromValue(params[4]) : GetConsensusParameter(Consensus::CONSENSUS_PARAM_PROPOSAL_MIN_FEE, view);
    if (nAmount <= 0 || nAmount < GetConsensusParameter(Consensus::CONSENSUS_PARAM_PROPOSAL_MIN_FEE, view))
        throw JSONRPCError(RPC_TYPE_ERROR, "Invalid amount for fee");

    bool fDump = params.size() == 6 ? params[5].getBool() : false;

    CWalletTx wtx;
    bool fSubtractFeeFromAmount = false;

    std::string paymentAddress = params[0].get_str();
    std::string ownerAddress = params.size() == 7 ? params[6].get_str() : paymentAddress;

    CNavcoinAddress paddress(paymentAddress);
    if (!paddress.IsValid())
        throw JSONRPCError(RPC_INVALID_ADDRESS_OR_KEY, "Invalid Navcoin address for payment");

    CNavcoinAddress oaddress(ownerAddress);
    if (!oaddress.IsValid())
        throw JSONRPCError(RPC_INVALID_ADDRESS_OR_KEY, "Invalid Navcoin address for the owner");

    CAmount nReqAmount = AmountFromValue(params[1]);
    int64_t nDeadline = params[2].get_int64();

    if(nDeadline <= 0)
        throw JSONRPCError(RPC_TYPE_ERROR, "Wrong deadline");

    std::string sDesc = params[3].get_str();

    UniValue strDZeel(UniValue::VOBJ);
    uint64_t nVersion = CProposal::BASE_VERSION;

    if (IsReducedCFundQuorumEnabled(chainActive.Tip(), Params().GetConsensus()))
        nVersion |= CProposal::REDUCED_QUORUM_VERSION;

    if (IsDAOEnabled(chainActive.Tip(), Params().GetConsensus()))
        nVersion |= CProposal::ABSTAIN_VOTE_VERSION;

    if (IsExcludeEnabled(chainActive.Tip(), Params().GetConsensus()))
        nVersion |= CProposal::EXCLUDE_VERSION;

    strDZeel.pushKV("n",nReqAmount);
    strDZeel.pushKV("a",ownerAddress);
    if (ownerAddress != paymentAddress)
        strDZeel.pushKV("p",paymentAddress);
    strDZeel.pushKV("d",nDeadline);
    strDZeel.pushKV("s",sDesc);
    strDZeel.pushKV("v",(uint64_t)nVersion);

    wtx.strDZeel = strDZeel.write();
    wtx.nCustomVersion = CTransaction::PROPOSAL_VERSION;

    if(wtx.strDZeel.length() > 1024)
        throw JSONRPCError(RPC_TYPE_ERROR, "String too long");

    EnsureWalletIsUnlocked();
    SendMoney(address.Get(), nAmount, fSubtractFeeFromAmount, wtx, false, true, fDump);

    if (!fDump)
    {
        UniValue ret(UniValue::VOBJ);

        ret.pushKV("hash",wtx.GetHash().GetHex());
        ret.pushKV("strDZeel",wtx.strDZeel);
        return ret;
    }
    else
    {
        UniValue ret(UniValue::VOBJ);

        ret.pushKV("raw",EncodeHexTx(wtx));
        ret.pushKV("strDZeel",wtx.strDZeel);
        return ret;
    }
}

UniValue createtoken(const UniValue& params, bool fHelp)
{
    if (!EnsureWalletIsAvailable(fHelp))
        return NullUniValue;

    LOCK2(cs_main, pwalletMain->cs_wallet);
    CStateViewCache view(pcoinsTip);

    if (fHelp || params.size() < 3)
        throw runtime_error(
            "createtoken \"name\" \"token_code\" max_supply\n"
            "\nCreates a confidential token.\n"
            + HelpRequiringPassphrase() +
                "\nArguments:\n"
            "1. \"name\"       (string, required) The name of the token\n"
            "2. max_supply     (numeric, optional) The max supply of the token.\n"
            "\nExamples:\n"
            + HelpExampleCli("createtoken", "\"BabyNAV\" \"BNAV\" 1000")
                + HelpExampleCli("createtoken", "\"Wrapped Bitcoin\" \"wBTC\" 21000000")
                );


    CNavcoinAddress address("NQFqqMUD55ZV3PJEJZtaKCsQmjLT6JkjvJ"); // Dummy address

    // Amount
    CWalletTx wtx;
    bool fSubtractFeeFromAmount = false;

    if (!params[0].isStr() || !params[1].isStr())
        throw JSONRPCError(RPC_TYPE_ERROR, "Name and token_code must be strings");

    string sName = params[0].get_str();
    string sDesc = params[1].get_str();

    // Supply
    CAmount nSupply = AmountFromValue(params[2]);
    if (nSupply <= 0)
        throw JSONRPCError(RPC_TYPE_ERROR, "Invalid supply");

    blsctPublicKey pk = pwalletMain->GenerateNewTokenKey();
    bls::G1Element pkg1;
    pk.GetG1Element(pkg1);

    while(view.HaveToken(SerializeHash(pkg1))) {
        pk = pwalletMain->GenerateNewTokenKey();
        pk.GetG1Element(pkg1);
    }

    TokenInfo token(pkg1, sName, sDesc, nSupply);

    EnsureWalletIsUnlocked();
    SendMoney(address.Get(), 0, fSubtractFeeFromAmount, wtx, true, true, false, 0, token.GetCreateProgram());

    return wtx.GetHash().GetHex();
}

UniValue createnft(const UniValue& params, bool fHelp)
{
    if (!EnsureWalletIsAvailable(fHelp))
        return NullUniValue;

    LOCK2(cs_main, pwalletMain->cs_wallet);
    CStateViewCache view(pcoinsTip);

    if (fHelp || params.size() < 3)
        throw runtime_error(
            "createnft \"name\" \"scheme\" max_supply\n"
            "\nCreates a nft.\n"
            + HelpRequiringPassphrase() +
                "\nArguments:\n"
            "1. \"name\"       (string, required) The name of the NFT\n"
            "1. \"scheme\"     (string, required) The scheme for the NFT metadata\n"
            "2. max_supply     (numeric, optional) The max supply of the NFT.\n"
            "\nExamples:\n"
            + HelpExampleCli("createnft", "\"NAV Artwork\" \"{'resource': 'url'}\" 1000")
            + HelpExampleCli("createnft", "\"Game Item\" \"{'type': 'string', 'power': 'int'}\" 100")
                );


    CNavcoinAddress address("NQFqqMUD55ZV3PJEJZtaKCsQmjLT6JkjvJ"); // Dummy address

    // Amount
    CWalletTx wtx;
    bool fSubtractFeeFromAmount = false;

    if (!params[0].isStr() || !params[1].isStr())
        throw JSONRPCError(RPC_TYPE_ERROR, "Name and token_code must be strings");

    string sName = params[0].get_str();
    string sDesc = params[1].get_str();

    // Supply
    CAmount nSupply = params[2].get_int64();
    if (nSupply <= 0 || !MoneyRange(nSupply))
        throw JSONRPCError(RPC_TYPE_ERROR, "Invalid supply");

    blsctPublicKey pk = pwalletMain->GenerateNewTokenKey();
    bls::G1Element pkg1;
    pk.GetG1Element(pkg1);

    while(view.HaveToken(SerializeHash(pkg1))) {
        pk = pwalletMain->GenerateNewTokenKey();
        pk.GetG1Element(pkg1);
    }

    TokenInfo token(pkg1, sName, sDesc, nSupply, 1);

    EnsureWalletIsUnlocked();
    SendMoney(address.Get(), 0, fSubtractFeeFromAmount, wtx, true, true, false, 0, token.GetCreateProgram());

    return wtx.GetHash().GetHex();
}

UniValue minttoken(const UniValue& params, bool fHelp)
{
    if (!EnsureWalletIsAvailable(fHelp))
        return NullUniValue;

    LOCK2(cs_main, pwalletMain->cs_wallet);
    CStateViewCache view(pcoinsTip);

    if (fHelp || params.size() < 3)
        throw runtime_error(
            "minttoken \"tokenid\" \"destination\" amount\n"
            "\nMints confidential tokens.\n"
            + HelpRequiringPassphrase() +
                "\nArguments:\n"
            "1. \"tokenid\"     (string, required) The token id\n"
            "2. \"destination\" (string, required) The xNAV destination addressn"
            "3. amount        (string, required) The amount to mint\n"
            "\nExamples:\n"
            + HelpExampleCli("minttoken", "\"a7be93b41e708d21d6c94920401ca5fd93dffe33d2bc197077e3b4fafcc8fe45eebb359b4c8f6bc15a303cc2971a0c48\" \"xNUNs2vtjr6QDL1NiL8TDHgmbuEo5WcY2K2jQ8ATj9pko8wkJ9RutkFQKBCtn6SsBjy6nK5ftofFyLFnAHAynreQCZjuE7dCWVxCX5DCFB2bjx87KvbqVVRCs3KBzdDre7c5FUy7QLo\" 1000")
                );


    // Amount
    CWalletTx wtx;
    bool fSubtractFeeFromAmount = false;

    if (!params[0].isStr() || !params[1].isStr())
        throw JSONRPCError(RPC_TYPE_ERROR, "Token and destination must be strings");

    string token = params[0].get_str();

    if (!IsHex(token))
        throw JSONRPCError(RPC_TYPE_ERROR, "Token id is not a hex string");

    uint256 tokenId = uint256S(token);

    if (!view.HaveToken(tokenId))
        throw JSONRPCError(RPC_TYPE_ERROR, "Unknown token");

    TokenInfo tokenInfo;

    if (!view.GetToken(tokenId, tokenInfo))
        throw JSONRPCError(RPC_TYPE_ERROR, "Could not find token");

    if (!pwalletMain->HaveBLSCTTokenKey(tokenInfo.key))
        throw JSONRPCError(RPC_TYPE_ERROR, "Could not find private key for token");

    string address = params[1].get_str();

    CNavcoinAddress dest(address);
    if (!dest.IsValid() || !dest.IsPrivateAddress(Params()))
        throw JSONRPCError(RPC_TYPE_ERROR, "Destination must be an xNAV address");

    // Supply
    CAmount amount = AmountFromValue(params[2]);
    if (amount <= 0)
        throw JSONRPCError(RPC_TYPE_ERROR, "Invalid amount");

    if (!tokenInfo.IncreaseSupply(amount))
        throw JSONRPCError(RPC_TYPE_ERROR, "Not enough supply available");

    tokenInfo.DecreaseSupply(amount);

    EnsureWalletIsUnlocked();

    auto vData = tokenInfo.GetMintProgram(amount, tokenInfo.key);

    if (!vData.size())
        throw JSONRPCError(RPC_TYPE_ERROR, "Could not create program");

    SendMoney(dest.Get(), 0, fSubtractFeeFromAmount, wtx, true, true, false, 0, vData, TokenId(), TokenId(tokenId, -1));

    return wtx.GetHash().GetHex();
}

UniValue mintnft(const UniValue& params, bool fHelp)
{
    if (!EnsureWalletIsAvailable(fHelp))
        return NullUniValue;

    LOCK2(cs_main, pwalletMain->cs_wallet);
    CStateViewCache view(pcoinsTip);

    if (fHelp || params.size() < 4)
        throw runtime_error(
            "mintnft \"tokenid\" \"nftid\" \"destination\" \"metadata\"\n"
            "\nMints nft.\n"
            + HelpRequiringPassphrase() +
                "\nArguments:\n"
            "1. \"tokenid\"     (string, required) The token id\n"
            "1. \"nftid\"       (int, required) The ntf id\n"
            "2. \"destination\" (string, required) The xNAV destination addressn"
            "3. \"metadata\"    (string, required) The nft metadata\n"
            "\nExamples:\n"
            + HelpExampleCli("mintnft", "\"a7be93b41e708d21d6c94920401ca5fd93dffe33d2bc197077e3b4fafcc8fe45eebb359b4c8f6bc15a303cc2971a0c48\" 1 \"xNUNs2vtjr6QDL1NiL8TDHgmbuEo5WcY2K2jQ8ATj9pko8wkJ9RutkFQKBCtn6SsBjy6nK5ftofFyLFnAHAynreQCZjuE7dCWVxCX5DCFB2bjx87KvbqVVRCs3KBzdDre7c5FUy7QLo\" \"{'resource':'https://navcoin.org/logo.png'}\"")
                );


    // Amount
    CWalletTx wtx;
    bool fSubtractFeeFromAmount = false;

    if (!params[0].isStr() || !params[1].isNum())
        throw JSONRPCError(RPC_TYPE_ERROR, "Token and nftid must be string and number");

    string token = params[0].get_str();

    if (!IsHex(token))
        throw JSONRPCError(RPC_TYPE_ERROR, "Token id is not a hex string");

    uint64_t nftid = params[1].get_int64();

    TokenId tokenId(uint256S(token), nftid);

    if (!view.HaveToken(tokenId.token))
        throw JSONRPCError(RPC_TYPE_ERROR, "Unknown token");

    TokenInfo tokenInfo;

    if (!view.GetToken(tokenId.token, tokenInfo))
        throw JSONRPCError(RPC_TYPE_ERROR, "Could not find token");

    if (!pwalletMain->HaveBLSCTTokenKey(tokenInfo.key))
        throw JSONRPCError(RPC_TYPE_ERROR, "Could not find private key for token");

    string address = params[2].get_str();

    CNavcoinAddress dest(address);
    if (!dest.IsValid() || !dest.IsPrivateAddress(Params()))
        throw JSONRPCError(RPC_TYPE_ERROR, "Destination must be an xNAV address");

    // Supply
    string metadata = params[3].get_str();

    if (metadata == "")
        throw JSONRPCError(RPC_TYPE_ERROR, "Metadata can't be empty");


    if (tokenInfo.mapMetadata.count(nftid))
        throw JSONRPCError(RPC_TYPE_ERROR, "This NFT has already been minted");

    if (tokenInfo.totalSupply < nftid)
        throw JSONRPCError(RPC_TYPE_ERROR, "Wrong id");

    EnsureWalletIsUnlocked();

    auto vData = tokenInfo.GetMintProgram(nftid, tokenInfo.key, std::vector<unsigned char>(metadata.begin(), metadata.end()));

    if (!vData.size())
        throw JSONRPCError(RPC_TYPE_ERROR, "Could not create program");

    SendMoney(dest.Get(), 0, fSubtractFeeFromAmount, wtx, true, true, false, 0, vData, TokenId(), tokenId);

    return wtx.GetHash().GetHex();
}

UniValue burntoken(const UniValue& params, bool fHelp)
{
    if (!EnsureWalletIsAvailable(fHelp))
        return NullUniValue;

    LOCK2(cs_main, pwalletMain->cs_wallet);
    CStateViewCache view(pcoinsTip);

    if (fHelp || params.size() < 2)
        throw runtime_error(
            "burntoken \"tokenid\" amount\n"
            "\nBurns confidential tokens.\n"
            + HelpRequiringPassphrase() +
                "\nArguments:\n"
            "1. \"tokenid\"     (string, required) The token id\n"
            "3. amount        (string, required) The amount to burn\n"
            "\nExamples:\n"
            + HelpExampleCli("burntoken", "\"a7be93b41e708d21d6c94920401ca5fd93dffe33d2bc197077e3b4fafcc8fe45eebb359b4c8f6bc15a303cc2971a0c48\" 1000")
                );


    // Amount
    CWalletTx wtx;
    bool fSubtractFeeFromAmount = false;

    if (!params[0].isStr())
        throw JSONRPCError(RPC_TYPE_ERROR, "Token and destination must be strings");

    string token = params[0].get_str();

    if (!IsHex(token))
        throw JSONRPCError(RPC_TYPE_ERROR, "Token id is not a hex string");

    auto tokenId = TokenId(uint256S(token), -1);

    if (!view.HaveToken(tokenId.token))
        throw JSONRPCError(RPC_TYPE_ERROR, "Unknown token");

    TokenInfo tokenInfo;

    if (!view.GetToken(tokenId.token, tokenInfo))
        throw JSONRPCError(RPC_TYPE_ERROR, "Could not find token");


    string address = "xNVLBgqgCpracwFFqCNibevSZ4fTBcgW2wuWdrnhH5iYmTeZ5RRtCYj4wVPatP7R4g7LQ2Mk9m2pgKXckZJDdhcqE1Kv47tqCdX9g8m2oqECqtGWYfgLvnr6MYJ5a3Sz7apgvssuwrV"; //dummy

    CNavcoinAddress dest(address);
    if (!dest.IsValid() || !dest.IsPrivateAddress(Params()))
        throw JSONRPCError(RPC_TYPE_ERROR, "Destination must be an xNAV address");

    // Burn amount
    CAmount amount = AmountFromValue(params[1]);
    if (amount <= 0)
        throw JSONRPCError(RPC_TYPE_ERROR, "Invalid amount");

    if (!tokenInfo.DecreaseSupply(amount))
        throw JSONRPCError(RPC_TYPE_ERROR, "Not enough supply available");

    tokenInfo.IncreaseSupply(amount);

    EnsureWalletIsUnlocked();

    auto vData = tokenInfo.GetBurnProgram(amount);

    if (!vData.size())
        throw JSONRPCError(RPC_TYPE_ERROR, "Could not create program");

    SendMoney(dest.Get(), amount, fSubtractFeeFromAmount, wtx, true, true, false, 0, vData, tokenId);

    return wtx.GetHash().GetHex();
}

UniValue sendtoken(const UniValue& params, bool fHelp)
{
    if (!EnsureWalletIsAvailable(fHelp))
        return NullUniValue;

    LOCK2(cs_main, pwalletMain->cs_wallet);
    CStateViewCache view(pcoinsTip);

    if (fHelp || params.size() < 2)
        throw runtime_error(
            "sendtoken \"tokenid\" \"destination\" amount\n"
            "\nSends confidential tokens.\n"
            + HelpRequiringPassphrase() +
                "\nArguments:\n"
            "1. \"tokenid\"     (string, required) The token id\n"
            "2. \"destination\" (string, required) The xNAV destination addressn"
            "3. amount        (string, required) The amount to mint\n"
            "\nExamples:\n"
            + HelpExampleCli("sendtoken", "\"a7be93fd93dffe33d2bc197077e3b4fafcc8fe45eebb359b4c8f6bc15a303cc2971a0c48\" \"xNUNs2vtjr6QDL1NiL8TDHgmbuEo5WcY2K2jQ8ATj9pko8wkJ9RutkFQKBCtn6SsBjy6nK5ftofFyLFnAHAynreQCZjuE7dCWVxCX5DCFB2bjx87KvbqVVRCs3KBzdDre7c5FUy7QLo\" 1000")
                );


    // Amount
    CWalletTx wtx;
    bool fSubtractFeeFromAmount = false;

    if (!params[0].isStr() || !params[1].isStr())
        throw JSONRPCError(RPC_TYPE_ERROR, "Token and destination must be strings");

    string token = params[0].get_str();

    if (!IsHex(token))
        throw JSONRPCError(RPC_TYPE_ERROR, "Token id is not a hex string");

    auto tokenId = TokenId(uint256S(token), -1);

    if (!view.HaveToken(tokenId.token))
        throw JSONRPCError(RPC_TYPE_ERROR, "Unknown token");

    TokenInfo tokenInfo;

    if (!view.GetToken(tokenId.token, tokenInfo))
        throw JSONRPCError(RPC_TYPE_ERROR, "Could not find token");

    string address = params[1].get_str();

    CNavcoinAddress dest(address);
    if (!dest.IsValid() || !dest.IsPrivateAddress(Params()))
        throw JSONRPCError(RPC_TYPE_ERROR, "Destination must be an xNAV address");

    // Supply
    CAmount amount = AmountFromValue(params[2]);
    if (amount <= 0)
        throw JSONRPCError(RPC_TYPE_ERROR, "Invalid amount");

    EnsureWalletIsUnlocked();

    SendMoney(dest.Get(), amount, fSubtractFeeFromAmount, wtx, true, true, false, 0, std::vector<unsigned char>(), tokenId);

    return wtx.GetHash().GetHex();
}

UniValue sendnft(const UniValue& params, bool fHelp)
{
    if (!EnsureWalletIsAvailable(fHelp))
        return NullUniValue;

    LOCK2(cs_main, pwalletMain->cs_wallet);
    CStateViewCache view(pcoinsTip);

    if (fHelp || params.size() < 2)
        throw runtime_error(
            "sendnft \"tokenid\" \"nftid\" \"destination\"\n"
            "\nSends nft.\n"
            + HelpRequiringPassphrase() +
                "\nArguments:\n"
            "1. \"tokenid\"     (string, required) The token id\n"
            "2. \"nftid\"       (int, required) The nft id\n"
            "3. \"destination\" (string, required) The xNAV destination addressn"
            "\nExamples:\n"
            + HelpExampleCli("sendnft", "\"a7be93fd93dffe33d2bc197077e3b4fafcc8fe45eebb359b4c8f6bc15a303cc2971a0c48\" 1 \"xNUNs2vtjr6QDL1NiL8TDHgmbuEo5WcY2K2jQ8ATj9pko8wkJ9RutkFQKBCtn6SsBjy6nK5ftofFyLFnAHAynreQCZjuE7dCWVxCX5DCFB2bjx87KvbqVVRCs3KBzdDre7c5FUy7QLo\"")
                );


    // Amount
    CWalletTx wtx;
    bool fSubtractFeeFromAmount = false;

    if (!params[0].isStr() || !params[1].isNum())
        throw JSONRPCError(RPC_TYPE_ERROR, "Token and nft id must be string and number");

    string token = params[0].get_str();

    if (!IsHex(token))
        throw JSONRPCError(RPC_TYPE_ERROR, "Token id is not a hex string");

    // Supply
    CAmount nftid = params[1].get_int64();
    if (nftid <= 0)
        throw JSONRPCError(RPC_TYPE_ERROR, "Invalid nftid");

    auto tokenId = TokenId(uint256S(token), nftid);

    if (!view.HaveToken(tokenId.token))
        throw JSONRPCError(RPC_TYPE_ERROR, "Unknown token");

    TokenInfo tokenInfo;

    if (!view.GetToken(tokenId.token, tokenInfo))
        throw JSONRPCError(RPC_TYPE_ERROR, "Could not find token");

    string address = params[2].get_str();

    CNavcoinAddress dest(address);
    if (!dest.IsValid() || !dest.IsPrivateAddress(Params()))
        throw JSONRPCError(RPC_TYPE_ERROR, "Destination must be an xNAV address");

    EnsureWalletIsUnlocked();

    SendMoney(dest.Get(), 1, fSubtractFeeFromAmount, wtx, true, true, false, 0, std::vector<unsigned char>(), tokenId);

    return wtx.GetHash().GetHex();
}


UniValue getconsensusparameters(const UniValue& params, bool fHelp)
{
    if (fHelp || params.size() > 1)
        throw std::runtime_error(
                "getconsensusparameters (extended)\n"
                "\nArguments:\n"
                "1. extended       (bool, optional, default false) Show a more detailed output.\n"
                "\nReturns a list containing the current values of the consensus parameters which can be voted in the DAO.\n"

        );

    LOCK(cs_main);
    CStateViewCache view(pcoinsTip);

    UniValue ret(UniValue::VARR);
    for (unsigned int i = 0; i < Consensus::MAX_CONSENSUS_PARAMS; i++)
    {
        Consensus::ConsensusParamsPos id = (Consensus::ConsensusParamsPos)i;
        int type = (int)Consensus::vConsensusParamsType[id];
        std::string sDesc = Consensus::sConsensusParamsDesc[id];
        if (params.size() > 0)
        {
            UniValue entry(UniValue::VOBJ);
            entry.pushKV("id", (uint64_t)i);
            entry.pushKV("desc", sDesc);
            entry.pushKV("type", type);
            entry.pushKV("value", GetConsensusParameter(id, view));
            ret.push_back(entry);
        }
        else
        {
            ret.push_back(GetConsensusParameter(id, view));
        }
    }
    return ret;
}

UniValue proposeconsensuschange(const UniValue& params, bool fHelp)
{
    if (!EnsureWalletIsAvailable(fHelp))
        return NullUniValue;

    LOCK2(cs_main, pwalletMain->cs_wallet);
    CStateViewCache view(pcoinsTip);

    CAmount nMinFee = GetConsensusParameter(Consensus::CONSENSUS_PARAM_CONSULTATION_MIN_FEE, view) + GetConsensusParameter(Consensus::CONSENSUS_PARAM_CONSULTATION_ANSWER_MIN_FEE, view);

    if (fHelp || params.size() < 2 || !params[0].isNum() || !params[1].isNum())
<<<<<<< HEAD
        throw runtime_error(
                "proposeconsensuschange parameter value ( fee dump_raw )\n"
=======
        throw std::runtime_error(
            "proposeconsensuschange parameter value ( fee dump_raw )\n"
>>>>>>> 6e5d192e
            "\nCreates a proposal to the DAO for changing a consensus paremeter. Min fee of " + FormatMoney(nMinFee) + "NAV is required.\n"
            + HelpRequiringPassphrase() +
                "\nArguments:\n"
            "1. parameter        (numeric, required) The parameter id as specified in the output of the getconsensusparameters rpc command.\n"
            "2. value            (numeric, optional) The proposed value.\n"
            "3. fee              (numeric, optional) Contribution to the fund used as fee.\n"
            "4. dump_raw         (bool, optional) Dump the raw transaction instead of sending. Default: false\n"
            "\nResult:\n"
            "\"{ hash: consultation_id,\"            (string) The consultation id.\n"
            "\"  strDZeel: string }\"            (string) The attached strdzeel property.\n"
            "\nExamples:\n"
            + HelpExampleCli("proposeconsensuschange", "1 10")
                );

    CNavcoinAddress address("NQFqqMUD55ZV3PJEJZtaKCsQmjLT6JkjvJ"); // Dummy address


    // Amount
    CAmount nAmount = params.size() >= 3 ? AmountFromValue(params[2]) : nMinFee;
    if (nAmount <= 0 || nAmount < nMinFee)
        throw JSONRPCError(RPC_TYPE_ERROR, "Invalid amount for fee");

    bool fDump = params.size() == 4 ? params[3].getBool() : false;

    CWalletTx wtx;
    bool fSubtractFeeFromAmount = false;

    int64_t nMin = params[0].get_int64();
    int64_t nMax = 1;

    int64_t nValue = params[1].get_int64();

    if (nMin == Consensus::CONSENSUS_PARAM_PROPOSAL_MAX_VOTING_CYCLES || nMin == Consensus::CONSENSUS_PARAM_PAYMENT_REQUEST_MAX_VOTING_CYCLES)
    {
        nValue--;
    }

    std::string sAnswer = std::to_string(nValue);

    if (nMin < Consensus::CONSENSUS_PARAM_VOTING_CYCLE_LENGTH || nMin >= Consensus::MAX_CONSENSUS_PARAMS)
        throw JSONRPCError(RPC_TYPE_ERROR, "Wrong parameter id");

    UniValue strDZeel(UniValue::VOBJ);
    uint64_t nVersion = CConsultation::BASE_VERSION | CConsultation::MORE_ANSWERS_VERSION | CConsultation::CONSENSUS_PARAMETER_VERSION;

    if (IsExcludeEnabled(chainActive.Tip(), Params().GetConsensus()))
        nVersion |= CConsultation::EXCLUDE_VERSION;

    UniValue answers(UniValue::VARR);
    answers.push_back(sAnswer);

    std::string sQuestion = "Consensus change for: " + Consensus::sConsensusParamsDesc[(Consensus::ConsensusParamsPos)nMin];

    strDZeel.pushKV("q",sQuestion);
    strDZeel.pushKV("a",answers);
    strDZeel.pushKV("m",nMin);
    strDZeel.pushKV("n",nMax);
    strDZeel.pushKV("v",(uint64_t)nVersion);

    wtx.strDZeel = strDZeel.write();
    wtx.nCustomVersion = CTransaction::CONSULTATION_VERSION;

    if(wtx.strDZeel.length() > 1024)
        throw JSONRPCError(RPC_TYPE_ERROR, "String too long");

    EnsureWalletIsUnlocked();
    SendMoney(address.Get(), nAmount, fSubtractFeeFromAmount, wtx, false, true, fDump);

    if (!fDump)
    {
        UniValue ret(UniValue::VOBJ);

        ret.pushKV("hash",wtx.GetHash().GetHex());
        ret.pushKV("strDZeel",wtx.strDZeel);
        return ret;
    }
    else
    {
        UniValue ret(UniValue::VOBJ);

        ret.pushKV("raw",EncodeHexTx(wtx));
        ret.pushKV("strDZeel",wtx.strDZeel);
        return ret;
    }
}

UniValue createconsultation(const UniValue& params, bool fHelp)
{
    if (!EnsureWalletIsAvailable(fHelp))
        return NullUniValue;

    LOCK2(cs_main, pwalletMain->cs_wallet);
    CStateViewCache view(pcoinsTip);

    if (fHelp || params.size() < 1)
<<<<<<< HEAD
        throw runtime_error(
                "createconsultation \"question\" ( min max range fee dump_raw )\n"
=======
        throw std::runtime_error(
            "createconsultation \"question\" ( min max range fee dump_raw )\n"
>>>>>>> 6e5d192e
            "\nCreates a consultation for the DAO. Min fee of " + FormatMoney(GetConsensusParameter(Consensus::CONSENSUS_PARAM_CONSULTATION_MIN_FEE, view)) + "NAV is required.\n"
            + HelpRequiringPassphrase() +
                "\nArguments:\n"
            "1. \"question\"       (string, required) The question of the new consultation.\n"
            "2. min              (numeric, optional) The minimum amount for the range. Only used if range equals true.\n"
            "3. max              (numeric, optional) The maximum amount of answers a block can vote for.\n"
            "4. range            (bool, optional) The consultation answers are exclusively in the range min-max.\n"
            "5. fee              (numeric, optional) Contribution to the fund used as fee.\n"
            "6. dump_raw         (bool, optional) Dump the raw transaction instead of sending. Default: false\n"
            "\nResult:\n"
            "\"{ hash: consultation_id,\"            (string) The consultation id.\n"
            "\"  strDZeel: string }\"            (string) The attached strdzeel property.\n"
            "\nExamples:\n"
            + HelpExampleCli("createconsultation", "\"Who should be the CEO of Navcoin? /s\" 1 1")
                + HelpExampleCli("createconsultation", "\"How much should Navcoin's CEO earn per month? /s\" 1000 5000 true")
                );

    CNavcoinAddress address("NQFqqMUD55ZV3PJEJZtaKCsQmjLT6JkjvJ"); // Dummy address

    bool fRange = params.size() >= 4 && params[3].isBool() ? params[3].getBool() : false;

    // Amount
    CAmount nAmount = params.size() >= (fRange ? 5 : 4) ? AmountFromValue(params[(fRange ? 4 : 3)]) : GetConsensusParameter(Consensus::CONSENSUS_PARAM_CONSULTATION_MIN_FEE, view);
    if (nAmount <= 0 || nAmount < GetConsensusParameter(Consensus::CONSENSUS_PARAM_CONSULTATION_MIN_FEE, view))
        throw JSONRPCError(RPC_TYPE_ERROR, "Invalid amount for fee");

    bool fDump = params.size() == (fRange ? 6 : 5) ? params[(fRange ? 5 : 4)].getBool() : false;

    CWalletTx wtx;
    bool fSubtractFeeFromAmount = false;

    int64_t nMin = fRange ? params[1].get_int64() : 0;
    int64_t nMax = params.size() > 1 ? (fRange ? params[2].get_int64() : params[1].get_int64()) : 1;

    if (!fRange && (nMax < 1 ||nMax > 16))
        throw JSONRPCError(RPC_TYPE_ERROR, "Wrong maximum");
    else if(fRange && !(nMin >= 0 && nMax < (uint64_t)VoteFlags::VOTE_ABSTAIN && nMax > nMin))
        throw JSONRPCError(RPC_TYPE_ERROR, "Wrong range");

    std::string sQuestion = params[0].get_str();

    UniValue strDZeel(UniValue::VOBJ);
    uint64_t nVersion = CConsultation::BASE_VERSION | CConsultation::MORE_ANSWERS_VERSION;

    if (fRange)
    {
        nVersion |= CConsultation::ANSWER_IS_A_RANGE_VERSION;
        nVersion &= ~CConsultation::MORE_ANSWERS_VERSION;
    }

    if (IsExcludeEnabled(chainActive.Tip(), Params().GetConsensus()))
        nVersion |= CConsultation::EXCLUDE_VERSION;

    strDZeel.pushKV("q",sQuestion);
    strDZeel.pushKV("m",nMin);
    strDZeel.pushKV("n",nMax);
    strDZeel.pushKV("v",(uint64_t)nVersion);

    wtx.strDZeel = strDZeel.write();
    wtx.nCustomVersion = CTransaction::CONSULTATION_VERSION;

    if(wtx.strDZeel.length() > 1024)
        throw JSONRPCError(RPC_TYPE_ERROR, "String too long");

    EnsureWalletIsUnlocked();
    SendMoney(address.Get(), nAmount, fSubtractFeeFromAmount, wtx, false, true, fDump);

    if (!fDump)
    {
        UniValue ret(UniValue::VOBJ);

        ret.pushKV("hash",wtx.GetHash().GetHex());
        ret.pushKV("strDZeel",wtx.strDZeel);
        return ret;
    }
    else
    {
        UniValue ret(UniValue::VOBJ);

        ret.pushKV("raw",EncodeHexTx(wtx));
        ret.pushKV("strDZeel",wtx.strDZeel);
        return ret;
    }
}

UniValue createconsultationwithanswers(const UniValue& params, bool fHelp)
{
    if (!EnsureWalletIsAvailable(fHelp))
        return NullUniValue;

    LOCK2(cs_main, pwalletMain->cs_wallet);
    CStateViewCache view(pcoinsTip);

    if (fHelp || params.size() < 2)
<<<<<<< HEAD
        throw runtime_error(
                "createconsultationwithanswers \"question\" \"[answers]\" ( maxanswers admitsanswerproposals fee dump_raw )\n"
=======
        throw std::runtime_error(
            "createconsultationwithanswers \"question\" \"[answers]\" ( maxanswers admitsanswerproposals fee dump_raw )\n"
>>>>>>> 6e5d192e
            "\nCreates a consultation for the DAO. Min fee of " + FormatMoney(GetConsensusParameter(Consensus::CONSENSUS_PARAM_CONSULTATION_MIN_FEE, view)) + "NAV is required.\n"
            + HelpRequiringPassphrase() +
                "\nArguments:\n"
            "1. \"question\"            (string, required) The question of the new consultation.\n"
            "2.  \"[answers]\"          (array of strings, required) An array of strings with the proposed answers.\n"
            "3. maxanswers            (numeric, optional) The maximum amount of answers a block can vote for at the same time.\n"
            "4. admitsanswerproposals (bool, optional) Stakers are allowed to propose new answers.\n"
            "5. fee                   (numeric, optional) Contribution to the fund used as fee.\n"
            "6. dump_raw              (bool, optional) Dump the raw transaction instead of sending. Default: false\n"
            "\nResult:\n"
            "\"{ hash: consultation_id,\"            (string) The consultation id.\n"
            "\"  strDZeel: string }\"            (string) The attached strdzeel property.\n"
            "\nExamples:\n"
            + HelpExampleCli("createconsultationwithanswers", "\"Who should be the CEO of Navcoin? /s\" \"[\\\"Craig Wright\\\",\\\"Loomdart\\\"]\"")
                );

    CNavcoinAddress address("NQFqqMUD55ZV3PJEJZtaKCsQmjLT6JkjvJ"); // Dummy address

    bool fRange = false;
    UniValue answers = params[1].get_array();
    CAmount nMinFee = answers.size() * GetConsensusParameter(Consensus::CONSENSUS_PARAM_CONSULTATION_ANSWER_MIN_FEE, view) + GetConsensusParameter(Consensus::CONSENSUS_PARAM_CONSULTATION_MIN_FEE, view);
    CAmount nAmount = params.size() >= 5 ? AmountFromValue(params[4]) : nMinFee;

    // Amount
    if (nAmount <= 0 || nAmount < nMinFee)
        throw JSONRPCError(RPC_TYPE_ERROR, "Invalid amount for fee");

    bool fDump = params.size() >= 6 ? params[5].getBool() : false;

    CWalletTx wtx;
    bool fSubtractFeeFromAmount = false;

    int64_t nMin = 0;
    int64_t nMax = params.size() >= 3 ? params[2].get_int64() : 1;

    if (nMax > 16)
        throw JSONRPCError(RPC_TYPE_ERROR, "Wrong maximum");

    bool fAdmitsAnswers = params.size() >= 4 ? params[3].get_bool() : true;
    std::string sQuestion = params[0].get_str();

    UniValue strDZeel(UniValue::VOBJ);
    uint64_t nVersion = CConsultation::BASE_VERSION;

    if (IsExcludeEnabled(chainActive.Tip(), Params().GetConsensus()))
        nVersion |= CConsultation::EXCLUDE_VERSION;

    if (fAdmitsAnswers)
        nVersion |= CConsultation::MORE_ANSWERS_VERSION;
    else if (answers.size() == 1)
        throw JSONRPCError(RPC_TYPE_ERROR, "You must add at least 2 answers if no other answers can be proposed");

    strDZeel.pushKV("q",sQuestion);
    strDZeel.pushKV("m",nMin);
    strDZeel.pushKV("a",answers);
    strDZeel.pushKV("n",nMax);
    strDZeel.pushKV("v",(uint64_t)nVersion);

    wtx.strDZeel = strDZeel.write();
    wtx.nCustomVersion = CTransaction::CONSULTATION_VERSION;

    if(wtx.strDZeel.length() > 1024)
        throw JSONRPCError(RPC_TYPE_ERROR, "String too long");

    EnsureWalletIsUnlocked();
    SendMoney(address.Get(), nAmount, fSubtractFeeFromAmount, wtx, false, true, fDump);

    if (!fDump)
    {
        UniValue ret(UniValue::VOBJ);

        ret.pushKV("hash",wtx.GetHash().GetHex());
        ret.pushKV("strDZeel",wtx.strDZeel);
        return ret;
    }
    else
    {
        UniValue ret(UniValue::VOBJ);

        ret.pushKV("raw",EncodeHexTx(wtx));
        ret.pushKV("strDZeel",wtx.strDZeel);
        return ret;
    }
}

std::string random_string( size_t length )
{
    auto randchar = []() -> char
    {
        const char charset[] =
                "0123456789"
            "ABCDEFGHIJKLMNOPQRSTUVWXYZ"
            "abcdefghijklmnopqrstuvwxyz";
        const size_t max_index = (sizeof(charset) - 1);
        return charset[ rand() % max_index ];
    };
    std::string str(length,0);
    std::generate_n( str.begin(), length, randchar );
    return str;
}

UniValue createpaymentrequest(const UniValue& params, bool fHelp)
{
    if (!EnsureWalletIsAvailable(fHelp))
        return NullUniValue;

    if (fHelp || params.size() < 3)
<<<<<<< HEAD
        throw runtime_error(
                "createpaymentrequest \"hash\" \"amount\" \"id\" ( fee dump_raw )\n"
=======
        throw std::runtime_error(
            "createpaymentrequest \"hash\" \"amount\" \"id\" ( fee dump_raw )\n"
>>>>>>> 6e5d192e
            "\nCreates a proposal to withdraw funds from the community fund. Fee: 0.0001 NAV\n"
            + HelpRequiringPassphrase() +
                "\nArguments:\n"
            "1. \"hash\"               (string, required) The hash of the proposal from which you want to withdraw funds. It must be approved.\n"
            "2. \"amount\"             (numeric or string, required) The amount in " + CURRENCY_UNIT + " to withdraw. eg 10\n"
            "3. \"id\"                 (string, required) Unique id to identify the payment request\n"
            "4. dump_raw               (bool, optional) Dump the raw transaction instead of sending. Default: false\n"
            "\nResult:\n"
            "\"{ hash: prequestid,\"             (string) The payment request id.\n"
            "\"  strDZeel: string }\"            (string) The attached strdzeel property.\n"
            "\nExamples:\n"
            + HelpExampleCli("createpaymentrequest", "\"196a4c2115d3c1c1dce1156eb2404ad77f3c5e9f668882c60cb98d638313dbd3\" 1000 \"Invoice March 2017\"")
                );

    if (!Params().GetConsensus().fDaoClientActivated)
        throw JSONRPCError(RPC_WALLET_ERROR, "This command is temporarily disabled");

    LOCK2(cs_main, pwalletMain->cs_wallet);

    CProposal proposal;
    CStateViewCache view(pcoinsTip);

    if(!view.GetProposal(uint256S(params[0].get_str()), proposal))
        throw JSONRPCError(RPC_TYPE_ERROR, "Invalid proposal hash.");

    if(proposal.GetLastState() != DAOFlags::ACCEPTED)
        throw JSONRPCError(RPC_TYPE_ERROR, "Proposal has not been accepted.");

    CNavcoinAddress address(proposal.GetOwnerAddress());

    if(!address.IsValid())
        throw JSONRPCError(RPC_TYPE_ERROR, "Address of the proposal is not a valid Navcoin address.");

    CKeyID keyID;
    if (!address.GetKeyID(keyID))
        throw JSONRPCError(RPC_TYPE_ERROR, "Address does not refer to key.");

    EnsureWalletIsUnlocked();

    CKey key;
    if (!pwalletMain->GetKey(keyID, key))
        throw JSONRPCError(RPC_WALLET_ERROR, "You are not the owner of the proposal. Can't find the private key.");

    CAmount nReqAmount = AmountFromValue(params[1]);
    std::string id = params[2].get_str();

    // Amount
    CAmount nAmount = params.size() == 4 ? AmountFromValue(params[3]) : GetConsensusParameter(Consensus::CONSENSUS_PARAM_PAYMENT_REQUEST_MIN_FEE, view);
    if (nAmount < 0 || nAmount < GetConsensusParameter(Consensus::CONSENSUS_PARAM_PAYMENT_REQUEST_MIN_FEE, view))
        throw JSONRPCError(RPC_TYPE_ERROR, "Invalid amount for fee");

    bool fDump = params.size() == 5 ? params[4].getBool() : false;

    std::string sRandom = random_string(16);

    std::string Secret = sRandom + "I kindly ask to withdraw " +
            std::to_string(nReqAmount) + "NAV from the proposal " +
            proposal.hash.ToString() + ". Payment request id: " + id;

    CHashWriter ss(SER_GETHASH, 0);
    ss << strMessageMagic;
    ss << Secret;

    std::vector<unsigned char> vchSig;
    if (!key.SignCompact(ss.GetHash(), vchSig))
        throw JSONRPCError(RPC_INVALID_ADDRESS_OR_KEY, "Sign failed.");

    std::string Signature = EncodeBase64(&vchSig[0], vchSig.size());

    CStateViewCache coins(pcoinsTip);

    if (nReqAmount <= 0 || nReqAmount > proposal.GetAvailable(coins, true))
        throw JSONRPCError(RPC_TYPE_ERROR, "Invalid amount.");

    CWalletTx wtx;
    bool fSubtractFeeFromAmount = false;

    UniValue strDZeel(UniValue::VOBJ);
    uint64_t nVersion = CPaymentRequest::BASE_VERSION;

    if (IsReducedCFundQuorumEnabled(chainActive.Tip(), Params().GetConsensus()))
        nVersion |= CPaymentRequest::REDUCED_QUORUM_VERSION;

    if (IsDAOEnabled(chainActive.Tip(), Params().GetConsensus()))
        nVersion |= CPaymentRequest::ABSTAIN_VOTE_VERSION;

    if (IsExcludeEnabled(chainActive.Tip(), Params().GetConsensus()))
        nVersion |= CPaymentRequest::EXCLUDE_VERSION;

    strDZeel.pushKV("h",params[0].get_str());
    strDZeel.pushKV("n",nReqAmount);
    strDZeel.pushKV("s",Signature);
    strDZeel.pushKV("r",sRandom);
    strDZeel.pushKV("i",id);
    strDZeel.pushKV("v",(uint64_t)nVersion);

    wtx.strDZeel = strDZeel.write();
    wtx.nCustomVersion = CTransaction::PAYMENT_REQUEST_VERSION;

    if(wtx.strDZeel.length() > 1024)
        throw JSONRPCError(RPC_TYPE_ERROR, "String too long");

    SendMoney(address.Get(), 10000, fSubtractFeeFromAmount, wtx, false, true, fDump);

    if (!fDump)
    {
        UniValue ret(UniValue::VOBJ);

        ret.pushKV("hash",wtx.GetHash().GetHex());
        ret.pushKV("strDZeel",wtx.strDZeel);
        return ret;
    }
    else
    {
        UniValue ret(UniValue::VOBJ);

        ret.pushKV("raw",EncodeHexTx(wtx));
        ret.pushKV("strDZeel",wtx.strDZeel);
        return ret;
    }
}

UniValue proposeanswer(const UniValue& params, bool fHelp)
{
    if (!EnsureWalletIsAvailable(fHelp))
        return NullUniValue;

    LOCK2(cs_main, pwalletMain->cs_wallet);
    CStateViewCache view(pcoinsTip);

    if (fHelp || params.size() < 2)
<<<<<<< HEAD
        throw runtime_error(
                "proposeanswer \"hash\" \"answer\" ( fee dump_raw )\n"
=======
        throw std::runtime_error(
            "proposeanswer \"hash\" \"answer\" ( fee dump_raw )\n"
>>>>>>> 6e5d192e
            "\nProposes an answer for an already existing consultation of the DAO. Min fee of " + FormatMoney(GetConsensusParameter(Consensus::CONSENSUS_PARAM_CONSULTATION_ANSWER_MIN_FEE, view)) + "NAV is required.\n"
            + HelpRequiringPassphrase() +
                "\nArguments:\n"
            "1. \"hash\"         (string, required) The hash of the already existing consultation.\n"
            "2. \"answer\"       (string, required) The proposed answer.\n"
            "3. fee              (numeric, optional) Contribution to the fund used as fee.\n"
            "4. dump_raw         (bool, optional) Dump the raw transaction instead of sending. Default: false\n"
            "\nResult:\n"
            "\"{ hash: consultation_id,\"        (string) The consultation id.\n"
            "\"  strDZeel: string }\"            (string) The attached strdzeel property.\n"
            "\nExamples:\n"
            + HelpExampleCli("proposeanswer", "\"196a4c2115d3c1c1dce1156eb2404ad77f3c5e9f668882c60cb98d638313dbd3\" \"Vitalik Buterin\"")
                + HelpExampleCli("proposeanswer", "\"196a4c2115d3c1c1dce1156eb2404ad77f3c5e9f668882c60cb98d638313dbd3\" \"Satoshi Nakamoto\"")
                + HelpExampleCli("proposeanswer", "\"196a4c2115d3c1c1dce1156eb2404ad77f3c5e9f668882c60cb98d638313dbd3\" \"Charlie Lee\"")
                + HelpExampleCli("proposeanswer", "\"196a4c2115d3c1c1dce1156eb2404ad77f3c5e9f668882c60cb98d638313dbd3\" \"Riccardo Fluffypony\"")
                );

    CNavcoinAddress address("NQFqqMUD55ZV3PJEJZtaKCsQmjLT6JkjvJ"); // Dummy address

    // Amount
    CAmount nAmount = params.size() >= 3 ? AmountFromValue(params[2]) : GetConsensusParameter(Consensus::CONSENSUS_PARAM_CONSULTATION_ANSWER_MIN_FEE, view);
    if (nAmount <= 0 || nAmount < GetConsensusParameter(Consensus::CONSENSUS_PARAM_CONSULTATION_ANSWER_MIN_FEE, view))
        throw JSONRPCError(RPC_TYPE_ERROR, "Invalid amount for fee");

    CConsultation consultation;

    if(!view.GetConsultation(uint256S(params[0].get_str()), consultation))
        throw JSONRPCError(RPC_TYPE_ERROR, "Invalid consultation.");

    if(!consultation.CanHaveNewAnswers())
        throw JSONRPCError(RPC_TYPE_ERROR, "The consultation does not admit new answers.");

    std::string sAnswer = "";
    if (consultation.IsAboutConsensusParameter())
    {
        int64_t nValue = params[1].get_int64();

        if (consultation.nMin == Consensus::CONSENSUS_PARAM_PROPOSAL_MAX_VOTING_CYCLES || consultation.nMin == Consensus::CONSENSUS_PARAM_PAYMENT_REQUEST_MAX_VOTING_CYCLES)
        {
            nValue--;
        }

        sAnswer = std::to_string(nValue);
    }
    else
    {
        sAnswer = params[1].get_str();
    }

    bool fDump = params.size() == 4 ? params[3].getBool() : false;

    CWalletTx wtx;
    bool fSubtractFeeFromAmount = false;

    UniValue strDZeel(UniValue::VOBJ);
    uint64_t nVersion = CConsultationAnswer::BASE_VERSION;

    if (IsExcludeEnabled(chainActive.Tip(), Params().GetConsensus()))
        nVersion |= CConsultationAnswer::EXCLUDE_VERSION;

    strDZeel.pushKV("h",params[0].get_str());
    strDZeel.pushKV("a",sAnswer);
    strDZeel.pushKV("v",(uint64_t)nVersion);

    wtx.strDZeel = strDZeel.write();
    wtx.nCustomVersion = CTransaction::ANSWER_VERSION;

    if(wtx.strDZeel.length() > 255)
        throw JSONRPCError(RPC_TYPE_ERROR, "String too long");

    SendMoney(address.Get(), nAmount, fSubtractFeeFromAmount, wtx, false, true, fDump);

    if (!fDump)
    {
        UniValue ret(UniValue::VOBJ);
        CConsultationAnswer answer;

        TxToConsultationAnswer(wtx.strDZeel, wtx.GetHash(), uint256(), answer);

        ret.pushKV("hash", answer.hash.ToString());
        ret.pushKV("strDZeel",wtx.strDZeel);
        return ret;
    }
    else
    {
        UniValue ret(UniValue::VOBJ);

        ret.pushKV("raw",EncodeHexTx(wtx));
        ret.pushKV("strDZeel",wtx.strDZeel);
        return ret;
    }
}


UniValue donatefund(const UniValue& params, bool fHelp)
{
    if (!EnsureWalletIsAvailable(fHelp))
        return NullUniValue;

    if (fHelp || params.size() < 1 || params.size() > 2)
        throw std::runtime_error(
                "donatefund \"amount\" ( subtractfeefromamount )\n"
                "\nDonates an amount to the community fund.\n"
                + HelpRequiringPassphrase() +
                "\nArguments:\n"
                "1. \"amount\"      (numeric or string, required) The amount in " + CURRENCY_UNIT + " to donate. eg 0.1\n"
                                                                                                    "2. subtractfeefromamount  (boolean, optional, default=false) The fee will be deducted from the amount being sent.\n"
                                                                                                    "                             The fund will receive less navcoins than you enter in the amount field.\n"
                                                                                                    "\nResult:\n"
                                                                                                    "\"transactionid\"  (string) The transaction id.\n"
                                                                                                    "\nExamples:\n"
                + HelpExampleCli("donatefund", "0.1")
                + HelpExampleCli("donatefund", "0.1 true")

                );

    LOCK2(cs_main, pwalletMain->cs_wallet);

    CNavcoinAddress address("NQFqqMUD55ZV3PJEJZtaKCsQmjLT6JkjvJ"); // Dummy address

    // Amount
    CAmount nAmount = AmountFromValue(params[0]);
    if (nAmount <= 0)
        throw JSONRPCError(RPC_TYPE_ERROR, "Invalid amount for send");

    CWalletTx wtx;
    bool fSubtractFeeFromAmount = false;
    if (params.size() == 2)
        fSubtractFeeFromAmount = params[1].get_bool();

    EnsureWalletIsUnlocked();

    SendMoney(address.Get(), nAmount, fSubtractFeeFromAmount, wtx, false, true);

    return wtx.GetHash().GetHex();
}

UniValue listaddressgroupings(const UniValue& params, bool fHelp)
{
    if (!EnsureWalletIsAvailable(fHelp))
        return NullUniValue;

    if (fHelp)
        throw std::runtime_error(
                "listaddressgroupings\n"
                "\nLists groups of addresses which have had their common ownership\n"
                "made public by common use as inputs or as the resulting change\n"
                "in past transactions\n"
                "\nResult:\n"
                "[\n"
                "  [\n"
                "    [\n"
                "      \"navcoinaddress\",     (string) The navcoin address\n"
                "      amount,                 (numeric) The amount in " + CURRENCY_UNIT + "\n"
                                                                                           "      \"account\"             (string, optional) The account (DEPRECATED)\n"
                                                                                           "    ]\n"
                                                                                           "    ,...\n"
                                                                                           "  ]\n"
                                                                                           "  ,...\n"
                                                                                           "]\n"
                                                                                           "\nExamples:\n"
                + HelpExampleCli("listaddressgroupings", "")
                + HelpExampleRpc("listaddressgroupings", "")
                );

    LOCK2(cs_main, pwalletMain->cs_wallet);

    UniValue jsonGroupings(UniValue::VARR);
    std::map<CTxDestination, CAmount> balances = pwalletMain->GetAddressBalances();
    for(std::set<CTxDestination> grouping: pwalletMain->GetAddressGroupings())
    {
        UniValue jsonGrouping(UniValue::VARR);
        for(CTxDestination address: grouping)
        {
            UniValue addressInfo(UniValue::VARR);
            addressInfo.push_back(CNavcoinAddress(address).ToString());
            addressInfo.push_back(ValueFromAmount(balances[address]));
            {
                if (pwalletMain->mapAddressBook.find(CNavcoinAddress(address).Get()) != pwalletMain->mapAddressBook.end())
                    addressInfo.push_back(pwalletMain->mapAddressBook.find(CNavcoinAddress(address).Get())->second.name);
            }
            jsonGrouping.push_back(addressInfo);
        }
        jsonGroupings.push_back(jsonGrouping);
    }
    return jsonGroupings;
}

UniValue signmessage(const UniValue& params, bool fHelp)
{
    if (!EnsureWalletIsAvailable(fHelp))
        return NullUniValue;

    if (fHelp || params.size() != 2)
        throw std::runtime_error(
                "signmessage \"navcoinaddress\" \"message\"\n"
                "\nSign a message with the private key of an address"
                + HelpRequiringPassphrase() + "\n"
                                              "\nArguments:\n"
                                              "1. \"navcoinaddress\"  (string, required) The navcoin address to use for the private key.\n"
                                              "2. \"message\"         (string, required) The message to create a signature of.\n"
                                              "\nResult:\n"
                                              "\"signature\"          (string) The signature of the message encoded in base 64\n"
                                              "\nExamples:\n"
                                              "\nUnlock the wallet for 30 seconds\n"
                + HelpExampleCli("walletpassphrase", "\"mypassphrase\" 30") +
                "\nCreate the signature\n"
                + HelpExampleCli("signmessage", "\"1D1ZrZNe3JUo7ZycKEYQQiQAWd9y54F4XZ\" \"my message\"") +
                "\nVerify the signature\n"
                + HelpExampleCli("verifymessage", "\"1D1ZrZNe3JUo7ZycKEYQQiQAWd9y54F4XZ\" \"signature\" \"my message\"") +
                "\nAs json rpc\n"
                + HelpExampleRpc("signmessage", "\"1D1ZrZNe3JUo7ZycKEYQQiQAWd9y54F4XZ\", \"my message\"")
                );

    LOCK2(cs_main, pwalletMain->cs_wallet);

    EnsureWalletIsUnlocked();

    std::string strAddress = params[0].get_str();
    std::string strMessage = params[1].get_str();

    CNavcoinAddress addr(strAddress);
    if (!addr.IsValid())
        throw JSONRPCError(RPC_TYPE_ERROR, "Invalid address");

    CKeyID keyID;
    if (!addr.GetKeyID(keyID))
        throw JSONRPCError(RPC_TYPE_ERROR, "Address does not refer to key");

    CKey key;
    if (!pwalletMain->GetKey(keyID, key))
        throw JSONRPCError(RPC_WALLET_ERROR, "Private key not available");

    CHashWriter ss(SER_GETHASH, 0);
    ss << strMessageMagic;
    ss << strMessage;

    std::vector<unsigned char> vchSig;
    if (!key.SignCompact(ss.GetHash(), vchSig))
        throw JSONRPCError(RPC_INVALID_ADDRESS_OR_KEY, "Sign failed");

    return EncodeBase64(&vchSig[0], vchSig.size());
}

UniValue getreceivedbyaddress(const UniValue& params, bool fHelp)
{
    if (!EnsureWalletIsAvailable(fHelp))
        return NullUniValue;

    if (fHelp || params.size() < 1 || params.size() > 2)
        throw std::runtime_error(
                "getreceivedbyaddress \"navcoinaddress\" ( minconf )\n"
                "\nReturns the total amount received by the given navcoinaddress in transactions with at least minconf confirmations.\n"
                "\nArguments:\n"
                "1. \"navcoinaddress\"  (string, required) The navcoin address for transactions.\n"
                "2. minconf             (numeric, optional, default=1) Only include transactions confirmed at least this many times.\n"
                "\nResult:\n"
                "amount   (numeric) The total amount in " + CURRENCY_UNIT + " received at this address.\n"
                                                                            "\nExamples:\n"
                                                                            "\nThe amount from transactions with at least 1 confirmation\n"
                + HelpExampleCli("getreceivedbyaddress", "\"1D1ZrZNe3JUo7ZycKEYQQiQAWd9y54F4XZ\"") +
                "\nThe amount including unconfirmed transactions, zero confirmations\n"
                + HelpExampleCli("getreceivedbyaddress", "\"1D1ZrZNe3JUo7ZycKEYQQiQAWd9y54F4XZ\" 0") +
                "\nThe amount with at least 6 confirmation, very safe\n"
                + HelpExampleCli("getreceivedbyaddress", "\"1D1ZrZNe3JUo7ZycKEYQQiQAWd9y54F4XZ\" 6") +
                "\nAs a json rpc call\n"
                + HelpExampleRpc("getreceivedbyaddress", "\"1D1ZrZNe3JUo7ZycKEYQQiQAWd9y54F4XZ\", 6")
                );

    LOCK2(cs_main, pwalletMain->cs_wallet);

    // Navcoin address
    CNavcoinAddress address = CNavcoinAddress(params[0].get_str());
    if (!address.IsValid())
        throw JSONRPCError(RPC_INVALID_ADDRESS_OR_KEY, "Invalid Navcoin address");
    CScript scriptPubKey = GetScriptForDestination(address.Get());
    if (!IsMine(*pwalletMain, scriptPubKey))
        return ValueFromAmount(0);

    // Minimum confirmations
    int nMinDepth = 1;
    if (params.size() > 1)
        nMinDepth = params[1].get_int();

    // Tally
    CAmount nAmount = 0;
    for (std::map<uint256, CWalletTx>::iterator it = pwalletMain->mapWallet.begin(); it != pwalletMain->mapWallet.end(); ++it)
    {
        const CWalletTx& wtx = (*it).second;
        if (wtx.IsCoinBase() || wtx.IsCoinStake() || !CheckFinalTx(wtx))
            continue;

        for(const CTxOut& txout: wtx.vout)
            if (txout.scriptPubKey == scriptPubKey)
                if (wtx.GetDepthInMainChain() >= nMinDepth)
                    nAmount += txout.nValue;
    }

    return  ValueFromAmount(nAmount);
}


UniValue getreceivedbyaccount(const UniValue& params, bool fHelp)
{
    if (!EnsureWalletIsAvailable(fHelp))
        return NullUniValue;

    if (fHelp || params.size() < 1 || params.size() > 2)
        throw std::runtime_error(
                "getreceivedbyaccount \"account\" ( minconf )\n"
                "\nDEPRECATED. Returns the total amount received by addresses with <account> in transactions with at least [minconf] confirmations.\n"
                "\nArguments:\n"
                "1. \"account\"      (string, required) The selected account, may be the default account using \"\".\n"
                "2. minconf          (numeric, optional, default=1) Only include transactions confirmed at least this many times.\n"
                "\nResult:\n"
                "amount              (numeric) The total amount in " + CURRENCY_UNIT + " received for this account.\n"
                                                                                       "\nExamples:\n"
                                                                                       "\nAmount received by the default account with at least 1 confirmation\n"
                + HelpExampleCli("getreceivedbyaccount", "\"\"") +
                "\nAmount received at the tabby account including unconfirmed amounts with zero confirmations\n"
                + HelpExampleCli("getreceivedbyaccount", "\"tabby\" 0") +
                "\nThe amount with at least 6 confirmation, very safe\n"
                + HelpExampleCli("getreceivedbyaccount", "\"tabby\" 6") +
                "\nAs a json rpc call\n"
                + HelpExampleRpc("getreceivedbyaccount", "\"tabby\", 6")
                );

    LOCK2(cs_main, pwalletMain->cs_wallet);

    // Minimum confirmations
    int nMinDepth = 1;
    if (params.size() > 1)
        nMinDepth = params[1].get_int();

    // Get the set of pub keys assigned to account
    std::string strAccount = AccountFromValue(params[0]);
    std::set<CTxDestination> setAddress = pwalletMain->GetAccountAddresses(strAccount);

    // Tally
    CAmount nAmount = 0;
    for (std::map<uint256, CWalletTx>::iterator it = pwalletMain->mapWallet.begin(); it != pwalletMain->mapWallet.end(); ++it)
    {
        const CWalletTx& wtx = (*it).second;
        if (wtx.IsCoinBase() || wtx.IsCoinStake() || !CheckFinalTx(wtx))
            continue;

        for(const CTxOut& txout: wtx.vout)
        {
            CTxDestination address;
            if (ExtractDestination(txout.scriptPubKey, address) && IsMine(*pwalletMain, address) && setAddress.count(address))
                if (wtx.GetDepthInMainChain() >= nMinDepth)
                    nAmount += txout.nValue;
        }
    }

    return ValueFromAmount(nAmount);
}


UniValue getbalance(const UniValue& params, bool fHelp)
{
    if (!EnsureWalletIsAvailable(fHelp))
        return NullUniValue;

    if (fHelp || params.size() > 3)
        throw std::runtime_error(
                "getbalance ( \"account\" minconf includeWatchonly )\n"
                "\nIf account is not specified, returns the server's total available balance.\n"
                "If account is specified (DEPRECATED), returns the balance in the account.\n"
                "Note that the account \"\" is not the same as leaving the parameter out.\n"
                "The server total may be different to the balance in the default \"\" account.\n"
                "\nArguments:\n"
                "1. \"account\"      (string, optional) DEPRECATED. The selected account, or \"*\" for entire wallet. It may be the default account using \"\".\n"
                "2. minconf          (numeric, optional, default=1) Only include transactions confirmed at least this many times.\n"
                "3. includeWatchonly (bool, optional, default=false) Also include balance in watchonly addresses (see 'importaddress')\n"
                "\nResult:\n"
                "amount              (numeric) The total amount in " + CURRENCY_UNIT + " received for this account.\n"
                                                                                       "\nExamples:\n"
                                                                                       "\nThe total amount in the wallet\n"
                + HelpExampleCli("getbalance", "") +
                "\nThe total amount in the wallet at least 5 blocks confirmed\n"
                + HelpExampleCli("getbalance", "\"*\" 6") +
                "\nAs a json rpc call\n"
                + HelpExampleRpc("getbalance", "\"*\", 6")
                );

    LOCK2(cs_main, pwalletMain->cs_wallet);

    if (params.size() == 0)
        return  ValueFromAmount(pwalletMain->GetBalance());

    int nMinDepth = 1;
    if (params.size() > 1)
        nMinDepth = params[1].get_int();
    isminefilter filter = ISMINE_SPENDABLE;
    if(params.size() > 2)
        if(params[2].get_bool())
            filter = filter | ISMINE_WATCH_ONLY;

    if (params[0].get_str() == "private") {
        return  ValueFromAmount(pwalletMain->GetPrivateBalance());
    } else if (params[0].get_str() == "*") {
        // Calculate total balance a different way from GetBalance()
        // (GetBalance() sums up all unspent TxOuts)
        // getbalance and "getbalance * 1 true" should return the same number
        CAmount nBalance = 0;
        for (std::map<uint256, CWalletTx>::iterator it = pwalletMain->mapWallet.begin(); it != pwalletMain->mapWallet.end(); ++it)
        {
            const CWalletTx& wtx = (*it).second;
            if (!CheckFinalTx(wtx) || wtx.GetBlocksToMaturity() > 0 || wtx.GetDepthInMainChain() < 0)
                continue;

            CAmount allFee;
            std::string strSentAccount;
            std::list<COutputEntry> listReceived;
            std::list<COutputEntry> listSent;
            wtx.GetAmounts(listReceived, listSent, allFee, strSentAccount, filter);
            if (wtx.GetDepthInMainChain() >= nMinDepth)
            {
                for(const COutputEntry& r: listReceived)
                    nBalance += r.amount;
            }
            for(const COutputEntry& s: listSent)
                nBalance -= s.amount;
            nBalance -= allFee;
        }
        return  ValueFromAmount(nBalance);
    }

    std::string strAccount = AccountFromValue(params[0]);

    CAmount nBalance = pwalletMain->GetAccountBalance(strAccount, nMinDepth, filter);

    return ValueFromAmount(nBalance);
}

UniValue getunconfirmedbalance(const UniValue &params, bool fHelp)
{
    if (!EnsureWalletIsAvailable(fHelp))
        return NullUniValue;

    if (fHelp || params.size() > 0)
        throw std::runtime_error(
                "getunconfirmedbalance\n"
                "Returns the server's total unconfirmed balance\n");

    LOCK2(cs_main, pwalletMain->cs_wallet);

    return ValueFromAmount(pwalletMain->GetUnconfirmedBalance());
}


UniValue movecmd(const UniValue& params, bool fHelp)
{
    if (!EnsureWalletIsAvailable(fHelp))
        return NullUniValue;

    if (fHelp || params.size() < 3 || params.size() > 5)
        throw std::runtime_error(
                "move \"fromaccount\" \"toaccount\" amount ( minconf \"comment\" )\n"
                "\nDEPRECATED. Move a specified amount from one account in your wallet to another.\n"
                "\nArguments:\n"
                "1. \"fromaccount\"   (string, required) The name of the account to move funds from. May be the default account using \"\".\n"
                "2. \"toaccount\"     (string, required) The name of the account to move funds to. May be the default account using \"\".\n"
                "3. amount            (numeric) Quantity of " + CURRENCY_UNIT + " to move between accounts.\n"
                                                                                "4. minconf           (numeric, optional, default=1) Only use funds with at least this many confirmations.\n"
                                                                                "5. \"comment\"       (string, optional) An optional comment, stored in the wallet only.\n"
                                                                                "\nResult:\n"
                                                                                "true|false           (boolean) true if successful.\n"
                                                                                "\nExamples:\n"
                                                                                "\nMove 0.01 " + CURRENCY_UNIT + " from the default account to the account named tabby\n"
                + HelpExampleCli("move", "\"\" \"tabby\" 0.01") +
                "\nMove 0.01 " + CURRENCY_UNIT + " timotei to akiko with a comment and funds have 6 confirmations\n"
                + HelpExampleCli("move", "\"timotei\" \"akiko\" 0.01 6 \"happy birthday!\"") +
                "\nAs a json rpc call\n"
                + HelpExampleRpc("move", "\"timotei\", \"akiko\", 0.01, 6, \"happy birthday!\"")
                );

    LOCK2(cs_main, pwalletMain->cs_wallet);

    std::string strFrom = AccountFromValue(params[0]);
    std::string strTo = AccountFromValue(params[1]);
    CAmount nAmount = AmountFromValue(params[2]);
    if (nAmount <= 0)
        throw JSONRPCError(RPC_TYPE_ERROR, "Invalid amount for send");
    if (params.size() > 3)
        // unused parameter, used to be nMinDepth, keep type-checking it though
        (void)params[3].get_int();
    std::string strComment;
    if (params.size() > 4)
        strComment = params[4].get_str();

    if (!pwalletMain->AccountMove(strFrom, strTo, nAmount, strComment))
        throw JSONRPCError(RPC_DATABASE_ERROR, "database error");

    return true;
}


UniValue sendfrom(const UniValue& params, bool fHelp)
{
    if (!EnsureWalletIsAvailable(fHelp))
        return NullUniValue;

    if (fHelp || params.size() < 3 || params.size() > 6)
        throw std::runtime_error(
                "sendfrom \"fromaccount\" \"tonavcoinaddress\" amount ( minconf \"comment\" \"comment-to\" )\n"
                "\nDEPRECATED (use sendtoaddress). Sent an amount from an account to a navcoin address."
                + HelpRequiringPassphrase() + "\n"
                                              "\nArguments:\n"
                                              "1. \"fromaccount\"       (string, required) The name of the account to send funds from. May be the default account using \"\".\n"
                                              "2. \"tonavcoinaddress\"  (string, required) The navcoin address to send funds to.\n"
                                              "3. amount                (numeric or string, required) The amount in " + CURRENCY_UNIT + " (transaction fee is added on top).\n"
                                                                                                                                        "4. minconf               (numeric, optional, default=1) Only use funds with at least this many confirmations.\n"
                                                                                                                                        "5. \"comment\"           (string, optional) A comment used to store what the transaction is for. \n"
                                                                                                                                        "                                     This is not part of the transaction, just kept in your wallet.\n"
                                                                                                                                        "6. \"comment-to\"        (string, optional) An optional comment to store the name of the person or organization \n"
                                                                                                                                        "                                     to which you're sending the transaction. This is not part of the transaction, \n"
                                                                                                                                        "                                     it is just kept in your wallet.\n"
                                                                                                                                        "\nResult:\n"
                                                                                                                                        "\"transactionid\"        (string) The transaction id.\n"
                                                                                                                                        "\nExamples:\n"
                                                                                                                                        "\nSend 0.01 " + CURRENCY_UNIT + " from the default account to the address, must have at least 1 confirmation\n"
                + HelpExampleCli("sendfrom", "\"\" \"1M72Sfpbz1BPpXFHz9m3CdqATR44Jvaydd\" 0.01") +
                "\nSend 0.01 from the tabby account to the given address, funds must have at least 6 confirmations\n"
                + HelpExampleCli("sendfrom", "\"tabby\" \"1M72Sfpbz1BPpXFHz9m3CdqATR44Jvaydd\" 0.01 6 \"donation\" \"seans outpost\"") +
                "\nAs a json rpc call\n"
                + HelpExampleRpc("sendfrom", "\"tabby\", \"1M72Sfpbz1BPpXFHz9m3CdqATR44Jvaydd\", 0.01, 6, \"donation\", \"seans outpost\"")
                );

    LOCK2(cs_main, pwalletMain->cs_wallet);

    std::string strAccount = AccountFromValue(params[0]);
    CNavcoinAddress address(params[1].get_str());
    if (!address.IsValid())
        throw JSONRPCError(RPC_INVALID_ADDRESS_OR_KEY, "Invalid Navcoin address");
    CAmount nAmount = AmountFromValue(params[2]);
    if (nAmount <= 0)
        throw JSONRPCError(RPC_TYPE_ERROR, "Invalid amount for send");
    int nMinDepth = 1;
    if (params.size() > 3)
        nMinDepth = params[3].get_int();

    CWalletTx wtx;
    wtx.strFromAccount = strAccount;
    if (params.size() > 4 && !params[4].isNull() && !params[4].get_str().empty())
        wtx.mapValue["comment"] = params[4].get_str();
    if (params.size() > 5 && !params[5].isNull() && !params[5].get_str().empty())
        wtx.mapValue["to"]      = params[5].get_str();

    EnsureWalletIsUnlocked();

    // Check funds
    CAmount nBalance = pwalletMain->GetAccountBalance(strAccount, nMinDepth, ISMINE_SPENDABLE);
    if (nAmount > nBalance)
        throw JSONRPCError(RPC_WALLET_INSUFFICIENT_FUNDS, "Account has insufficient funds");

    SendMoney(address.Get(), nAmount, false, wtx, false);

    return wtx.GetHash().GetHex();
}


UniValue sendmany(const UniValue& params, bool fHelp)
{
    if (!EnsureWalletIsAvailable(fHelp))
        return NullUniValue;

    if (fHelp || params.size() < 2 || params.size() > 5)
        throw std::runtime_error(
                "sendmany \"fromaccount\" {\"address\":amount,...} ( minconf \"comment\" [\"address\",...] )\n"
                "\nSend multiple times. Amounts are double-precision floating point numbers."
                + HelpRequiringPassphrase() + "\n"
                                              "\nArguments:\n"
                                              "1. \"fromaccount\"         (string, required) DEPRECATED. The account to send the funds from. Should be \"\" for the default account\n"
                                              "2. \"amounts\"             (string, required) A json object with addresses and amounts\n"
                                              "    {\n"
                                              "      \"address\":amount   (numeric or string) The navcoin address is the key, the numeric amount (can be string) in " + CURRENCY_UNIT + " is the value\n"
                                                                                                                                                                                        "      ,...\n"
                                                                                                                                                                                        "    }\n"
                                                                                                                                                                                        "3. minconf                 (numeric, optional, default=1) Only use the balance confirmed at least this many times.\n"
                                                                                                                                                                                        "4. \"comment\"             (string, optional) A comment\n"
                                                                                                                                                                                        "5. subtractfeefromamount   (string, optional) A json array with addresses.\n"
                                                                                                                                                                                        "                           The fee will be equally deducted from the amount of each selected address.\n"
                                                                                                                                                                                        "                           Those recipients will receive less navcoins than you enter in their corresponding amount field.\n"
                                                                                                                                                                                        "                           If no addresses are specified here, the sender pays the fee.\n"
                                                                                                                                                                                        "    [\n"
                                                                                                                                                                                        "      \"address\"            (string) Subtract fee from this address\n"
                                                                                                                                                                                        "      ,...\n"
                                                                                                                                                                                        "    ]\n"
                                                                                                                                                                                        "\nResult:\n"
                                                                                                                                                                                        "\"transactionid\"          (string) The transaction id for the send. Only 1 transaction is created regardless of \n"
                                                                                                                                                                                        "                                    the number of addresses.\n"
                                                                                                                                                                                        "\nExamples:\n"
                                                                                                                                                                                        "\nSend two amounts to two different addresses:\n"
                + HelpExampleCli("sendmany", "\"\" \"{\\\"1D1ZrZNe3JUo7ZycKEYQQiQAWd9y54F4XZ\\\":0.01,\\\"1353tsE8YMTA4EuV7dgUXGjNFf9KpVvKHz\\\":0.02}\"") +
                "\nSend two amounts to two different addresses setting the confirmation and comment:\n"
                + HelpExampleCli("sendmany", "\"\" \"{\\\"1D1ZrZNe3JUo7ZycKEYQQiQAWd9y54F4XZ\\\":0.01,\\\"1353tsE8YMTA4EuV7dgUXGjNFf9KpVvKHz\\\":0.02}\" 6 \"testing\"") +
                "\nSend two amounts to two different addresses, subtract fee from amount:\n"
                + HelpExampleCli("sendmany", "\"\" \"{\\\"1D1ZrZNe3JUo7ZycKEYQQiQAWd9y54F4XZ\\\":0.01,\\\"1353tsE8YMTA4EuV7dgUXGjNFf9KpVvKHz\\\":0.02}\" 1 \"\" \"[\\\"1D1ZrZNe3JUo7ZycKEYQQiQAWd9y54F4XZ\\\",\\\"1353tsE8YMTA4EuV7dgUXGjNFf9KpVvKHz\\\"]\"") +
                "\nAs a json rpc call\n"
                + HelpExampleRpc("sendmany", "\"\", \"{\\\"1D1ZrZNe3JUo7ZycKEYQQiQAWd9y54F4XZ\\\":0.01,\\\"1353tsE8YMTA4EuV7dgUXGjNFf9KpVvKHz\\\":0.02}\", 6, \"testing\"")
                );

    LOCK2(cs_main, pwalletMain->cs_wallet);

    std::string strAccount = AccountFromValue(params[0]);
    UniValue sendTo = params[1].get_obj();
    int nMinDepth = 1;
    if (params.size() > 2)
        nMinDepth = params[2].get_int();

    CWalletTx wtx;
    wtx.strFromAccount = strAccount;
    if (params.size() > 3 && !params[3].isNull() && !params[3].get_str().empty())
        wtx.mapValue["comment"] = params[3].get_str();

    UniValue subtractFeeFromAmount(UniValue::VARR);
    if (params.size() > 4)
        subtractFeeFromAmount = params[4].get_array();

    std::set<CNavcoinAddress> setAddress;
    std::vector<CRecipient> vecSend;

    CAmount totalAmount = 0;
    std::vector<std::string> keys = sendTo.getKeys();

    bool fPrivate = false;
    bool fAnyBLSCT = false;

    for(const std::string& name_: keys)
    {
        CNavcoinAddress address(name_);
        if (!address.IsValid())
            throw JSONRPCError(RPC_INVALID_ADDRESS_OR_KEY, std::string("Invalid Navcoin address: ")+name_);

        if (setAddress.count(address))
            throw JSONRPCError(RPC_INVALID_PARAMETER, std::string("Invalid parameter, duplicated address: ")+name_);
        setAddress.insert(address);

        CScript scriptPubKey = GetScriptForDestination(address.Get());
        CAmount nAmount = AmountFromValue(sendTo[name_]);
        if (nAmount <= 0)
            throw JSONRPCError(RPC_TYPE_ERROR, "Invalid amount for send");
        totalAmount += nAmount;

        bool fSubtractFeeFromAmount = false;
        for (unsigned int idx = 0; idx < subtractFeeFromAmount.size(); idx++) {
            const UniValue& addr = subtractFeeFromAmount[idx];
            if (addr.get_str() == name_)
                fSubtractFeeFromAmount = true;
        }

        bool fBLSCT = address.Get().type() == typeid(blsctDoublePublicKey);
        CRecipient recipient = {scriptPubKey, nAmount, fSubtractFeeFromAmount, fBLSCT};
        if (fBLSCT)
        {
            bls::G1Element vk, sk;
            blsctDoublePublicKey dk = boost::get<blsctDoublePublicKey>(address.Get());

            if (!dk.GetSpendKey(sk) || !dk.GetViewKey(vk))
            {
                throw JSONRPCError(RPC_INVALID_PARAMETER, "Invalid address");
            }

            recipient.sk = sk.Serialize();
            recipient.vk = vk.Serialize();
            recipient.sMemo = wtx.mapValue["comment"];
            fAnyBLSCT |= fBLSCT;
        }
        vecSend.push_back(recipient);
    }

    EnsureWalletIsUnlocked();

    // Check funds
    CAmount nBalance = pwalletMain->GetAccountBalance(strAccount, nMinDepth, ISMINE_SPENDABLE);
    if (totalAmount > nBalance)
        throw JSONRPCError(RPC_WALLET_INSUFFICIENT_FUNDS, "Account has insufficient funds");

    // Send
    CReserveKey keyChange(pwalletMain);
    CAmount nFeeRequired = 0;
    int nChangePosRet = -1;
    std::string strFailReason;
    std::vector<std::shared_ptr<CReserveBLSCTBlindingKey>> reserveBLSCTKey;

    if (fAnyBLSCT || fPrivate)
    {
        for (unsigned int i = 0; i < vecSend.size()+2; i++)
        {
            std::shared_ptr<CReserveBLSCTBlindingKey> rk(new CReserveBLSCTBlindingKey(pwalletMain));
            reserveBLSCTKey.insert(reserveBLSCTKey.begin(), std::move(rk));
        }
    }

    bool fCreated = pwalletMain->CreateTransaction(vecSend, wtx, keyChange, reserveBLSCTKey, nFeeRequired, nChangePosRet, strFailReason, false);
    if (!fCreated)
        throw JSONRPCError(RPC_WALLET_INSUFFICIENT_FUNDS, strFailReason);
    if (!pwalletMain->CommitTransaction(wtx, keyChange, reserveBLSCTKey))
        throw JSONRPCError(RPC_WALLET_ERROR, "Transaction commit failed");

    return wtx.GetHash().GetHex();
}

UniValue getnewprivateaddress(const UniValue& params, bool fHelp)
{
    if (!EnsureWalletIsAvailable(fHelp))
        return NullUniValue;

    if (fHelp || params.size() > 1)
        throw std::runtime_error(
                "getnewprivateaddress ( account_id )\n"
                "\nReturns a new Navcoin private address for receiving payments.\n"
                "If 'account_id' is specified, it is associated with the account \n"
                "with the given index.\n"
                "\nArguments:\n"
                "1. \"account_id\"     (int, optional, default=0) The account id for the address to be linked to. If not provided, the default account 0 is used. It can also be set to 0 to represent the default account. The account does not need to exist before, it will be created if there is no account by the given id.\n"
                "\nResult:\n"
                "\"navcoinaddress\"    (string) The new navcoin address\n"
                "\nExamples:\n"
                + HelpExampleCli("getnewprivateaddress", "")
                + HelpExampleRpc("getnewprivateaddress", "")
                );

    LOCK2(cs_main, pwalletMain->cs_wallet);

    // Parse the account first so we don't generate a key if there's an error
    uint64_t account = 0;
    if (params.size() > 0)
        account = params[0].get_int64();

    if (!pwalletMain->IsLocked())
        pwalletMain->TopUpBLSCTSubAddressKeyPool(account);

    // Generate a new key that is added to wallet
    CKeyID keyID;
    if (!pwalletMain->GetBLSCTSubAddressKeyFromPool(account, keyID))
        throw JSONRPCError(RPC_WALLET_KEYPOOL_RAN_OUT, "Error: Keypool ran out, please call keypoolrefill first");

    blsctDoublePublicKey k;

    if (!pwalletMain->GetBLSCTSubAddressPublicKeys(keyID, k))
        throw JSONRPCError(RPC_WALLET_ERROR, "Error: Could not calculate public key");

    std::pair<uint64_t, uint64_t> index;

    if (!pwalletMain->GetBLSCTSubAddressIndex(keyID, index))
        throw JSONRPCError(RPC_WALLET_ERROR, "Error: Could not get subaddress index");

    pwalletMain->SetPrivateAddressBook(CNavcoinAddress(k).ToString(), "blsct receive", std::to_string(index.first) + "/" + std::to_string(index.second));

    return CNavcoinAddress(k).ToString();
}

// Defined in rpc/misc.cpp
extern CScript _createmultisig_redeemScript(const UniValue& params);

UniValue addmultisigaddress(const UniValue& params, bool fHelp)
{
    if (!EnsureWalletIsAvailable(fHelp))
        return NullUniValue;

    if (fHelp || params.size() < 2 || params.size() > 3)
    {
        std::string msg = "addmultisigaddress nrequired [\"key\",...] ( \"account\" )\n"
                     "\nAdd a nrequired-to-sign multisignature address to the wallet.\n"
                     "Each key is a Navcoin address or hex-encoded public key.\n"
                     "If 'account' is specified (DEPRECATED), assign address to that account.\n"

                     "\nArguments:\n"
                     "1. nrequired        (numeric, required) The number of required signatures out of the n keys or addresses.\n"
                     "2. \"keysobject\"   (string, required) A json array of navcoin addresses or hex-encoded public keys\n"
                     "     [\n"
                     "       \"address\"  (string) navcoin address or hex-encoded public key\n"
                     "       ...,\n"
                     "     ]\n"
                     "3. \"account\"      (string, optional) DEPRECATED. An account to assign the addresses to.\n"

                     "\nResult:\n"
                     "\"navcoinaddress\"  (string) A navcoin address associated with the keys.\n"

                     "\nExamples:\n"
                     "\nAdd a multisig address from 2 addresses\n"
                + HelpExampleCli("addmultisigaddress", "2 \"[\\\"16sSauSf5pF2UkUwvKGq4qjNRzBZYqgEL5\\\",\\\"171sgjn4YtPu27adkKGrdDwzRTxnRkBfKV\\\"]\"") +
                "\nAs json rpc call\n"
                + HelpExampleRpc("addmultisigaddress", "2, \"[\\\"16sSauSf5pF2UkUwvKGq4qjNRzBZYqgEL5\\\",\\\"171sgjn4YtPu27adkKGrdDwzRTxnRkBfKV\\\"]\"")
                ;
        throw std::runtime_error(msg);
    }

    LOCK2(cs_main, pwalletMain->cs_wallet);

    std::string strAccount;
    if (params.size() > 2)
        strAccount = AccountFromValue(params[2]);

    // Construct using pay-to-script-hash:
    CScript inner = _createmultisig_redeemScript(params);
    CScriptID innerID(inner);
    pwalletMain->AddCScript(inner);

    pwalletMain->SetAddressBook(innerID, strAccount, "send");
    return CNavcoinAddress(innerID).ToString();
}

class Witnessifier : public boost::static_visitor<bool>
{
public:
    CScriptID result;

    bool operator()(const CNoDestination &dest) const { return false; }

    bool operator()(const blsctDoublePublicKey &dest) const { return false; }

    bool operator()(const std::pair<CKeyID, CKeyID> &dest) const { return false; }

    bool operator()(const std::pair<CKeyID, std::pair<CKeyID, CKeyID>> &dest) const { return false; }

    bool operator()(const CKeyID &keyID) {
        CPubKey pubkey;
        if (pwalletMain && pwalletMain->GetPubKey(keyID, pubkey)) {
            CScript basescript;
            basescript << ToByteVector(pubkey) << OP_CHECKSIG;
            CScript witscript = GetScriptForWitness(basescript);
            pwalletMain->AddCScript(witscript);
            result = CScriptID(witscript);
            return true;
        }
        return false;
    }

    bool operator()(const CScriptID &scriptID) {
        CScript subscript;
        if (pwalletMain && pwalletMain->GetCScript(scriptID, subscript)) {
            int witnessversion;
            std::vector<unsigned char> witprog;
            if (subscript.IsWitnessProgram(witnessversion, witprog)) {
                result = scriptID;
                return true;
            }
            CScript witscript = GetScriptForWitness(subscript);
            pwalletMain->AddCScript(witscript);
            result = CScriptID(witscript);
            return true;
        }
        return false;
    }
};

UniValue addwitnessaddress(const UniValue& params, bool fHelp)
{
    if (!EnsureWalletIsAvailable(fHelp))
        return NullUniValue;

    if (fHelp || params.size() < 1 || params.size() > 1)
    {
        std::string msg = "addwitnessaddress \"address\"\n"
                     "\nAdd a witness address for a script (with pubkey or redeemscript known).\n"
                     "It returns the witness script.\n"

                     "\nArguments:\n"
                     "1. \"address\"       (string, required) An address known to the wallet\n"

                     "\nResult:\n"
                     "\"witnessaddress\",  (string) The value of the new address (P2SH of witness script).\n"
                     "}\n"
                ;
        throw std::runtime_error(msg);
    }

    {
        LOCK(cs_main);
        if (!IsWitnessEnabled(chainActive.Tip(), Params().GetConsensus()) && !GetBoolArg("-walletprematurewitness", false)) {
            throw JSONRPCError(RPC_WALLET_ERROR, "Segregated witness not enabled on network");
        }
    }

    CNavcoinAddress address(params[0].get_str());
    if (!address.IsValid())
        throw JSONRPCError(RPC_INVALID_ADDRESS_OR_KEY, "Invalid Navcoin address");

    Witnessifier w;
    CTxDestination dest = address.Get();
    bool ret = boost::apply_visitor(w, dest);
    if (!ret) {
        throw JSONRPCError(RPC_WALLET_ERROR, "Public key or redeemscript not known to wallet");
    }

    return CNavcoinAddress(w.result).ToString();
}

struct tallyitem
{
    CAmount nAmount;
    int nConf;
    std::vector<uint256> txids;
    bool fIsWatchonly;
    tallyitem()
    {
        nAmount = 0;
        nConf = std::numeric_limits<int>::max();
        fIsWatchonly = false;
    }
};

UniValue ListReceived(const UniValue& params, bool fByAccounts)
{
    // Minimum confirmations
    int nMinDepth = 1;
    if (params.size() > 0)
        nMinDepth = params[0].get_int();

    // Whether to include empty accounts
    bool fIncludeEmpty = false;
    if (params.size() > 1)
        fIncludeEmpty = params[1].get_bool();

    isminefilter filter = ISMINE_SPENDABLE;
    if(params.size() > 2)
        if(params[2].get_bool())
            filter = filter | ISMINE_WATCH_ONLY;

    // Tally
    std::map<CNavcoinAddress, tallyitem> mapTally;
    for (std::map<uint256, CWalletTx>::iterator it = pwalletMain->mapWallet.begin(); it != pwalletMain->mapWallet.end(); ++it)
    {
        const CWalletTx& wtx = (*it).second;

        if (wtx.IsCoinBase() || wtx.IsCoinStake() || !CheckFinalTx(wtx))
            continue;

        int nDepth = wtx.GetDepthInMainChain();
        if (nDepth < nMinDepth)
            continue;

        size_t i = -1;

        for(const CTxOut& txout: wtx.vout)
        {
            i++;

            CTxDestination address;
            if (!ExtractDestination(txout.scriptPubKey, address))
                continue;

            isminefilter mine = IsMine(*pwalletMain, address);
            if(!(mine & filter))
                continue;

            tallyitem& item = mapTally[address];
            item.nAmount += txout.nValue + (wtx.vAmounts.size() > i ? wtx.vAmounts[i] : 0);
            item.nConf = std::min(item.nConf, nDepth);
            item.txids.push_back(wtx.GetHash());
            if (mine & ISMINE_WATCH_ONLY)
                item.fIsWatchonly = true;
        }
    }

    // Reply
    UniValue ret(UniValue::VARR);
    std::map<std::string, tallyitem> mapAccountTally;
    for(const std::pair<CNavcoinAddress, CAddressBookData>& item: pwalletMain->mapAddressBook)
    {
        const CNavcoinAddress& address = item.first;
        const std::string& strAccount = item.second.name;
        std::map<CNavcoinAddress, tallyitem>::iterator it = mapTally.find(address);
        if (it == mapTally.end() && !fIncludeEmpty)
            continue;

        if (strAccount == "blsct receive")
            continue;

        CAmount nAmount = 0;
        int nConf = std::numeric_limits<int>::max();
        bool fIsWatchonly = false;
        if (it != mapTally.end())
        {
            nAmount = (*it).second.nAmount;
            nConf = (*it).second.nConf;
            fIsWatchonly = (*it).second.fIsWatchonly;
        }

        if (fByAccounts)
        {
            tallyitem& item = mapAccountTally[strAccount];
            item.nAmount += nAmount;
            item.nConf = std::min(item.nConf, nConf);
            item.fIsWatchonly = fIsWatchonly;
        }
        else
        {
            UniValue obj(UniValue::VOBJ);
            if(fIsWatchonly)
                obj.pushKV("involvesWatchonly", true);
            obj.pushKV("address",       address.ToString());
            obj.pushKV("account",       strAccount);
            obj.pushKV("amount",        ValueFromAmount(nAmount));
            obj.pushKV("confirmations", (nConf == std::numeric_limits<int>::max() ? 0 : nConf));
            if (!fByAccounts)
                obj.pushKV("label", strAccount);
            UniValue transactions(UniValue::VARR);
            if (it != mapTally.end())
            {
                for(const uint256& item: (*it).second.txids)
                {
                    transactions.push_back(item.GetHex());
                }
            }
            obj.pushKV("txids", transactions);
            ret.push_back(obj);
        }
    }

    if (fByAccounts)
    {
        for (std::map<std::string, tallyitem>::iterator it = mapAccountTally.begin(); it != mapAccountTally.end(); ++it)
        {
            CAmount nAmount = (*it).second.nAmount;
            int nConf = (*it).second.nConf;
            UniValue obj(UniValue::VOBJ);
            if((*it).second.fIsWatchonly)
                obj.pushKV("involvesWatchonly", true);
            obj.pushKV("account",       (*it).first);
            obj.pushKV("amount",        ValueFromAmount(nAmount));
            obj.pushKV("confirmations", (nConf == std::numeric_limits<int>::max() ? 0 : nConf));
            ret.push_back(obj);
        }
    }

    return ret;
}

UniValue listreceivedbyaddress(const UniValue& params, bool fHelp)
{
    if (!EnsureWalletIsAvailable(fHelp))
        return NullUniValue;

    if (fHelp || params.size() > 3)
        throw std::runtime_error(
                "listreceivedbyaddress ( minconf includeempty includeWatchonly)\n"
                "\nList balances by receiving address.\n"
                "\nArguments:\n"
                "1. minconf       (numeric, optional, default=1) The minimum number of confirmations before payments are included.\n"
                "2. includeempty  (bool, optional, default=false) Whether to include addresses that haven't received any payments.\n"
                "3. includeWatchonly (bool, optional, default=false) Whether to include watchonly addresses (see 'importaddress').\n"

                "\nResult:\n"
                "[\n"
                "  {\n"
                "    \"involvesWatchonly\" : true,        (bool) Only returned if imported addresses were involved in transaction\n"
                "    \"address\" : \"receivingaddress\",  (string) The receiving address\n"
                "    \"account\" : \"accountname\",       (string) DEPRECATED. The account of the receiving address. The default account is \"\".\n"
                "    \"amount\" : x.xxx,                  (numeric) The total amount in " + CURRENCY_UNIT + " received by the address\n"
                                                                                                            "    \"confirmations\" : n,               (numeric) The number of confirmations of the most recent transaction included\n"
                                                                                                            "    \"label\" : \"label\"                (string) A comment for the address/transaction, if any\n"
                                                                                                            "  }\n"
                                                                                                            "  ,...\n"
                                                                                                            "]\n"

                                                                                                            "\nExamples:\n"
                + HelpExampleCli("listreceivedbyaddress", "")
                + HelpExampleCli("listreceivedbyaddress", "6 true")
                + HelpExampleRpc("listreceivedbyaddress", "6, true, true")
                );

    LOCK2(cs_main, pwalletMain->cs_wallet);

    return ListReceived(params, false);
}

UniValue listreceivedbyaccount(const UniValue& params, bool fHelp)
{
    if (!EnsureWalletIsAvailable(fHelp))
        return NullUniValue;

    if (fHelp || params.size() > 3)
        throw std::runtime_error(
                "listreceivedbyaccount ( minconf includeempty includeWatchonly)\n"
                "\nDEPRECATED. List balances by account.\n"
                "\nArguments:\n"
                "1. minconf      (numeric, optional, default=1) The minimum number of confirmations before payments are included.\n"
                "2. includeempty (bool, optional, default=false) Whether to include accounts that haven't received any payments.\n"
                "3. includeWatchonly (bool, optional, default=false) Whether to include watchonly addresses (see 'importaddress').\n"

                "\nResult:\n"
                "[\n"
                "  {\n"
                "    \"involvesWatchonly\" : true,   (bool) Only returned if imported addresses were involved in transaction\n"
                "    \"account\" : \"accountname\",  (string) The account name of the receiving account\n"
                "    \"amount\" : x.xxx,             (numeric) The total amount received by addresses with this account\n"
                "    \"confirmations\" : n,          (numeric) The number of confirmations of the most recent transaction included\n"
                "    \"label\" : \"label\"           (string) A comment for the address/transaction, if any\n"
                "  }\n"
                "  ,...\n"
                "]\n"

                "\nExamples:\n"
                + HelpExampleCli("listreceivedbyaccount", "")
                + HelpExampleCli("listreceivedbyaccount", "6 true")
                + HelpExampleRpc("listreceivedbyaccount", "6, true, true")
                );

    LOCK2(cs_main, pwalletMain->cs_wallet);

    return ListReceived(params, true);
}

static void MaybePushAddress(UniValue & entry, const CTxDestination &dest)
{
    CNavcoinAddress addr;
    if (addr.Set(dest)) {
        entry.pushKV("address", addr.ToString());
    }
}

void GetReceived(const COutputEntry& r, const CWalletTx& wtx, const std::string& strAccount, bool fLong, UniValue& ret, CAmount nFee, bool fAllAccounts, bool involvesWatchonly)
{
    std::string account;
    if (pwalletMain->mapAddressBook.count(r.destination))
        account = pwalletMain->mapAddressBook[r.destination].name;
    if (fAllAccounts || (account == strAccount))
    {
        UniValue entry(UniValue::VOBJ);
        if(involvesWatchonly || (::IsMine(*pwalletMain, r.destination) & ISMINE_WATCH_ONLY))
            entry.pushKV("involvesWatchonly", true);
        entry.pushKV("account", account);
        MaybePushAddress(entry, r.destination);
        if (wtx.IsCoinBase() || wtx.IsCoinStake())
        {
            if (wtx.GetDepthInMainChain() < 1)
                entry.pushKV("category", "orphan");
            else if (wtx.GetBlocksToMaturity() > 0)
                entry.pushKV("category", "immature");
            else
                entry.pushKV("category", "generate");
        }
        else
        {
            entry.pushKV("category", "receive");
        }
        entry.pushKV("amount", ValueFromAmount(r.amount));

        entry.pushKV("canStake", (::IsMine(*pwalletMain, r.destination) & ISMINE_STAKABLE ||
                                  (::IsMine(*pwalletMain, r.destination) & ISMINE_SPENDABLE &&
                                   !CNavcoinAddress(r.destination).IsColdStakingAddress(Params()) &&
                                   !CNavcoinAddress(r.destination).IsColdStakingv2Address(Params()))) ? true : false);
        entry.pushKV("canSpend", ((::IsMine(*pwalletMain, r.destination) & ISMINE_SPENDABLE) || (pwalletMain->IsMine(wtx.vout[r.vout]) & ISMINE_SPENDABLE_PRIVATE)) ? true : false);
        if (pwalletMain->mapAddressBook.count(r.destination))
            entry.pushKV("label", account);
        entry.pushKV("vout", r.vout);
        if (fLong)
            WalletTxToJSON(wtx, entry);
        ret.push_back(entry);
    }
}

void ListTransactions(const CWalletTx& wtx, const std::string& strAccount, int nMinDepth, bool fLong, UniValue& ret, const isminefilter& filter)
{
    CAmount nFee;
    std::string strSentAccount;
    std::list<COutputEntry> listReceived;
    std::list<COutputEntry> listSent;

    wtx.GetAmounts(listReceived, listSent, nFee, strSentAccount, filter);

    bool fAllAccounts = (strAccount == std::string("*"));
    bool involvesWatchonly = wtx.IsFromMe(ISMINE_WATCH_ONLY);

    // Sent
    if ((!wtx.IsCoinStake())  && (!listSent.empty() || nFee != 0) && (fAllAccounts || strAccount == strSentAccount))
    {
        for(const COutputEntry& s: listSent)
        {
            UniValue entry(UniValue::VOBJ);
            if(involvesWatchonly || (::IsMine(*pwalletMain, s.destination) & ISMINE_WATCH_ONLY))
                entry.pushKV("involvesWatchonly", true);
            entry.pushKV("account", strSentAccount);
            MaybePushAddress(entry, s.destination);
            bool fCFund = false;
            for (unsigned int nOut = 0; nOut < wtx.vout.size(); nOut++)
            {
                const CTxOut& txout = wtx.vout[nOut];
                if (txout.scriptPubKey.IsCommunityFundContribution()) fCFund = true;
            }

            entry.pushKV("category", s.amount == nFee ? "fee" : (fCFund ? "cfund contribution" : "send"));
            entry.pushKV("memo", wtx.vMemos.size() > s.vout ? wtx.vMemos[s.vout] : "");
            entry.pushKV("amount", ValueFromAmount(-s.amount));
            if (pwalletMain->mapAddressBook.count(s.destination))
                entry.pushKV("label", pwalletMain->mapAddressBook[s.destination].name);
            entry.pushKV("vout", s.vout);
            entry.pushKV("fee", ValueFromAmount(-nFee));
            if (fLong)
                WalletTxToJSON(wtx, entry);
            entry.pushKV("abandoned", wtx.isAbandoned());
            ret.push_back(entry);
        }
    }

    // Received
    if (listReceived.size() > 0 && wtx.GetDepthInMainChain() >= nMinDepth)
    {
        for(const COutputEntry& r: listReceived)
        {
            GetReceived(r, wtx, strAccount, fLong, ret, nFee, fAllAccounts, involvesWatchonly);
        }
    }
}

void AcentryToJSON(const CAccountingEntry& acentry, const std::string& strAccount, UniValue& ret)
{
    bool fAllAccounts = (strAccount == std::string("*"));

    if (fAllAccounts || acentry.strAccount == strAccount)
    {
        UniValue entry(UniValue::VOBJ);
        entry.pushKV("account", acentry.strAccount);
        entry.pushKV("category", "move");
        entry.pushKV("time", acentry.nTime);
        entry.pushKV("amount", ValueFromAmount(acentry.nCreditDebit));
        entry.pushKV("otheraccount", acentry.strOtherAccount);
        entry.pushKV("comment", acentry.strComment);
        ret.push_back(entry);
    }
}

UniValue listtransactions(const UniValue& params, bool fHelp)
{
    if (!EnsureWalletIsAvailable(fHelp))
        return NullUniValue;

    if (fHelp || params.size() > 4)
        throw std::runtime_error(
                "listtransactions ( \"account\" count from includeWatchonly)\n"
                "\nReturns up to 'count' most recent transactions skipping the first 'from' transactions for account 'account'.\n"
                "\nArguments:\n"
                "1. \"account\"    (string, optional) DEPRECATED. The account name. Should be \"*\".\n"
                "2. count          (numeric, optional, default=10) The number of transactions to return\n"
                "3. from           (numeric, optional, default=0) The number of transactions to skip\n"
                "4. includeWatchonly (bool, optional, default=false) Include transactions to watchonly addresses (see 'importaddress')\n"
                "5. includeColdStaking (bool, optional, default=true) Include transactions to cold staking addresses\n"
                "\nResult:\n"
                "[\n"
                "  {\n"
                "    \"account\":\"accountname\",       (string) DEPRECATED. The account name associated with the transaction. \n"
                "                                                It will be \"\" for the default account.\n"
                "    \"address\":\"navcoinaddress\",    (string) The navcoin address of the transaction. Not present for \n"
                "                                                move transactions (category = move).\n"
                "    \"category\":\"send|receive|move\", (string) The transaction category. 'move' is a local (off blockchain)\n"
                "                                                transaction between accounts, and not associated with an address,\n"
                "                                                transaction id or block. 'send' and 'receive' transactions are \n"
                "                                                associated with an address, transaction id and block details\n"
                "    \"amount\": x.xxx,          (numeric) The amount in " + CURRENCY_UNIT + ". This is negative for the 'send' category, and for the\n"
                                                                                             "                                         'move' category for moves outbound. It is positive for the 'receive' category,\n"
                                                                                             "                                         and for the 'move' category for inbound funds.\n"
                                                                                             "    \"vout\": n,                (numeric) the vout value\n"
                                                                                             "    \"fee\": x.xxx,             (numeric) The amount of the fee in " + CURRENCY_UNIT + ". This is negative and only available for the \n"
                                                                                                                                                                                     "                                         'send' category of transactions.\n"
                                                                                                                                                                                     "    \"abandoned\": xxx          (bool) 'true' if the transaction has been abandoned (inputs are respendable).\n"
                                                                                                                                                                                     "    \"confirmations\": n,       (numeric) The number of confirmations for the transaction. Available for 'send' and \n"
                                                                                                                                                                                     "                                         'receive' category of transactions. Negative confirmations indicate the\n"
                                                                                                                                                                                     "                                         transaction conflicts with the block chain\n"
                                                                                                                                                                                     "    \"trusted\": xxx            (bool) Whether we consider the outputs of this unconfirmed transaction safe to spend.\n"
                                                                                                                                                                                     "    \"blockhash\": \"hashvalue\", (string) The block hash containing the transaction. Available for 'send' and 'receive'\n"
                                                                                                                                                                                     "                                          category of transactions.\n"
                                                                                                                                                                                     "    \"blockindex\": n,          (numeric) The index of the transaction in the block that includes it. Available for 'send' and 'receive'\n"
                                                                                                                                                                                     "                                          category of transactions.\n"
                                                                                                                                                                                     "    \"blocktime\": xxx,         (numeric) The block time in seconds since epoch (1 Jan 1970 GMT).\n"
                                                                                                                                                                                     "    \"txid\": \"transactionid\", (string) The transaction id. Available for 'send' and 'receive' category of transactions.\n"
                                                                                                                                                                                     "    \"time\": xxx,              (numeric) The transaction time in seconds since epoch (midnight Jan 1 1970 GMT).\n"
                                                                                                                                                                                     "    \"timereceived\": xxx,      (numeric) The time received in seconds since epoch (midnight Jan 1 1970 GMT). Available \n"
                                                                                                                                                                                     "                                          for 'send' and 'receive' category of transactions.\n"
                                                                                                                                                                                     "    \"comment\": \"...\",       (string) If a comment is associated with the transaction.\n"
                                                                                                                                                                                     "    \"label\": \"label\"        (string) A comment for the address/transaction, if any\n"
                                                                                                                                                                                     "    \"otheraccount\": \"accountname\",  (string) For the 'move' category of transactions, the account the funds came \n"
                                                                                                                                                                                     "                                          from (for receiving funds, positive amounts), or went to (for sending funds,\n"
                                                                                                                                                                                     "                                          negative amounts).\n"
                                                                                                                                                                                     "    \"bip125-replaceable\": \"yes|no|unknown\"  (string) Whether this transaction could be replaced due to BIP125 (replace-by-fee);\n"
                                                                                                                                                                                     "                                                     may be unknown for unconfirmed transactions not in the mempool\n"
                                                                                                                                                                                     "  }\n"
                                                                                                                                                                                     "]\n"

                                                                                                                                                                                     "\nExamples:\n"
                                                                                                                                                                                     "\nList the most recent 10 transactions in the systems\n"
                + HelpExampleCli("listtransactions", "") +
                "\nList transactions 100 to 120\n"
                + HelpExampleCli("listtransactions", "\"*\" 20 100") +
                "\nAs a json rpc call\n"
                + HelpExampleRpc("listtransactions", "\"*\", 20, 100")
                );

    LOCK2(cs_main, pwalletMain->cs_wallet);

    std::string strAccount = "*";
    if (params.size() > 0)
        strAccount = params[0].get_str();
    int nCount = 10;
    if (params.size() > 1)
        nCount = params[1].get_int();
    int nFrom = 0;
    if (params.size() > 2)
        nFrom = params[2].get_int();
    isminefilter filter = ISMINE_SPENDABLE | ISMINE_STAKABLE | ISMINE_SPENDABLE_PRIVATE;
    if(params.size() > 3)
        if(params[3].get_bool())
            filter = filter | ISMINE_WATCH_ONLY;
    if(params.size() > 4)
        if(!params[4].get_bool())
            filter &= ~ISMINE_WATCH_ONLY;

    if (nCount < 0)
        throw JSONRPCError(RPC_INVALID_PARAMETER, "Negative count");
    if (nFrom < 0)
        throw JSONRPCError(RPC_INVALID_PARAMETER, "Negative from");

    UniValue ret(UniValue::VARR);

    const CWallet::TxItems & txOrdered = pwalletMain->wtxOrdered;

    // iterate backwards until we have nCount items to return:
    for (CWallet::TxItems::const_reverse_iterator it = txOrdered.rbegin(); it != txOrdered.rend(); ++it)
    {
        CWalletTx *const pwtx = (*it).second.first;
        if (pwtx != 0)
            ListTransactions(*pwtx, strAccount, 0, true, ret, filter);
        CAccountingEntry *const pacentry = (*it).second.second;
        if (pacentry != 0)
            AcentryToJSON(*pacentry, strAccount, ret);

        if ((int)ret.size() >= (nCount+nFrom)) break;
    }
    // ret is newest to oldest

    if (nFrom > (int)ret.size())
        nFrom = ret.size();
    if ((nFrom + nCount) > (int)ret.size())
        nCount = ret.size() - nFrom;

    std::vector<UniValue> arrTmp = ret.getValues();

    std::vector<UniValue>::iterator first = arrTmp.begin();
    std::advance(first, nFrom);
    std::vector<UniValue>::iterator last = arrTmp.begin();
    std::advance(last, nFrom+nCount);

    if (last != arrTmp.end()) arrTmp.erase(last, arrTmp.end());
    if (first != arrTmp.begin()) arrTmp.erase(arrTmp.begin(), first);

    std::reverse(arrTmp.begin(), arrTmp.end()); // Return oldest to newest

    ret.clear();
    ret.setArray();
    ret.push_backV(arrTmp);

    return ret;
}

UniValue listaccounts(const UniValue& params, bool fHelp)
{
    if (!EnsureWalletIsAvailable(fHelp))
        return NullUniValue;

    if (fHelp || params.size() > 2)
        throw std::runtime_error(
                "listaccounts ( minconf includeWatchonly)\n"
                "\nDEPRECATED. Returns Object that has account names as keys, account balances as values.\n"
                "\nArguments:\n"
                "1. minconf          (numeric, optional, default=1) Only include transactions with at least this many confirmations\n"
                "2. includeWatchonly (bool, optional, default=false) Include balances in watchonly addresses (see 'importaddress')\n"
                "\nResult:\n"
                "{                      (json object where keys are account names, and values are numeric balances\n"
                "  \"account\": x.xxx,  (numeric) The property name is the account name, and the value is the total balance for the account.\n"
                "  ...\n"
                "}\n"
                "\nExamples:\n"
                "\nList account balances where there at least 1 confirmation\n"
                + HelpExampleCli("listaccounts", "") +
                "\nList account balances including zero confirmation transactions\n"
                + HelpExampleCli("listaccounts", "0") +
                "\nList account balances for 6 or more confirmations\n"
                + HelpExampleCli("listaccounts", "6") +
                "\nAs json rpc call\n"
                + HelpExampleRpc("listaccounts", "6")
                );

    LOCK2(cs_main, pwalletMain->cs_wallet);

    int nMinDepth = 1;
    if (params.size() > 0)
        nMinDepth = params[0].get_int();
    isminefilter includeWatchonly = ISMINE_SPENDABLE;
    if(params.size() > 1)
        if(params[1].get_bool())
            includeWatchonly = includeWatchonly | ISMINE_WATCH_ONLY;

    std::map<std::string, CAmount> mapAccountBalances;
    for(const std::pair<CTxDestination, CAddressBookData>& entry: pwalletMain->mapAddressBook) {
        if (IsMine(*pwalletMain, entry.first) & includeWatchonly) // This address belongs to me
            mapAccountBalances[entry.second.name] = 0;
    }

    for (std::map<uint256, CWalletTx>::iterator it = pwalletMain->mapWallet.begin(); it != pwalletMain->mapWallet.end(); ++it)
    {
        const CWalletTx& wtx = (*it).second;
        CAmount nFee;
        std::string strSentAccount;
        std::list<COutputEntry> listReceived;
        std::list<COutputEntry> listSent;
        int nDepth = wtx.GetDepthInMainChain();
        if (wtx.GetBlocksToMaturity() > 0 || nDepth < 0)
            continue;
        wtx.GetAmounts(listReceived, listSent, nFee, strSentAccount, includeWatchonly);
        mapAccountBalances[strSentAccount] -= nFee;
        for(const COutputEntry& s: listSent)
            mapAccountBalances[strSentAccount] -= s.amount;
        if (nDepth >= nMinDepth)
        {
            for(const COutputEntry& r: listReceived)
                if (pwalletMain->mapAddressBook.count(r.destination))
                    mapAccountBalances[pwalletMain->mapAddressBook[r.destination].name] += r.amount;
                else
                    mapAccountBalances[""] += r.amount;
        }
    }

    const std::list<CAccountingEntry> & acentries = pwalletMain->laccentries;
    for(const CAccountingEntry& entry: acentries)
        mapAccountBalances[entry.strAccount] += entry.nCreditDebit;

    UniValue ret(UniValue::VOBJ);
    for(const std::pair<std::string, CAmount>& accountBalance: mapAccountBalances) {
        ret.pushKV(accountBalance.first, ValueFromAmount(accountBalance.second));
    }
    return ret;
}

UniValue listsinceblock(const UniValue& params, bool fHelp)
{
    if (!EnsureWalletIsAvailable(fHelp))
        return NullUniValue;

    if (fHelp)
        throw std::runtime_error(
                "listsinceblock ( \"blockhash\" target-confirmations includeWatchonly)\n"
                "\nGet all transactions in blocks since block [blockhash], or all transactions if omitted\n"
                "\nArguments:\n"
                "1. \"blockhash\"   (string, optional) The block hash to list transactions since\n"
                "2. target-confirmations:    (numeric, optional) The confirmations required, must be 1 or more\n"
                "3. includeWatchonly:        (bool, optional, default=false) Include transactions to watchonly addresses (see 'importaddress')"
                "\nResult:\n"
                "{\n"
                "  \"transactions\": [\n"
                "    \"account\":\"accountname\",       (string) DEPRECATED. The account name associated with the transaction. Will be \"\" for the default account.\n"
                "    \"address\":\"navcoinaddress\",    (string) The navcoin address of the transaction. Not present for move transactions (category = move).\n"
                "    \"category\":\"send|receive\",     (string) The transaction category. 'send' has negative amounts, 'receive' has positive amounts.\n"
                "    \"amount\": x.xxx,          (numeric) The amount in " + CURRENCY_UNIT + ". This is negative for the 'send' category, and for the 'move' category for moves \n"
                                                                                             "                                          outbound. It is positive for the 'receive' category, and for the 'move' category for inbound funds.\n"
                                                                                             "    \"vout\" : n,               (numeric) the vout value\n"
                                                                                             "    \"fee\": x.xxx,             (numeric) The amount of the fee in " + CURRENCY_UNIT + ". This is negative and only available for the 'send' category of transactions.\n"
                                                                                                                                                                                     "    \"confirmations\": n,       (numeric) The number of confirmations for the transaction. Available for 'send' and 'receive' category of transactions.\n"
                                                                                                                                                                                     "    \"blockhash\": \"hashvalue\",     (string) The block hash containing the transaction. Available for 'send' and 'receive' category of transactions.\n"
                                                                                                                                                                                     "    \"blockindex\": n,          (numeric) The index of the transaction in the block that includes it. Available for 'send' and 'receive' category of transactions.\n"
                                                                                                                                                                                     "    \"blocktime\": xxx,         (numeric) The block time in seconds since epoch (1 Jan 1970 GMT).\n"
                                                                                                                                                                                     "    \"txid\": \"transactionid\",  (string) The transaction id. Available for 'send' and 'receive' category of transactions.\n"
                                                                                                                                                                                     "    \"time\": xxx,              (numeric) The transaction time in seconds since epoch (Jan 1 1970 GMT).\n"
                                                                                                                                                                                     "    \"timereceived\": xxx,      (numeric) The time received in seconds since epoch (Jan 1 1970 GMT). Available for 'send' and 'receive' category of transactions.\n"
                                                                                                                                                                                     "    \"comment\": \"...\",       (string) If a comment is associated with the transaction.\n"
                                                                                                                                                                                     "    \"label\" : \"label\"       (string) A comment for the address/transaction, if any\n"
                                                                                                                                                                                     "    \"to\": \"...\",            (string) If a comment to is associated with the transaction.\n"
                                                                                                                                                                                     "  ],\n"
                                                                                                                                                                                     "  \"lastblock\": \"lastblockhash\"     (string) The hash of the last block\n"
                                                                                                                                                                                     "}\n"
                                                                                                                                                                                     "\nExamples:\n"
                + HelpExampleCli("listsinceblock", "")
                + HelpExampleCli("listsinceblock", "\"000000000000000bacf66f7497b7dc45ef753ee9a7d38571037cdb1a57f663ad\" 6")
                + HelpExampleRpc("listsinceblock", "\"000000000000000bacf66f7497b7dc45ef753ee9a7d38571037cdb1a57f663ad\", 6")
                );

    LOCK2(cs_main, pwalletMain->cs_wallet);

    CBlockIndex *pindex = nullptr;
    int target_confirms = 1;
    isminefilter filter = ISMINE_SPENDABLE;

    if (params.size() > 0)
    {
        uint256 blockId;

        blockId.SetHex(params[0].get_str());
        BlockMap::iterator it = mapBlockIndex.find(blockId);
        if (it != mapBlockIndex.end())
            pindex = it->second;
    }

    if (params.size() > 1)
    {
        target_confirms = params[1].get_int();

        if (target_confirms < 1)
            throw JSONRPCError(RPC_INVALID_PARAMETER, "Invalid parameter");
    }

    if(params.size() > 2)
        if(params[2].get_bool())
            filter = filter | ISMINE_WATCH_ONLY;

    int depth = pindex ? (1 + chainActive.Height() - pindex->nHeight) : -1;

    UniValue transactions(UniValue::VARR);

    for (std::map<uint256, CWalletTx>::iterator it = pwalletMain->mapWallet.begin(); it != pwalletMain->mapWallet.end(); it++)
    {
        CWalletTx tx = (*it).second;

        if (depth == -1 || tx.GetDepthInMainChain() < depth)
            ListTransactions(tx, "*", 0, true, transactions, filter);
    }

    CBlockIndex *pblockLast = chainActive[chainActive.Height() + 1 - target_confirms];
    uint256 lastblock = pblockLast ? pblockLast->GetBlockHash() : uint256();

    UniValue ret(UniValue::VOBJ);
    ret.pushKV("transactions", transactions);
    ret.pushKV("lastblock", lastblock.GetHex());

    return ret;
}

UniValue gettransaction(const UniValue& params, bool fHelp)
{
    if (!EnsureWalletIsAvailable(fHelp))
        return NullUniValue;

    if (fHelp || params.size() < 1 || params.size() > 2)
        throw std::runtime_error(
                "gettransaction \"txid\" ( includeWatchonly )\n"
                "\nGet detailed information about in-wallet transaction <txid>\n"
                "\nArguments:\n"
                "1. \"txid\"    (string, required) The transaction id\n"
                "2. \"includeWatchonly\"    (bool, optional, default=false) Whether to include watchonly addresses in balance calculation and details[]\n"
                "\nResult:\n"
                "{\n"
                "  \"amount\" : x.xxx,        (numeric) The transaction amount in " + CURRENCY_UNIT + "\n"
                                                                                                      "  \"confirmations\" : n,     (numeric) The number of confirmations\n"
                                                                                                      "  \"blockhash\" : \"hash\",  (string) The block hash\n"
                                                                                                      "  \"blockindex\" : xx,       (numeric) The index of the transaction in the block that includes it\n"
                                                                                                      "  \"blocktime\" : ttt,       (numeric) The time in seconds since epoch (1 Jan 1970 GMT)\n"
                                                                                                      "  \"txid\" : \"transactionid\",   (string) The transaction id.\n"
                                                                                                      "  \"time\" : ttt,            (numeric) The transaction time in seconds since epoch (1 Jan 1970 GMT)\n"
                                                                                                      "  \"timereceived\" : ttt,    (numeric) The time received in seconds since epoch (1 Jan 1970 GMT)\n"
                                                                                                      "  \"bip125-replaceable\": \"yes|no|unknown\"  (string) Whether this transaction could be replaced due to BIP125 (replace-by-fee);\n"
                                                                                                      "                                                   may be unknown for unconfirmed transactions not in the mempool\n"
                                                                                                      "  \"details\" : [\n"
                                                                                                      "    {\n"
                                                                                                      "      \"account\" : \"accountname\",  (string) DEPRECATED. The account name involved in the transaction, can be \"\" for the default account.\n"
                                                                                                      "      \"address\" : \"navcoinaddress\",   (string) The navcoin address involved in the transaction\n"
                                                                                                      "      \"category\" : \"send|receive\",    (string) The category, either 'send' or 'receive'\n"
                                                                                                      "      \"amount\" : x.xxx,                 (numeric) The amount in " + CURRENCY_UNIT + "\n"
                                                                                                                                                                                             "      \"label\" : \"label\",              (string) A comment for the address/transaction, if any\n"
                                                                                                                                                                                             "      \"vout\" : n,                       (numeric) the vout value\n"
                                                                                                                                                                                             "    }\n"
                                                                                                                                                                                             "    ,...\n"
                                                                                                                                                                                             "  ],\n"
                                                                                                                                                                                             "  \"hex\" : \"data\"         (string) Raw data for transaction\n"
                                                                                                                                                                                             "}\n"

                                                                                                                                                                                             "\nExamples:\n"
                + HelpExampleCli("gettransaction", "\"1075db55d416d3ca199f55b6084e2115b9345e16c5cf302fc80e9d5fbf5d48d\"")
                + HelpExampleCli("gettransaction", "\"1075db55d416d3ca199f55b6084e2115b9345e16c5cf302fc80e9d5fbf5d48d\" true")
                + HelpExampleRpc("gettransaction", "\"1075db55d416d3ca199f55b6084e2115b9345e16c5cf302fc80e9d5fbf5d48d\"")
                );

    LOCK2(cs_main, pwalletMain->cs_wallet);

    uint256 hash;
    hash.SetHex(params[0].get_str());

    isminefilter filter = ISMINE_SPENDABLE;
    if(params.size() > 1)
        if(params[1].get_bool())
            filter = filter | ISMINE_WATCH_ONLY;

    UniValue entry(UniValue::VOBJ);
    if (!pwalletMain->mapWallet.count(hash))
        throw JSONRPCError(RPC_INVALID_ADDRESS_OR_KEY, "Invalid or non-wallet transaction id");
    const CWalletTx& wtx = pwalletMain->mapWallet[hash];

    if (wtx.IsCTOutput())
        filter = filter | ISMINE_SPENDABLE_PRIVATE;

    CAmount nCredit = wtx.GetCredit(filter, false);
    CAmount nDebit = wtx.GetDebit(filter);
    CAmount nNet = nCredit - nDebit;
    CAmount nFee = (wtx.IsFromMe(filter) ? (wtx.IsBLSCT() ? wtx.GetFee() : wtx.GetValueOut() - nDebit) : 0);

    entry.pushKV("amount", ValueFromAmount(nNet - (wtx.IsCoinStake() ? 0 : nFee)));
    if (wtx.IsFromMe(filter))
        entry.pushKV("fee", ValueFromAmount(nFee - (wtx.IsCoinStake() ? nNet : 0)));

    WalletTxToJSON(wtx, entry);

    UniValue details(UniValue::VARR);
    ListTransactions(wtx, "*", 0, false, details, filter);
    entry.pushKV("details", details);

    std::string strHex = EncodeHexTx(static_cast<CTransaction>(wtx));
    entry.pushKV("hex", strHex);

    return entry;
}

UniValue abandontransaction(const UniValue& params, bool fHelp)
{
    if (!EnsureWalletIsAvailable(fHelp))
        return NullUniValue;

    if (fHelp || params.size() != 1)
        throw std::runtime_error(
                "abandontransaction \"txid\"\n"
                "\nMark in-wallet transaction <txid> as abandoned\n"
                "This will mark this transaction and all its in-wallet descendants as abandoned which will allow\n"
                "for their inputs to be respent.  It can be used to replace \"stuck\" or evicted transactions.\n"
                "It only works on transactions which are not included in a block and are not currently in the mempool.\n"
                "It has no effect on transactions which are already conflicted or abandoned.\n"
                "\nArguments:\n"
                "1. \"txid\"    (string, required) The transaction id\n"
                "\nResult:\n"
                "\nExamples:\n"
                + HelpExampleCli("abandontransaction", "\"1075db55d416d3ca199f55b6084e2115b9345e16c5cf302fc80e9d5fbf5d48d\"")
                + HelpExampleRpc("abandontransaction", "\"1075db55d416d3ca199f55b6084e2115b9345e16c5cf302fc80e9d5fbf5d48d\"")
                );

    LOCK2(cs_main, pwalletMain->cs_wallet);

    uint256 hash;
    hash.SetHex(params[0].get_str());

    if (!pwalletMain->mapWallet.count(hash))
        throw JSONRPCError(RPC_INVALID_ADDRESS_OR_KEY, "Invalid or non-wallet transaction id");
    if (!pwalletMain->AbandonTransaction(hash))
        throw JSONRPCError(RPC_INVALID_ADDRESS_OR_KEY, "Transaction not eligible for abandonment");

    return NullUniValue;
}


UniValue backupwallet(const UniValue& params, bool fHelp)
{
    if (!EnsureWalletIsAvailable(fHelp))
        return NullUniValue;

    if (fHelp || params.size() != 1)
        throw std::runtime_error(
                "backupwallet \"destination\"\n"
                "\nSafely copies current wallet file to destination, which can be a directory or a path with filename.\n"
                "\nArguments:\n"
                "1. \"destination\"   (string) The destination directory or file\n"
                "\nExamples:\n"
                + HelpExampleCli("backupwallet", "\"backup.dat\"")
                + HelpExampleRpc("backupwallet", "\"backup.dat\"")
                );

    LOCK2(cs_main, pwalletMain->cs_wallet);

    std::string strDest = params[0].get_str();
    if (!pwalletMain->BackupWallet(strDest))
        throw JSONRPCError(RPC_WALLET_ERROR, "Error: Wallet backup failed!");

    return NullUniValue;
}


UniValue keypoolrefill(const UniValue& params, bool fHelp)
{
    if (!EnsureWalletIsAvailable(fHelp))
        return NullUniValue;

    if (fHelp || params.size() > 1)
        throw std::runtime_error(
                "keypoolrefill ( newsize )\n"
                "\nFills the keypool."
                + HelpRequiringPassphrase() + "\n"
                                              "\nArguments\n"
                                              "1. newsize     (numeric, optional, default=100) The new keypool size\n"
                                              "\nExamples:\n"
                + HelpExampleCli("keypoolrefill", "")
                + HelpExampleRpc("keypoolrefill", "")
                );

    LOCK2(cs_main, pwalletMain->cs_wallet);

    // 0 is interpreted by TopUpKeyPool() as the default keypool size given by -keypool
    unsigned int kpSize = 0;
    if (params.size() > 0) {
        if (params[0].get_int() < 0)
            throw JSONRPCError(RPC_INVALID_PARAMETER, "Invalid parameter, expected valid size.");
        kpSize = (unsigned int)params[0].get_int();
    }

    EnsureWalletIsUnlocked();
    pwalletMain->TopUpKeyPool(kpSize);
    pwalletMain->TopUpBLSCTBlindingKeyPool(kpSize);
    for (auto&it: pwalletMain->mapBLSCTSubAddressKeyPool)
        pwalletMain->TopUpBLSCTSubAddressKeyPool(it.first, kpSize);

    if (pwalletMain->GetKeyPoolSize() < kpSize)
        throw JSONRPCError(RPC_WALLET_ERROR, "Error refreshing keypool.");

    return NullUniValue;
}


static void LockWallet(CWallet* pWallet)
{
    LOCK(cs_nWalletUnlockTime);
    nWalletUnlockTime = 0;
    pWallet->Lock();
}

UniValue walletpassphrase(const UniValue& params, bool fHelp)
{
    if (!EnsureWalletIsAvailable(fHelp))
        return NullUniValue;

    if (pwalletMain->IsCrypted() && (fHelp || params.size() < 2))
        throw std::runtime_error(
                "walletpassphrase \"passphrase\" timeout [stakingonly]\n"
                "\nStores the wallet decryption key in memory for 'timeout' seconds.\n"
                "This is needed prior to performing transactions related to private keys such as sending navcoins\n"
                "\nArguments:\n"
                "1. \"passphrase\"     (string, required) The wallet passphrase\n"
                "2. timeout            (numeric, required) The time to keep the decryption key in seconds.\n"
                "3. stakingonly        (bool, optional) If it is true sending functions are disabled.\n"
                "\nNote:\n"
                "Issuing the walletpassphrase command while the wallet is already unlocked will set a new unlock\n"
                "time that overrides the old one.\n"
                "\nExamples:\n"
                "\nunlock the wallet for 60 seconds\n"
                + HelpExampleCli("walletpassphrase", "\"my pass phrase\" 60") +
                "\nLock the wallet again (before 60 seconds)\n"
                + HelpExampleCli("walletlock", "") +
                "\nAs json rpc call\n"
                + HelpExampleRpc("walletpassphrase", "\"my pass phrase\", 60")
                );

    LOCK2(cs_main, pwalletMain->cs_wallet);

    if (fHelp)
        return true;
    if (!pwalletMain->IsCrypted())
        throw JSONRPCError(RPC_WALLET_WRONG_ENC_STATE, "Error: running with an unencrypted wallet, but walletpassphrase was called.");

    // Note that the walletpassphrase is stored in params[0] which is not mlock()ed
    SecureString strWalletPass;
    strWalletPass.reserve(100);
    // TODO: get rid of this .c_str() by implementing SecureString::operator=(std::string)
    // Alternately, find a way to make params[0] mlock()'d to begin with.
    strWalletPass = params[0].get_str().c_str();

    if (strWalletPass.length() > 0)
    {
        if (!pwalletMain->Unlock(strWalletPass))
            throw JSONRPCError(RPC_WALLET_PASSPHRASE_INCORRECT, "Error: The wallet passphrase entered was incorrect.");
    }
    else
        throw std::runtime_error(
                "walletpassphrase <passphrase> <timeout>\n"
                "Stores the wallet decryption key in memory for <timeout> seconds.");

    pwalletMain->TopUpKeyPool();
    pwalletMain->TopUpBLSCTBlindingKeyPool();
    for (auto&it: pwalletMain->mapBLSCTSubAddressKeyPool)
        pwalletMain->TopUpBLSCTSubAddressKeyPool(it.first);

    int64_t nSleepTime = params[1].get_int64();
    LOCK(cs_nWalletUnlockTime);
    nWalletUnlockTime = GetTime() + nSleepTime;
    RPCRunLater("lockwallet", boost::bind(LockWallet, pwalletMain), nSleepTime);

    if (params.size() > 2)
        fWalletUnlockStakingOnly = params[2].get_bool();
    else
        fWalletUnlockStakingOnly = false;

    return NullUniValue;
}


UniValue walletpassphrasechange(const UniValue& params, bool fHelp)
{
    if (!EnsureWalletIsAvailable(fHelp))
        return NullUniValue;

    if (pwalletMain->IsCrypted() && (fHelp || params.size() != 2))
        throw std::runtime_error(
                "walletpassphrasechange \"oldpassphrase\" \"newpassphrase\"\n"
                "\nChanges the wallet passphrase from 'oldpassphrase' to 'newpassphrase'.\n"
                "\nArguments:\n"
                "1. \"oldpassphrase\"      (string) The current passphrase\n"
                "2. \"newpassphrase\"      (string) The new passphrase\n"
                "\nExamples:\n"
                + HelpExampleCli("walletpassphrasechange", "\"old one\" \"new one\"")
                + HelpExampleRpc("walletpassphrasechange", "\"old one\", \"new one\"")
                );

    LOCK2(cs_main, pwalletMain->cs_wallet);

    if (fHelp)
        return true;
    if (!pwalletMain->IsCrypted())
        throw JSONRPCError(RPC_WALLET_WRONG_ENC_STATE, "Error: running with an unencrypted wallet, but walletpassphrasechange was called.");

    // TODO: get rid of these .c_str() calls by implementing SecureString::operator=(std::string)
    // Alternately, find a way to make params[0] mlock()'d to begin with.
    SecureString strOldWalletPass;
    strOldWalletPass.reserve(100);
    strOldWalletPass = params[0].get_str().c_str();

    SecureString strNewWalletPass;
    strNewWalletPass.reserve(100);
    strNewWalletPass = params[1].get_str().c_str();

    if (strOldWalletPass.length() < 1 || strNewWalletPass.length() < 1)
        throw std::runtime_error(
                "walletpassphrasechange <oldpassphrase> <newpassphrase>\n"
                "Changes the wallet passphrase from <oldpassphrase> to <newpassphrase>.");

    if (!pwalletMain->ChangeWalletPassphrase(strOldWalletPass, strNewWalletPass))
        throw JSONRPCError(RPC_WALLET_PASSPHRASE_INCORRECT, "Error: The wallet passphrase entered was incorrect.");

    return NullUniValue;
}


UniValue walletlock(const UniValue& params, bool fHelp)
{
    if (!EnsureWalletIsAvailable(fHelp))
        return NullUniValue;

    if (pwalletMain->IsCrypted() && (fHelp || params.size() != 0))
        throw std::runtime_error(
                "walletlock\n"
                "\nRemoves the wallet encryption key from memory, locking the wallet.\n"
                "After calling this method, you will need to call walletpassphrase again\n"
                "before being able to call any methods which require the wallet to be unlocked.\n"
                "\nExamples:\n"
                "\nSet the passphrase for 2 minutes to perform a transaction\n"
                + HelpExampleCli("walletpassphrase", "\"my pass phrase\" 120") +
                "\nPerform a send (requires passphrase set)\n"
                + HelpExampleCli("sendtoaddress", "\"1M72Sfpbz1BPpXFHz9m3CdqATR44Jvaydd\" 1.0") +
                "\nClear the passphrase since we are done before 2 minutes is up\n"
                + HelpExampleCli("walletlock", "") +
                "\nAs json rpc call\n"
                + HelpExampleRpc("walletlock", "")
                );

    LOCK2(cs_main, pwalletMain->cs_wallet);

    if (fHelp)
        return true;
    if (!pwalletMain->IsCrypted())
        throw JSONRPCError(RPC_WALLET_WRONG_ENC_STATE, "Error: running with an unencrypted wallet, but walletlock was called.");

    {
        LOCK(cs_nWalletUnlockTime);
        pwalletMain->Lock();
        nWalletUnlockTime = 0;
    }

    return NullUniValue;
}


UniValue encryptwallet(const UniValue& params, bool fHelp)
{
    if (!EnsureWalletIsAvailable(fHelp))
        return NullUniValue;

    if (!pwalletMain->IsCrypted() && (fHelp || params.size() != 1))
        throw std::runtime_error(
                "encryptwallet \"passphrase\"\n"
                "\nEncrypts the wallet with 'passphrase'. This is for first time encryption.\n"
                "After this, any calls that interact with private keys such as sending or signing \n"
                "will require the passphrase to be set prior the making these calls.\n"
                "Use the walletpassphrase call for this, and then walletlock call.\n"
                "If the wallet is already encrypted, use the walletpassphrasechange call.\n"
                "Note that this will shutdown the server.\n"
                "\nArguments:\n"
                "1. \"passphrase\"    (string) The pass phrase to encrypt the wallet with. It must be at least 1 character, but should be long.\n"
                "\nExamples:\n"
                "\nEncrypt you wallet\n"
                + HelpExampleCli("encryptwallet", "\"my pass phrase\"") +
                "\nNow set the passphrase to use the wallet, such as for signing or sending navcoin\n"
                + HelpExampleCli("walletpassphrase", "\"my pass phrase\"") +
                "\nNow we can so something like sign\n"
                + HelpExampleCli("signmessage", "\"navcoinaddress\" \"test message\"") +
                "\nNow lock the wallet again by removing the passphrase\n"
                + HelpExampleCli("walletlock", "") +
                "\nAs a json rpc call\n"
                + HelpExampleRpc("encryptwallet", "\"my pass phrase\"")
                );

    LOCK2(cs_main, pwalletMain->cs_wallet);

    if (fHelp)
        return true;
    if (pwalletMain->IsCrypted())
        throw JSONRPCError(RPC_WALLET_WRONG_ENC_STATE, "Error: running with an encrypted wallet, but encryptwallet was called.");

    // TODO: get rid of this .c_str() by implementing SecureString::operator=(std::string)
    // Alternately, find a way to make params[0] mlock()'d to begin with.
    SecureString strWalletPass;
    strWalletPass.reserve(100);
    strWalletPass = params[0].get_str().c_str();

    if (strWalletPass.length() < 1)
        throw std::runtime_error(
                "encryptwallet <passphrase>\n"
                "Encrypts the wallet with <passphrase>.");

    if (!pwalletMain->EncryptWallet(strWalletPass))
        throw JSONRPCError(RPC_WALLET_ENCRYPTION_FAILED, "Error: Failed to encrypt the wallet.");

    // BDB seems to have a bad habit of writing old data into
    // slack space in .dat files; that is bad if the old data is
    // unencrypted private keys. So:
    StartShutdown();
    return _("wallet encrypted; Navcoin server stopping, restart to run with encrypted wallet.");
}

UniValue encrypttxdata(const UniValue& params, bool fHelp)
{
    if (!EnsureWalletIsAvailable(fHelp))
        return NullUniValue;

    if (fHelp || params.size() != 1)
<<<<<<< HEAD
        throw runtime_error(
                "encrypttxdata \"passphrase\"\n"
=======
        throw std::runtime_error(
            "encrypttxdata \"passphrase\"\n"
>>>>>>> 6e5d192e
            "\nEncrypts the wallet database using \"passphrase\", effectively encrypting your\n"
            "transaction data and addressbook, you can also use this rpc command to change the\n"
            "encryption \"passphrase\" of an already encrypted wallet database.\n"
            "Note that this will shutdown the server.\n"
            "\nArguments:\n"
            "1. \"passphrase\"    (string) The pass phrase to encrypt the wallet database with. It must be at least 1 character, but should be long.\n"
            "\nExamples:\n"
            "\nEncrypt you wallet\n"
            + HelpExampleCli("encrypttxdata", "\"my pass phrase\"") +
                "\nAs a json rpc call\n"
            + HelpExampleRpc("encrypttxdata", "\"my pass phrase\"")
                );

    LOCK2(cs_main, pwalletMain->cs_wallet);

    if (fHelp)
        return true;

    // TODO: get rid of this .c_str() by implementing SecureString::operator=(std::string)
    // Alternately, find a way to make params[0] mlock()'d to begin with.
    SecureString strWalletPass;
    strWalletPass.reserve(100);
    strWalletPass = params[0].get_str().c_str();

    if (strWalletPass.length() < 1)
<<<<<<< HEAD
        throw runtime_error(
                "encrypttxdata <passphrase>\n"
=======
        throw std::runtime_error(
            "encrypttxdata <passphrase>\n"
>>>>>>> 6e5d192e
            "Encrypts the txdata with <passphrase>.");

    if (!pwalletMain->EncryptTx(strWalletPass))
        throw JSONRPCError(RPC_TXDATA_ENCRYPTION_FAILED, "Error: Failed to encrypt the txdata.");

    // Shutdown the wallet so we don't accidentally write unencrypted data
    // to the wallet.dat file...
    StartShutdown();
    return _("txdata encrypted; Navcoin server stopping, restart to run with encrypted txdata.");
}

UniValue lockunspent(const UniValue& params, bool fHelp)
{
    if (!EnsureWalletIsAvailable(fHelp))
        return NullUniValue;

    if (fHelp || params.size() < 1 || params.size() > 2)
        throw std::runtime_error(
                "lockunspent unlock ([{\"txid\":\"txid\",\"vout\":n},...])\n"
                "\nUpdates list of temporarily unspendable outputs.\n"
                "Temporarily lock (unlock=false) or unlock (unlock=true) specified transaction outputs.\n"
                "If no transaction outputs are specified when unlocking then all current locked transaction outputs are unlocked.\n"
                "A locked transaction output will not be chosen by automatic coin selection, when spending navcoins.\n"
                "Locks are stored in memory only. Nodes start with zero locked outputs, and the locked output list\n"
                "is always cleared (by virtue of process exit) when a node stops or fails.\n"
                "Also see the listunspent call\n"
                "\nArguments:\n"
                "1. unlock            (boolean, required) Whether to unlock (true) or lock (false) the specified transactions\n"
                "2. \"transactions\"  (string, optional) A json array of objects. Each object the txid (string) vout (numeric)\n"
                "     [           (json array of json objects)\n"
                "       {\n"
                "         \"txid\":\"id\",    (string) The transaction id\n"
                "         \"vout\": n         (numeric) The output number\n"
                "       }\n"
                "       ,...\n"
                "     ]\n"

                "\nResult:\n"
                "true|false    (boolean) Whether the command was successful or not\n"

                "\nExamples:\n"
                "\nList the unspent transactions\n"
                + HelpExampleCli("listunspent", "") +
                "\nLock an unspent transaction\n"
                + HelpExampleCli("lockunspent", "false \"[{\\\"txid\\\":\\\"a08e6907dbbd3d809776dbfc5d82e371b764ed838b5655e72f463568df1aadf0\\\",\\\"vout\\\":1}]\"") +
                "\nList the locked transactions\n"
                + HelpExampleCli("listlockunspent", "") +
                "\nUnlock the transaction again\n"
                + HelpExampleCli("lockunspent", "true \"[{\\\"txid\\\":\\\"a08e6907dbbd3d809776dbfc5d82e371b764ed838b5655e72f463568df1aadf0\\\",\\\"vout\\\":1}]\"") +
                "\nAs a json rpc call\n"
                + HelpExampleRpc("lockunspent", "false, \"[{\\\"txid\\\":\\\"a08e6907dbbd3d809776dbfc5d82e371b764ed838b5655e72f463568df1aadf0\\\",\\\"vout\\\":1}]\"")
                );

    LOCK2(cs_main, pwalletMain->cs_wallet);

    if (params.size() == 1)
        RPCTypeCheck(params, boost::assign::list_of(UniValue::VBOOL));
    else
        RPCTypeCheck(params, boost::assign::list_of(UniValue::VBOOL)(UniValue::VARR));

    bool fUnlock = params[0].get_bool();

    if (params.size() == 1) {
        if (fUnlock)
            pwalletMain->UnlockAllCoins();
        return true;
    }

    UniValue outputs = params[1].get_array();
    for (unsigned int idx = 0; idx < outputs.size(); idx++) {
        const UniValue& output = outputs[idx];
        if (!output.isObject())
            throw JSONRPCError(RPC_INVALID_PARAMETER, "Invalid parameter, expected object");
        const UniValue& o = output.get_obj();

        RPCTypeCheckObj(o,
                        {
                            {"txid", UniValueType(UniValue::VSTR)},
                            {"vout", UniValueType(UniValue::VNUM)},
                        });

        std::string txid = find_value(o, "txid").get_str();
        if (!IsHex(txid))
            throw JSONRPCError(RPC_INVALID_PARAMETER, "Invalid parameter, expected hex txid");

        int nOutput = find_value(o, "vout").get_int();
        if (nOutput < 0)
            throw JSONRPCError(RPC_INVALID_PARAMETER, "Invalid parameter, vout must be positive");

        COutPoint outpt(uint256S(txid), nOutput);

        if (fUnlock)
            pwalletMain->UnlockCoin(outpt);
        else
            pwalletMain->LockCoin(outpt);
    }

    return true;
}

UniValue listlockunspent(const UniValue& params, bool fHelp)
{
    if (!EnsureWalletIsAvailable(fHelp))
        return NullUniValue;

    if (fHelp || params.size() > 0)
        throw std::runtime_error(
                "listlockunspent\n"
                "\nReturns list of temporarily unspendable outputs.\n"
                "See the lockunspent call to lock and unlock transactions for spending.\n"
                "\nResult:\n"
                "[\n"
                "  {\n"
                "    \"txid\" : \"transactionid\",     (string) The transaction id locked\n"
                "    \"vout\" : n                      (numeric) The vout value\n"
                "  }\n"
                "  ,...\n"
                "]\n"
                "\nExamples:\n"
                "\nList the unspent transactions\n"
                + HelpExampleCli("listunspent", "") +
                "\nLock an unspent transaction\n"
                + HelpExampleCli("lockunspent", "false \"[{\\\"txid\\\":\\\"a08e6907dbbd3d809776dbfc5d82e371b764ed838b5655e72f463568df1aadf0\\\",\\\"vout\\\":1}]\"") +
                "\nList the locked transactions\n"
                + HelpExampleCli("listlockunspent", "") +
                "\nUnlock the transaction again\n"
                + HelpExampleCli("lockunspent", "true \"[{\\\"txid\\\":\\\"a08e6907dbbd3d809776dbfc5d82e371b764ed838b5655e72f463568df1aadf0\\\",\\\"vout\\\":1}]\"") +
                "\nAs a json rpc call\n"
                + HelpExampleRpc("listlockunspent", "")
                );

    LOCK2(cs_main, pwalletMain->cs_wallet);

    std::vector<COutPoint> vOutpts;
    pwalletMain->ListLockedCoins(vOutpts);

    UniValue ret(UniValue::VARR);

    for(COutPoint &outpt: vOutpts) {
        UniValue o(UniValue::VOBJ);

        o.pushKV("txid", outpt.hash.GetHex());
        o.pushKV("vout", (int)outpt.n);
        ret.push_back(o);
    }

    return ret;
}

UniValue settxfee(const UniValue& params, bool fHelp)
{
    if (!EnsureWalletIsAvailable(fHelp))
        return NullUniValue;

    if (fHelp || params.size() < 1 || params.size() > 1)
        throw std::runtime_error(
                "settxfee amount\n"
                "\nSet the transaction fee per kB. Overwrites the paytxfee parameter.\n"
                "\nArguments:\n"
                "1. amount         (numeric or string, required) The transaction fee in " + CURRENCY_UNIT + "/kB\n"
                                                                                                            "\nResult\n"
                                                                                                            "true|false        (boolean) Returns true if successful\n"
                                                                                                            "\nExamples:\n"
                + HelpExampleCli("settxfee", "0.00001")
                + HelpExampleRpc("settxfee", "0.00001")
                );

    LOCK2(cs_main, pwalletMain->cs_wallet);

    // Amount
    CAmount nAmount = AmountFromValue(params[0]);

    payTxFee = CFeeRate(nAmount, 1000);
    return true;
}

UniValue getwalletinfo(const UniValue& params, bool fHelp)
{
    if (!EnsureWalletIsAvailable(fHelp))
        return NullUniValue;

    if (fHelp || params.size() != 0)
        throw std::runtime_error(
                "getwalletinfo\n"
                "Returns an object containing various wallet state info.\n"
                "\nResult:\n"
                "{\n"
                "  \"walletversion\": xxxxx,       (numeric) the wallet version\n"
                "  \"balance\": xxxxxxx,           (numeric) the total confirmed balance of the wallet in " + CURRENCY_UNIT + "\n"
                "  \"unconfirmed_balance\": xxx,   (numeric) the total unconfirmed balance of the wallet in " + CURRENCY_UNIT + "\n"		             "  \"private_balance\": xxx,       (numeric) the total confirmed private balance of the wallet in " + CURRENCY_UNIT + "\n"
                "  \"unconfirmed_balance\": xxx,   (numeric) the total unconfirmed balance of the wallet in " + CURRENCY_UNIT + "\n"
                "  \"immature_balance\": xxxxxx,   (numeric) the total immature balance of the wallet in " + CURRENCY_UNIT + "\n"
                "  \"txcount\": xxxxxxx,           (numeric) the total number of transactions in the wallet\n"
                "  \"keypoololdest\": xxxxxx,      (numeric) the timestamp (seconds since GMT epoch) of the oldest pre-generated key in the key pool\n"
                "  \"keypoolsize\": xxxx,          (numeric) how many new keys are pre-generated\n"
                "  \"unlocked_until\": ttt,        (numeric) the timestamp in seconds since epoch (midnight Jan 1 1970 GMT) that the wallet is unlocked for transfers, or 0 if the wallet is locked\n"
                "  \"unlocked_for_staking\": b,    (boolean) whether the wallet is unlocked just for staking and mixing or not\n"
                "  \"paytxfee\": x.xxxx,           (numeric) the transaction fee configuration, set in " + CURRENCY_UNIT + "/kB\n"
                "  \"hdmasterkeyid\": \"<hash160>\", (string) the Hash160 of the HD master pubkey\n"
                "}\n"
                "\nExamples:\n"
                + HelpExampleCli("getwalletinfo", "")
                + HelpExampleRpc("getwalletinfo", "")
                );

    LOCK2(cs_main, pwalletMain->cs_wallet);

    UniValue obj(UniValue::VOBJ);
    obj.pushKV("walletversion",           pwalletMain->GetVersion());
    obj.pushKV("balance",                 ValueFromAmount(pwalletMain->GetBalance()));
    obj.pushKV("private_balance",         ValueFromAmount(pwalletMain->GetPrivateBalance()));
    obj.pushKV("coldstaking_balance",     ValueFromAmount(pwalletMain->GetColdStakingBalance()));
    obj.pushKV("unconfirmed_balance",     ValueFromAmount(pwalletMain->GetUnconfirmedBalance()));
    obj.pushKV("private_balance_pending", ValueFromAmount(pwalletMain->GetPrivateBalancePending()));
    obj.pushKV("immature_balance",        ValueFromAmount(pwalletMain->GetImmatureBalance()));
    obj.pushKV("txcount",                 (int)pwalletMain->mapWallet.size());
    obj.pushKV("keypoololdest",           pwalletMain->GetOldestKeyPoolTime());
    obj.pushKV("keypoolsize",             (int)pwalletMain->GetKeyPoolSize());
    if (pwalletMain->IsCrypted()) {
        obj.pushKV("unlocked_until", nWalletUnlockTime);
        obj.pushKV("unlocked_for_staking", fWalletUnlockStakingOnly);
    }
    obj.pushKV("paytxfee",      ValueFromAmount(payTxFee.GetFeePerK()));
    CKeyID masterKeyID = pwalletMain->GetHDChain().masterKeyID;
    if (!masterKeyID.IsNull())
        obj.pushKV("hdmasterkeyid", masterKeyID.GetHex());
    return obj;
}

UniValue resendwallettransactions(const UniValue& params, bool fHelp)
{
    if (!EnsureWalletIsAvailable(fHelp))
        return NullUniValue;

    if (fHelp || params.size() != 0)
        throw std::runtime_error(
                "resendwallettransactions\n"
                "Immediately re-broadcast unconfirmed wallet transactions to all peers.\n"
                "Intended only for testing; the wallet code periodically re-broadcasts\n"
                "automatically.\n"
                "Returns array of transaction ids that were re-broadcast.\n"
                );

    LOCK2(cs_main, pwalletMain->cs_wallet);

    std::vector<uint256> txids = pwalletMain->ResendWalletTransactionsBefore(GetTime());
    UniValue result(UniValue::VARR);
    for(const uint256& txid: txids)
    {
        result.push_back(txid.ToString());
    }
    return result;
}

UniValue listunspent(const UniValue& params, bool fHelp)
{
    if (!EnsureWalletIsAvailable(fHelp))
        return NullUniValue;

    if (fHelp || params.size() > 3)
        throw std::runtime_error(
                "listunspent ( minconf maxconf  [\"address\",...] )\n"
                "\nReturns array of unspent transaction outputs\n"
                "with between minconf and maxconf (inclusive) confirmations.\n"
                "Optionally filter to only include txouts paid to specified addresses.\n"
                "\nArguments:\n"
                "1. minconf          (numeric, optional, default=1) The minimum confirmations to filter\n"
                "2. maxconf          (numeric, optional, default=9999999) The maximum confirmations to filter\n"
                "3. \"addresses\"    (string) A json array of navcoin addresses to filter\n"
                "    [\n"
                "      \"address\"   (string) navcoin address\n"
                "      ,...\n"
                "    ]\n"
                "\nResult\n"
                "[                   (array of json object)\n"
                "  {\n"
                "    \"txid\" : \"txid\",          (string) the transaction id \n"
                "    \"vout\" : n,               (numeric) the vout value\n"
                "    \"address\" : \"address\",    (string) the navcoin address\n"
                "    \"account\" : \"account\",    (string) DEPRECATED. The associated account, or \"\" for the default account\n"
                "    \"scriptPubKey\" : \"key\",   (string) the script key\n"
                "    \"amount\" : x.xxx,         (numeric) the transaction amount in " + CURRENCY_UNIT + "\n"
                                                                                                         "    \"confirmations\" : n,      (numeric) The number of confirmations\n"
                                                                                                         "    \"redeemScript\" : n        (string) The redeemScript if scriptPubKey is P2SH\n"
                                                                                                         "    \"spendable\" : xxx,        (bool) Whether we have the private keys to spend this output\n"
                                                                                                         "    \"solvable\" : xxx          (bool) Whether we know how to spend this output, ignoring the lack of keys\n"
                                                                                                         "  }\n"
                                                                                                         "  ,...\n"
                                                                                                         "]\n"

                                                                                                         "\nExamples\n"
                + HelpExampleCli("listunspent", "")
                + HelpExampleCli("listunspent", "6 9999999 \"[\\\"1PGFqEzfmQch1gKD3ra4k18PNj3tTUUSqg\\\",\\\"1LtvqCaApEdUGFkpKMM4MstjcaL4dKg8SP\\\"]\"")
                + HelpExampleRpc("listunspent", "6, 9999999 \"[\\\"1PGFqEzfmQch1gKD3ra4k18PNj3tTUUSqg\\\",\\\"1LtvqCaApEdUGFkpKMM4MstjcaL4dKg8SP\\\"]\"")
                );

    RPCTypeCheck(params, boost::assign::list_of(UniValue::VNUM)(UniValue::VNUM)(UniValue::VARR));

    int nMinDepth = 1;
    if (params.size() > 0)
        nMinDepth = params[0].get_int();

    int nMaxDepth = 9999999;
    if (params.size() > 1)
        nMaxDepth = params[1].get_int();

    std::set<CNavcoinAddress> setAddress;
    if (params.size() > 2) {
        UniValue inputs = params[2].get_array();
        for (unsigned int idx = 0; idx < inputs.size(); idx++) {
            const UniValue& input = inputs[idx];
            CNavcoinAddress address(input.get_str());
            if (!address.IsValid())
                throw JSONRPCError(RPC_INVALID_ADDRESS_OR_KEY, std::string("Invalid Navcoin address: ")+input.get_str());
            if (setAddress.count(address))
                throw JSONRPCError(RPC_INVALID_PARAMETER, std::string("Invalid parameter, duplicated address: ")+input.get_str());
            setAddress.insert(address);
        }
    }

    UniValue results(UniValue::VARR);
    std::vector<COutput> vecOutputs;
    assert(pwalletMain != nullptr);
    LOCK2(cs_main, pwalletMain->cs_wallet);
    pwalletMain->AvailableCoins(vecOutputs, false, nullptr, true);
    for(const COutput& out: vecOutputs) {
        if (out.nDepth < nMinDepth || out.nDepth > nMaxDepth)
            continue;

        CTxDestination address;
        const CScript& scriptPubKey = out.tx->vout[out.i].scriptPubKey;
        bool fValidAddress = ExtractDestination(scriptPubKey, address);

        if (setAddress.size() && (!fValidAddress || !setAddress.count(address)))
            continue;

        UniValue entry(UniValue::VOBJ);
        entry.pushKV("txid", out.tx->GetHash().GetHex());
        entry.pushKV("vout", out.i);

        if (fValidAddress) {
            entry.pushKV("address", CNavcoinAddress(address).ToString());

            if (pwalletMain->mapAddressBook.count(address))
                entry.pushKV("account", pwalletMain->mapAddressBook[address].name);

            if (scriptPubKey.IsPayToScriptHash()) {
                const CScriptID& hash = boost::get<CScriptID>(address);
                CScript redeemScript;
                if (pwalletMain->GetCScript(hash, redeemScript))
                    entry.pushKV("redeemScript", HexStr(redeemScript.begin(), redeemScript.end()));
            }
        }

        entry.pushKV("scriptPubKey", HexStr(scriptPubKey.begin(), scriptPubKey.end()));
        entry.pushKV("amount", ValueFromAmount(out.tx->vout[out.i].nValue));
        entry.pushKV("confirmations", out.nDepth);
        entry.pushKV("spendable", out.fSpendable);
        entry.pushKV("solvable", out.fSolvable);
        results.push_back(entry);
    }

    return results;
}

UniValue fundrawtransaction(const UniValue& params, bool fHelp)
{
    if (!EnsureWalletIsAvailable(fHelp))
        return NullUniValue;

    if (fHelp || params.size() < 1 || params.size() > 2)
        throw std::runtime_error(
                "fundrawtransaction \"hexstring\" ( options )\n"
                "\nAdd inputs to a transaction until it has enough in value to meet its out value.\n"
                "This will not modify existing inputs, and will add one change output to the outputs.\n"
                "Note that inputs which were signed may need to be resigned after completion since in/outputs have been added.\n"
                "The inputs added will not be signed, use signrawtransaction for that.\n"
                "Note that all existing inputs must have their previous output transaction be in the wallet.\n"
                "Note that all inputs selected must be of standard form and P2SH scripts must be\n"
                "in the wallet using importaddress or addmultisigaddress (to calculate fees).\n"
                "You can see whether this is the case by checking the \"solvable\" field in the listunspent output.\n"
                "Only pay-to-pubkey, multisig, and P2SH versions thereof are currently supported for watch-only\n"
                "\nArguments:\n"
                "1. \"hexstring\"           (string, required) The hex string of the raw transaction\n"
                "2. options               (object, optional)\n"
                "   {\n"
                "     \"changeAddress\"     (string, optional, default pool address) The navcoin address to receive the change\n"
                "     \"changePosition\"    (numeric, optional, default random) The index of the change output\n"
                "     \"private\"           (boolean, optional, default false) Try to spend private coin outputs\n"
                "     \"includeWatching\"   (boolean, optional, default false) Also select inputs which are watch only\n"
                "     \"lockUnspents\"      (boolean, optional, default false) Lock selected unspent outputs\n"
                "     \"feeRate\"           (numeric, optional, default not set: makes wallet determine the fee) Set a specific feerate (" + CURRENCY_UNIT + " per KB)\n"
                                                                                                                                                             "   }\n"
                                                                                                                                                             "                         for backward compatibility: passing in a true instead of an object will result in {\"includeWatching\":true}\n"
                                                                                                                                                             "\nResult:\n"
                                                                                                                                                             "{\n"
                                                                                                                                                             "  \"hex\":       \"value\", (string)  The resulting raw transaction (hex-encoded string)\n"
                                                                                                                                                             "  \"fee\":       n,         (numeric) Fee in " + CURRENCY_UNIT + " the resulting transaction pays\n"
                                                                                                                                                                                                                               "  \"changepos\": n          (numeric) The position of the added change output, or -1\n"
                                                                                                                                                                                                                               "}\n"
                                                                                                                                                                                                                               "\"hex\"             \n"
                                                                                                                                                                                                                               "\nExamples:\n"
                                                                                                                                                                                                                               "\nCreate a transaction with no inputs\n"
                + HelpExampleCli("createrawtransaction", "\"[]\" \"{\\\"myaddress\\\":0.01}\"") +
                "\nAdd sufficient unsigned inputs to meet the output value\n"
                + HelpExampleCli("fundrawtransaction", "\"rawtransactionhex\"") +
                "\nSign the transaction\n"
                + HelpExampleCli("signrawtransaction", "\"fundedtransactionhex\"") +
                "\nSend the transaction\n"
                + HelpExampleCli("sendrawtransaction", "\"signedtransactionhex\"")
                );

    RPCTypeCheck(params, boost::assign::list_of(UniValue::VSTR));

    CTxDestination changeAddress = CNoDestination();
    int changePosition = -1;
    bool includeWatching = false;
    bool lockUnspents = false;
    bool fPrivate = false;
    CFeeRate feeRate = CFeeRate(0);
    bool overrideEstimatedFeerate = false;

    if (params.size() > 1) {
        if (params[1].type() == UniValue::VBOOL) {
            // backward compatibility bool only fallback
            includeWatching = params[1].get_bool();
        }
        else {
            RPCTypeCheck(params, boost::assign::list_of(UniValue::VSTR)(UniValue::VOBJ));

            UniValue options = params[1];

            RPCTypeCheckObj(options,
                            {
                                {"changeAddress", UniValueType(UniValue::VSTR)},
                                {"changePosition", UniValueType(UniValue::VNUM)},
                                {"includeWatching", UniValueType(UniValue::VBOOL)},
                                {"lockUnspents", UniValueType(UniValue::VBOOL)},
                                {"private", UniValueType(UniValue::VBOOL)},
                                {"feeRate", UniValueType()}, // will be checked below
                            },
                            true, true);

            if (options.exists("changeAddress")) {
                CNavcoinAddress address(options["changeAddress"].get_str());

                if (!address.IsValid())
                    throw JSONRPCError(RPC_INVALID_PARAMETER, "changeAddress must be a valid navcoin address");

                changeAddress = address.Get();
            }

            if (options.exists("private"))
                fPrivate = options["private"].get_bool();

            if (options.exists("changePosition"))
                changePosition = options["changePosition"].get_int();

            if (options.exists("includeWatching"))
                includeWatching = options["includeWatching"].get_bool();

            if (options.exists("lockUnspents"))
                lockUnspents = options["lockUnspents"].get_bool();

            if (options.exists("feeRate"))
            {
                feeRate = CFeeRate(AmountFromValue(options["feeRate"]));
                overrideEstimatedFeerate = true;
            }
        }
    }

    // parse hex string from parameter
    CTransaction origTx;
    if (!DecodeHexTx(origTx, params[0].get_str(), true))
        throw JSONRPCError(RPC_DESERIALIZATION_ERROR, "TX decode failed");

    if (origTx.vout.size() == 0)
        throw JSONRPCError(RPC_INVALID_PARAMETER, "TX must have at least one output");

    if (changePosition != -1 && (changePosition < 0 || (unsigned int)changePosition > origTx.vout.size()))
        throw JSONRPCError(RPC_INVALID_PARAMETER, "changePosition out of bounds");

    CMutableTransaction tx(origTx);
    CAmount nFeeOut;
    std::string strFailReason;

    if(!pwalletMain->FundTransaction(tx, nFeeOut, overrideEstimatedFeerate, feeRate, changePosition, strFailReason, includeWatching, lockUnspents, changeAddress, fPrivate))
        throw JSONRPCError(RPC_INTERNAL_ERROR, strFailReason);

    UniValue result(UniValue::VOBJ);
    result.pushKV("hex", EncodeHexTx(tx));
    result.pushKV("changepos", changePosition);
    result.pushKV("fee", ValueFromAmount(nFeeOut));

    return result;
}

// ///////////////////////////////////////////////////////////////////// ** em52
//  new rpc added by Remy5

struct StakeRange {
    int64_t Start;
    int64_t End;
    int64_t Total;
    int Count;
    std::string Name;
};

typedef std::vector<StakeRange> vStakeRange;

// Check if we have a Tx that can be counted in staking report
bool IsTxCountedAsStaked(const CWalletTx* tx)
{
    // Make sure we have a lock
    LOCK(cs_main);

    // orphan block or immature
    if ((!tx->GetDepthInMainChain()) || (tx->GetBlocksToMaturity() > 0) || !tx->IsInMainChain())
        return false;

    // abandoned transactions
    if (tx->isAbandoned())
        return false;

    // transaction other than POS block
    return tx->IsCoinStake();
}

// Get the amount for a staked tx used in staking report
CAmount GetTxStakeAmount(const CWalletTx* tx)
{
    // use the cached amount if available
    if ((tx->fCreditCached || tx->fColdStakingCreditCached) && (tx->fDebitCached || tx->fColdStakingDebitCached))
        return tx->nCreditCached + tx->nColdStakingCreditCached - tx->nDebitCached - tx->nColdStakingDebitCached;
    // Check for cold staking
    else if (tx->vout[1].scriptPubKey.IsColdStaking() || tx->vout[1].scriptPubKey.IsColdStakingv2())
        return tx->GetCredit(pwalletMain->IsMine(tx->vout[1])) - tx->GetDebit(pwalletMain->IsMine(tx->vout[1]));

    return tx->GetCredit(ISMINE_SPENDABLE) + tx->GetCredit(ISMINE_STAKABLE) - tx->GetDebit(ISMINE_SPENDABLE) - tx->GetDebit(ISMINE_STAKABLE);
}

// Gets timestamp for first stake
// Returns -1 (Zero) if has not staked yet
int64_t GetFirstStakeTime()
{
    // Check if we already know when
    if (nWalletFirstStakeTime > 0)
        return nWalletFirstStakeTime;

    // Need a pointer for the tx
    const CWalletTx* tx;

    // scan the entire wallet transactions
    for(auto& it: pwalletMain->wtxOrdered)
    {
        tx = it.second.first;

        // Check if we have a useable tx
        if (IsTxCountedAsStaked(tx)) {
            nWalletFirstStakeTime = tx->nTime; // Save it for later use
            return nWalletFirstStakeTime;
        }
    }

    // Did not find the first stake
    return nWalletFirstStakeTime;
}

// **em52: Get total coins staked on given period
// inspired from CWallet::GetStake()
// Parameter vRange = Vector with given limit date, and result
// return int =  Number of Wallet's elements analyzed
int GetsStakeSubTotal(vStakeRange& vRange)
{
    // Lock cs_main before we try to call GetTxStakeAmount
    LOCK(cs_main);

    int nElement = 0;
    int64_t nAmount = 0;

    const CWalletTx* pcoin;

    vStakeRange::iterator vIt;

    // scan the entire wallet transactions
    for (std::map<uint256, CWalletTx>::const_iterator it = pwalletMain->mapWallet.begin();
         it != pwalletMain->mapWallet.end();
         ++it)
    {
        pcoin = &(*it).second;

        // Check if we have a useable tx
        if (!IsTxCountedAsStaked(pcoin))
            continue;

        nElement++;

        // Get the stake tx amount from pcoin
        nAmount = GetTxStakeAmount(pcoin);

        // scan the range
        for(vIt=vRange.begin(); vIt != vRange.end(); vIt++)
        {
            if (pcoin->nTime >= vIt->Start)
            {
                if (! vIt->End)
                {   // Manage Special case
                    vIt->Start = pcoin->nTime;
                    vIt->Total = nAmount;
                }
                else if (pcoin->nTime <= vIt->End)
                {
                    vIt->Count++;
                    vIt->Total += nAmount;
                }
            }
        }
    }

    return nElement;
}

// prepare range for stake report
vStakeRange PrepareRangeForStakeReport(bool fNoDaily = false)
{
    vStakeRange vRange;
    StakeRange x;

    int64_t n1Hour = 60*60;
    int64_t n1Day = 24 * n1Hour;

    int64_t nToday = GetTime();
    time_t CurTime = nToday;
    auto localTime = boost::posix_time::second_clock::local_time();
    struct tm Loc_MidNight = boost::posix_time::to_tm(localTime);

    Loc_MidNight.tm_hour = 0;
    Loc_MidNight.tm_min = 0;
    Loc_MidNight.tm_sec = 0;  // set midnight

    x.Start = mktime(&Loc_MidNight);
    x.End   = nToday;
    x.Count = 0;
    x.Total = 0;

    if (!fNoDaily) {
        // prepare last single 30 day Range
        for(int i=0; i<30; i++)
        {
            x.Name = DateTimeStrFormat("%Y-%m-%d %H:%M:%S",x.Start);

            vRange.push_back(x);

            x.End    = x.Start - 1;
            x.Start -= n1Day;
        }
    }

    // prepare subtotal range of last 24H, 1 week, 30 days, 1 years
    int GroupDays[5][2] = { {1, 0}, {7, 0}, {30, 0}, {365, 0}, {99999999, 0}};
    std::string sGroupName[] = {"24H", "7 Days", "30 Days", "365 Days", "All" };

    nToday = GetTime();

    for(int i=0; i<5; i++)
    {
        x.Start = nToday - GroupDays[i][0] * n1Day;
        x.End   = nToday - GroupDays[i][1] * n1Day;
        x.Name = "Last " + sGroupName[i];

        vRange.push_back(x);
    }

    // Special case. not a subtotal, but last stake
    x.End  = 0;
    x.Start = 0;
    x.Name = "Latest Stake";
    vRange.push_back(x);

    return vRange;
}


// getstakereport: return SubTotal of the staked coin in last 24H, 7 days, etc.. of all owns address
UniValue getstakereport(const UniValue& params, bool fHelp)
{
    if ((params.size()>0) || (fHelp))
        throw std::runtime_error(
                "getstakereport\n"
                "List last single 30 day stake subtotal and last 24h, 7, 30, 365 day subtotal.\n");

    vStakeRange vRange = PrepareRangeForStakeReport();

    LOCK(cs_main);

    // get subtotal calc
    int64_t nTook = GetTimeMillis();
    int nItemCounted = GetsStakeSubTotal(vRange);

    UniValue result(UniValue::VOBJ);

    vStakeRange::iterator vIt;

    // Span of days to compute average over
    int nDays = 0;

    // Get the wallet's staking age in days
    int nWalletDays = 0;

    // Check if we have a stake already
    if (GetFirstStakeTime() != -1)
        nWalletDays = (GetTime() - GetFirstStakeTime()) / 86400;

    // report it
    for(vIt = vRange.begin(); vIt != vRange.end(); vIt++)
    {
        // Add it to results
        result.pushKV(vIt->Name, FormatMoney(vIt->Total).c_str());

        // Get the nDays value
        nDays = 0;
        if (vIt->Name == "Last 7 Days")
            nDays = 7;
        else if (vIt->Name == "Last 30 Days")
            nDays = 30;
        else if (vIt->Name == "Last 365 Days")
            nDays = 365;

        // Check if we need to add the average
        if (nDays > 0) {
            // Check if nDays is larger than the wallet's staking age in days
            if (nDays > nWalletDays && nWalletDays > 0)
                nDays = nWalletDays;

            // Add the Average
            result.pushKV(vIt->Name + " Avg", FormatMoney(vIt->Total / nDays).c_str());
        }
    }

    vIt--;
    result.pushKV("Latest Time",
                  vIt->Start ? DateTimeStrFormat("%Y-%m-%d %H:%M:%S",vIt->Start).c_str() :
                               "Never");

    // Moved nTook call down here to be more accurate
    nTook = GetTimeMillis() - nTook;

    // report element counted / time took
    result.pushKV("Stake counted", nItemCounted);
    result.pushKV("time took (ms)",  nTook);

    return  result;
}

UniValue resolveopenalias(const UniValue& params, bool fHelp)
{
    bool dnssec_available; bool dnssec_valid;
    UniValue result(UniValue::VOBJ);

    if (!EnsureWalletIsAvailable(fHelp))
        return NullUniValue;

    if ((fHelp || params.size() != 1))
        throw std::runtime_error(
                "resolveopenallias \"openAlias\"\n"
                "\nResolves the given OpenAlias address to a Navcoin address.\n"
                "\nArguments:\n"
                "1. \"address\"    (string) The OpenAlias address.\n"
                "\nExamples:\n"
                "\nGet information about an OpenAlias address\n"
                + HelpExampleCli("resolveopenalias", "\"donate@navcoin.org\"")
                );

    std::string address = params[0].get_str();

    std::vector<std::string> addresses = utils::dns_utils::addresses_from_url(address, dnssec_available, dnssec_valid);

    result.pushKV("dnssec_available",dnssec_available);
    result.pushKV("dnssec_valid",dnssec_valid);

    if (addresses.empty())
        result.pushKV("address","");
    else
        result.pushKV("address",addresses.front());

    return result;
}

UniValue proposalvotelist(const UniValue& params, bool fHelp)
{

    if (!EnsureWalletIsAvailable(fHelp))
        return NullUniValue;

    if (fHelp || params.size() != 0)
        throw std::runtime_error(
                "proposalvotelist\n"

                "\nReturns a list containing the wallet's current voting status for all active proposals.\n"

                "\nResult:\n"
                "{\n"
                "      \"yes\":   List of proposals this wallet is casting a 'yes' vote for.\n"
                "      \"no\":    List of proposals this wallet is casting a 'no' vote for.\n"
                "      \"abs\":   List of proposals this wallet is casting an 'abstain' vote for.\n"
                "      \"null\":  List of proposals this wallet has NOT yet cast a vote for.\n"
                "}\n"
                );

    LOCK(cs_main);

    CStateViewCache coins(pcoinsTip);

    UniValue ret(UniValue::VOBJ);
    UniValue yesvotes(UniValue::VARR);
    UniValue novotes(UniValue::VARR);
    UniValue absvotes(UniValue::VARR);
    UniValue nullvotes(UniValue::VARR);

    CProposalMap mapProposals;
    CStateViewCache view(pcoinsTip);

    if(view.GetAllProposals(mapProposals))
    {
        for (CProposalMap::iterator it_ = mapProposals.begin(); it_ != mapProposals.end(); it_++)
        {
            CProposal proposal;

            if (!view.GetProposal(it_->first, proposal))
                continue;

            if (proposal.GetLastState() != DAOFlags::NIL)
                continue;

            auto it = mapAddedVotes.find(proposal.hash);

            UniValue p(UniValue::VOBJ);
            proposal.ToJson(p, view);
            if (it != mapAddedVotes.end()) {
                if (it->second == 1)
                    yesvotes.push_back(p);
                else if (it->second == -1)
                    absvotes.push_back(p);
                else if (it->second == 0)
                    novotes.push_back(p);
            } else
                nullvotes.push_back(p);

        }
    }

    ret.pushKV("yes",yesvotes);
    ret.pushKV("no",novotes);
    ret.pushKV("abs",absvotes);
    ret.pushKV("null",nullvotes);

    return ret;
}

UniValue support(const UniValue& params, bool fHelp)
{
    if (fHelp || params.size() < 1)
<<<<<<< HEAD
        throw runtime_error(
                "support \"hash\" ( add )\n"
=======
        throw std::runtime_error(
            "support \"hash\" ( add )\n"
>>>>>>> 6e5d192e
            "\nShows support for the consultation or consultation answer identified by \"hash\".\n"
            "\nArguments:\n"
            "1. \"hash\"          (string, required) The hash\n"
            "2. \"add\"           (bool, optional) Set to false to remove support (Default: true)\n"
        );

    LOCK(cs_main);

    bool fRemove = params.size() > 1 ? !params[1].getBool() : false;

    std::string strHash = params[0].get_str();
    uint256 hash = uint256S(strHash);
    bool duplicate = false;

    CStateViewCache coins(pcoinsTip);
    CConsultation consultation;
    CConsultationAnswer answer;

    if (!((coins.GetConsultation(hash, consultation) && consultation.CanBeSupported()) || (coins.GetConsultationAnswer(hash, answer) && answer.CanBeSupported(coins))))
    {
        throw JSONRPCError(RPC_INVALID_ADDRESS_OR_KEY, std::string("Could not find a valid entry with hash ")+strHash);
    }

    if (fRemove)
    {
        bool ret = RemoveSupport(strHash);
        if (!ret)
        {
            throw JSONRPCError(RPC_INVALID_ADDRESS_OR_KEY, std::string("The hash is not on the list: ")+strHash);
        }
        else
        {
            return NullUniValue;
        }
    }
    else
    {
        bool ret = Support(hash, duplicate);
        if (duplicate)
        {
            throw JSONRPCError(RPC_INVALID_ADDRESS_OR_KEY, std::string("The hash is already on the list: ")+strHash);
        }
        else if (ret)
        {
            return NullUniValue;
        }
    }

    throw JSONRPCError(RPC_INVALID_ADDRESS_OR_KEY, std::string("Could not find ")+strHash);

}

UniValue consultationvote(const UniValue& params, bool fHelp)
{
    std::string strCommand;

    if (params.size() >= 2)
        strCommand = params[1].get_str();

    if (fHelp || params.size() < 2 ||
<<<<<<< HEAD
            (strCommand != "yes" && strCommand != "value"  && strCommand != "abs" && strCommand != "remove"))
        throw runtime_error(
                "consultationvote \"hash\" \"yes|value|abs|remove\" ( value )\n"
=======
        (strCommand != "yes" && strCommand != "value"  && strCommand != "abs" && strCommand != "remove"))
        throw std::runtime_error(
            "consultationvote \"hash\" \"yes|value|abs|remove\" ( value )\n"
>>>>>>> 6e5d192e
            "\nArguments:\n"
            "1. \"hash\"          (string, required) The consultation/answer hash\n"
            "2. \"command\"       (string, required) 'yes' to vote yes, 'value' to vote for a range,\n"
            "                      'abs' to abstain, 'remove' to remove a vote from the list\n"
            "3. \"value\"         (integer, required) For consultations where the answer is a range,\n"
            "                      this sets the value to vote for\n"
        );

    LOCK(cs_main);

    std::string strHash = params[0].get_str();
    uint256 hash = uint256S(strHash);
    bool duplicate = false;

    CStateViewCache coins(pcoinsTip);
    CConsultation consultation;
    CConsultationAnswer answer;

    int64_t nVote;

    bool fConsultation = coins.HaveConsultation(hash);
    bool fConsultationAnswer = coins.HaveConsultationAnswer(hash);

    if (!fConsultation && !fConsultationAnswer)
        throw JSONRPCError(RPC_INVALID_ADDRESS_OR_KEY, std::string("Could not find ")+hash.ToString());

    if (fConsultation)
    {
        if (!coins.GetConsultation(hash, consultation))
            throw JSONRPCError(RPC_INVALID_ADDRESS_OR_KEY, std::string("Could not read consultation ")+hash.ToString());

        if (!consultation.CanBeVoted() && strCommand != "abs")
            throw JSONRPCError(RPC_INVALID_ADDRESS_OR_KEY, std::string("The consultation can not be voted."));

        if (strCommand == "yes")
            throw JSONRPCError(RPC_INVALID_PARAMS, std::string("This consultation does not admit a yes vote."));
        else if (strCommand != "remove" && strCommand != "abs")
        {
            nVote = params[2].get_int64();
            if (!consultation.IsValidVote(nVote))
                throw JSONRPCError(RPC_INVALID_PARAMS, std::string("The vote is out of range"));
        }
    }
    else if (fConsultationAnswer)
    {
        if (!coins.GetConsultationAnswer(hash, answer))
            throw JSONRPCError(RPC_INVALID_ADDRESS_OR_KEY, std::string("Could not read answer ")+hash.ToString());

        if (!coins.GetConsultation(answer.parent, consultation))
            throw JSONRPCError(RPC_INVALID_ADDRESS_OR_KEY, std::string("Could not read parent consultation ")+answer.parent.ToString());

        if (!answer.CanBeVoted(coins))
            throw JSONRPCError(RPC_INVALID_ADDRESS_OR_KEY, std::string("The answer can not be voted."));

        if (strCommand == "value")
            throw JSONRPCError(RPC_INVALID_PARAMS, std::string("This consultation's answer is not a value range."));
    }

    if (strCommand == "yes" || strCommand == "abs")
    {
        if (strCommand == "yes")
            nVote = 1;

        if (strCommand == "abs")
            nVote = -1;

        bool ret = Vote(hash,nVote,duplicate);
        if (duplicate)
        {
            throw JSONRPCError(RPC_INVALID_ADDRESS_OR_KEY, std::string("The hash is already in the list: ")+strHash);
        }
        else if (ret)
        {
            return NullUniValue;
        }
    }
    else if (strCommand == "value")
    {
        bool ret = VoteValue(hash,nVote,duplicate);
        if (duplicate)
        {
            throw JSONRPCError(RPC_INVALID_ADDRESS_OR_KEY, std::string("The hash is already in the list: ")+strHash);
        }
        else if (ret)
        {
            return NullUniValue;
        }
    }
    else if(strCommand == "remove")
    {
        bool ret = fConsultation ? RemoveVoteValue(strHash) : RemoveVote(strHash);
        if (ret)
        {
            return NullUniValue;
        }
        else
        {
            throw JSONRPCError(RPC_INVALID_ADDRESS_OR_KEY, std::string("The hash is not in the list: ")+strHash);
        }
    }
    return NullUniValue;
}

UniValue supportlist(const UniValue& params, bool fHelp)
{

    if (!EnsureWalletIsAvailable(fHelp))
        return NullUniValue;

    if (fHelp || params.size() != 0)
        throw std::runtime_error(
                "supportlist\n"

                "\nReturns a list containing the wallet's current support status for all active consultations.\n"

        );

    LOCK(cs_main);

    CStateViewCache coins(pcoinsTip);
    UniValue ret(UniValue::VARR);
    CConsultation consultation;
    CConsultationAnswer answer;

    for (auto& it: mapSupported)
    {
        bool fConsultation = coins.HaveConsultation(it.first) && coins.GetConsultation(it.first, consultation) && consultation.CanBeSupported();
        bool fConsultationAnswer = coins.HaveConsultationAnswer(it.first) && coins.GetConsultationAnswer(it.first, answer) && answer.CanBeSupported(coins);

        if (fConsultation || fConsultationAnswer)
        {
            ret.push_back(it.first.ToString());
        }
    }

    return ret;
}

UniValue consultationvotelist(const UniValue& params, bool fHelp)
{

    if (!EnsureWalletIsAvailable(fHelp))
        return NullUniValue;

    if (fHelp || params.size() != 0)
        throw std::runtime_error(
                "consultationvotelist\n"

                "\nReturns a list containing the wallet's current voting status for all active consultations.\n"

        );

    LOCK(cs_main);

    CStateViewCache coins(pcoinsTip);
    UniValue ret(UniValue::VARR);
    CConsultation consultation;
    CConsultationAnswer answer;

    for (auto& it: mapAddedVotes)
    {
        bool fConsultation = coins.HaveConsultation(it.first) && coins.GetConsultation(it.first, consultation) && consultation.CanBeVoted();
        bool fConsultationAnswer = coins.HaveConsultationAnswer(it.first) && coins.GetConsultationAnswer(it.first, answer) && answer.CanBeVoted(coins);

        if (fConsultation)
        {
            UniValue entry(UniValue::VOBJ);
            entry.pushKV(it.first.ToString(), (it.second == -1) ? "abstain" : std::to_string(it.second));
            ret.push_back(entry);
        }
        else if (fConsultationAnswer)
        {
            UniValue entry(UniValue::VOBJ);
            entry.pushKV(it.first.ToString(), (it.second == -1) ? "abstain" : (it.second == 1 ? "yes" : "unknown") );
            ret.push_back(entry);
        }
    }

    return ret;
}

UniValue proposalvote(const UniValue& params, bool fHelp)
{
    std::string strCommand;

    if (params.size() >= 2)
        strCommand = params[1].get_str();
    if (fHelp || params.size() > 3 ||
<<<<<<< HEAD
            (strCommand != "yes" && strCommand != "no"  && strCommand != "abs" && strCommand != "remove"))
        throw runtime_error(
                "proposalvote \"proposal_hash\" \"yes|no|abs|remove\"\n"
=======
        (strCommand != "yes" && strCommand != "no"  && strCommand != "abs" && strCommand != "remove"))
        throw std::runtime_error(
            "proposalvote \"proposal_hash\" \"yes|no|abs|remove\"\n"
>>>>>>> 6e5d192e
            "\nAdds a proposal to the list of votes.\n"
            "\nArguments:\n"
            "1. \"proposal_hash\" (string, required) The proposal hash\n"
            "2. \"command\"       (string, required) 'yes' to vote yes, 'no' to vote no,\n"
            "                      'abs' to abstain, 'remove' to remove a proposal from the list\n"
        );

    LOCK(cs_main);

    std::string strHash = params[0].get_str();
    bool duplicate = false;

    CStateViewCache coins(pcoinsTip);
    CProposal proposal;

    if (!coins.GetProposal(uint256S(strHash), proposal))
    {
        throw JSONRPCError(RPC_INVALID_ADDRESS_OR_KEY, std::string("Could not find proposal ")+strHash);
    }

    if (strCommand == "yes" || strCommand == "no" || strCommand == "abs")
    {
        int vote = 0;

        if (strCommand == "yes")
            vote = 1;

        if (strCommand == "abs")
            vote = -1;

        bool ret = Vote(proposal.hash,vote,duplicate);
        if (duplicate)
        {
            throw JSONRPCError(RPC_INVALID_ADDRESS_OR_KEY, std::string("The proposal is already in the list: ")+strHash);
        }
        else if (ret)
        {
            return NullUniValue;
        }
    }
    else if(strCommand == "remove")
    {
        bool ret = RemoveVote(strHash);
        if (ret)
        {
            return NullUniValue;
        }
        else
        {
            throw JSONRPCError(RPC_INVALID_ADDRESS_OR_KEY, std::string("The proposal is not in the list: ")+strHash);
        }
    }

    throw JSONRPCError(RPC_INVALID_ADDRESS_OR_KEY, std::string("Could not find proposal ")+strHash);
}

UniValue getstakervote(const UniValue& params, bool fHelp)
{
    if (fHelp || params.size() != 1)
        throw std::runtime_error(
                "getstakervote <stakerscript>\n"
                "\nReturns a list of all the votes stored for a staker script.\n"
                "\nResult:\n"
                "[\n"
                "     {\n"
                "          \"height\":   height of the vote,\n"
                "          \"hash\":     hash of the item,\n"
                "          \"val\":      value of the vote\n"
                "     }\n"
                "]\n"
                );

    std::string data = params[0].get_str();

    if (!IsHex(data))
        throw JSONRPCError(RPC_MISC_ERROR, "the script is not expressed in hexadecimal");

    LOCK(cs_main);

    std::vector<unsigned char> stakerScript = ParseHex(data);
    CStateViewCache view(pcoinsTip);
    UniValue ret(UniValue::VARR);
    CVoteList pVoteList;

    if (!view.GetCachedVoter(stakerScript, pVoteList))
    {
        return ret;
    }

    std::map<int, std::map<uint256, int64_t>>* list= pVoteList.GetFullList();

    for (auto& it: *list)
    {
        for (auto& it2: it.second)
        {
            int64_t val = it2.second;

            UniValue entry(UniValue::VOBJ);
            entry.pushKV("height", it.first);
            entry.pushKV("hash", it2.first.ToString());
            entry.pushKV("val", val);
            ret.push_back(entry);
        }
    }

    return ret;
}

UniValue paymentrequestvotelist(const UniValue& params, bool fHelp)
{
    if (fHelp || params.size() != 0)
        throw std::runtime_error(
                "paymentrequestvotelist\n"

                "\nReturns a list containing the wallet's current voting status for all active payment requests.\n"

                "\nResult:\n"
                "{\n"
                "      \"yes\":   List of proposals this wallet is casting a 'yes' vote for.\n"
                "      \"no\":    List of proposals this wallet is casting a 'no' vote for.\n"
                "      \"abs\":   List of proposals this wallet is casting an 'abstain' vote for.\n"
                "      \"null\":  List of proposals this wallet has NOT yet cast a vote for.\n"
                "}\n"
                );

    UniValue ret(UniValue::VOBJ);
    UniValue yesvotes(UniValue::VARR);
    UniValue novotes(UniValue::VARR);
    UniValue absvotes(UniValue::VARR);
    UniValue nullvotes(UniValue::VARR);

    CPaymentRequestMap mapPaymentRequests;
    CStateViewCache view(pcoinsTip);

    if(view.GetAllPaymentRequests(mapPaymentRequests))
    {
        for (CPaymentRequestMap::iterator it_ = mapPaymentRequests.begin(); it_ != mapPaymentRequests.end(); it_++)
        {
            CPaymentRequest prequest;

            if (!view.GetPaymentRequest(it_->first, prequest))
                continue;

            if (prequest.GetLastState() != DAOFlags::NIL)
                continue;

            auto it = mapAddedVotes.find(prequest.hash);

            UniValue p(UniValue::VOBJ);
            prequest.ToJson(p, view);

            if (it != mapAddedVotes.end())
            {
                if (it->second == 1)
                    yesvotes.push_back(p);
                else if (it->second == -1)
                    absvotes.push_back(p);
                else if (it->second == 0)
                    novotes.push_back(p);
            } else
                nullvotes.push_back(p);
        }
    }

    ret.pushKV("yes",yesvotes);
    ret.pushKV("no",novotes);
    ret.pushKV("abs",absvotes);
    ret.pushKV("null",nullvotes);

    return ret;
}

UniValue paymentrequestvote(const UniValue& params, bool fHelp)
{
    std::string strCommand;

    if (params.size() >= 2)
        strCommand = params[1].get_str();
    if (fHelp || params.size() > 3 ||
<<<<<<< HEAD
            (strCommand != "yes" && strCommand != "no" && strCommand != "abs" && strCommand != "remove"))
        throw runtime_error(
                "paymentrequestvote \"request_hash\" \"yes|no|abs|remove\"\n"
=======
        (strCommand != "yes" && strCommand != "no" && strCommand != "abs" && strCommand != "remove"))
        throw std::runtime_error(
            "paymentrequestvote \"request_hash\" \"yes|no|abs|remove\"\n"
>>>>>>> 6e5d192e
            "\nAdds/removes a proposal to the list of votes.\n"
            "\nArguments:\n"
            "1. \"request_hash\" (string, required) The payment request hash\n"
            "2. \"command\"       (string, required) 'yes' to vote yes, 'no' to vote no,\n"
            "                      'abs' to abstain, 'remove' to remove a proposal from the list\n"
        );

    LOCK(cs_main);

    std::string strHash = params[0].get_str();
    bool duplicate = false;

    CPaymentRequest prequest;
    CStateViewCache view(pcoinsTip);

    if (!view.GetPaymentRequest(uint256S(strHash), prequest))
    {
        throw JSONRPCError(RPC_INVALID_ADDRESS_OR_KEY, std::string("Could not find payment request: ")+strHash);
    }

    if (strCommand == "yes" || strCommand == "no" || strCommand == "abs")
    {
        int vote = 0;

        if (strCommand == "yes")
            vote = 1;

        if (strCommand == "abs")
            vote = -1;

        bool ret = Vote(prequest.hash,vote,duplicate);
        if (duplicate) {
            throw JSONRPCError(RPC_INVALID_ADDRESS_OR_KEY, std::string("The payment request is already in the list: ")+strHash);
        } else if (ret) {
            return NullUniValue;
        }
    }
    else if(strCommand == "remove")
    {
<<<<<<< HEAD
        bool ret = RemoveVote(strHash);
        if (ret) {
            return NullUniValue;
        } else {
            throw JSONRPCError(RPC_INVALID_ADDRESS_OR_KEY, string("The payment request is not in the list: ")+strHash);
        }
=======
      bool ret = RemoveVote(strHash);
      if (ret) {
        return NullUniValue;
      } else {
        throw JSONRPCError(RPC_INVALID_ADDRESS_OR_KEY, std::string("The payment request is not in the list: ")+strHash);
      }
>>>>>>> 6e5d192e
    }

    throw JSONRPCError(RPC_INVALID_ADDRESS_OR_KEY, std::string("Could not find payment request: ")+strHash);

}

UniValue listproposals(const UniValue& params, bool fHelp)
{
    if (fHelp)
        throw std::runtime_error(
                "listproposals \"filter\"\n"
                "\nList the proposals and all the relating data including payment requests and status.\n"
                "\nNote passing no argument returns all proposals regardless of state.\n"
                "\nArguments:\n"
                "\n1. \"filter\" (string, optional)   \"accepted\" | \"rejected\" | \"expired\" | \"pending\" | \"mine\" | \"accepted_expired\"\n"
                "\nExamples:\n"
                + HelpExampleCli("listproposal", "mine accepted")
                + HelpExampleCli("listproposal", "accepted")
                + HelpExampleRpc("listproposal", "")
                );

    LOCK(cs_main);

    UniValue ret(UniValue::VARR);

    bool showAll = true;
    bool showAccepted = false;
    bool showRejected = false;
    bool showExpired = false;
    bool showAcceptedExpired = false;
    bool showPending = false;
    bool showMine = false;
    for(unsigned int i = 0; i < params.size(); i++) {
        if(params[i].get_str() == "accepted") {
            showAccepted = true;
            showAll = false;
        }
        else if(params[i].get_str() == "rejected") {
            showRejected = true;
            showAll = false;
        }
        else if(params[i].get_str() == "expired") {
            showAll = false;
            showExpired = true;
        }
        else if(params[i].get_str() == "pending") {
            showAll = false;
            showPending = true;
        }
        else if(params[i].get_str() == "mine") {
            showAll = false;
            showMine = true;
        }
        else if(params[i].get_str() == "accepted_expired") {
            showAll = false;
            showAcceptedExpired = true;
        }
    }

    CProposalMap mapProposals;
    CStateViewCache view(pcoinsTip);

    if(view.GetAllProposals(mapProposals))
    {
        for (CProposalMap::iterator it = mapProposals.begin(); it != mapProposals.end(); it++)
        {
            CProposal proposal;
            if (!view.GetProposal(it->first, proposal))
                continue;

            flags fLastState = proposal.GetLastState();

            bool fIsMine = false;

            if (showMine)
            {
                CTxDestination address(CNavcoinAddress(proposal.GetOwnerAddress()).Get());
                isminefilter mine = IsMine(*pwalletMain, address);
                if(mine & ISMINE_SPENDABLE)
                    fIsMine = true;
            }


            if(showAll
                    || (showMine && fIsMine)
                    || (showPending  && (fLastState == DAOFlags::NIL || fLastState == DAOFlags::PENDING_VOTING_PREQ
                                         || fLastState == DAOFlags::PENDING_FUNDS))
                    || (showAccepted && (fLastState == DAOFlags::ACCEPTED))
                    || (showAcceptedExpired && (fLastState == DAOFlags::ACCEPTED_EXPIRED))
                    || (showRejected && (fLastState == DAOFlags::REJECTED))
                    || (showExpired  &&  proposal.IsExpired(pindexBestHeader->GetBlockTime(), view))) {
                UniValue o(UniValue::VOBJ);
                proposal.ToJson(o, view);
                ret.push_back(o);
            }
        }
    }
    return ret;
}

UniValue listtokens(const UniValue& params, bool fHelp)
{
    if (fHelp)
        throw runtime_error(
                "listtokens\n"
                "\nList the confidential tokens.\n"

                + HelpExampleCli("listtokens", "")
                );

    LOCK(cs_main);

    UniValue ret(UniValue::VARR);
    TokenMap mapTokens;
    CStateViewCache view(pcoinsTip);

    if(view.GetAllTokens(mapTokens))
    {
        for (TokenMap::iterator it = mapTokens.begin(); it != mapTokens.end(); it++)
        {
            TokenInfo token;
            if (!view.GetToken(it->first, token))
                continue;

            UniValue o(UniValue::VOBJ);
            o.pushKV("version", it->second.nVersion);
            o.pushKV("id", it->first.ToString());
            o.pushKV("pubkey", HexStr(it->second.key.Serialize()));
            o.pushKV("name", it->second.sName);
            o.pushKV(it->second.nVersion == 0 ? "token_code" : "scheme", it->second.sDesc);
            o.pushKV("current_supply", it->second.nVersion == 0 ? FormatMoney(it->second.currentSupply) : std::to_string(it->second.mapMetadata.size()));
            o.pushKV("max_supply", it->second.nVersion == 0 ? FormatMoney(it->second.totalSupply) : std::to_string(it->second.totalSupply));
            if (it->second.nVersion == 0)
            {
                o.pushKV("balance", FormatMoney(pwalletMain->GetPrivateBalance(TokenId(it->first, -1))));
            }
            else if (it->second.nVersion == 1)
            {
                UniValue a(UniValue::VARR);
                for (auto& it_: it->second.mapMetadata) {
                    UniValue n(UniValue::VOBJ);
                    n.pushKV("index", it_.first);
                    n.pushKV("metadata", it_.second);
                    n.pushKV("balance", std::to_string(pwalletMain->GetPrivateBalance(TokenId(it->first, it_.first))));
                    a.push_back(n);
                }
                o.pushKV("nfts", a);
            }
            ret.push_back(o);
        }
    }
    return ret;
}

extern UniValue dumpprivkey(const UniValue& params, bool fHelp); // in rpcdump.cpp
extern UniValue dumpmasterprivkey(const UniValue& params, bool fHelp);
extern UniValue dumpmnemonic(const UniValue& params, bool fHelp);
extern UniValue importprivkey(const UniValue& params, bool fHelp);
extern UniValue importaddress(const UniValue& params, bool fHelp);
extern UniValue importpubkey(const UniValue& params, bool fHelp);
extern UniValue dumpwallet(const UniValue& params, bool fHelp);
extern UniValue importwallet(const UniValue& params, bool fHelp);
extern UniValue importprunedfunds(const UniValue& params, bool fHelp);
extern UniValue removeprunedfunds(const UniValue& params, bool fHelp);

static const CRPCCommand commands[] =
{ //  category              name                        actor (function)           okSafeMode
  //  --------------------- ------------------------    -----------------------    ----------
  { "wallet",             "getnewprivateaddress",     &getnewprivateaddress,     true  },
  { "wallet",             "listprivateunspent",       &listprivateunspent,       false },
  { "wallet",             "privatesendtoaddress",     &privatesendtoaddress,     false },
  { "wallet",             "privatesendmixtoaddress",  &privatesendmixtoaddress,  false },
  { "rawtransactions",    "fundrawtransaction",       &fundrawtransaction,       false },
  { "hidden",             "resendwallettransactions", &resendwallettransactions, true  },
  { "wallet",             "abandontransaction",       &abandontransaction,       false },
  { "wallet",             "addmultisigaddress",       &addmultisigaddress,       true  },
  { "wallet",             "addwitnessaddress",        &addwitnessaddress,        true  },
  { "wallet",             "backupwallet",             &backupwallet,             true  },
  { "wallet",             "createrawscriptaddress",   &createrawscriptaddress,   true  },
  { "wallet",             "dumpprivkey",              &dumpprivkey,              true  },
  { "wallet",             "dumpmasterprivkey",        &dumpmasterprivkey,        true  },
  { "wallet",             "dumpmnemonic",             &dumpmnemonic,             true  },
  { "wallet",             "dumpwallet",               &dumpwallet,               true  },
  { "wallet",             "burntoken",                &burntoken,                true  },
  { "wallet",             "minttoken",                &minttoken,                true  },
  { "wallet",             "mintnft",                  &mintnft,                  true  },
  { "wallet",             "sendtoken",                &sendtoken,                true  },
  { "wallet",             "sendnft",                  &sendnft,                  true  },
  { "wallet",             "createtoken",              &createtoken,              true  },
  { "wallet",             "createnft",                &createnft,                true  },
  { "wallet",             "encryptwallet",            &encryptwallet,            true  },
  { "wallet",             "encrypttxdata",            &encrypttxdata,            true  },
  { "wallet",             "getaccountaddress",        &getaccountaddress,        true  },
  { "wallet",             "getaccount",               &getaccount,               true  },
  { "wallet",             "getaddressesbyaccount",    &getaddressesbyaccount,    true  },
  { "wallet",             "listprivateaddresses",     &listprivateaddresses,     true  },
  { "wallet",             "listtokens",               &listtokens,               true  },
  { "wallet",             "getbalance",               &getbalance,               false },
  { "wallet",             "getnewaddress",            &getnewaddress,            true  },
  { "wallet",             "getcoldstakingaddress",    &getcoldstakingaddress,    true  },
  { "wallet",             "getrawchangeaddress",      &getrawchangeaddress,      true  },
  { "wallet",             "getreceivedbyaccount",     &getreceivedbyaccount,     false },
  { "wallet",             "getreceivedbyaddress",     &getreceivedbyaddress,     false },
  { "wallet",             "getstakereport",           &getstakereport,           false },
  { "wallet",             "gettransaction",           &gettransaction,           false },
  { "wallet",             "getunconfirmedbalance",    &getunconfirmedbalance,    false },
  { "wallet",             "getwalletinfo",            &getwalletinfo,            false },
  { "wallet",             "importprivkey",            &importprivkey,            true  },
  { "wallet",             "importwallet",             &importwallet,             true  },
  { "wallet",             "importaddress",            &importaddress,            true  },
  { "wallet",             "importprunedfunds",        &importprunedfunds,        true  },
  { "wallet",             "importpubkey",             &importpubkey,             true  },
  { "wallet",             "keypoolrefill",            &keypoolrefill,            true  },
  { "wallet",             "listaccounts",             &listaccounts,             false },
  { "wallet",             "listaddressgroupings",     &listaddressgroupings,     false },
  { "wallet",             "listlockunspent",          &listlockunspent,          false },
  { "wallet",             "listreceivedbyaccount",    &listreceivedbyaccount,    false },
  { "wallet",             "listreceivedbyaddress",    &listreceivedbyaddress,    false },
  { "wallet",             "listsinceblock",           &listsinceblock,           false },
  { "wallet",             "listtransactions",         &listtransactions,         false },
  { "wallet",             "listunspent",              &listunspent,              false },
  { "wallet",             "lockunspent",              &lockunspent,              true  },
  { "wallet",             "move",                     &movecmd,                  false },
  { "wallet",             "sendfrom",                 &sendfrom,                 false },
  { "wallet",             "sendmany",                 &sendmany,                 false },
  { "wallet",             "sendtoaddress",            &sendtoaddress,            false },
  { "communityfund",      "donatefund",               &donatefund,               false },
  { "communityfund",      "createpaymentrequest",     &createpaymentrequest,     false },
  { "communityfund",      "createproposal",           &createproposal,           false },
  { "dao",                "createconsultation",       &createconsultation,       false },
  { "dao",                "createconsultationwithanswers",
    &createconsultationwithanswers,
    false },
  { "dao",                "getstakervote",            &getstakervote,            false },
  { "dao",                "proposeanswer",            &proposeanswer,            false },
  { "dao",                "proposeconsensuschange",   &proposeconsensuschange,   false },
  { "dao",                "getconsensusparameters",   &getconsensusparameters,   false },
  { "dao",                "setexclude",               &setexclude,               false },
  { "wallet",             "stakervote",               &stakervote,               false },
  { "dao",                "support",                  &support,                  false },
  { "dao",                "supportlist",              &supportlist,              false },
  { "dao",                "consultationvote",         &consultationvote,         false },
  { "dao",                "consultationvotelist",     &consultationvotelist,     false },
  { "communityfund",      "proposalvote",             &proposalvote,             false },
  { "communityfund",      "proposalvotelist",         &proposalvotelist,         false },
  { "communityfund",      "listproposals",            &listproposals,            true  },
  { "communityfund",      "paymentrequestvote",       &paymentrequestvote,       false },
  { "communityfund",      "paymentrequestvotelist",   &paymentrequestvotelist,   false },
  { "communityfund",      "proposalvote",             &proposalvote,             false },
  { "communityfund",      "proposalvotelist",         &proposalvotelist,         false },
  { "wallet",             "generateblsctkeys",        &generateblsctkeys,        true  },
  { "wallet",             "setaccount",               &setaccount,               true  },
  { "wallet",             "settxfee",                 &settxfee,                 true  },
  { "wallet",             "signmessage",              &signmessage,              true  },
  { "wallet",             "walletlock",               &walletlock,               true  },
  { "wallet",             "walletpassphrasechange",   &walletpassphrasechange,   true  },
  { "wallet",             "walletpassphrase",         &walletpassphrase,         true  },
  { "wallet",             "removeprunedfunds",        &removeprunedfunds,        true  },
  { "wallet",             "resolveopenalias",         &resolveopenalias,         true  },
};

void RegisterWalletRPCCommands(CRPCTable &tableRPC)
{
    for (unsigned int vcidx = 0; vcidx < ARRAYLEN(commands); vcidx++)
        tableRPC.appendCommand(commands[vcidx].name, &commands[vcidx]);
}<|MERGE_RESOLUTION|>--- conflicted
+++ resolved
@@ -254,13 +254,8 @@
 {
 
     if (fHelp || params.size() < 2)
-<<<<<<< HEAD
-        throw runtime_error(
+        throw std::runtime_error(
                 "getcoldstakingaddress \"stakingaddress\" \"spendingaddress\" ( \"votingaddress\" )\n"
-=======
-        throw std::runtime_error(
-            "getcoldstakingaddress \"stakingaddress\" \"spendingaddress\" ( \"votingaddress\" )\n"
->>>>>>> 6e5d192e
             "Returns a coldstaking address based on the address inputs\n"
             "Arguments:\n"
             "1. \"stakingaddress\"  (string, required) The navcoin staking address.\n"
@@ -277,13 +272,8 @@
                 "Cold Staking is not active yet.");
 
     if (!IsColdStakingv2Enabled(chainActive.Tip(), Params().GetConsensus()) && params.size() == 3)
-<<<<<<< HEAD
-        throw runtime_error(
+        throw std::runtime_error(
                 "Cold Staking v2 is not active yet.");
-=======
-        throw std::runtime_error(
-            "Cold Staking v2 is not active yet.");
->>>>>>> 6e5d192e
 
     if (params[0].get_str() == params[1].get_str())
         throw std::runtime_error(
@@ -1009,13 +999,8 @@
     CStateViewCache view(pcoinsTip);
 
     if (fHelp || params.size() < 4)
-<<<<<<< HEAD
-        throw runtime_error(
+        throw std::runtime_error(
                 "createproposal \"navcoinaddress\" \"amount\" duration \"desc\" ( fee dump_raw )\n"
-=======
-        throw std::runtime_error(
-            "createproposal \"navcoinaddress\" \"amount\" duration \"desc\" ( fee dump_raw )\n"
->>>>>>> 6e5d192e
             "\nCreates a proposal for the community fund. Min fee of " + FormatMoney(GetConsensusParameter(Consensus::CONSENSUS_PARAM_PROPOSAL_MIN_FEE, view)) + "NAV is required.\n"
             + HelpRequiringPassphrase() +
                 "\nArguments:\n"
@@ -1124,7 +1109,7 @@
     CStateViewCache view(pcoinsTip);
 
     if (fHelp || params.size() < 3)
-        throw runtime_error(
+        throw std::runtime_error(
             "createtoken \"name\" \"token_code\" max_supply\n"
             "\nCreates a confidential token.\n"
             + HelpRequiringPassphrase() +
@@ -1146,8 +1131,8 @@
     if (!params[0].isStr() || !params[1].isStr())
         throw JSONRPCError(RPC_TYPE_ERROR, "Name and token_code must be strings");
 
-    string sName = params[0].get_str();
-    string sDesc = params[1].get_str();
+    std::string sName = params[0].get_str();
+    std::string sDesc = params[1].get_str();
 
     // Supply
     CAmount nSupply = AmountFromValue(params[2]);
@@ -1180,7 +1165,7 @@
     CStateViewCache view(pcoinsTip);
 
     if (fHelp || params.size() < 3)
-        throw runtime_error(
+        throw std::runtime_error(
             "createnft \"name\" \"scheme\" max_supply\n"
             "\nCreates a nft.\n"
             + HelpRequiringPassphrase() +
@@ -1203,8 +1188,8 @@
     if (!params[0].isStr() || !params[1].isStr())
         throw JSONRPCError(RPC_TYPE_ERROR, "Name and token_code must be strings");
 
-    string sName = params[0].get_str();
-    string sDesc = params[1].get_str();
+    std::string sName = params[0].get_str();
+    std::string sDesc = params[1].get_str();
 
     // Supply
     CAmount nSupply = params[2].get_int64();
@@ -1237,7 +1222,7 @@
     CStateViewCache view(pcoinsTip);
 
     if (fHelp || params.size() < 3)
-        throw runtime_error(
+        throw std::runtime_error(
             "minttoken \"tokenid\" \"destination\" amount\n"
             "\nMints confidential tokens.\n"
             + HelpRequiringPassphrase() +
@@ -1257,7 +1242,7 @@
     if (!params[0].isStr() || !params[1].isStr())
         throw JSONRPCError(RPC_TYPE_ERROR, "Token and destination must be strings");
 
-    string token = params[0].get_str();
+    std::string token = params[0].get_str();
 
     if (!IsHex(token))
         throw JSONRPCError(RPC_TYPE_ERROR, "Token id is not a hex string");
@@ -1275,7 +1260,7 @@
     if (!pwalletMain->HaveBLSCTTokenKey(tokenInfo.key))
         throw JSONRPCError(RPC_TYPE_ERROR, "Could not find private key for token");
 
-    string address = params[1].get_str();
+    std::string address = params[1].get_str();
 
     CNavcoinAddress dest(address);
     if (!dest.IsValid() || !dest.IsPrivateAddress(Params()))
@@ -1312,7 +1297,7 @@
     CStateViewCache view(pcoinsTip);
 
     if (fHelp || params.size() < 4)
-        throw runtime_error(
+        throw std::runtime_error(
             "mintnft \"tokenid\" \"nftid\" \"destination\" \"metadata\"\n"
             "\nMints nft.\n"
             + HelpRequiringPassphrase() +
@@ -1333,7 +1318,7 @@
     if (!params[0].isStr() || !params[1].isNum())
         throw JSONRPCError(RPC_TYPE_ERROR, "Token and nftid must be string and number");
 
-    string token = params[0].get_str();
+    std::string token = params[0].get_str();
 
     if (!IsHex(token))
         throw JSONRPCError(RPC_TYPE_ERROR, "Token id is not a hex string");
@@ -1353,14 +1338,14 @@
     if (!pwalletMain->HaveBLSCTTokenKey(tokenInfo.key))
         throw JSONRPCError(RPC_TYPE_ERROR, "Could not find private key for token");
 
-    string address = params[2].get_str();
+    std::string address = params[2].get_str();
 
     CNavcoinAddress dest(address);
     if (!dest.IsValid() || !dest.IsPrivateAddress(Params()))
         throw JSONRPCError(RPC_TYPE_ERROR, "Destination must be an xNAV address");
 
     // Supply
-    string metadata = params[3].get_str();
+    std::string metadata = params[3].get_str();
 
     if (metadata == "")
         throw JSONRPCError(RPC_TYPE_ERROR, "Metadata can't be empty");
@@ -1393,7 +1378,7 @@
     CStateViewCache view(pcoinsTip);
 
     if (fHelp || params.size() < 2)
-        throw runtime_error(
+        throw std::runtime_error(
             "burntoken \"tokenid\" amount\n"
             "\nBurns confidential tokens.\n"
             + HelpRequiringPassphrase() +
@@ -1412,7 +1397,7 @@
     if (!params[0].isStr())
         throw JSONRPCError(RPC_TYPE_ERROR, "Token and destination must be strings");
 
-    string token = params[0].get_str();
+    std::string token = params[0].get_str();
 
     if (!IsHex(token))
         throw JSONRPCError(RPC_TYPE_ERROR, "Token id is not a hex string");
@@ -1428,7 +1413,7 @@
         throw JSONRPCError(RPC_TYPE_ERROR, "Could not find token");
 
 
-    string address = "xNVLBgqgCpracwFFqCNibevSZ4fTBcgW2wuWdrnhH5iYmTeZ5RRtCYj4wVPatP7R4g7LQ2Mk9m2pgKXckZJDdhcqE1Kv47tqCdX9g8m2oqECqtGWYfgLvnr6MYJ5a3Sz7apgvssuwrV"; //dummy
+    std::string address = "xNVLBgqgCpracwFFqCNibevSZ4fTBcgW2wuWdrnhH5iYmTeZ5RRtCYj4wVPatP7R4g7LQ2Mk9m2pgKXckZJDdhcqE1Kv47tqCdX9g8m2oqECqtGWYfgLvnr6MYJ5a3Sz7apgvssuwrV"; //dummy
 
     CNavcoinAddress dest(address);
     if (!dest.IsValid() || !dest.IsPrivateAddress(Params()))
@@ -1465,7 +1450,7 @@
     CStateViewCache view(pcoinsTip);
 
     if (fHelp || params.size() < 2)
-        throw runtime_error(
+        throw std::runtime_error(
             "sendtoken \"tokenid\" \"destination\" amount\n"
             "\nSends confidential tokens.\n"
             + HelpRequiringPassphrase() +
@@ -1485,7 +1470,7 @@
     if (!params[0].isStr() || !params[1].isStr())
         throw JSONRPCError(RPC_TYPE_ERROR, "Token and destination must be strings");
 
-    string token = params[0].get_str();
+    std::string token = params[0].get_str();
 
     if (!IsHex(token))
         throw JSONRPCError(RPC_TYPE_ERROR, "Token id is not a hex string");
@@ -1500,7 +1485,7 @@
     if (!view.GetToken(tokenId.token, tokenInfo))
         throw JSONRPCError(RPC_TYPE_ERROR, "Could not find token");
 
-    string address = params[1].get_str();
+    std::string address = params[1].get_str();
 
     CNavcoinAddress dest(address);
     if (!dest.IsValid() || !dest.IsPrivateAddress(Params()))
@@ -1527,7 +1512,7 @@
     CStateViewCache view(pcoinsTip);
 
     if (fHelp || params.size() < 2)
-        throw runtime_error(
+        throw std::runtime_error(
             "sendnft \"tokenid\" \"nftid\" \"destination\"\n"
             "\nSends nft.\n"
             + HelpRequiringPassphrase() +
@@ -1547,7 +1532,7 @@
     if (!params[0].isStr() || !params[1].isNum())
         throw JSONRPCError(RPC_TYPE_ERROR, "Token and nft id must be string and number");
 
-    string token = params[0].get_str();
+    std::string token = params[0].get_str();
 
     if (!IsHex(token))
         throw JSONRPCError(RPC_TYPE_ERROR, "Token id is not a hex string");
@@ -1567,7 +1552,7 @@
     if (!view.GetToken(tokenId.token, tokenInfo))
         throw JSONRPCError(RPC_TYPE_ERROR, "Could not find token");
 
-    string address = params[2].get_str();
+    std::string address = params[2].get_str();
 
     CNavcoinAddress dest(address);
     if (!dest.IsValid() || !dest.IsPrivateAddress(Params()))
@@ -1629,13 +1614,8 @@
     CAmount nMinFee = GetConsensusParameter(Consensus::CONSENSUS_PARAM_CONSULTATION_MIN_FEE, view) + GetConsensusParameter(Consensus::CONSENSUS_PARAM_CONSULTATION_ANSWER_MIN_FEE, view);
 
     if (fHelp || params.size() < 2 || !params[0].isNum() || !params[1].isNum())
-<<<<<<< HEAD
-        throw runtime_error(
+        throw std::runtime_error(
                 "proposeconsensuschange parameter value ( fee dump_raw )\n"
-=======
-        throw std::runtime_error(
-            "proposeconsensuschange parameter value ( fee dump_raw )\n"
->>>>>>> 6e5d192e
             "\nCreates a proposal to the DAO for changing a consensus paremeter. Min fee of " + FormatMoney(nMinFee) + "NAV is required.\n"
             + HelpRequiringPassphrase() +
                 "\nArguments:\n"
@@ -1731,13 +1711,8 @@
     CStateViewCache view(pcoinsTip);
 
     if (fHelp || params.size() < 1)
-<<<<<<< HEAD
-        throw runtime_error(
+        throw std::runtime_error(
                 "createconsultation \"question\" ( min max range fee dump_raw )\n"
-=======
-        throw std::runtime_error(
-            "createconsultation \"question\" ( min max range fee dump_raw )\n"
->>>>>>> 6e5d192e
             "\nCreates a consultation for the DAO. Min fee of " + FormatMoney(GetConsensusParameter(Consensus::CONSENSUS_PARAM_CONSULTATION_MIN_FEE, view)) + "NAV is required.\n"
             + HelpRequiringPassphrase() +
                 "\nArguments:\n"
@@ -1832,13 +1807,8 @@
     CStateViewCache view(pcoinsTip);
 
     if (fHelp || params.size() < 2)
-<<<<<<< HEAD
-        throw runtime_error(
+        throw std::runtime_error(
                 "createconsultationwithanswers \"question\" \"[answers]\" ( maxanswers admitsanswerproposals fee dump_raw )\n"
-=======
-        throw std::runtime_error(
-            "createconsultationwithanswers \"question\" \"[answers]\" ( maxanswers admitsanswerproposals fee dump_raw )\n"
->>>>>>> 6e5d192e
             "\nCreates a consultation for the DAO. Min fee of " + FormatMoney(GetConsensusParameter(Consensus::CONSENSUS_PARAM_CONSULTATION_MIN_FEE, view)) + "NAV is required.\n"
             + HelpRequiringPassphrase() +
                 "\nArguments:\n"
@@ -1946,13 +1916,8 @@
         return NullUniValue;
 
     if (fHelp || params.size() < 3)
-<<<<<<< HEAD
-        throw runtime_error(
+        throw std::runtime_error(
                 "createpaymentrequest \"hash\" \"amount\" \"id\" ( fee dump_raw )\n"
-=======
-        throw std::runtime_error(
-            "createpaymentrequest \"hash\" \"amount\" \"id\" ( fee dump_raw )\n"
->>>>>>> 6e5d192e
             "\nCreates a proposal to withdraw funds from the community fund. Fee: 0.0001 NAV\n"
             + HelpRequiringPassphrase() +
                 "\nArguments:\n"
@@ -2084,13 +2049,8 @@
     CStateViewCache view(pcoinsTip);
 
     if (fHelp || params.size() < 2)
-<<<<<<< HEAD
-        throw runtime_error(
+        throw std::runtime_error(
                 "proposeanswer \"hash\" \"answer\" ( fee dump_raw )\n"
-=======
-        throw std::runtime_error(
-            "proposeanswer \"hash\" \"answer\" ( fee dump_raw )\n"
->>>>>>> 6e5d192e
             "\nProposes an answer for an already existing consultation of the DAO. Min fee of " + FormatMoney(GetConsensusParameter(Consensus::CONSENSUS_PARAM_CONSULTATION_ANSWER_MIN_FEE, view)) + "NAV is required.\n"
             + HelpRequiringPassphrase() +
                 "\nArguments:\n"
@@ -4028,13 +3988,8 @@
         return NullUniValue;
 
     if (fHelp || params.size() != 1)
-<<<<<<< HEAD
-        throw runtime_error(
+        throw std::runtime_error(
                 "encrypttxdata \"passphrase\"\n"
-=======
-        throw std::runtime_error(
-            "encrypttxdata \"passphrase\"\n"
->>>>>>> 6e5d192e
             "\nEncrypts the wallet database using \"passphrase\", effectively encrypting your\n"
             "transaction data and addressbook, you can also use this rpc command to change the\n"
             "encryption \"passphrase\" of an already encrypted wallet database.\n"
@@ -4060,13 +4015,8 @@
     strWalletPass = params[0].get_str().c_str();
 
     if (strWalletPass.length() < 1)
-<<<<<<< HEAD
-        throw runtime_error(
+        throw std::runtime_error(
                 "encrypttxdata <passphrase>\n"
-=======
-        throw std::runtime_error(
-            "encrypttxdata <passphrase>\n"
->>>>>>> 6e5d192e
             "Encrypts the txdata with <passphrase>.");
 
     if (!pwalletMain->EncryptTx(strWalletPass))
@@ -4930,13 +4880,8 @@
 UniValue support(const UniValue& params, bool fHelp)
 {
     if (fHelp || params.size() < 1)
-<<<<<<< HEAD
-        throw runtime_error(
+        throw std::runtime_error(
                 "support \"hash\" ( add )\n"
-=======
-        throw std::runtime_error(
-            "support \"hash\" ( add )\n"
->>>>>>> 6e5d192e
             "\nShows support for the consultation or consultation answer identified by \"hash\".\n"
             "\nArguments:\n"
             "1. \"hash\"          (string, required) The hash\n"
@@ -4997,15 +4942,9 @@
         strCommand = params[1].get_str();
 
     if (fHelp || params.size() < 2 ||
-<<<<<<< HEAD
             (strCommand != "yes" && strCommand != "value"  && strCommand != "abs" && strCommand != "remove"))
-        throw runtime_error(
+        throw std::runtime_error(
                 "consultationvote \"hash\" \"yes|value|abs|remove\" ( value )\n"
-=======
-        (strCommand != "yes" && strCommand != "value"  && strCommand != "abs" && strCommand != "remove"))
-        throw std::runtime_error(
-            "consultationvote \"hash\" \"yes|value|abs|remove\" ( value )\n"
->>>>>>> 6e5d192e
             "\nArguments:\n"
             "1. \"hash\"          (string, required) The consultation/answer hash\n"
             "2. \"command\"       (string, required) 'yes' to vote yes, 'value' to vote for a range,\n"
@@ -5194,15 +5133,9 @@
     if (params.size() >= 2)
         strCommand = params[1].get_str();
     if (fHelp || params.size() > 3 ||
-<<<<<<< HEAD
             (strCommand != "yes" && strCommand != "no"  && strCommand != "abs" && strCommand != "remove"))
-        throw runtime_error(
+        throw std::runtime_error(
                 "proposalvote \"proposal_hash\" \"yes|no|abs|remove\"\n"
-=======
-        (strCommand != "yes" && strCommand != "no"  && strCommand != "abs" && strCommand != "remove"))
-        throw std::runtime_error(
-            "proposalvote \"proposal_hash\" \"yes|no|abs|remove\"\n"
->>>>>>> 6e5d192e
             "\nAdds a proposal to the list of votes.\n"
             "\nArguments:\n"
             "1. \"proposal_hash\" (string, required) The proposal hash\n"
@@ -5382,15 +5315,9 @@
     if (params.size() >= 2)
         strCommand = params[1].get_str();
     if (fHelp || params.size() > 3 ||
-<<<<<<< HEAD
             (strCommand != "yes" && strCommand != "no" && strCommand != "abs" && strCommand != "remove"))
-        throw runtime_error(
+        throw std::runtime_error(
                 "paymentrequestvote \"request_hash\" \"yes|no|abs|remove\"\n"
-=======
-        (strCommand != "yes" && strCommand != "no" && strCommand != "abs" && strCommand != "remove"))
-        throw std::runtime_error(
-            "paymentrequestvote \"request_hash\" \"yes|no|abs|remove\"\n"
->>>>>>> 6e5d192e
             "\nAdds/removes a proposal to the list of votes.\n"
             "\nArguments:\n"
             "1. \"request_hash\" (string, required) The payment request hash\n"
@@ -5430,21 +5357,12 @@
     }
     else if(strCommand == "remove")
     {
-<<<<<<< HEAD
         bool ret = RemoveVote(strHash);
         if (ret) {
             return NullUniValue;
         } else {
-            throw JSONRPCError(RPC_INVALID_ADDRESS_OR_KEY, string("The payment request is not in the list: ")+strHash);
-        }
-=======
-      bool ret = RemoveVote(strHash);
-      if (ret) {
-        return NullUniValue;
-      } else {
-        throw JSONRPCError(RPC_INVALID_ADDRESS_OR_KEY, std::string("The payment request is not in the list: ")+strHash);
-      }
->>>>>>> 6e5d192e
+            throw JSONRPCError(RPC_INVALID_ADDRESS_OR_KEY, std::string("The payment request is not in the list: ")+strHash);
+        }
     }
 
     throw JSONRPCError(RPC_INVALID_ADDRESS_OR_KEY, std::string("Could not find payment request: ")+strHash);
@@ -5548,7 +5466,7 @@
 UniValue listtokens(const UniValue& params, bool fHelp)
 {
     if (fHelp)
-        throw runtime_error(
+        throw std::runtime_error(
                 "listtokens\n"
                 "\nList the confidential tokens.\n"
 
