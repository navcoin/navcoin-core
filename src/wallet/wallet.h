--- conflicted
+++ resolved
@@ -994,11 +994,7 @@
     static std::string GetWalletHelpString(bool showDebug);
 
     /* Initializes the wallet, returns a new CWallet instance or a null pointer in case of an error */
-<<<<<<< HEAD
-    static bool InitLoadWallet(const std::string& wordlist);
-=======
     static bool InitLoadWallet(const std::string& wordlist, const std::string& password);
->>>>>>> 7cbb0de9
 
     /* Wallets parameter interaction */
     static bool ParameterInteraction();
