// Copyright (c) 2009-2010 Satoshi Nakamoto
// Copyright (c) 2009-2015 The Bitcoin Core developers
// Distributed under the MIT software license, see the accompanying
// file COPYING or http://www.opensource.org/licenses/mit-license.php.

#ifndef NAVCOIN_WALLET_WALLET_H
#define NAVCOIN_WALLET_WALLET_H

#include <amount.h>
#include <blsct/aggregationsession.h>
#include <blsct/transaction.h>
#include <mnemonic/mnemonic.h>
#include <streams.h>
#include <tinyformat.h>
#include <ui_interface.h>
#include <utilstrencodings.h>
#include <validationinterface.h>
#include <script/ismine.h>
#include <wallet/crypter.h>
#include <wallet/walletdb.h>
#include <wallet/rpcwallet.h>
#include <primitives/transaction.h>

#include <algorithm>
#include <map>
#include <set>
#include <stdexcept>
#include <stdint.h>
#include <string>
#include <utility>
#include <vector>

#include <boost/shared_ptr.hpp>

extern CWallet* pwalletMain;

/**
 * Settings
 */
extern CFeeRate payTxFee;
extern unsigned int nTxConfirmTarget;
extern bool bSpendZeroConfChange;
extern bool fSendFreeTransactions;
extern int64_t nReserveBalance;
extern bool fWalletUnlockStakingOnly;

extern int64_t nMinimumInputValue;

static const unsigned int DEFAULT_KEYPOOL_SIZE = 100;
//! -paytxfee default
static const CAmount DEFAULT_TRANSACTION_FEE = 10000;
//! -fallbackfee default
static const CAmount DEFAULT_FALLBACK_FEE = 20000;
//! -mintxfee default
static const CAmount DEFAULT_TRANSACTION_MINFEE = 10000;
//! minimum change amount
static const CAmount MIN_CHANGE = CENT;
//! Default for -spendzeroconfchange
static const bool DEFAULT_SPEND_ZEROCONF_CHANGE = true;
//! Default for -sendfreetransactions
static const bool DEFAULT_SEND_FREE_TRANSACTIONS = false;
//! -txconfirmtarget default
static const unsigned int DEFAULT_TX_CONFIRM_TARGET = 2;
//! Largest (in bytes) free transaction we're willing to create
static const unsigned int MAX_FREE_TRANSACTION_CREATE_SIZE = 10000;
static const bool DEFAULT_WALLETBROADCAST = true;

//! if set, all keys will be derived by using BIP32
static const bool DEFAULT_USE_HD_WALLET = true;

//! Do we wanna warn the user of a failed blsct generation?
static const bool DEFAULT_SUPPRESS_BLSCT_WARNING = false;

class CBlockIndex;
class CCoinControl;
class COutput;
class CReserveBLSCTBlindingKey;
class CReserveKey;
class CScript;
class CTxMemPool;
class CWalletTx;
class AggregationSession;

/** (client) version numbers for particular wallet features */
enum WalletFeature
{
    FEATURE_BASE = 10500, // the earliest version new wallets supports (only useful for getinfo's clientversion output)

    FEATURE_WALLETCRYPT = 40000, // wallet encryption
    FEATURE_COMPRPUBKEY = 60000, // compressed public keys

    FEATURE_HD = 130000, // Hierarchical key derivation after BIP32 (HD Wallet)
    FEATURE_BLSCT = 140000, // Support for BLSCT
    FEATURE_LATEST = FEATURE_COMPRPUBKEY // HD is optional, use FEATURE_COMPRPUBKEY as latest version
};


/** A key pool entry */
class CKeyPool
{
public:
    int64_t nTime;
    CPubKey vchPubKey;

    CKeyPool();
    CKeyPool(const CPubKey& vchPubKeyIn);

    ADD_SERIALIZE_METHODS;

    template <typename Stream, typename Operation>
    inline void SerializationOp(Stream& s, Operation ser_action, int nType, int nVersion) {
        if (!(nType & SER_GETHASH))
            READWRITE(nVersion);
        READWRITE(nTime);
        READWRITE(vchPubKey);
    }
};

/** A BLSCT Blinding Key pool entry */
class CBLSCTBlindingKeyPool
{
public:
    int64_t nTime;
    blsctPublicKey vchPubKey;

    CBLSCTBlindingKeyPool();
    CBLSCTBlindingKeyPool(const blsctPublicKey& vchPubKeyIn);

    ADD_SERIALIZE_METHODS;

    template <typename Stream, typename Operation>
    inline void SerializationOp(Stream& s, Operation ser_action, int nType, int nVersion) {
        if (!(nType & SER_GETHASH))
            READWRITE(nVersion);
        READWRITE(nTime);
        READWRITE(vchPubKey);
    }
};

/** A BLSCT Sub Address Key pool entry */
class CBLSCTSubAddressKeyPool
{
public:
    int64_t nTime;
    CKeyID hashId;

    CBLSCTSubAddressKeyPool();
    CBLSCTSubAddressKeyPool(const CKeyID& hashIdIn);

    ADD_SERIALIZE_METHODS;

    template <typename Stream, typename Operation>
    inline void SerializationOp(Stream& s, Operation ser_action, int nType, int nVersion) {
        if (!(nType & SER_GETHASH))
            READWRITE(nVersion);
        READWRITE(nTime);
        READWRITE(hashId);
    }
};

/** Address book data */
class CAddressBookData
{
public:
    std::string name;
    std::string purpose;

    CAddressBookData()
    {
        purpose = "unknown";
    }

    typedef std::map<std::string, std::string> StringMap;
    StringMap destdata;
};

typedef std::map<std::string, std::string> mapValue_t;


static void ReadOrderPos(int64_t& nOrderPos, mapValue_t& mapValue)
{
    if (!mapValue.count("n"))
    {
        nOrderPos = -1; // TODO: calculate elsewhere
        return;
    }
    nOrderPos = atoi64(mapValue["n"].c_str());
}


static void WriteOrderPos(const int64_t& nOrderPos, mapValue_t& mapValue)
{
    if (nOrderPos == -1)
        return;
    mapValue["n"] = i64tostr(nOrderPos);
}

struct COutputEntry
{
    CTxDestination destination;
    CAmount amount;
    int vout;
};

/** A transaction with a merkle branch linking it to the block chain. */
class CMerkleTx : public CTransaction
{
private:
  /** Constant used in hashBlock to indicate tx has been abandoned */
    static const uint256 ABANDON_HASH;

public:
    uint256 hashBlock;

    /* An nIndex == -1 means that hashBlock (in nonzero) refers to the earliest
     * block in the chain we know this or any in-wallet dependency conflicts
     * with. Older clients interpret nIndex == -1 as unconfirmed for backward
     * compatibility.
     */
    int nIndex;

    CMerkleTx()
    {
        Init();
    }

    CMerkleTx(const CTransaction& txIn) : CTransaction(txIn)
    {
        Init();
    }

    void Init()
    {
        hashBlock = uint256();
        nIndex = -1;
    }

    ADD_SERIALIZE_METHODS;

    template <typename Stream, typename Operation>
    inline void SerializationOp(Stream& s, Operation ser_action, int nType, int nVersion) {
        std::vector<uint256> vMerkleBranch; // For compatibility with older versions.
        READWRITE(*(CTransaction*)this);
        nVersion = this->nVersion;
        READWRITE(hashBlock);
        READWRITE(vMerkleBranch);
        READWRITE(nIndex);
    }

    int SetMerkleBranch(const CBlock& block);

    /**
     * Return depth of transaction in blockchain:
     * <0  : conflicts with a transaction this deep in the blockchain
     *  0  : in memory pool, waiting to be included in a block
     * >=1 : this many blocks deep in the main chain
     */
    int GetDepthInMainChain(const CBlockIndex* &pindexRet) const;
    int GetDepthInMainChain() const { const CBlockIndex *pindexRet; return GetDepthInMainChain(pindexRet); }
    bool IsInMainChain() const { const CBlockIndex *pindexRet; return GetDepthInMainChain(pindexRet) > 0; }
    int GetBlocksToMaturity() const;
    /** Pass this transaction to the mempool. Fails if absolute fee exceeds absurd fee. */
    bool AcceptToMemoryPool(bool fLimitFree, const CAmount nAbsurdFee);
    bool hashUnset() const { return (hashBlock.IsNull() || hashBlock == ABANDON_HASH); }
    bool isAbandoned() const { return (hashBlock == ABANDON_HASH); }
    void setAbandoned() { hashBlock = ABANDON_HASH; }
};

/**
 * A transaction with a bunch of additional info that only the owner cares about.
 * It includes any unrecorded transactions needed to link it back to the block chain.
 */
class CWalletTx : public CMerkleTx
{
private:
    const CWallet* pwallet;

public:
    mapValue_t mapValue;
    std::vector<std::pair<std::string, std::string> > vOrderForm;
    std::vector<CAmount> vAmounts;
    std::vector<Scalar> vGammas;
    std::vector<std::string> vMemos;

    int mixCount;

    unsigned int fTimeReceivedIsTxTime;
    unsigned int nTimeReceived; //!< time received by this node
    unsigned int nTimeSmart;
    char fFromMe;
    std::string strFromAccount;
    int64_t nOrderPos; //!< position in ordered transaction list
    std::vector<char> vfSpent; // which outputs are already spent
    int32_t nCustomVersion;

    // memory only
    mutable bool fDebitCached;
    mutable bool fCreditCached;
    mutable bool fImmatureCreditCached;
    mutable bool fImmaturePrivateCreditCached;
    mutable bool fAvailableCreditCached;
    mutable bool fWatchDebitCached;
    mutable bool fWatchCreditCached;
    mutable bool fColdStakingCreditCached;
    mutable bool fColdStakingDebitCached;
    mutable bool fPrivateCreditCached;
    mutable bool fAvailablePrivateCreditCached;
    mutable bool fAvailableStakableCreditCached;
    mutable bool fPrivateDebitCached;
    mutable bool fImmatureWatchCreditCached;
    mutable bool fAvailableWatchCreditCached;
    mutable bool fChangeCached;
    mutable bool fSpendsColdStaking;
    mutable CAmount nDebitCached;
    mutable CAmount nCreditCached;
    mutable CAmount nImmatureCreditCached;
    mutable CAmount nImmaturePrivateCreditCached;
    mutable CAmount nAvailableCreditCached;
    mutable CAmount nWatchDebitCached;
    mutable CAmount nWatchCreditCached;
    mutable CAmount nColdStakingCreditCached;
    mutable CAmount nColdStakingDebitCached;
    mutable CAmount nPrivateCreditCached;
    mutable CAmount nAvailablePrivateCreditCached;
    mutable CAmount nAvailableStakableCreditCached;
    mutable CAmount nPrivateDebitCached;
    mutable CAmount nImmatureWatchCreditCached;
    mutable CAmount nAvailableWatchCreditCached;
    mutable CAmount nChangeCached;

    bool fAnon;
    bool fCFund;

    CWalletTx()
    {
        Init(NULL);
    }

    CWalletTx(const CWallet* pwalletIn)
    {
        Init(pwalletIn);
    }

    CWalletTx(const CWallet* pwalletIn, const CMerkleTx& txIn) : CMerkleTx(txIn)
    {
        Init(pwalletIn);
    }

    CWalletTx(const CWallet* pwalletIn, const CTransaction& txIn) : CMerkleTx(txIn)
    {
        Init(pwalletIn);
    }

    void Init(const CWallet* pwalletIn)
    {
        pwallet = pwalletIn;
        mapValue.clear();
        vOrderForm.clear();
        vAmounts.clear();
        vGammas.clear();
        vMemos.clear();
        fTimeReceivedIsTxTime = false;
        nTimeReceived = 0;
        nTimeSmart = 0;
        fFromMe = false;
        strFromAccount.clear();
        vfSpent.clear();
        fDebitCached = false;
        fCreditCached = false;
        fImmatureCreditCached = false;
        fAvailableCreditCached = false;
        fWatchDebitCached = false;
        fWatchCreditCached = false;
        fColdStakingCreditCached = false;
        fColdStakingDebitCached = false;
        fPrivateCreditCached = false;
        fAvailablePrivateCreditCached = false;
        fAvailableStakableCreditCached = false;
        fImmaturePrivateCreditCached = false;
        fPrivateDebitCached  = false;
        fImmatureWatchCreditCached = false;
        fAvailableWatchCreditCached = false;
        fSpendsColdStaking = false;
        fChangeCached = false;
        fAnon = false;
        fCFund = false;
        nDebitCached = 0;
        nCreditCached = 0;
        nImmatureCreditCached = 0;
        nAvailableCreditCached = 0;
        nColdStakingCreditCached = 0;
        nColdStakingDebitCached = 0;
        nPrivateCreditCached = 0;
        nAvailablePrivateCreditCached = 0;
        nAvailableStakableCreditCached = 0;
        nImmaturePrivateCreditCached = 0;
        nPrivateDebitCached = 0;
        nWatchDebitCached = 0;
        nWatchCreditCached = 0;
        nAvailableWatchCreditCached = 0;
        nImmatureWatchCreditCached = 0;
        nChangeCached = 0;
        nOrderPos = -1;
        nCustomVersion = 0;
        mixCount = 0;
    }

    ADD_SERIALIZE_METHODS;

    template <typename Stream, typename Operation>
    inline void SerializationOp(Stream& s, Operation ser_action, int nType, int nVersion) {
        if (ser_action.ForRead())
            Init(NULL);
        char fSpent = false;

        if (!ser_action.ForRead())
        {
            mapValue["fromaccount"] = strFromAccount;

            WriteOrderPos(nOrderPos, mapValue);

            if (nTimeSmart)
                mapValue["timesmart"] = strprintf("%u", nTimeSmart);
        }

        READWRITE(*(CMerkleTx*)this);
        std::vector<CMerkleTx> vUnused; //!< Used to be vtxPrev
        READWRITE(vUnused);
        READWRITE(mapValue);
        READWRITE(vOrderForm);
        READWRITE(fTimeReceivedIsTxTime);
        READWRITE(nTimeReceived);
        READWRITE(fFromMe);
        READWRITE(fSpent);

        if (ser_action.ForRead())
        {
            strFromAccount = mapValue["fromaccount"];

            ReadOrderPos(nOrderPos, mapValue);

            nTimeSmart = mapValue.count("timesmart") ? (unsigned int)atoi64(mapValue["timesmart"]) : 0;
        }

        if (HasCTOutput())
        {
            READWRITE(vAmounts);
            READWRITE(vMemos);
            READWRITE(vGammas);
        }

        mapValue.erase("fromaccount");
        mapValue.erase("version");
        mapValue.erase("spent");
        mapValue.erase("n");
        mapValue.erase("timesmart");

    }

    //! make sure balances are recalculated
    void MarkDirty()
    {
        fCreditCached = false;
        fAvailableCreditCached = false;
        fWatchDebitCached = false;
        fWatchCreditCached = false;
        fColdStakingCreditCached = false;
        fColdStakingDebitCached = false;
        fAvailableWatchCreditCached = false;
        fImmatureWatchCreditCached = false;
        fPrivateCreditCached = false;
        fAvailablePrivateCreditCached = false;
        fAvailableStakableCreditCached = false;
        fImmaturePrivateCreditCached = false;
        fDebitCached = false;
        fChangeCached = false;
    }

    void BindWallet(CWallet *pwalletIn)
    {
        pwallet = pwalletIn;
        MarkDirty();
    }

    // marks certain txout's as spent
    // returns true if any update took place
    bool UpdateSpent(const std::vector<char>& vfNewSpent)
    {
        bool fReturn = false;
        for (unsigned int i = 0; i < vfNewSpent.size(); i++)
        {
            if (i == vfSpent.size())
                break;

            if (vfNewSpent[i] && !vfSpent[i])
            {
                vfSpent[i] = true;
                fReturn = true;
                fAvailableCreditCached = false;
                fAvailablePrivateCreditCached  = false;
                fAvailableStakableCreditCached = false;
                fPrivateCreditCached = false;
                fImmaturePrivateCreditCached = false;
            }
        }
        return fReturn;
    }

    void MarkSpent(unsigned int nOut)
    {
        if (nOut >= vout.size())
            throw std::runtime_error("CWalletTx::MarkSpent() : nOut out of range");
        vfSpent.resize(vout.size());
        if (!vfSpent[nOut])
        {
            vfSpent[nOut] = true;
            fAvailableCreditCached = false;
            fPrivateCreditCached = false;
            fAvailablePrivateCreditCached = false;
            fAvailableStakableCreditCached = false;
            fImmaturePrivateCreditCached = false;
        }
    }

    void MarkUnspent(unsigned int nOut)
    {
        if (nOut >= vout.size())
            throw std::runtime_error("CWalletTx::MarkUnspent() : nOut out of range");
        vfSpent.resize(vout.size());
        if (vfSpent[nOut])
        {
            vfSpent[nOut] = false;
            fAvailableCreditCached = false;
            fAvailablePrivateCreditCached = false;
            fAvailableStakableCreditCached = false;
            fPrivateCreditCached = false;
            fImmaturePrivateCreditCached = false;
        }
    }

    bool IsSpent(unsigned int nOut) const
    {
        if (nOut >= vout.size())
            throw std::runtime_error("CWalletTx::IsSpent() : nOut out of range");
        if (nOut >= vfSpent.size())
            return false;
        return (!!vfSpent[nOut]);
    }

    //! filter decides which addresses will count towards the debit
    CAmount GetDebit(const isminefilter& filter, const TokenId& tokenId=TokenId()) const;
    CAmount GetCredit(const isminefilter& filter, bool fCheckMaturity=true, const TokenId& tokenId=TokenId()) const;
    CAmount GetImmatureCredit(bool fUseCache=true) const;
    CAmount GetAvailableCredit(bool fUseCache=true) const;
    CAmount GetAvailableStakableCredit() const;
    CAmount GetAvailablePrivateCredit(const bool& fUseCache=true, const TokenId& tokenId=TokenId()) const;
    CAmount GetPendingPrivateCredit(const bool& fUseCache=true, const TokenId& tokenId=TokenId()) const;
    CAmount GetImmatureWatchOnlyCredit(const bool& fUseCache=true) const;
    CAmount GetAvailableWatchOnlyCredit(const bool& fUseCache=true) const;
    CAmount GetChange() const;

    void GetAmounts(std::list<COutputEntry>& listReceived,
                    std::list<COutputEntry>& listSent, CAmount& nFee, std::string& strSentAccount, const isminefilter& filter) const;

    void GetAccountAmounts(const std::string& strAccount, CAmount& nReceived,
                           CAmount& nSent, CAmount& nFee, const isminefilter& filter) const;

    bool IsFromMe(const isminefilter& filter) const
    {
        return (GetDebit(filter) > 0);
    }

    // True if only scriptSigs are different
    bool IsEquivalentTo(const CWalletTx& tx) const;


    bool InMempool() const;
    bool InStempool() const;
    bool InputsInMempool() const;
    bool InputsInStempool() const;
    bool IsTrusted() const;

    int64_t GetTxTime() const;
    int GetRequestCount() const;

    bool RelayWalletTransaction();

    std::set<uint256> GetConflicts() const;
};

struct CRecipient
{
    CScript scriptPubKey;
    CAmount nAmount;
    bool fSubtractFeeFromAmount;
    bool fBLSCT;
    std::vector<unsigned char> sk;
    std::vector<unsigned char> vk;
    std::string sMemo;
    std::vector<unsigned char> vData;
    TokenId tokenId;
};

class COutput
{
public:
    const CWalletTx *tx;
    const CTransaction *ptx;
    int i;
    int nDepth;
    bool fSpendable;
    bool fSolvable;
    std::string vMemo;
    CAmount nAmount;
    Scalar gamma;
<<<<<<< HEAD
    string sAddress;
    TokenId tokenId;
    int mixCount;

    COutput(const CWalletTx *txIn, int iIn, int nDepthIn, bool fSpendableIn, bool fSolvableIn, std::string vMemoIn = "", CAmount nAmountIn = 0, Scalar gammaIn = 0,  string sAddressIn = "", int mixCountIn = 0, TokenId tokenIdIn = TokenId())
=======
    std::string sAddress;
    int mixCount;

    COutput(const CWalletTx *txIn, int iIn, int nDepthIn, bool fSpendableIn, bool fSolvableIn, std::string vMemoIn = "", CAmount nAmountIn = 0, Scalar gammaIn = 0, std::string sAddressIn = "", int mixCountIn = 0)
>>>>>>> 6e5d192e
    {
        tx = txIn; i = iIn; nDepth = nDepthIn; fSpendable = fSpendableIn; fSolvable = fSolvableIn; vMemo = vMemoIn; nAmount = nAmountIn; gamma = gammaIn; sAddress = sAddressIn; mixCount = mixCountIn; tokenId = tokenIdIn;
    }

<<<<<<< HEAD
    COutput(const CWalletTx *txIn, const CTransaction *ptxIn, int iIn, int nDepthIn, bool fSpendableIn, bool fSolvableIn, std::string vMemoIn = "", CAmount nAmountIn = 0, Scalar gammaIn = 0, string sAddressIn = "", int mixCountIn = 0, TokenId tokenIdIn = TokenId())
=======
    COutput(const CWalletTx *txIn, const CTransaction *ptxIn, int iIn, int nDepthIn, bool fSpendableIn, bool fSolvableIn, std::string vMemoIn = "", CAmount nAmountIn = 0, Scalar gammaIn = 0, std::string sAddressIn = "", int mixCountIn = 0)
>>>>>>> 6e5d192e
    {
        tx = txIn; ptx = ptxIn; i = iIn; nDepth = nDepthIn; fSpendable = fSpendableIn; fSolvable = fSolvableIn; vMemo = vMemoIn; nAmount = nAmountIn; gamma = gammaIn; sAddress = sAddressIn; mixCount = mixCountIn; tokenId = tokenIdIn;
    }

    std::string ToString() const;
};

struct sortByCoinAgeDescending
{
    inline bool operator() (const COutput& cOutput1, const COutput& cOutput2)
    {
        return (cOutput1.tx->nTime > cOutput2.tx->nTime);
    }
};


/** Private key that includes an expiration date in case it never gets used. */
class CWalletKey
{
public:
    CPrivKey vchPrivKey;
    int64_t nTimeCreated;
    int64_t nTimeExpires;
    std::string strComment;
    //! todo: add something to note what created it (user, getnewaddress, change)
    //!   maybe should have a map<string, string> property map

    CWalletKey(int64_t nExpires=0);

    ADD_SERIALIZE_METHODS;

    template <typename Stream, typename Operation>
    inline void SerializationOp(Stream& s, Operation ser_action, int nType, int nVersion) {
        if (!(nType & SER_GETHASH))
            READWRITE(nVersion);
        READWRITE(vchPrivKey);
        READWRITE(nTimeCreated);
        READWRITE(nTimeExpires);
        READWRITE(LIMITED_STRING(strComment, 65536));
    }
};

/**
 * Internal transfers.
 * Database key is acentry<account><counter>.
 */
class CAccountingEntry
{
public:
    std::string strAccount;
    CAmount nCreditDebit;
    int64_t nTime;
    std::string strOtherAccount;
    std::string strComment;
    mapValue_t mapValue;
    int64_t nOrderPos; //!< position in ordered transaction list
    uint64_t nEntryNo;

    CAccountingEntry()
    {
        SetNull();
    }

    void SetNull()
    {
        nCreditDebit = 0;
        nTime = 0;
        strAccount.clear();
        strOtherAccount.clear();
        strComment.clear();
        nOrderPos = -1;
        nEntryNo = 0;
    }

    ADD_SERIALIZE_METHODS;

    template <typename Stream, typename Operation>
    inline void SerializationOp(Stream& s, Operation ser_action, int nType, int nVersion) {
        if (!(nType & SER_GETHASH))
            READWRITE(nVersion);
        //! Note: strAccount is serialized as part of the key, not here.
        READWRITE(nCreditDebit);
        READWRITE(nTime);
        READWRITE(LIMITED_STRING(strOtherAccount, 65536));

        if (!ser_action.ForRead())
        {
            WriteOrderPos(nOrderPos, mapValue);

            if (!(mapValue.empty() && _ssExtra.empty()))
            {
                CDataStream ss(nType, nVersion);
                ss.insert(ss.begin(), '\0');
                ss << mapValue;
                ss.insert(ss.end(), _ssExtra.begin(), _ssExtra.end());
                strComment.append(ss.str());
            }
        }

        READWRITE(LIMITED_STRING(strComment, 65536));

        size_t nSepPos = strComment.find("\0", 0, 1);
        if (ser_action.ForRead())
        {
            mapValue.clear();
            if (std::string::npos != nSepPos)
            {
                CDataStream ss(std::vector<char>(strComment.begin() + nSepPos + 1, strComment.end()), nType, nVersion);
                ss >> mapValue;
                _ssExtra = std::vector<char>(ss.begin(), ss.end());
            }
            ReadOrderPos(nOrderPos, mapValue);
        }
        if (std::string::npos != nSepPos)
            strComment.erase(nSepPos);

        mapValue.erase("n");
    }

private:
    std::vector<char> _ssExtra;
};


/**
 * A CWallet is an extension of a keystore, which also maintains a set of transactions and balances,
 * and provides the ability to create new transactions.
 */
class CWallet : public CCryptoKeyStore, public CValidationInterface
{
private:
    /**
     * Select a set of coins such that nValueRet >= nTargetValue and at least
     * all coins from coinControl are selected; Never select unconfirmed coins
     * if they are not ours
     */
    bool SelectCoins(const std::vector<COutput>& vAvailableCoins, const CAmount& nTargetValue, std::set<std::pair<const CWalletTx*,unsigned int> >& setCoinsRet, CAmount& nValueRet, const CCoinControl *coinControl = NULL) const;
    bool SelectCoinsForStaking(int64_t nTargetValue, unsigned int nSpendTime, std::set<std::pair<const CWalletTx*,unsigned int> >& setCoinsRet, int64_t& nValueRet) const;

    CWalletDB *pwalletdbEncryption;

    //! the current wallet version: clients below this version are not able to load the wallet
    int nWalletVersion;

    //! the maximum wallet format version: memory-only variable that specifies to what version this wallet may be upgraded
    int nWalletMaxVersion;

    int64_t nNextResend;
    int64_t nLastResend;
    bool fBroadcastTransactions;


    /**
     * Used to keep track of spent outpoints, and
     * detect and report conflicts (double-spends or
     * mutated transactions where the mutant gets mined).
     */
    typedef std::multimap<COutPoint, uint256> TxSpends;
    TxSpends mapTxSpends;
    void AddToSpends(const COutPoint& outpoint, const uint256& wtxid);
    void AddToSpends(const uint256& wtxid);

    /* Mark a transaction (and its in-wallet descendants) as conflicting with a particular block. */
    void MarkConflicted(const uint256& hashBlock, const uint256& hashTx);

    void SyncMetaData(std::pair<TxSpends::iterator, TxSpends::iterator>);

    /* the HD chain data model (external chain counters) */
    CHDChain hdChain;

public:
    /*
     * Main wallet lock.
     * This lock protects all the fields added by CWallet
     *   except for:
     *      fFileBacked (immutable after instantiation)
     *      strWalletFile (immutable after instantiation)
     */
    mutable CCriticalSection cs_wallet;

    bool fFileBacked;
    std::string strWalletFile;

    std::set<int64_t> setKeyPool;
    std::set<int64_t> setBLSCTBlindingKeyPool;
    std::map<uint64_t, std::set<uint64_t>> mapBLSCTSubAddressKeyPool;
    std::map<CKeyID, CKeyMetadata> mapKeyMetadata;
    std::map<CKeyID, CBLSCTBlindingKeyMetadata> mapBLSCTBlindingKeyMetadata;
    std::map<CKeyID, CBLSCTTokenKeyMetadata> mapBLSCTTokenKeyMetadata;
    std::map<uint256, std::vector<unsigned char>> mapNonces;

    typedef std::map<unsigned int, CMasterKey> MasterKeyMap;
    MasterKeyMap mapMasterKeys;
    unsigned int nMasterKeyMaxID;

    AggregationSession* aggSession;

    bool fNeedsBLSCTGeneration;

    CAmount nCommunityFund;

    CWallet()
    {
        SetNull();
    }

    CWallet(const std::string& strWalletFileIn)
    {
        SetNull();

        strWalletFile = strWalletFileIn;
        fFileBacked = true;
    }

    ~CWallet()
    {
        delete pwalletdbEncryption;
        pwalletdbEncryption = NULL;
    }

    void SetNull()
    {
        nWalletVersion = FEATURE_BASE;
        nWalletMaxVersion = FEATURE_BASE;
        fFileBacked = false;
        nMasterKeyMaxID = 0;
        pwalletdbEncryption = NULL;
        nOrderPosNext = 0;
        nNextResend = 0;
        nLastResend = 0;
        nTimeFirstKey = 0;
        aggSession = 0;
        fNeedsBLSCTGeneration = false;
        fBroadcastTransactions = false;
    }

    bool IsHDEnabled() const;

    bool IsCryptedTx() const;

    std::map<uint256, CWalletTx> mapWallet;
    std::list<CAccountingEntry> laccentries;

    typedef std::pair<CWalletTx*, CAccountingEntry*> TxPair;
    typedef std::multimap<int64_t, TxPair > TxItems;
    TxItems wtxOrdered;

    int64_t nOrderPosNext;
    std::map<uint256, int> mapRequestCount;

    std::map<CTxDestination, CAddressBookData> mapAddressBook;
    std::map<std::string, CAddressBookData> mapPrivateAddressBook;

    CPubKey vchDefaultKey;

    std::set<COutPoint> setLockedCoins;

    int64_t nTimeFirstKey;

    const CWalletTx* GetWalletTx(const uint256& hash) const;

    //! check whether we are allowed to upgrade (or already support) to the named feature
    bool CanSupportFeature(enum WalletFeature wf) { AssertLockHeld(cs_wallet); return nWalletMaxVersion >= wf; }

    /**
     * populate vCoins with vector of available COutputs.
     */
    void AvailableCoins(std::vector<COutput>& vCoins, bool fOnlyConfirmed=true, const CCoinControl *coinControl = NULL, bool fIncludeZeroValue=false, bool fIncludeColdStaking=false) const;
    void AvailablePrivateCoins(vector<COutput>& vCoins, bool fOnlyConfirmed, const CCoinControl *coinControl = NULL, bool fIncludeZeroValue = false, CAmount nMinAmount = 0, bool fRecursive = false, bool fTryToSpendLocked = true, const TokenId& tokenId=TokenId()) const;
    void AvailableCoinsForStaking(std::vector<COutput>& vCoins, unsigned int nSpendTime) const;

    /**
     * Shuffle and select coins until nTargetValue is reached while avoiding
     * small change; This method is stochastic for some inputs and upon
     * completion the coin set and corresponding actual target value is
     * assembled
     */
    bool SelectCoinsMinConf(const CAmount& nTargetValue, int nConfMine, int nConfTheirs, std::vector<COutput> vCoins, std::set<std::pair<const CWalletTx*,unsigned int> >& setCoinsRet, CAmount& nValueRet) const;

    void BuildMixCounters();

    bool IsSpent(const uint256& hash, unsigned int n) const;

    bool IsLockedCoin(uint256 hash, unsigned int n) const;
    void LockCoin(const COutPoint& output);
    void UnlockCoin(const COutPoint& output);
    void UnlockAllCoins();
    void ListLockedCoins(std::vector<COutPoint>& vOutpts);
    uint64_t GetStakeWeight() const;
    bool CreateCoinStake(const CKeyStore& keystore, unsigned int nBits, int64_t nSearchInterval, int64_t nFees, CMutableTransaction& txNew, CKey& key, CScript& kernelScriptPubKey);
    int64_t GetStake() const;
    int64_t GetNewMint() const;
    bool GenerateBLSCT();

    /**
     * keystore implementation
     * Generate a new key
     */
    CPubKey GenerateNewKey();
    blsctPublicKey GenerateNewBlindingKey();
    blsctPublicKey GenerateNewTokenKey();
    bool GenerateNewSubAddress(const uint64_t& account, blsctDoublePublicKey& pk);
    //! Adds a key to the store, and saves it to disk.
    bool AddKeyPubKey(const CKey& key, const CPubKey &pubkey);
    bool AddBLSCTBlindingKeyPubKey(const blsctKey& key, const blsctPublicKey &pubkey);
    bool AddBLSCTTokenKeyPubKey(const blsctKey& key, const blsctPublicKey &pubkey);
    bool AddBLSCTSubAddress(const CKeyID &hashId, const std::pair<uint64_t, uint64_t>& index);
    //! Adds a key to the store, without saving it to disk (used by LoadWallet)
    bool LoadKey(const CKey& key, const CPubKey &pubkey) { return CCryptoKeyStore::AddKeyPubKey(key, pubkey); }
    bool LoadBLSCTBlindingKey(const blsctKey& key, const blsctPublicKey &pubkey) { return CBasicKeyStore::AddBLSCTBlindingKeyPubKey(key, pubkey); }
    bool LoadBLSCTTokenKey(const blsctKey& key, const blsctPublicKey &pubkey) { return CBasicKeyStore::AddBLSCTTokenKeyPubKey(key, pubkey); }
    bool LoadBLSCTSubAddress(const CKeyID &hashId, const std::pair<uint64_t, uint64_t>& index) { return CBasicKeyStore::AddBLSCTSubAddress(hashId, index); }
    //! Load metadata (used by LoadWallet)
    bool LoadKeyMetadata(const CPubKey &pubkey, const CKeyMetadata &metadata);
    bool LoadBLSCTBlindingKeyMetadata(const blsctPublicKey &pubkey, const CBLSCTBlindingKeyMetadata &metadata);
    bool LoadBLSCTTokenKeyMetadata(const blsctPublicKey &pubkey, const CBLSCTTokenKeyMetadata &metadata);

    bool WriteCandidateTransactions();
    bool WriteOutputNonce(const uint256& hash, const std::vector<unsigned char>& nonce);

    bool LoadMinVersion(int nVersion) { AssertLockHeld(cs_wallet); nWalletVersion = nVersion; nWalletMaxVersion = std::max(nWalletMaxVersion, nVersion); return true; }

    //! Adds an encrypted key to the store, and saves it to disk.
    bool AddCryptedKey(const CPubKey &vchPubKey, const std::vector<unsigned char> &vchCryptedSecret);
    //! Adds an encrypted key to the store, without saving it to disk (used by LoadWallet)
    bool LoadCryptedKey(const CPubKey &vchPubKey, const std::vector<unsigned char> &vchCryptedSecret);
    bool AddCScript(const CScript& redeemScript);
    bool LoadCScript(const CScript& redeemScript);

    //! Adds a destination data tuple to the store, and saves it to disk
    bool AddDestData(const CTxDestination &dest, const std::string &key, const std::string &value);
    //! Erases a destination data tuple in the store and on disk
    bool EraseDestData(const CTxDestination &dest, const std::string &key);
    //! Adds a destination data tuple to the store, without saving it to disk
    bool LoadDestData(const CTxDestination &dest, const std::string &key, const std::string &value);
    //! Look up a destination data tuple in the store, return true if found false otherwise
    bool GetDestData(const CTxDestination &dest, const std::string &key, std::string *value) const;

    //! Adds a watch-only address to the store, and saves it to disk.
    bool AddWatchOnly(const CScript &dest);
    bool RemoveWatchOnly(const CScript &dest);
    //! Adds a watch-only address to the store, without saving it to disk (used by LoadWallet)
    bool LoadWatchOnly(const CScript &dest);

    bool Unlock(const SecureString& strWalletPassphrase);
    bool ChangeWalletPassphrase(const SecureString& strOldWalletPassphrase, const SecureString& strNewWalletPassphrase);
    bool EncryptWallet(const SecureString& strWalletPassphrase);
    bool EncryptTx(const SecureString& password);

    void GetKeyBirthTimes(std::map<CKeyID, int64_t> &mapKeyBirth) const;

    /**
     * Increment the next transaction order id
     * @return next transaction order id
     */
    int64_t IncOrderPosNext(CWalletDB *pwalletdb = NULL);
    bool AccountMove(std::string strFrom, std::string strTo, CAmount nAmount, std::string strComment = "");
    bool GetAccountPubkey(CPubKey &pubKey, std::string strAccount, bool bForceNew = false);

    void MarkDirty();
    bool AddToWallet(const CWalletTx& wtxIn, bool fFromLoadWallet, CWalletDB* pwalletdb, const std::vector<RangeproofEncodedData> *blsctData = nullptr);
    void SyncTransaction(const CTransaction& tx, const CBlockIndex *pindex, const CBlock* pblock, const bool fConnect = true, const std::vector<RangeproofEncodedData> *blsctData = nullptr);
    bool AddToWalletIfInvolvingMe(const CTransaction& tx, const CBlock* pblock, bool fUpdate, const std::vector<RangeproofEncodedData> *blsctData = nullptr);
    int ScanForWalletTransactions(CBlockIndex* pindexStart, bool fUpdate = false);
    void ReacceptWalletTransactions();
    void ResendWalletTransactions(int64_t nBestBlockTime);
    std::vector<uint256> ResendWalletTransactionsBefore(int64_t nTime);
    CAmount GetBalance() const;
    CAmount GetColdStakingBalance() const;
    CAmount GetPrivateBalance(const TokenId& tokenId=TokenId()) const;
    CAmount GetPrivateBalancePending(const TokenId& tokenId=TokenId()) const;
    CAmount GetPrivateBalanceLocked(const TokenId& tokenId=TokenId()) const;
    CAmount GetUnconfirmedBalance() const;
    CAmount GetImmatureBalance() const;
    CAmount GetWatchOnlyBalance() const;
    CAmount GetUnconfirmedWatchOnlyBalance() const;
    CAmount GetImmatureWatchOnlyBalance() const;

    bool HasValidBLSCTKey() const {
        return publicBlsKey.IsValid();
    }

    /**
     * Insert additional inputs into the transaction by
     * calling CreateTransaction();
     */
    bool FundTransaction(CMutableTransaction& tx, CAmount& nFeeRet, bool overrideEstimatedFeeRate, const CFeeRate& specificFeeRate, int& nChangePosInOut, std::string& strFailReason, bool includeWatching, bool lockUnspents, const CTxDestination& destChange = CNoDestination(), bool fPrivate = false);

    /**
     * Create a new transaction paying the recipients with a set of coins
     * selected by SelectCoins(); Also create the change output, when needed
     * @note passing nChangePosInOut as -1 will result in setting a random position
     */
<<<<<<< HEAD
    bool CreateTransaction(const std::vector<CRecipient>& vecSend, CWalletTx& wtxNew, CReserveKey& reservekey, std::vector<shared_ptr<CReserveBLSCTBlindingKey>>& reserveBLSCTKey, CAmount& nFeeRet, int& nChangePosInOut,
                           std::string& strFailReason, bool fPrivate, const CCoinControl *coinControl = NULL, bool sign = true, const CandidateTransaction* coinsToMix = 0, uint64_t nBLSCTAccount = 0, const TokenId& tokenId=TokenId());
    bool CommitTransaction(CWalletTx& wtxNew, CReserveKey& reservekey, std::vector<shared_ptr<CReserveBLSCTBlindingKey>>& reserveBLSCTKey);
=======
    bool CreateTransaction(const std::vector<CRecipient>& vecSend, CWalletTx& wtxNew, CReserveKey& reservekey, std::vector<std::shared_ptr<CReserveBLSCTBlindingKey>>& reserveBLSCTKey, CAmount& nFeeRet, int& nChangePosInOut,
                           std::string& strFailReason, bool fPrivate, const CCoinControl *coinControl = NULL, bool sign = true, const CandidateTransaction* coinsToMix = 0, uint64_t nBLSCTAccount = 0);
    bool CommitTransaction(CWalletTx& wtxNew, CReserveKey& reservekey, std::vector<std::shared_ptr<CReserveBLSCTBlindingKey>>& reserveBLSCTKey);
>>>>>>> 6e5d192e

    bool AddAccountingEntry(const CAccountingEntry&, CWalletDB & pwalletdb);

    static CFeeRate minTxFee;
    static CFeeRate fallbackFee;
    /**
     * Estimate the minimum fee considering user set parameters
     * and the required fee
     */
    static CAmount GetMinimumFee(unsigned int nTxBytes, unsigned int nConfirmTarget, const CTxMemPool& pool);
    /**
     * Return the minimum required fee taking into account the
     * floating relay fee and user set minimum transaction fee
     */
    static CAmount GetRequiredFee(unsigned int nTxBytes);

    bool NewKeyPool();
    bool TopUpKeyPool(unsigned int kpSize = 0);
    void ReserveKeyFromKeyPool(int64_t& nIndex, CKeyPool& keypool);
    void KeepKey(int64_t nIndex);
    void ReturnKey(int64_t nIndex);
    bool GetKeyFromPool(CPubKey &key);
    int64_t GetOldestKeyPoolTime();
    void GetAllReserveKeys(std::set<CKeyID>& setAddress) const;

    bool NewBLSCTBlindingKeyPool();
    bool TopUpBLSCTBlindingKeyPool(unsigned int kpSize = 0);
    void ReserveBLSCTBlindingKeyFromKeyPool(int64_t& nIndex, CBLSCTBlindingKeyPool& keypool);
    void KeepBLSCTBlindingKey(int64_t nIndex);
    void ReturnBLSCTBlindingKey(int64_t nIndex);
    bool GetBLSCTBlindingKeyFromPool(blsctPublicKey &key);
    int64_t GetOldestBLSCTBlindingKeyPoolTime();
    void GetAllReserveBLSCTBlindingKeys(std::set<blsctPublicKey>& setAddress) const;

    bool NewBLSCTSubAddressKeyPool(const uint64_t& account);
    bool TopUpBLSCTSubAddressKeyPool(const uint64_t& account, unsigned int kpSize = 0);
    void ReserveBLSCTSubAddressKeyFromKeyPool(const uint64_t& account, int64_t& nIndex, CBLSCTSubAddressKeyPool& keypool);
    void KeepBLSCTSubAddressKey(const uint64_t& account, int64_t nIndex);
    void ReturnBLSCTSubAddressKey(const uint64_t& account, int64_t nIndex);
    bool GetBLSCTSubAddressKeyFromPool(const uint64_t& account, CKeyID &result);
    int64_t GetOldestBLSCTSubAddressKeyPoolTime(const uint64_t& account);
    void GetAllReserveBLSCTSubAddressKeys(const uint64_t& account, std::set<blsctPublicKey>& setAddress) const;

    std::set< std::set<CTxDestination> > GetAddressGroupings();
    std::map<CTxDestination, CAmount> GetAddressBalances();

    CAmount GetAccountBalance(const std::string& strAccount, int nMinDepth, const isminefilter& filter);
    CAmount GetAccountBalance(CWalletDB& walletdb, const std::string& strAccount, int nMinDepth, const isminefilter& filter);
    std::set<CTxDestination> GetAccountAddresses(const std::string& strAccount) const;

    isminetype IsMine(const CTxIn& txin) const;
    CAmount GetDebit(const CTxIn& txin, const isminefilter& filter, const TokenId& tokenId=TokenId()) const;
    isminetype IsMine(const CTxOut& txout) const;
    CAmount GetCredit(const CTxOut& txout, const isminefilter& filter, const TokenId& tokenId=TokenId()) const;
    bool IsChange(const CTxOut& txout) const;
    CAmount GetChange(const CTxOut& txout) const;
    bool IsMine(const CTransaction& tx) const;
    /** should probably be renamed to IsRelevantToMe */
    bool IsFromMe(const CTransaction& tx) const;
    CAmount GetDebit(const CTransaction& tx, const isminefilter& filter, const TokenId& tokenId=TokenId()) const;
    CAmount GetCredit(const CTransaction& tx, const isminefilter& filter) const;
    CAmount GetChange(const CTransaction& tx) const;
    void SetBestChain(const CBlockLocator& loc);

    DBErrors LoadWallet(bool& fFirstRunRet, bool& fFirstBLSCTRunRet);
    DBErrors ZapWalletTx(std::vector<CWalletTx>& vWtx);
    DBErrors ZapSelectTx(std::vector<uint256>& vHashIn, std::vector<uint256>& vHashOut);

    bool SetAddressBook(const CTxDestination& address, const std::string& strName, const std::string& purpose);

    bool DelAddressBook(const CTxDestination& address);

    bool SetPrivateAddressBook(const std::string& address, const std::string& strName, const std::string& purpose);

    void UpdatedTransaction(const uint256 &hashTx);

    void Inventory(const uint256 &hash)
    {
        {
            LOCK(cs_wallet);
            std::map<uint256, int>::iterator mi = mapRequestCount.find(hash);
            if (mi != mapRequestCount.end())
                (*mi).second++;
        }
    }

    void GetScriptForMining(boost::shared_ptr<CReserveScript> &script);
    void ResetRequestCount(const uint256 &hash)
    {
        LOCK(cs_wallet);
        mapRequestCount[hash] = 0;
    };

    unsigned int GetKeyPoolSize()
    {
        AssertLockHeld(cs_wallet); // setKeyPool
        return setKeyPool.size();
    }

    bool SetDefaultKey(const CPubKey &vchPubKey);
    bool SetBLSCTKeys(const bls::PrivateKey& v, const bls::PrivateKey& s, const bls::PrivateKey& b, const bls::PrivateKey& t);

    //! signify that a particular wallet feature is now used. this may change nWalletVersion and nWalletMaxVersion if those are lower
    bool SetMinVersion(enum WalletFeature, CWalletDB* pwalletdbIn = NULL, bool fExplicit = false);

    //! change which version we're allowed to upgrade to (note that this does not immediately imply upgrading to that format)
    bool SetMaxVersion(int nVersion);

    //! get the current wallet format (the oldest client version guaranteed to understand this wallet)
    int GetVersion() { LOCK(cs_wallet); return nWalletVersion; }

    //! Get wallet transactions that conflict with given transaction (spend same outputs)
    std::set<uint256> GetConflicts(const uint256& txid) const;

    //! Flush wallet (bitdb flush)
    void Flush(bool shutdown=false);

    //! Verify the wallet database and perform salvage if required
    static bool Verify();

    /**
     * Address book entry changed.
     * @note called with lock cs_wallet held.
     */
    boost::signals2::signal<void (CWallet *wallet, const CTxDestination
            &address, const std::string &label, bool isMine,
            const std::string &purpose,
            ChangeType status)> NotifyAddressBookChanged;

    /**
     * Wallet transaction added, removed or updated.
     * @note called with lock cs_wallet held.
     */
    boost::signals2::signal<void (CWallet *wallet, const uint256 &hashTx,
            ChangeType status)> NotifyTransactionChanged;

    /** Show progress e.g. for rescan */
    boost::signals2::signal<void (const std::string &title, int nProgress)> ShowProgress;

    /** Watch-only address added */
    boost::signals2::signal<void (bool fHaveWatchOnly)> NotifyWatchonlyChanged;

    /** Inquire whether this wallet broadcasts transactions. */
    bool GetBroadcastTransactions() const { return fBroadcastTransactions; }
    /** Set whether this wallet broadcasts transactions. */
    void SetBroadcastTransactions(bool broadcast) { fBroadcastTransactions = broadcast; }

    /* Mark a transaction (and it in-wallet descendants) as abandoned so its inputs may be respent. */
    bool AbandonTransaction(const uint256& hashTx);

    /* Returns the wallets help message */
    static std::string GetWalletHelpString(bool showDebug);

    /* Initializes the wallet, returns a new CWallet instance or a null pointer in case of an error */
    static bool InitLoadWallet(const std::string& wordlist, const std::string& password);

    /* Wallets parameter interaction */
    static bool ParameterInteraction();

    bool BackupWallet(const std::string& strDest);

    std::string formatDisplayAmount(CAmount amount);

    /* Set the HD chain model (chain child index counters) */
    bool SetHDChain(const CHDChain& chain, bool memonly);
    const CHDChain& GetHDChain() { return hdChain; }

    /* Generates a new HD master key (will not be activated) */
    CPubKey GenerateNewHDMasterKey();
    CPubKey ImportMnemonic(word_list mnemonic, dictionary lang);

    /* Set the current HD master key (will reset the chain child index counters) */
    bool SetHDMasterKey(const CPubKey& key);
};

/** A key allocated from the key pool. */
class CReserveKey : public CReserveScript
{
protected:
    CWallet* pwallet;
    int64_t nIndex;
    CPubKey vchPubKey;
public:
    CReserveKey(CWallet* pwalletIn)
    {
        nIndex = -1;
        pwallet = pwalletIn;
    }

    ~CReserveKey()
    {
        ReturnKey();
    }

    void ReturnKey();
    bool GetReservedKey(CPubKey &pubkey);
    void KeepKey();
    void KeepScript() { KeepKey(); }
};

class CReserveBLSCTBlindingKey : public CReserveScript
{
protected:
    CWallet* pwallet;
    int64_t nIndex;
    blsctPublicKey vchPubKey;
public:
    CReserveBLSCTBlindingKey(CWallet* pwalletIn)
    {
        nIndex = -1;
        pwallet = pwalletIn;
    }

    ~CReserveBLSCTBlindingKey()
    {
        ReturnKey();
    }

    void ReturnKey();
    bool GetReservedKey(blsctPublicKey &pubkey);
    void KeepKey();
    void KeepScript() { KeepKey(); }
};

/**
 * Account information.
 * Stored in wallet with key "acc"+string account name.
 */
class CAccount
{
public:
    CPubKey vchPubKey;

    CAccount()
    {
        SetNull();
    }

    void SetNull()
    {
        vchPubKey = CPubKey();
    }

    ADD_SERIALIZE_METHODS;

    template <typename Stream, typename Operation>
    inline void SerializationOp(Stream& s, Operation ser_action, int nType, int nVersion) {
        if (!(nType & SER_GETHASH))
            READWRITE(nVersion);
        READWRITE(vchPubKey);
    }
};

void LockOutputFor(uint256 hash, unsigned int n, uint64_t time);
bool IsOutputLocked(uint256 hash, unsigned int n);

#endif // NAVCOIN_WALLET_WALLET_H<|MERGE_RESOLUTION|>--- conflicted
+++ resolved
@@ -613,27 +613,16 @@
     std::string vMemo;
     CAmount nAmount;
     Scalar gamma;
-<<<<<<< HEAD
-    string sAddress;
+    std::string sAddress;
     TokenId tokenId;
     int mixCount;
 
-    COutput(const CWalletTx *txIn, int iIn, int nDepthIn, bool fSpendableIn, bool fSolvableIn, std::string vMemoIn = "", CAmount nAmountIn = 0, Scalar gammaIn = 0,  string sAddressIn = "", int mixCountIn = 0, TokenId tokenIdIn = TokenId())
-=======
-    std::string sAddress;
-    int mixCount;
-
-    COutput(const CWalletTx *txIn, int iIn, int nDepthIn, bool fSpendableIn, bool fSolvableIn, std::string vMemoIn = "", CAmount nAmountIn = 0, Scalar gammaIn = 0, std::string sAddressIn = "", int mixCountIn = 0)
->>>>>>> 6e5d192e
+    COutput(const CWalletTx *txIn, int iIn, int nDepthIn, bool fSpendableIn, bool fSolvableIn, std::string vMemoIn = "", CAmount nAmountIn = 0, Scalar gammaIn = 0, std::string sAddressIn = "", int mixCountIn = 0, TokenId tokenIdIn = TokenId())
     {
         tx = txIn; i = iIn; nDepth = nDepthIn; fSpendable = fSpendableIn; fSolvable = fSolvableIn; vMemo = vMemoIn; nAmount = nAmountIn; gamma = gammaIn; sAddress = sAddressIn; mixCount = mixCountIn; tokenId = tokenIdIn;
     }
 
-<<<<<<< HEAD
-    COutput(const CWalletTx *txIn, const CTransaction *ptxIn, int iIn, int nDepthIn, bool fSpendableIn, bool fSolvableIn, std::string vMemoIn = "", CAmount nAmountIn = 0, Scalar gammaIn = 0, string sAddressIn = "", int mixCountIn = 0, TokenId tokenIdIn = TokenId())
-=======
-    COutput(const CWalletTx *txIn, const CTransaction *ptxIn, int iIn, int nDepthIn, bool fSpendableIn, bool fSolvableIn, std::string vMemoIn = "", CAmount nAmountIn = 0, Scalar gammaIn = 0, std::string sAddressIn = "", int mixCountIn = 0)
->>>>>>> 6e5d192e
+    COutput(const CWalletTx *txIn, const CTransaction *ptxIn, int iIn, int nDepthIn, bool fSpendableIn, bool fSolvableIn, std::string vMemoIn = "", CAmount nAmountIn = 0, Scalar gammaIn = 0, std::string sAddressIn = "", int mixCountIn = 0, TokenId tokenIdIn = TokenId())
     {
         tx = txIn; ptx = ptxIn; i = iIn; nDepth = nDepthIn; fSpendable = fSpendableIn; fSolvable = fSolvableIn; vMemo = vMemoIn; nAmount = nAmountIn; gamma = gammaIn; sAddress = sAddressIn; mixCount = mixCountIn; tokenId = tokenIdIn;
     }
@@ -902,7 +891,7 @@
      * populate vCoins with vector of available COutputs.
      */
     void AvailableCoins(std::vector<COutput>& vCoins, bool fOnlyConfirmed=true, const CCoinControl *coinControl = NULL, bool fIncludeZeroValue=false, bool fIncludeColdStaking=false) const;
-    void AvailablePrivateCoins(vector<COutput>& vCoins, bool fOnlyConfirmed, const CCoinControl *coinControl = NULL, bool fIncludeZeroValue = false, CAmount nMinAmount = 0, bool fRecursive = false, bool fTryToSpendLocked = true, const TokenId& tokenId=TokenId()) const;
+    void AvailablePrivateCoins(std::vector<COutput>& vCoins, bool fOnlyConfirmed, const CCoinControl *coinControl = NULL, bool fIncludeZeroValue = false, CAmount nMinAmount = 0, bool fRecursive = false, bool fTryToSpendLocked = true, const TokenId& tokenId=TokenId()) const;
     void AvailableCoinsForStaking(std::vector<COutput>& vCoins, unsigned int nSpendTime) const;
 
     /**
@@ -1027,15 +1016,9 @@
      * selected by SelectCoins(); Also create the change output, when needed
      * @note passing nChangePosInOut as -1 will result in setting a random position
      */
-<<<<<<< HEAD
-    bool CreateTransaction(const std::vector<CRecipient>& vecSend, CWalletTx& wtxNew, CReserveKey& reservekey, std::vector<shared_ptr<CReserveBLSCTBlindingKey>>& reserveBLSCTKey, CAmount& nFeeRet, int& nChangePosInOut,
+    bool CreateTransaction(const std::vector<CRecipient>& vecSend, CWalletTx& wtxNew, CReserveKey& reservekey, std::vector<std::shared_ptr<CReserveBLSCTBlindingKey>>& reserveBLSCTKey, CAmount& nFeeRet, int& nChangePosInOut,
                            std::string& strFailReason, bool fPrivate, const CCoinControl *coinControl = NULL, bool sign = true, const CandidateTransaction* coinsToMix = 0, uint64_t nBLSCTAccount = 0, const TokenId& tokenId=TokenId());
-    bool CommitTransaction(CWalletTx& wtxNew, CReserveKey& reservekey, std::vector<shared_ptr<CReserveBLSCTBlindingKey>>& reserveBLSCTKey);
-=======
-    bool CreateTransaction(const std::vector<CRecipient>& vecSend, CWalletTx& wtxNew, CReserveKey& reservekey, std::vector<std::shared_ptr<CReserveBLSCTBlindingKey>>& reserveBLSCTKey, CAmount& nFeeRet, int& nChangePosInOut,
-                           std::string& strFailReason, bool fPrivate, const CCoinControl *coinControl = NULL, bool sign = true, const CandidateTransaction* coinsToMix = 0, uint64_t nBLSCTAccount = 0);
     bool CommitTransaction(CWalletTx& wtxNew, CReserveKey& reservekey, std::vector<std::shared_ptr<CReserveBLSCTBlindingKey>>& reserveBLSCTKey);
->>>>>>> 6e5d192e
 
     bool AddAccountingEntry(const CAccountingEntry&, CWalletDB & pwalletdb);
 
