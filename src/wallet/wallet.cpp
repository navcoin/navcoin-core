--- conflicted
+++ resolved
@@ -2870,13 +2870,8 @@
 
     LOCK(cs_wallet);
     // Sort them in chronological order
-<<<<<<< HEAD
-    multimap<unsigned int, CWalletTx*> mapSorted;
+    std::multimap<unsigned int, CWalletTx*> mapSorted;
     for(std::pair<const uint256, CWalletTx>& item: mapWallet)
-=======
-    std::multimap<unsigned int, CWalletTx*> mapSorted;
-    for(PAIRTYPE(const uint256, CWalletTx)& item: mapWallet)
->>>>>>> 63765faa
     {
         CWalletTx& wtx = item.second;
         // Don't rebroadcast if newer than nTime:
@@ -4345,11 +4340,7 @@
         {
             // Delete destdata tuples associated with address
             std::string strAddress = CNavcoinAddress(address).ToString();
-<<<<<<< HEAD
-            for(const std::pair<string, string> &item: mapAddressBook[address].destdata)
-=======
-            for(const PAIRTYPE(std::string, std::string) &item: mapAddressBook[address].destdata)
->>>>>>> 63765faa
+            for(const std::pair<std::string, std::string> &item: mapAddressBook[address].destdata)
             {
                 CWalletDB(strWalletFile).EraseDestData(strAddress, item.first);
             }
@@ -5030,13 +5021,8 @@
 std::set<CTxDestination> CWallet::GetAccountAddresses(const std::string& strAccount) const
 {
     LOCK(cs_wallet);
-<<<<<<< HEAD
-    set<CTxDestination> result;
+    std::set<CTxDestination> result;
     for(const std::pair<CTxDestination, CAddressBookData>& item: mapAddressBook)
-=======
-    std::set<CTxDestination> result;
-    for(const PAIRTYPE(CTxDestination, CAddressBookData)& item: mapAddressBook)
->>>>>>> 63765faa
     {
         const CTxDestination& address = item.first;
         const std::string& strName = item.second.name;
