// Copyright (c) 2009-2010 Satoshi Nakamoto
// Copyright (c) 2009-2015 The Bitcoin Core developers
// Distributed under the MIT software license, see the accompanying
// file COPYING or http://www.opensource.org/licenses/mit-license.php.

#include <wallet/wallet.h>

#include <base58.h>
#include <checkpoints.h>
#include <chain.h>
#include <coincontrol.h>
#include <consensus/dao.h>
#include <consensus/consensus.h>
#include <consensus/validation.h>
#include <init.h>
#include <key.h>
#include <keystore.h>
#include <main.h>
#include <net.h>
#include <policy/policy.h>
#include <primitives/block.h>
#include <primitives/transaction.h>
#include <script/script.h>
#include <script/sign.h>
#include <timedata.h>
#include <txmempool.h>
#include <util.h>
#include <ui_interface.h>
#include <utilmoneystr.h>
#include <kernel.h>
#include <pos.h>

#include <assert.h>

#include <boost/algorithm/string/replace.hpp>
#include <boost/filesystem.hpp>
#include <boost/thread.hpp>

using namespace std;

CWallet* pwalletMain = nullptr;
/** Transaction fee set by the user */
CFeeRate payTxFee(DEFAULT_TRANSACTION_FEE);
unsigned int nTxConfirmTarget = DEFAULT_TX_CONFIRM_TARGET;
bool bSpendZeroConfChange = DEFAULT_SPEND_ZEROCONF_CHANGE;
bool fSendFreeTransactions = DEFAULT_SEND_FREE_TRANSACTIONS;

const char * DEFAULT_WALLET_DAT = "wallet.dat";
const uint32_t BIP32_HARDENED_KEY_LIMIT = 0x80000000;

int64_t StakeCombineThreshold = 1000 * COIN;
int64_t StakeSplitThreshold = 2 * StakeCombineThreshold;

/**
 * Fees smaller than this (in satoshi) are considered zero fee (for transaction creation)
 * Override with -mintxfee
 */
CFeeRate CWallet::minTxFee = CFeeRate(DEFAULT_TRANSACTION_MINFEE);
/**
 * If fee estimation does not have enough data to provide estimates, use this fee instead.
 * Has no effect if not using fee estimation
 * Override with -fallbackfee
 */
CFeeRate CWallet::fallbackFee = CFeeRate(DEFAULT_FALLBACK_FEE);


int64_t nReserveBalance = 0;
int64_t nMinimumInputValue = GetArg("-mininputvalue", 1 * COIN);

const uint256 CMerkleTx::ABANDON_HASH(uint256S("0000000000000000000000000000000000000000000000000000000000000001"));

/** @defgroup mapWallet
 *
 * @{
 */

struct CompareValueOnly
{
    bool operator()(const pair<CAmount, pair<const CWalletTx*, unsigned int> >& t1,
                    const pair<CAmount, pair<const CWalletTx*, unsigned int> >& t2) const
    {
        return t1.first < t2.first;
    }
};

std::string COutput::ToString() const
{
    return strprintf("COutput(%s, %d, %d) [%s]", tx->GetHash().ToString(), i, nDepth, FormatMoney(tx->vout[i].nValue));
}

const CWalletTx* CWallet::GetWalletTx(const uint256& hash) const
{
    LOCK(cs_wallet);
    std::map<uint256, CWalletTx>::const_iterator it = mapWallet.find(hash);
    if (it == mapWallet.end())
        return nullptr;
    return &(it->second);
}

bool CWallet::IsHDEnabled() const
{
    return !hdChain.masterKeyID.IsNull();
}

CPubKey CWallet::GenerateNewKey()
{
    AssertLockHeld(cs_wallet); // mapKeyMetadata
    bool fCompressed = CanSupportFeature(FEATURE_COMPRPUBKEY); // default to compressed public keys if we want 0.6.0 wallets

    CKey secret;

    // Create new metadata
    int64_t nCreationTime = GetTime();
    CKeyMetadata metadata(nCreationTime);

    // use HD key derivation if HD was enabled during wallet creation
    if (!hdChain.masterKeyID.IsNull()) {
        // for now we use a fixed keypath scheme of m/0'/0'/k
        CKey key;                      //master key seed (256bit)
        CExtKey masterKey;             //hd master key
        CExtKey accountKey;            //key at m/0'
        CExtKey externalChainChildKey; //key at m/0'/0'
        CExtKey childKey;              //key at m/0'/0'/<n>'

        // try to get the master key
        if (!GetKey(hdChain.masterKeyID, key))
            throw std::runtime_error("CWallet::GenerateNewKey(): Master key not found");

        masterKey.SetMaster(key.begin(), key.size());

        // derive m/0'
        // use hardened derivation (child keys >= 0x80000000 are hardened after bip32)
        masterKey.Derive(accountKey, BIP32_HARDENED_KEY_LIMIT);

        // derive m/0'/0'
        accountKey.Derive(externalChainChildKey, BIP32_HARDENED_KEY_LIMIT);

        // derive child key at next index, skip keys already known to the wallet
        do
        {
            // always derive hardened keys
            // childIndex | BIP32_HARDENED_KEY_LIMIT = derive childIndex in hardened child-index-range
            // example: 1 | BIP32_HARDENED_KEY_LIMIT == 0x80000001 == 2147483649
            externalChainChildKey.Derive(childKey, hdChain.nExternalChainCounter | BIP32_HARDENED_KEY_LIMIT);
            metadata.hdKeypath     = "m/0'/0'/"+std::to_string(hdChain.nExternalChainCounter)+"'";
            metadata.hdMasterKeyID = hdChain.masterKeyID;
            // increment childkey index
            hdChain.nExternalChainCounter++;
        } while(HaveKey(childKey.key.GetPubKey().GetID()));
        secret = childKey.key;

        // update the chain model in the database
        if (!CWalletDB(strWalletFile).WriteHDChain(hdChain))
            throw std::runtime_error("CWallet::GenerateNewKey(): Writing HD chain model failed");
    } else {
        secret.MakeNewKey(fCompressed);
    }

    // Compressed public keys were introduced in version 0.6.0
    if (fCompressed)
        SetMinVersion(FEATURE_COMPRPUBKEY);

    CPubKey pubkey = secret.GetPubKey();
    assert(secret.VerifyPubKey(pubkey));

    mapKeyMetadata[pubkey.GetID()] = metadata;
    if (!nTimeFirstKey || nCreationTime < nTimeFirstKey)
        nTimeFirstKey = nCreationTime;

    if (!AddKeyPubKey(secret, pubkey))
        throw std::runtime_error("CWallet::GenerateNewKey(): AddKey failed");
    return pubkey;
}

// ppcoin: total coins staked (non-spendable until maturity)
int64_t CWallet::GetStake() const
{
    int64_t nTotal = 0;
    LOCK2(cs_main, cs_wallet);
    for (map<uint256, CWalletTx>::const_iterator it = mapWallet.begin(); it != mapWallet.end(); ++it)
    {
        const CWalletTx* pcoin = &(*it).second;
        if (pcoin->IsCoinStake() && pcoin->GetBlocksToMaturity() > 0 && pcoin->GetDepthInMainChain() > 0)
            nTotal += CWallet::GetCredit(*pcoin,ISMINE_SPENDABLE);
    }
    return nTotal;
}

int64_t CWallet::GetNewMint() const
{
    int64_t nTotal = 0;
    LOCK2(cs_main, cs_wallet);
    for (map<uint256, CWalletTx>::const_iterator it = mapWallet.begin(); it != mapWallet.end(); ++it)
    {
        const CWalletTx* pcoin = &(*it).second;
        if (pcoin->IsCoinBase() && pcoin->GetBlocksToMaturity() > 0 && pcoin->GetDepthInMainChain() > 0)
            nTotal += CWallet::GetCredit(*pcoin,ISMINE_SPENDABLE);
    }
    return nTotal;
}

uint64_t CWallet::GetStakeWeight() const
{
    // Choose coins to use
    int64_t nBalance = GetBalance() + GetColdStakingBalance();

    if (nBalance <= nReserveBalance)
        return 0;

    set<pair<const CWalletTx*,unsigned int> > vwtxPrev;

    set<pair<const CWalletTx*,unsigned int> > setCoins;
    int64_t nValueIn = 0;

    if (!SelectCoinsForStaking(nBalance - nReserveBalance, GetTime(), setCoins, nValueIn))
        return 0;

    if (setCoins.empty())
        return 0;

    uint64_t nWeight = 0;

    int64_t nCurrentTime = GetTime();

    LOCK2(cs_main, cs_wallet);
    for(PAIRTYPE(const CWalletTx*, unsigned int) pcoin: setCoins)
    {

        if (!mapWallet.count(pcoin.first->GetHash()))
            continue;

        if (nCurrentTime - pcoin.first->nTime > Params().GetConsensus().nStakeMinAge)
            nWeight += pcoin.first->vout[pcoin.second].nValue;
    }

    return nWeight;
}

void CWallet::AvailableCoinsForStaking(vector<COutput>& vCoins, unsigned int nSpendTime) const
{
    vCoins.clear();

    nMinimumInputValue = GetArg("-mininputvalue", 1 * COIN);

    {
        LOCK2(cs_main, cs_wallet);
        for (map<uint256, CWalletTx>::const_iterator it = mapWallet.begin(); it != mapWallet.end(); ++it)
        {
            const CWalletTx* pcoin = &(*it).second;
            const uint256& wtxid = it->first;

            // Filtering by tx timestamp instead of block timestamp may give false positives but never false negatives
            if (pcoin->nTime + Params().GetConsensus().nStakeMinAge > nSpendTime)
                continue;

            if (pcoin->GetBlocksToMaturity() > 0)
                continue;

            if (pcoin->isAbandoned())
                continue;

            int nDepth = pcoin->GetDepthInMainChain();
            if (nDepth < 1)
                continue;

            for (unsigned int i = 0; i < pcoin->vout.size(); i++)
                if (!(IsSpent(wtxid,i)) && IsMine(pcoin->vout[i]) && pcoin->vout[i].nValue >= nMinimumInputValue){
                    vCoins.push_back(COutput(pcoin, i, nDepth, true,
                                           ((IsMine(pcoin->vout[i]) & (ISMINE_SPENDABLE)) != ISMINE_NO &&
                                           !pcoin->vout[i].scriptPubKey.IsColdStaking() &&
                                           !pcoin->vout[i].scriptPubKey.IsColdStakingv2()) ||
                                           ((IsMine(pcoin->vout[i]) & (ISMINE_STAKABLE)) != ISMINE_NO &&
                                           IsColdStakingEnabled(chainActive.Tip(), Params().GetConsensus()))));
                }
        }
    }

    if (GetBoolArg("-stakingsortbycoinage",false)) {
        std::sort(vCoins.begin(), vCoins.end(), sortByCoinAgeDescending());
    }
}

// Select some coins without random shuffle or best subset approximation
bool CWallet::SelectCoinsForStaking(int64_t nTargetValue, unsigned int nSpendTime, set<pair<const CWalletTx*,unsigned int> >& setCoinsRet, int64_t& nValueRet) const
{
    vector<COutput> vCoins;
    AvailableCoinsForStaking(vCoins, nSpendTime);

    setCoinsRet.clear();
    nValueRet = 0;

    for(COutput output: vCoins)
    {
        const CWalletTx *pcoin = output.tx;
        int i = output.i;

        // Stop if we've chosen enough inputs
        if (nValueRet >= nTargetValue)
            break;

        int64_t n = pcoin->vout[i].nValue;

        pair<int64_t,pair<const CWalletTx*,unsigned int> > coin = make_pair(n,make_pair(pcoin, i));

        if (n >= nTargetValue)
        {
            // If input value is greater or equal to target then simply insert
            //    it into the current subset and exit
            setCoinsRet.insert(coin.second);
            nValueRet += coin.first;
            break;
        }
        else if (n < nTargetValue + CENT)
        {
            setCoinsRet.insert(coin.second);
            nValueRet += coin.first;
        }
    }

    return true;
}

bool CWallet::CreateCoinStake(const CKeyStore& keystore, unsigned int nBits, int64_t nSearchInterval, int64_t nFees, CMutableTransaction& txNew, CKey& key, CScript& kernelScriptPubKey)
{
    CBlockIndex* pindexPrev = chainActive.Tip();
    arith_uint256 bnTargetPerCoinDay;
    bnTargetPerCoinDay.SetCompact(nBits);

    txNew.vin.clear();
    txNew.vout.clear();

    // Mark coin stake transaction
    CScript scriptEmpty;
    scriptEmpty.clear();
    txNew.vout.push_back(CTxOut(0, scriptEmpty));

    // Choose coins to use
    int64_t nBalance = GetBalance() + GetColdStakingBalance();

    if (nBalance <= nReserveBalance)
        return false;

    set<pair<const CWalletTx*,unsigned int> > vwtxPrev;

    set<pair<const CWalletTx*,unsigned int> > setCoins;
    int64_t nValueIn = 0;

    // Select coins with suitable depth
    if (!SelectCoinsForStaking(nBalance - nReserveBalance, txNew.nTime, setCoins, nValueIn))
        return false;

    if (setCoins.empty())
        return false;

    CStateViewCache view(pcoinsTip);

    int64_t nCredit = 0;
    CScript scriptPubKeyKernel;
    for(PAIRTYPE(const CWalletTx*, unsigned int) pcoin: setCoins)
    {
        static int nMaxStakeSearchInterval = 60;
        bool fKernelFound = false;
        for (unsigned int n=0; n<min(nSearchInterval,(int64_t)nMaxStakeSearchInterval) && !fKernelFound && pindexPrev == chainActive.Tip(); n++)
        {
            boost::this_thread::interruption_point();
            // Search backward in time from the given txNew timestamp
            // Search nSearchInterval seconds back up to nMaxStakeSearchInterval
            COutPoint prevoutStake = COutPoint(pcoin.first->GetHash(), pcoin.second);
            int64_t nBlockTime;
            if (CheckKernel(pindexPrev, nBits, txNew.nTime - n, prevoutStake, view, &nBlockTime))
            {
                // Found a kernel
                LogPrint("coinstake", "CreateCoinStake : kernel found\n");
                vector<std::vector<unsigned char>> vSolutions;
                txnouttype whichType;
                CScript scriptPubKeyOut;
                scriptPubKeyKernel = pcoin.first->vout[pcoin.second].scriptPubKey;
                if (!Solver(scriptPubKeyKernel, whichType, vSolutions))
                {
                    LogPrint("coinstake", "CreateCoinStake : failed to parse kernel\n");
                    break;
                }
                LogPrint("coinstake", "CreateCoinStake : parsed kernel type=%d\n", whichType);
                if (whichType != TX_PUBKEY && whichType != TX_PUBKEYHASH && whichType != TX_COLDSTAKING && whichType != TX_COLDSTAKING_V2)
                {
                    LogPrint("coinstake", "CreateCoinStake : no support for kernel type=%d\n", whichType);
                    break;  // only support pay to public key and pay to address
                }
                if (whichType == TX_COLDSTAKING || whichType == TX_COLDSTAKING_V2) // cold staking
                {
                    // try to find staking key
                    if (!keystore.GetKey(uint160(vSolutions[0]), key))
                    {
                        LogPrint("coinstake", "CreateCoinStake : failed to get key for kernel type=%d\n", whichType);
                        break;  // unable to find corresponding public key
                    } else {
                        // we keep the same script
                        scriptPubKeyOut = scriptPubKeyKernel;
                    }
                }
                if (whichType == TX_PUBKEYHASH) // pay to address type
                {
                    // convert to pay to public key type
                    if (!keystore.GetKey(uint160(vSolutions[0]), key))
                    {
                        LogPrint("coinstake", "CreateCoinStake : failed to get key for kernel type=%d\n", whichType);
                        break;  // unable to find corresponding public key
                    }
                    scriptPubKeyOut << ToByteVector(key.GetPubKey()) << OP_CHECKSIG;
                }
                if (whichType == TX_PUBKEY)
                {
                    std::vector<unsigned char>& vchPubKey = vSolutions[0];
                    if (!keystore.GetKey(Hash160(vchPubKey), key))
                    {
                        LogPrint("coinstake", "CreateCoinStake : failed to get key for kernel type=%d\n", whichType);
                        break;  // unable to find corresponding public key
                    }

                    if (key.GetPubKey() != vchPubKey)
                    {
                        LogPrint("coinstake", "CreateCoinStake : invalid key for kernel type=%d\n", whichType);
                        break; // keys mismatch
                    }

                    scriptPubKeyOut = scriptPubKeyKernel;
                }

                txNew.nTime -= n;
                txNew.vin.push_back(CTxIn(pcoin.first->GetHash(), pcoin.second));
                nCredit += pcoin.first->vout[pcoin.second].nValue;
                vwtxPrev.insert(make_pair(pcoin.first,pcoin.second));
                txNew.vout.push_back(CTxOut(0, scriptPubKeyOut));
                kernelScriptPubKey = scriptPubKeyKernel;

                LogPrint("coinstake", "CreateCoinStake : added kernel type=%d\n", whichType);
                fKernelFound = true;
                break;
            }
        }

        if (fKernelFound)
            break; // if kernel is found stop searching
    }

    if (nCredit == 0 || nCredit > nBalance - nReserveBalance)
        return false;

    CTransaction txPrev;
    uint256 hashBlock = uint256();

    for(PAIRTYPE(const CWalletTx*, unsigned int) pcoin: setCoins)
    {
        // Attempt to add more inputs
        // Only add coins of the same key/address as kernel
        if (txNew.vout.size() == 2 && ((pcoin.first->vout[pcoin.second].scriptPubKey == scriptPubKeyKernel || pcoin.first->vout[pcoin.second].scriptPubKey == txNew.vout[1].scriptPubKey))
            && pcoin.first->GetHash() != txNew.vin[0].prevout.hash)
        {
            int64_t nTimeWeight = GetWeight((int64_t)pcoin.first->nTime, (int64_t)txNew.nTime);

            // Stop adding more inputs if already too many inputs
            if (txNew.vin.size() >= 100)
                break;
            // Stop adding inputs if reached reserve limit
            if (nCredit + pcoin.first->vout[pcoin.second].nValue > nBalance - nReserveBalance)
                break;
            // Do not add additional significant input
            if (pcoin.first->vout[pcoin.second].nValue >= Params().GetConsensus().nStakeCombineThreshold)
                continue;
            // Do not add input that is still too young
            if (nTimeWeight < Params().GetConsensus().nStakeMinAge)
                continue;

            if (!GetTransaction(pcoin.first->GetHash(), txPrev, Params().GetConsensus(), hashBlock, view, true))
                continue;

            txNew.vin.push_back(CTxIn(pcoin.first->GetHash(), pcoin.second));
            nCredit += pcoin.first->vout[pcoin.second].nValue;
            vwtxPrev.insert(make_pair(pcoin.first,pcoin.second));
        }
    }

    // Calculate coin age reward
    int64_t nReward;
    {
        uint64_t nCoinAge;
        CTransaction ptxNew = CTransaction(txNew);
        if (!TransactionGetCoinAge(ptxNew, nCoinAge, view))
            return error("CreateCoinStake : failed to calculate coin age");

        nReward = GetProofOfStakeReward(pindexPrev->nHeight + 1, nCoinAge, nFees, chainActive.Tip(), view);
        if (nReward <= 0)
            return false;

        nCredit += nReward;
    }

    int64_t blockValue = nCredit;
    std::map<CNavCoinAddress, double> splitMap;
    double nAccumulatedFee = 0.0;

    CNavCoinAddress poolFeeAddress(GetArg("-pooladdress", ""));
    double nPoolFee = GetArg("-poolfee", 0) / 100.0;

    if (nPoolFee > 0 && poolFeeAddress.IsValid())
    {
        CAmount nRewardAsFee = nReward * nPoolFee;
        blockValue -= nRewardAsFee;
        txNew.vout.push_back(CTxOut(nRewardAsFee, GetScriptForDestination(poolFeeAddress.Get())));
    }
    else if (GetArg("-stakingaddress", "") != "")
    {
        CNavCoinAddress address;
        UniValue stakingAddress;
        UniValue addressMap(UniValue::VOBJ);
        std::map<std::string, UniValue> splitObject;

        if (stakingAddress.read(GetArg("-stakingaddress", "")))
        {
            try {
                if (stakingAddress.isObject())
                    addressMap = stakingAddress.get_obj();
                else
                    return error("%s: Failed to read JSON from -stakingaddress argument", __func__);

                std::string lookForKey = "all";

                if (find_value(addressMap, CNavCoinAddress(key.GetPubKey().GetID()).ToString()).isStr())
                    lookForKey = CNavCoinAddress(key.GetPubKey().GetID()).ToString();

                if (find_value(addressMap, CNavCoinAddress(key.GetPubKey().GetID()).ToString()).isObject())
                {
                    find_value(addressMap, CNavCoinAddress(key.GetPubKey().GetID()).ToString()).getObjMap(splitObject);
                    if (splitObject.size() > 0)
                        lookForKey = CNavCoinAddress(key.GetPubKey().GetID()).ToString();
                }

                if(find_value(addressMap, lookForKey).isStr())
                {
                    address = CNavCoinAddress(find_value(addressMap, lookForKey).get_str());

                    if (address.IsValid())
                    {
                        splitMap[address] = 100.0;
                    }
                    else
                    {
                        return error("%s: -stakingaddress includes a wrong address %s", __func__, find_value(addressMap, lookForKey).get_str());
                    }
                }
                else if(find_value(addressMap, lookForKey).isObject())
                {
                    find_value(addressMap, lookForKey).getObjMap(splitObject);

                    for ( const auto &pair : splitObject ) {
                        address = CNavCoinAddress(pair.first);
                        if (!address.IsValid() || pair.second.get_real() <= 0)
                            continue;
                        if (nAccumulatedFee+pair.second.get_real() > 100.0)
                            return error("%s: -stakingaddress tries to contribute more than 100%");

                        nAccumulatedFee += pair.second.get_real();

                        splitMap[address] = pair.second.get_real();
                    }
                }

            } catch (const UniValue& objError) {
                return error("%s: Failed to read JSON from -stakingaddress argument", __func__);
            } catch (const std::exception& e) {
                return error("%s: Failed to read JSON from -stakingaddress argument", __func__);
            }
        }
        else
        {
            address = CNavCoinAddress(GetArg("-stakingaddress", ""));
            if (address.IsValid()) {
                splitMap[address] = 100;
            }
        }

        for (const auto& entry: splitMap)
        {
            CAmount thisOut = nReward * entry.second/100.0;
            blockValue -= thisOut;
            txNew.vout.push_back(CTxOut(thisOut, GetScriptForDestination(entry.first.Get())));
        }
    }

    bool fSplit = false;

    if (blockValue >= Params().GetConsensus().nStakeSplitThreshold)
    {
        fSplit = true;
        txNew.vout.insert(txNew.vout.begin()+2, CTxOut(0, txNew.vout[1].scriptPubKey)); //split stake
    }

    // Set output amount
    if (fSplit) // 2 stake outputs, stake was split
    {
        txNew.vout[1].nValue = (blockValue / 2 / CENT) * CENT;
        txNew.vout[2].nValue = blockValue - txNew.vout[1].nValue;
    }
    else if(!fSplit) // only 1 stake output, was not split
        txNew.vout[1].nValue = blockValue;

    // Adds Community Fund output if enabled
    if(IsCommunityFundAccumulationEnabled(pindexPrev, Params().GetConsensus(), false))
    {
        if(IsCommunityFundAccumulationSpreadEnabled(pindexPrev, Params().GetConsensus()))
        {
            if((pindexPrev->nHeight + 1) % GetConsensusParameter(Consensus::CONSENSUS_PARAM_FUND_SPREAD_ACCUMULATION, view) == 0)
            {
                int fundIndex = txNew.vout.size() + 1;
                txNew.vout.resize(fundIndex);
                SetScriptForCommunityFundContribution(txNew.vout[fundIndex-1].scriptPubKey);

                if(IsCommunityFundAmountV2Enabled(pindexPrev, Params().GetConsensus())) {
                    txNew.vout[fundIndex-1].nValue = GetFundContributionPerBlock(view) * GetConsensusParameter(Consensus::CONSENSUS_PARAM_FUND_SPREAD_ACCUMULATION, view);
                } else {
                    txNew.vout[fundIndex-1].nValue = Params().GetConsensus().nCommunityFundAmount * GetConsensusParameter(Consensus::CONSENSUS_PARAM_FUND_SPREAD_ACCUMULATION, view);
                }
            }
        }
        else
        {
            int fundIndex = txNew.vout.size() + 1;
            txNew.vout.resize(fundIndex);
            SetScriptForCommunityFundContribution(txNew.vout[fundIndex-1].scriptPubKey);

             if(IsCommunityFundAmountV2Enabled(pindexPrev, Params().GetConsensus())) {
                txNew.vout[fundIndex-1].nValue = GetFundContributionPerBlock(view);
             } else {
                txNew.vout[fundIndex-1].nValue = Params().GetConsensus().nCommunityFundAmount;
             }
        }
    }

    txNew.nVersion = IsCommunityFundEnabled(chainActive.Tip(),Params().GetConsensus()) ? CTransaction::TXDZEEL_VERSION_V2 : CTransaction::TXDZEEL_VERSION;

    // Sign
    int nIn = 0;
    CTransaction txNewConst(txNew);
    for(const PAIRTYPE(const CWalletTx*,unsigned int)& coin: vwtxPrev)
    {
        bool signSuccess;
        const CScript& scriptPubKey = coin.first->vout[coin.second].scriptPubKey;
        SignatureData sigdata;
        signSuccess = ProduceSignature(TransactionSignatureCreator(this, &txNewConst, nIn, coin.first->vout[coin.second].nValue, SIGHASH_ALL), scriptPubKey, sigdata, true);

        if (!signSuccess)
        {
            return error("Signing transaction failed");
        } else {
            UpdateTransaction(txNew, nIn, sigdata);
        }

        nIn++;
    }

    // Limit size
    unsigned int nBytes = ::GetSerializeSize(txNew, SER_NETWORK, PROTOCOL_VERSION);
    if (nBytes >= MAX_BLOCK_SIZE_GEN/5)
        return error("CreateCoinStake : exceeded coinstake size limit");

    LogPrint("coinstake", "Created coin stake\n");

    // Successfully generated coinstake
    return true;
}

// optional setting to unlock wallet for staking only
// serves to disable the trivial sendmoney when OS account compromised
// provides no real security
bool fWalletUnlockStakingOnly = false;

bool CWallet::AddKeyPubKey(const CKey& secret, const CPubKey &pubkey)
{
    AssertLockHeld(cs_wallet); // mapKeyMetadata
    if (!CCryptoKeyStore::AddKeyPubKey(secret, pubkey))
        return false;

    // check if we need to remove from watch-only
    CScript script;
    script = GetScriptForDestination(pubkey.GetID());
    if (HaveWatchOnly(script))
        RemoveWatchOnly(script);
    script = GetScriptForRawPubKey(pubkey);
    if (HaveWatchOnly(script))
        RemoveWatchOnly(script);

    if (!fFileBacked)
        return true;
    if (!IsCrypted()) {
        return CWalletDB(strWalletFile).WriteKey(pubkey,
                                                 secret.GetPrivKey(),
                                                 mapKeyMetadata[pubkey.GetID()]);
    }
    return true;
}

bool CWallet::AddCryptedKey(const CPubKey &vchPubKey,
                            const vector<unsigned char> &vchCryptedSecret)
{
    if (!CCryptoKeyStore::AddCryptedKey(vchPubKey, vchCryptedSecret))
        return false;
    if (!fFileBacked)
        return true;
    {
        LOCK(cs_wallet);
        if (pwalletdbEncryption)
            return pwalletdbEncryption->WriteCryptedKey(vchPubKey,
                                                        vchCryptedSecret,
                                                        mapKeyMetadata[vchPubKey.GetID()]);
        else
            return CWalletDB(strWalletFile).WriteCryptedKey(vchPubKey,
                                                            vchCryptedSecret,
                                                            mapKeyMetadata[vchPubKey.GetID()]);
    }
    return false;
}

bool CWallet::LoadKeyMetadata(const CPubKey &pubkey, const CKeyMetadata &meta)
{
    AssertLockHeld(cs_wallet); // mapKeyMetadata
    if (meta.nCreateTime && (!nTimeFirstKey || meta.nCreateTime < nTimeFirstKey))
        nTimeFirstKey = meta.nCreateTime;

    mapKeyMetadata[pubkey.GetID()] = meta;
    return true;
}

bool CWallet::LoadCryptedKey(const CPubKey &vchPubKey, const std::vector<unsigned char> &vchCryptedSecret)
{
    return CCryptoKeyStore::AddCryptedKey(vchPubKey, vchCryptedSecret);
}

bool CWallet::AddCScript(const CScript& redeemScript)
{
    if (!CCryptoKeyStore::AddCScript(redeemScript))
        return false;
    if (!fFileBacked)
        return true;
    return CWalletDB(strWalletFile).WriteCScript(Hash160(redeemScript), redeemScript);
}

bool CWallet::LoadCScript(const CScript& redeemScript)
{
    /* A sanity check was added in pull #3843 to avoid adding redeemScripts
     * that never can be redeemed. However, old wallets may still contain
     * these. Do not add them to the wallet and warn. */
    if (redeemScript.size() > MAX_SCRIPT_ELEMENT_SIZE)
    {
        std::string strAddr = CNavCoinAddress(CScriptID(redeemScript)).ToString();
        LogPrintf("%s: Warning: This wallet contains a redeemScript of size %i which exceeds maximum size %i thus can never be redeemed. Do not use address %s.\n",
            __func__, redeemScript.size(), MAX_SCRIPT_ELEMENT_SIZE, strAddr);
        return true;
    }

    return CCryptoKeyStore::AddCScript(redeemScript);
}

bool CWallet::AddWatchOnly(const CScript &dest)
{
    if (!CCryptoKeyStore::AddWatchOnly(dest))
        return false;
    nTimeFirstKey = 1; // No birthday information for watch-only keys.
    NotifyWatchonlyChanged(true);
    if (!fFileBacked)
        return true;
    return CWalletDB(strWalletFile).WriteWatchOnly(dest);
}

bool CWallet::RemoveWatchOnly(const CScript &dest)
{
    AssertLockHeld(cs_wallet);
    if (!CCryptoKeyStore::RemoveWatchOnly(dest))
        return false;
    if (!HaveWatchOnly())
        NotifyWatchonlyChanged(false);
    if (fFileBacked)
        if (!CWalletDB(strWalletFile).EraseWatchOnly(dest))
            return false;

    return true;
}

bool CWallet::LoadWatchOnly(const CScript &dest)
{
    return CCryptoKeyStore::AddWatchOnly(dest);
}

bool CWallet::Unlock(const SecureString& strWalletPassphrase)
{
    CCrypter crypter;
    CKeyingMaterial vMasterKey;

    {
        LOCK(cs_wallet);
        for(const MasterKeyMap::value_type& pMasterKey: mapMasterKeys)
        {
            if(!crypter.SetKeyFromPassphrase(strWalletPassphrase, pMasterKey.second.vchSalt, pMasterKey.second.nDeriveIterations, pMasterKey.second.nDerivationMethod))
                return false;
            if (!crypter.Decrypt(pMasterKey.second.vchCryptedKey, vMasterKey))
                continue; // try another master key
            if (CCryptoKeyStore::Unlock(vMasterKey))
                return true;
        }
    }
    return false;
}

bool CWallet::ChangeWalletPassphrase(const SecureString& strOldWalletPassphrase, const SecureString& strNewWalletPassphrase)
{
    bool fWasLocked = IsLocked();

    {
        LOCK(cs_wallet);
        Lock();

        CCrypter crypter;
        CKeyingMaterial vMasterKey;
        for(MasterKeyMap::value_type& pMasterKey: mapMasterKeys)
        {
            if(!crypter.SetKeyFromPassphrase(strOldWalletPassphrase, pMasterKey.second.vchSalt, pMasterKey.second.nDeriveIterations, pMasterKey.second.nDerivationMethod))
                return false;
            if (!crypter.Decrypt(pMasterKey.second.vchCryptedKey, vMasterKey))
                return false;
            if (CCryptoKeyStore::Unlock(vMasterKey))
            {
                int64_t nStartTime = GetTimeMillis();
                crypter.SetKeyFromPassphrase(strNewWalletPassphrase, pMasterKey.second.vchSalt, pMasterKey.second.nDeriveIterations, pMasterKey.second.nDerivationMethod);
                pMasterKey.second.nDeriveIterations = pMasterKey.second.nDeriveIterations * (100 / ((double)(GetTimeMillis() - nStartTime)));

                nStartTime = GetTimeMillis();
                crypter.SetKeyFromPassphrase(strNewWalletPassphrase, pMasterKey.second.vchSalt, pMasterKey.second.nDeriveIterations, pMasterKey.second.nDerivationMethod);
                pMasterKey.second.nDeriveIterations = (pMasterKey.second.nDeriveIterations + pMasterKey.second.nDeriveIterations * 100 / ((double)(GetTimeMillis() - nStartTime))) / 2;

                if (pMasterKey.second.nDeriveIterations < 25000)
                    pMasterKey.second.nDeriveIterations = 25000;

                LogPrintf("Wallet passphrase changed to an nDeriveIterations of %i\n", pMasterKey.second.nDeriveIterations);

                if (!crypter.SetKeyFromPassphrase(strNewWalletPassphrase, pMasterKey.second.vchSalt, pMasterKey.second.nDeriveIterations, pMasterKey.second.nDerivationMethod))
                    return false;
                if (!crypter.Encrypt(vMasterKey, pMasterKey.second.vchCryptedKey))
                    return false;
                CWalletDB(strWalletFile).WriteMasterKey(pMasterKey.first, pMasterKey.second);
                if (fWasLocked)
                    Lock();
                return true;
            }
        }
    }

    return false;
}

void CWallet::SetBestChain(const CBlockLocator& loc)
{
    CWalletDB walletdb(strWalletFile);
    walletdb.WriteBestBlock(loc);
}

bool CWallet::SetMinVersion(enum WalletFeature nVersion, CWalletDB* pwalletdbIn, bool fExplicit)
{
    LOCK(cs_wallet); // nWalletVersion
    if (nWalletVersion >= nVersion)
        return true;

    // when doing an explicit upgrade, if we pass the max version permitted, upgrade all the way
    if (fExplicit && nVersion > nWalletMaxVersion)
            nVersion = FEATURE_LATEST;

    nWalletVersion = nVersion;

    if (nVersion > nWalletMaxVersion)
        nWalletMaxVersion = nVersion;

    if (fFileBacked)
    {
        CWalletDB* pwalletdb = pwalletdbIn ? pwalletdbIn : new CWalletDB(strWalletFile);
        if (nWalletVersion > 40000)
            pwalletdb->WriteMinVersion(nWalletVersion);
        if (!pwalletdbIn)
            delete pwalletdb;
    }

    return true;
}

bool CWallet::SetMaxVersion(int nVersion)
{
    LOCK(cs_wallet); // nWalletVersion, nWalletMaxVersion
    // cannot downgrade below current version
    if (nWalletVersion > nVersion)
        return false;

    nWalletMaxVersion = nVersion;

    return true;
}

set<uint256> CWallet::GetConflicts(const uint256& txid) const
{
    set<uint256> result;
    AssertLockHeld(cs_wallet);

    std::map<uint256, CWalletTx>::const_iterator it = mapWallet.find(txid);
    if (it == mapWallet.end())
        return result;
    const CWalletTx& wtx = it->second;

    std::pair<TxSpends::const_iterator, TxSpends::const_iterator> range;

    for(const CTxIn& txin: wtx.vin)
    {
        if (mapTxSpends.count(txin.prevout) <= 1)
            continue;  // No conflict if zero or one spends
        range = mapTxSpends.equal_range(txin.prevout);
        for (TxSpends::const_iterator it = range.first; it != range.second; ++it)
            result.insert(it->second);
    }
    return result;
}

void CWallet::Flush(bool shutdown)
{
    bitdb.Flush(shutdown);
}

bool CWallet::Verify()
{
    LogPrintf("Using BerkeleyDB version %s\n", DbEnv::version(0, 0, 0));
    std::string walletFile = GetArg("-wallet", DEFAULT_WALLET_DAT);

    LogPrintf("Using wallet %s\n", walletFile);
    uiInterface.InitMessage(_("Verifying wallet..."));

    // Wallet file must be a plain filename without a directory
    if (walletFile != boost::filesystem::basename(walletFile) + boost::filesystem::extension(walletFile))
        return InitError(strprintf(_("Wallet %s resides outside data directory %s"), walletFile, GetDataDir().string()));

    if (!bitdb.Open(GetDataDir()))
    {
        // try moving the database env out of the way
        boost::filesystem::path pathDatabase = GetDataDir() / "database";
        boost::filesystem::path pathDatabaseBak = GetDataDir() / strprintf("database.%d.bak", GetTime());
        try {
            boost::filesystem::rename(pathDatabase, pathDatabaseBak);
            LogPrintf("Moved old %s to %s. Retrying.\n", pathDatabase.string(), pathDatabaseBak.string());
        } catch (const boost::filesystem::filesystem_error&) {
            // failure is ok (well, not really, but it's not worse than what we started with)
        }

        // try again
        if (!bitdb.Open(GetDataDir())) {
            // if it still fails, it probably means we can't even create the database env
            return InitError(strprintf(_("Error initializing wallet database environment %s!"), GetDataDir()));
        }
    }

    if (GetBoolArg("-salvagewallet", false))
    {
        // Recover readable keypairs:
        if (!CWalletDB::Recover(bitdb, walletFile, true))
            return false;
    }

    if (boost::filesystem::exists(GetDataDir() / walletFile))
    {
        CDBEnv::VerifyResult r = bitdb.Verify(walletFile, CWalletDB::Recover);
        if (r == CDBEnv::RECOVER_OK)
        {
            InitWarning(strprintf(_("Warning: Wallet file corrupt, data salvaged!"
                                         " Original %s saved as %s in %s; if"
                                         " your balance or transactions are incorrect you should"
                                         " restore from a backup."),
                walletFile, "wallet.{timestamp}.bak", GetDataDir()));
        }
        if (r == CDBEnv::RECOVER_FAIL)
            return InitError(strprintf(_("%s corrupt, salvage failed"), walletFile));
    }

    return true;
}

void CWallet::SyncMetaData(pair<TxSpends::iterator, TxSpends::iterator> range)
{
    // We want all the wallet transactions in range to have the same metadata as
    // the oldest (smallest nOrderPos).
    // So: find smallest nOrderPos:

    int nMinOrderPos = std::numeric_limits<int>::max();
    const CWalletTx* copyFrom = nullptr;
    for (TxSpends::iterator it = range.first; it != range.second; ++it)
    {
        const uint256& hash = it->second;
        int n = mapWallet[hash].nOrderPos;
        if (n < nMinOrderPos)
        {
            nMinOrderPos = n;
            copyFrom = &mapWallet[hash];
        }
    }
    // Now copy data from copyFrom to rest:
    for (TxSpends::iterator it = range.first; it != range.second; ++it)
    {
        const uint256& hash = it->second;
        CWalletTx* copyTo = &mapWallet[hash];
        if (copyFrom == copyTo) continue;
        if (!copyFrom->IsEquivalentTo(*copyTo)) continue;
        copyTo->mapValue = copyFrom->mapValue;
        copyTo->vOrderForm = copyFrom->vOrderForm;
        // fTimeReceivedIsTxTime not copied on purpose
        // nTimeReceived not copied on purpose
        copyTo->nTimeSmart = copyFrom->nTimeSmart;
        copyTo->fFromMe = copyFrom->fFromMe;
        copyTo->strFromAccount = copyFrom->strFromAccount;
        // nOrderPos not copied on purpose
        // cached members not copied on purpose
    }
}

/**
 * Outpoint is spent if any non-conflicted transaction
 * spends it:
 */
bool CWallet::IsSpent(const uint256& hash, unsigned int n) const
{
    const COutPoint outpoint(hash, n);
    pair<TxSpends::const_iterator, TxSpends::const_iterator> range;
    range = mapTxSpends.equal_range(outpoint);

    for (TxSpends::const_iterator it = range.first; it != range.second; ++it)
    {
        const uint256& wtxid = it->second;
        std::map<uint256, CWalletTx>::const_iterator mit = mapWallet.find(wtxid);
        if (mit != mapWallet.end()) {
            int depth = mit->second.GetDepthInMainChain();
            if (depth > 0  || (depth == 0 && !mit->second.isAbandoned() && !mit->second.IsCoinStake()))
                return true; // Spent
        }
    }
    return false;
}

void CWallet::AddToSpends(const COutPoint& outpoint, const uint256& wtxid)
{
    mapTxSpends.insert(make_pair(outpoint, wtxid));

    pair<TxSpends::iterator, TxSpends::iterator> range;
    range = mapTxSpends.equal_range(outpoint);
    SyncMetaData(range);
}


void CWallet::AddToSpends(const uint256& wtxid)
{
    assert(mapWallet.count(wtxid));
    CWalletTx& thisTx = mapWallet[wtxid];
    if (thisTx.IsCoinBase()) // Coinbases don't spend anything!
        return;

    for(const CTxIn& txin: thisTx.vin)
        AddToSpends(txin.prevout, wtxid);
}

bool CWallet::EncryptWallet(const SecureString& strWalletPassphrase)
{
    if (IsCrypted())
        return false;

    CKeyingMaterial vMasterKey;

    vMasterKey.resize(WALLET_CRYPTO_KEY_SIZE);
    GetStrongRandBytes(&vMasterKey[0], WALLET_CRYPTO_KEY_SIZE);

    CMasterKey kMasterKey;

    kMasterKey.vchSalt.resize(WALLET_CRYPTO_SALT_SIZE);
    GetStrongRandBytes(&kMasterKey.vchSalt[0], WALLET_CRYPTO_SALT_SIZE);

    CCrypter crypter;
    int64_t nStartTime = GetTimeMillis();
    crypter.SetKeyFromPassphrase(strWalletPassphrase, kMasterKey.vchSalt, 25000, kMasterKey.nDerivationMethod);
    kMasterKey.nDeriveIterations = 2500000 / ((double)(GetTimeMillis() - nStartTime));

    nStartTime = GetTimeMillis();
    crypter.SetKeyFromPassphrase(strWalletPassphrase, kMasterKey.vchSalt, kMasterKey.nDeriveIterations, kMasterKey.nDerivationMethod);
    kMasterKey.nDeriveIterations = (kMasterKey.nDeriveIterations + kMasterKey.nDeriveIterations * 100 / ((double)(GetTimeMillis() - nStartTime))) / 2;

    if (kMasterKey.nDeriveIterations < 25000)
        kMasterKey.nDeriveIterations = 25000;

    LogPrintf("Encrypting Wallet with an nDeriveIterations of %i\n", kMasterKey.nDeriveIterations);

    if (!crypter.SetKeyFromPassphrase(strWalletPassphrase, kMasterKey.vchSalt, kMasterKey.nDeriveIterations, kMasterKey.nDerivationMethod))
        return false;
    if (!crypter.Encrypt(vMasterKey, kMasterKey.vchCryptedKey))
        return false;

    {
        LOCK(cs_wallet);
        mapMasterKeys[++nMasterKeyMaxID] = kMasterKey;

        if (fFileBacked)
        {
            assert(!pwalletdbEncryption);
            pwalletdbEncryption = new CWalletDB(strWalletFile);
            if (!pwalletdbEncryption->TxnBegin()) {
                delete pwalletdbEncryption;
                pwalletdbEncryption = nullptr;
                return false;
            }
            pwalletdbEncryption->WriteMasterKey(nMasterKeyMaxID, kMasterKey);
        }

        if (!EncryptKeys(vMasterKey))
        {
            if (fFileBacked) {
                pwalletdbEncryption->TxnAbort();
                delete pwalletdbEncryption;
            }
            // We now probably have half of our keys encrypted in memory, and half not...
            // die and let the user reload the unencrypted wallet.
            assert(false);
        }

        // Encryption was introduced in version 0.4.0
        SetMinVersion(FEATURE_WALLETCRYPT, pwalletdbEncryption, true);

        if (fFileBacked)
        {
            if (!pwalletdbEncryption->TxnCommit()) {
                delete pwalletdbEncryption;
                // We now have keys encrypted in memory, but not on disk...
                // die to avoid confusion and let the user reload the unencrypted wallet.
                assert(false);
            }

            delete pwalletdbEncryption;
            pwalletdbEncryption = nullptr;
<<<<<<< HEAD
        }

        Lock();
        Unlock(strWalletPassphrase);

        // if we are using HD, replace the HD master key (seed) with a new one
        if (!hdChain.masterKeyID.IsNull()) {
            CKey key;
            CPubKey masterPubKey = GenerateNewHDMasterKey();
            if (!SetHDMasterKey(masterPubKey))
                return false;
=======
>>>>>>> 7cbb0de9
        }

        Lock();

        // Need to completely rewrite the wallet file; if we don't, bdb might keep
        // bits of the unencrypted private key in slack space in the database file.
        CDB::Rewrite(strWalletFile);

    }
    NotifyStatusChanged(this);

    return true;
}

int64_t CWallet::IncOrderPosNext(CWalletDB *pwalletdb)
{
    AssertLockHeld(cs_wallet); // nOrderPosNext
    int64_t nRet = nOrderPosNext++;
    if (pwalletdb) {
        pwalletdb->WriteOrderPosNext(nOrderPosNext);
    } else {
        CWalletDB(strWalletFile).WriteOrderPosNext(nOrderPosNext);
    }
    return nRet;
}

bool CWallet::AccountMove(std::string strFrom, std::string strTo, CAmount nAmount, std::string strComment)
{
    CWalletDB walletdb(strWalletFile);
    if (!walletdb.TxnBegin())
        return false;

    int64_t nNow = GetAdjustedTime();

    // Debit
    CAccountingEntry debit;
    debit.nOrderPos = IncOrderPosNext(&walletdb);
    debit.strAccount = strFrom;
    debit.nCreditDebit = -nAmount;
    debit.nTime = nNow;
    debit.strOtherAccount = strTo;
    debit.strComment = strComment;
    AddAccountingEntry(debit, walletdb);

    // Credit
    CAccountingEntry credit;
    credit.nOrderPos = IncOrderPosNext(&walletdb);
    credit.strAccount = strTo;
    credit.nCreditDebit = nAmount;
    credit.nTime = nNow;
    credit.strOtherAccount = strFrom;
    credit.strComment = strComment;
    AddAccountingEntry(credit, walletdb);

    if (!walletdb.TxnCommit())
        return false;

    return true;
}

bool CWallet::GetAccountPubkey(CPubKey &pubKey, std::string strAccount, bool bForceNew)
{
    CWalletDB walletdb(strWalletFile);

    CAccount account;
    walletdb.ReadAccount(strAccount, account);

    if (!bForceNew) {
        if (!account.vchPubKey.IsValid())
            bForceNew = true;
        else {
            // Check if the current key has been used
            CScript scriptPubKey = GetScriptForDestination(account.vchPubKey.GetID());
            for (map<uint256, CWalletTx>::iterator it = mapWallet.begin();
                 it != mapWallet.end() && account.vchPubKey.IsValid();
                 ++it)
                for(const CTxOut& txout: (*it).second.vout)
                    if (txout.scriptPubKey == scriptPubKey) {
                        bForceNew = true;
                        break;
                    }
        }
    }

    // Generate a new key
    if (bForceNew) {
        if (!GetKeyFromPool(account.vchPubKey))
            return false;

        SetAddressBook(account.vchPubKey.GetID(), strAccount, "receive");
        walletdb.WriteAccount(strAccount, account);
    }

    pubKey = account.vchPubKey;

    return true;
}

void CWallet::MarkDirty()
{
    {
        LOCK(cs_wallet);
        for(PAIRTYPE(const uint256, CWalletTx)& item: mapWallet)
            item.second.MarkDirty();
    }
}

bool CWallet::AddToWallet(const CWalletTx& wtxIn, bool fFromLoadWallet, CWalletDB* pwalletdb)
{
    uint256 hash = wtxIn.GetHash();

    if (fFromLoadWallet)
    {
        mapWallet[hash] = wtxIn;
        CWalletTx& wtx = mapWallet[hash];
        wtx.BindWallet(this);
        wtxOrdered.insert(make_pair(wtx.nOrderPos, TxPair(&wtx, (CAccountingEntry*)0)));
        AddToSpends(hash);
        for(const CTxIn& txin: wtx.vin) {
            if (mapWallet.count(txin.prevout.hash)) {
                CWalletTx& prevtx = mapWallet[txin.prevout.hash];
                if (prevtx.nIndex == -1 && !prevtx.hashUnset()) {
                    MarkConflicted(prevtx.hashBlock, wtx.GetHash());
                }
            }
        }
    }
    else
    {
        LOCK(cs_wallet);
        // Inserts only if not already there, returns tx inserted or tx found
        pair<map<uint256, CWalletTx>::iterator, bool> ret = mapWallet.insert(make_pair(hash, wtxIn));
        CWalletTx& wtx = (*ret.first).second;
        wtx.BindWallet(this);
        bool fInsertedNew = ret.second;
        if (fInsertedNew)
        {
            wtx.nTimeReceived = GetAdjustedTime();
            wtx.nOrderPos = IncOrderPosNext(pwalletdb);
            wtxOrdered.insert(make_pair(wtx.nOrderPos, TxPair(&wtx, (CAccountingEntry*)0)));

            wtx.nTimeSmart = wtx.nTimeReceived;
            if (!wtxIn.hashUnset())
            {
                if (mapBlockIndex.count(wtxIn.hashBlock))
                {
                    int64_t latestNow = wtx.nTimeReceived;
                    int64_t latestEntry = 0;
                    {
                        // Tolerate times up to the last timestamp in the wallet not more than 5 minutes into the future
                        int64_t latestTolerated = latestNow + 300;
                        const TxItems & txOrdered = wtxOrdered;
                        for (TxItems::const_reverse_iterator it = txOrdered.rbegin(); it != txOrdered.rend(); ++it)
                        {
                            CWalletTx *const pwtx = (*it).second.first;
                            if (pwtx == &wtx)
                                continue;
                            CAccountingEntry *const pacentry = (*it).second.second;
                            int64_t nSmartTime;
                            if (pwtx)
                            {
                                nSmartTime = pwtx->nTimeSmart;
                                if (!nSmartTime)
                                    nSmartTime = pwtx->nTimeReceived;
                            }
                            else
                                nSmartTime = pacentry->nTime;
                            if (nSmartTime <= latestTolerated)
                            {
                                latestEntry = nSmartTime;
                                if (nSmartTime > latestNow)
                                    latestNow = nSmartTime;
                                break;
                            }
                        }
                    }

                    int64_t blocktime = mapBlockIndex[wtxIn.hashBlock]->GetBlockTime();
                    wtx.nTimeSmart = std::max(latestEntry, std::min(blocktime, latestNow));
                }
                else
                    LogPrintf("AddToWallet(): found %s in block %s not in index\n",
                             wtxIn.GetHash().ToString(),
                             wtxIn.hashBlock.ToString());
            }
            AddToSpends(hash);
        }

        bool fUpdated = false;
        if (!fInsertedNew)
        {
            // Merge
            if (!wtxIn.hashUnset() && wtxIn.hashBlock != wtx.hashBlock)
            {
                wtx.hashBlock = wtxIn.hashBlock;
                fUpdated = true;
            }
            // If no longer abandoned, update
            if (wtxIn.hashBlock.IsNull() && wtx.isAbandoned())
            {
                wtx.hashBlock = wtxIn.hashBlock;
                fUpdated = true;
            }
            if (wtxIn.nIndex != -1 && (wtxIn.nIndex != wtx.nIndex))
            {
                wtx.nIndex = wtxIn.nIndex;
                fUpdated = true;
            }
            if (wtxIn.fFromMe && wtxIn.fFromMe != wtx.fFromMe)
            {
                wtx.fFromMe = wtxIn.fFromMe;
                fUpdated = true;
            }
        }

        //// debug print
        LogPrintf("AddToWallet %s  %s%s\n", wtxIn.GetHash().ToString(), (fInsertedNew ? "new" : ""), (fUpdated ? "update" : ""));

        // Write to disk
        if (fInsertedNew || fUpdated)
            if (!pwalletdb->WriteTx(wtx))
                return false;

        // Break debit/credit balance caches:
        wtx.MarkDirty();

        // Notify UI of new or updated transaction
        NotifyTransactionChanged(this, hash, fInsertedNew ? CT_NEW : CT_UPDATED);

        // notify an external script when a wallet transaction comes in or is updated
        std::string strCmd = GetArg("-walletnotify", "");

        if ( !strCmd.empty())
        {
            boost::replace_all(strCmd, "%s", wtxIn.GetHash().GetHex());
            boost::thread t(runCommand, strCmd); // thread runs free
        }

    }
    return true;
}

/**
 * Add a transaction to the wallet, or update it.
 * pblock is optional, but should be provided if the transaction is known to be in a block.
 * If fUpdate is true, existing transactions will be updated.
 */
bool CWallet::AddToWalletIfInvolvingMe(const CTransaction& tx, const CBlock* pblock, bool fUpdate)
{
    {
        AssertLockHeld(cs_wallet);

        if (pblock) {
            for(const CTxIn& txin: tx.vin) {
                std::pair<TxSpends::const_iterator, TxSpends::const_iterator> range = mapTxSpends.equal_range(txin.prevout);
                while (range.first != range.second) {
                    if (range.first->second != tx.GetHash()) {
                        //LogPrintf("Transaction %s (in block %s) conflicts with wallet transaction %s (both spend %s:%i)\n", tx.GetHash().ToString(), pblock->GetHash().ToString(), range.first->second.ToString(), range.first->first.hash.ToString(), range.first->first.n);
                        MarkConflicted(pblock->GetHash(), range.first->second);
                    }
                    range.first++;
                }
            }
        }

        bool fExisted = mapWallet.count(tx.GetHash()) != 0;
        if (fExisted && !fUpdate) return false;
        if (fExisted || IsMine(tx) || IsFromMe(tx))
        {
            CWalletTx wtx(this,tx);

            // Get merkle branch if transaction was found in a block
            if (pblock)
                wtx.SetMerkleBranch(*pblock);

            // Do not flush the wallet here for performance reasons
            // this is safe, as in case of a crash, we rescan the necessary blocks on startup through our SetBestChain-mechanism
            CWalletDB walletdb(strWalletFile, "r+", false);

            return AddToWallet(wtx, false, &walletdb);
        }
    }
    return false;
}

bool CWallet::AbandonTransaction(const uint256& hashTx)
{
    LOCK2(cs_main, cs_wallet);

    // Do not flush the wallet here for performance reasons
    CWalletDB walletdb(strWalletFile, "r+", false);

    std::set<uint256> todo;
    std::set<uint256> done;

    // Can't mark abandoned if confirmed or in mempool
    assert(mapWallet.count(hashTx));
    CWalletTx& origtx = mapWallet[hashTx];
    if (origtx.GetDepthInMainChain() > 0 || origtx.InMempool() || origtx.InStempool()) {
        LogPrintf("AbandonTransaction : Could not abandon transaction.%s%s",origtx.InMempool()?" Tx in Mempool":"",origtx.GetDepthInMainChain() > 0?" Tx already confirmed":"");
        return false;
    }

    todo.insert(hashTx);

    while (!todo.empty()) {
        uint256 now = *todo.begin();
        todo.erase(now);
        done.insert(now);
        assert(mapWallet.count(now));
        CWalletTx& wtx = mapWallet[now];
        int currentconfirm = wtx.GetDepthInMainChain();
        // If the orig tx was not in block, none of its spends can be
        assert(currentconfirm <= 0);
        // if (currentconfirm < 0) {Tx and spends are already conflicted, no need to abandon}
        if (currentconfirm == 0 && !wtx.isAbandoned()) {
            // If the orig tx was not in block/mempool, none of its spends can be in mempool
            assert(!wtx.InMempool());
            assert(!wtx.InStempool());
            wtx.nIndex = -1;
            wtx.setAbandoned();
            wtx.MarkDirty();
            walletdb.WriteTx(wtx);
            NotifyTransactionChanged(this, wtx.GetHash(), CT_UPDATED);
            // Iterate over all its outputs, and mark transactions in the wallet that spend them abandoned too
            TxSpends::const_iterator iter = mapTxSpends.lower_bound(COutPoint(hashTx, 0));
            while (iter != mapTxSpends.end() && iter->first.hash == now) {
                if (!done.count(iter->second)) {
                    todo.insert(iter->second);
                }
                iter++;
            }
            // If a transaction changes 'conflicted' state, that changes the balance
            // available of the outputs it spends. So force those to be recomputed
            for(const CTxIn& txin: wtx.vin)
            {
                if (mapWallet.count(txin.prevout.hash))
                    mapWallet[txin.prevout.hash].MarkDirty();
            }
        }
    }

    return true;
}

void CWallet::MarkConflicted(const uint256& hashBlock, const uint256& hashTx)
{
    LOCK2(cs_main, cs_wallet);

    int conflictconfirms = 0;
    if (mapBlockIndex.count(hashBlock)) {
        CBlockIndex* pindex = mapBlockIndex[hashBlock];
        if (chainActive.Contains(pindex)) {
            conflictconfirms = -(chainActive.Height() - pindex->nHeight + 1);
        }
    }
    // If number of conflict confirms cannot be determined, this means
    // that the block is still unknown or not yet part of the main chain,
    // for example when loading the wallet during a reindex. Do nothing in that
    // case.
    if (conflictconfirms >= 0)
        return;

    // Do not flush the wallet here for performance reasons
    CWalletDB walletdb(strWalletFile, "r+", false);

    std::set<uint256> todo;
    std::set<uint256> done;

    todo.insert(hashTx);

    while (!todo.empty()) {
        uint256 now = *todo.begin();
        todo.erase(now);
        done.insert(now);
        assert(mapWallet.count(now));
        CWalletTx& wtx = mapWallet[now];
        int currentconfirm = wtx.GetDepthInMainChain();
        if (conflictconfirms < currentconfirm) {
            // Block is 'more conflicted' than current confirm; update.
            // Mark transaction as conflicted with this block.
            wtx.nIndex = -1;
            wtx.hashBlock = hashBlock;
            wtx.MarkDirty();
            walletdb.WriteTx(wtx);
            // Iterate over all its outputs, and mark transactions in the wallet that spend them conflicted too
            TxSpends::const_iterator iter = mapTxSpends.lower_bound(COutPoint(now, 0));
            while (iter != mapTxSpends.end() && iter->first.hash == now) {
                 if (!done.count(iter->second)) {
                     todo.insert(iter->second);
                 }
                 iter++;
            }
            // If a transaction changes 'conflicted' state, that changes the balance
            // available of the outputs it spends. So force those to be recomputed
            for(const CTxIn& txin: wtx.vin)
            {
                if (mapWallet.count(txin.prevout.hash))
                    mapWallet[txin.prevout.hash].MarkDirty();
            }
        }
    }
}

void CWallet::SyncTransaction(const CTransaction& tx, const CBlockIndex *pindex, const CBlock* pblock, bool fConnect)
{
    LOCK2(cs_main, cs_wallet);

    if (!AddToWalletIfInvolvingMe(tx, pblock, true))
       return; // Not one of ours

    // If a transaction changes 'conflicted' state, that changes the balance
    // available of the outputs it spends. So force those to be
    // recomputed, also:
    for(const CTxIn& txin: tx.vin)
    {
        if (mapWallet.count(txin.prevout.hash))
            mapWallet[txin.prevout.hash].MarkDirty();
    }
}

isminetype CWallet::IsMine(const CTxIn &txin) const
{
    {
        LOCK(cs_wallet);
        map<uint256, CWalletTx>::const_iterator mi = mapWallet.find(txin.prevout.hash);
        if (mi != mapWallet.end())
        {
            const CWalletTx& prev = (*mi).second;
            if (txin.prevout.n < prev.vout.size())
                return IsMine(prev.vout[txin.prevout.n]);
        }
    }
    return ISMINE_NO;
}

CAmount CWallet::GetDebit(const CTxIn &txin, const isminefilter& filter) const
{
    {
        LOCK(cs_wallet);
        map<uint256, CWalletTx>::const_iterator mi = mapWallet.find(txin.prevout.hash);
        if (mi != mapWallet.end())
        {
            const CWalletTx& prev = (*mi).second;
            if (txin.prevout.n < prev.vout.size())
                if (IsMine(prev.vout[txin.prevout.n]) & filter)
                    return prev.vout[txin.prevout.n].nValue;
        }
    }
    return 0;
}

isminetype CWallet::IsMine(const CTxOut& txout) const
{
    return ::IsMine(*this, txout.scriptPubKey);
}

CAmount CWallet::GetCredit(const CTxOut& txout, const isminefilter& filter) const
{
    if (!MoneyRange(txout.nValue))
        throw std::runtime_error("CWallet::GetCredit(): value out of range");
    return ((IsMine(txout) & filter) ? txout.nValue : 0);
}

bool CWallet::IsChange(const CTxOut& txout) const
{
    // TODO: fix handling of 'change' outputs. The assumption is that any
    // payment to a script that is ours, but is not in the address book
    // is change. That assumption is likely to break when we implement multisignature
    // wallets that return change back into a multi-signature-protected address;
    // a better way of identifying which outputs are 'the send' and which are
    // 'the change' will need to be implemented (maybe extend CWalletTx to remember
    // which output, if any, was change).
    if (::IsMine(*this, txout.scriptPubKey))
    {
        CTxDestination address;
        if (!ExtractDestination(txout.scriptPubKey, address))
            return true;

        LOCK(cs_wallet);
        if (!mapAddressBook.count(address))
            return true;
    }
    return false;
}

CAmount CWallet::GetChange(const CTxOut& txout) const
{
    if (!MoneyRange(txout.nValue))
        throw std::runtime_error("CWallet::GetChange(): value out of range");
    return (IsChange(txout) ? txout.nValue : 0);
}

bool CWallet::IsMine(const CTransaction& tx) const
{
    for(const CTxOut& txout: tx.vout)
        if (IsMine(txout))
            return true;
    return false;
}

bool CWallet::IsFromMe(const CTransaction& tx) const
{
    return (GetDebit(tx, ISMINE_ALL) > 0);
}

CAmount CWallet::GetDebit(const CTransaction& tx, const isminefilter& filter) const
{
    CAmount nDebit = 0;
    for(const CTxIn& txin: tx.vin)
    {
        nDebit += GetDebit(txin, filter);
        if (!MoneyRange(nDebit))
            throw std::runtime_error("CWallet::GetDebit(): value out of range");
    }
    return nDebit;
}

CAmount CWallet::GetCredit(const CTransaction& tx, const isminefilter& filter) const
{
    CAmount nCredit = 0;
    for(const CTxOut& txout: tx.vout)
    {
        nCredit += GetCredit(txout, filter);
        if (!MoneyRange(nCredit))
            throw std::runtime_error("CWallet::GetCredit(): value out of range");
    }
    return nCredit;
}

CAmount CWallet::GetChange(const CTransaction& tx) const
{
    CAmount nChange = 0;
    for(const CTxOut& txout: tx.vout)
    {
        nChange += GetChange(txout);
        if (!MoneyRange(nChange))
            throw std::runtime_error("CWallet::GetChange(): value out of range");
    }
    return nChange;
}

CPubKey CWallet::ImportMnemonic(word_list mnemonic, dictionary lang)
{
    CKey key;

    std::vector<unsigned char> vKey = key_from_mnemonic(mnemonic, lang);

    key.Set(vKey.begin(), vKey.end(), false);

    int64_t nCreationTime = GetArg("-importmnemonicfromtime", chainActive.Genesis()->GetBlockTime());
    CKeyMetadata metadata(nCreationTime);

    // calculate the pubkey
    CPubKey pubkey = key.GetPubKey();
    assert(key.VerifyPubKey(pubkey));

    // set the hd keypath to "m" -> Master, refers the masterkeyid to itself
    metadata.hdKeypath     = "m";
    metadata.hdMasterKeyID = pubkey.GetID();

    {
        LOCK(cs_wallet);

        // mem store the metadata
        mapKeyMetadata[pubkey.GetID()] = metadata;

        if (!nTimeFirstKey || nCreationTime < nTimeFirstKey)
            nTimeFirstKey = nCreationTime;

        // write the key&metadata to the database
        if (!AddKeyPubKey(key, pubkey))
            throw std::runtime_error("CWallet::GenerateNewKey(): AddKey failed");
    }

    return pubkey;
}


CPubKey CWallet::GenerateNewHDMasterKey()
{
    CKey key;
    key.MakeNewKey(true);

    int64_t nCreationTime = GetTime();
    CKeyMetadata metadata(nCreationTime);

    // calculate the pubkey
    CPubKey pubkey = key.GetPubKey();
    assert(key.VerifyPubKey(pubkey));

    // set the hd keypath to "m" -> Master, refers the masterkeyid to itself
    metadata.hdKeypath     = "m";
    metadata.hdMasterKeyID = pubkey.GetID();

    {
        LOCK(cs_wallet);

        // mem store the metadata
        mapKeyMetadata[pubkey.GetID()] = metadata;

        // write the key&metadata to the database
        if (!AddKeyPubKey(key, pubkey))
            throw std::runtime_error("CWallet::GenerateNewKey(): AddKey failed");
    }

    return pubkey;
}

bool CWallet::SetHDMasterKey(const CPubKey& pubkey)
{
    LOCK(cs_wallet);

    // ensure this wallet.dat can only be opened by clients supporting HD
    SetMinVersion(FEATURE_HD);

    // store the keyid (hash160) together with
    // the child index counter in the database
    // as a hdchain object
    CHDChain newHdChain;
    newHdChain.masterKeyID = pubkey.GetID();
    SetHDChain(newHdChain, false);

    return true;
}

bool CWallet::SetHDChain(const CHDChain& chain, bool memonly)
{
    LOCK(cs_wallet);
    if (!memonly && !CWalletDB(strWalletFile).WriteHDChain(chain))
        throw runtime_error("AddHDChain(): writing chain failed");

    hdChain = chain;
    return true;
}

int64_t CWalletTx::GetTxTime() const
{
    int64_t n = nTimeSmart;
    return n ? n : nTimeReceived;
}

int CWalletTx::GetRequestCount() const
{
    // Returns -1 if it wasn't being tracked
    int nRequests = -1;
    {
        LOCK(pwallet->cs_wallet);
        if (IsCoinBase() || IsCoinStake())
        {
            // Generated block
            if (!hashUnset())
            {
                map<uint256, int>::const_iterator mi = pwallet->mapRequestCount.find(hashBlock);
                if (mi != pwallet->mapRequestCount.end())
                    nRequests = (*mi).second;
            }
        }
        else
        {
            // Did anyone request this transaction?
            map<uint256, int>::const_iterator mi = pwallet->mapRequestCount.find(GetHash());
            if (mi != pwallet->mapRequestCount.end())
            {
                nRequests = (*mi).second;

                // How about the block it's in?
                if (nRequests == 0 && !hashUnset())
                {
                    map<uint256, int>::const_iterator mi = pwallet->mapRequestCount.find(hashBlock);
                    if (mi != pwallet->mapRequestCount.end())
                        nRequests = (*mi).second;
                    else
                        nRequests = 1; // If it's in someone else's block it must have got out
                }
            }
        }
    }
    return nRequests;
}

void CWalletTx::GetAmounts(list<COutputEntry>& listReceived,
                           list<COutputEntry>& listSent, CAmount& nFee, string& strSentAccount, const isminefilter& filter) const
{
    nFee = 0;
    listReceived.clear();
    listSent.clear();
    strSentAccount = strFromAccount;

    // Compute fee:
    CAmount nDebit = GetDebit(filter);
    if (nDebit > 0) // debit>0 means we signed/sent this transaction
    {
        CAmount nValueOut = GetValueOut();
        CAmount nValueOutCFund = GetValueOutCFund();
        nFee = nDebit - nValueOut + nValueOutCFund;
    }

    CAmount nReward = -nDebit;
    if (IsCoinStake())
    {
        for (unsigned int j = 0; j < vout.size(); j++)
        {
            if (vout[j].scriptPubKey == vout[1].scriptPubKey)
            {
                nReward += vout[j].nValue;
            }
        }
    }

    bool fAddedReward = false;

    // Sent/received.
    for (unsigned int i = 0; i < vout.size(); ++i)
    {
        const CTxOut& txout = vout[i];

        // Skip special stake out
        if (txout.scriptPubKey.empty() || (IsCoinStake() && txout.scriptPubKey.IsCommunityFundContribution()))
            continue;

        isminetype fIsMine = pwallet->IsMine(txout);
        // Only need to handle txouts if AT LEAST one of these is true:
        //   1) they debit from us (sent)
        //   2) the output is to us (received)
        if (nDebit > 0)
        {
            // Don't report 'change' txouts
            // if (pwallet->IsChange(txout))
            //     continue;
            fIsMine = pwallet->IsMine(txout);
        }
        else if (!(fIsMine & filter))
            continue;

        // In either case, we need to get the destination address
        CTxDestination address;

        if (!ExtractDestination(txout.scriptPubKey, address))
        {
            if(!txout.scriptPubKey.IsCommunityFundContribution())
                LogPrintf("CWalletTx::GetAmounts: Unknown transaction type found, txid %s n: %d\n",
                         this->GetHash().ToString(),i);
            address = CNoDestination();
        }

        COutputEntry output = {address, txout.nValue, (int)i};

        // If we are debited by the transaction, add the output as a "sent" entry
        if (nDebit > 0)
            listSent.push_back(output);

        // If we are receiving the output, add it as a "received" entry
        if (IsCoinStake() && fIsMine & filter && txout.scriptPubKey == vout[1].scriptPubKey)
        {
            if (fAddedReward)
            {
                continue; // only append details of the address with reward output
            }
            else
            {
                fAddedReward = true;
                output.amount = nReward;
                listReceived.push_back(output);
            }
        }
        else if (fIsMine & filter)
            listReceived.push_back(output);
    }

}

void CWalletTx::GetAccountAmounts(const string& strAccount, CAmount& nReceived,
                                  CAmount& nSent, CAmount& nFee, const isminefilter& filter) const
{
    nReceived = nSent = nFee = 0;

    CAmount allFee;
    string strSentAccount;
    list<COutputEntry> listReceived;
    list<COutputEntry> listSent;
    GetAmounts(listReceived, listSent, allFee, strSentAccount, filter);

    if (strAccount == strSentAccount)
    {
        for(const COutputEntry& s: listSent)
            nSent += s.amount;
        nFee = allFee;
    }
    {
        LOCK(pwallet->cs_wallet);
        for(const COutputEntry& r: listReceived)
        {
            if (pwallet->mapAddressBook.count(r.destination))
            {
                map<CTxDestination, CAddressBookData>::const_iterator mi = pwallet->mapAddressBook.find(r.destination);
                if (mi != pwallet->mapAddressBook.end() && (*mi).second.name == strAccount)
                    nReceived += r.amount;
            }
            else if (strAccount.empty())
            {
                nReceived += r.amount;
            }
        }
    }
}

/**
 * Scan the block chain (starting in pindexStart) for transactions
 * from or to us. If fUpdate is true, found transactions that already
 * exist in the wallet will be updated.
 */
int CWallet::ScanForWalletTransactions(CBlockIndex* pindexStart, bool fUpdate)
{
    int ret = 0;
    int64_t nNow = GetTime();
    const CChainParams& chainParams = Params();

    CBlockIndex* pindex = pindexStart;
    {
        LOCK2(cs_main, cs_wallet);

        // no need to read and scan block, if block was created before
        // our wallet birthday (as adjusted for block time variability)
        while (pindex && nTimeFirstKey && (pindex->GetBlockTime() < (nTimeFirstKey - 7200)))
            pindex = chainActive.Next(pindex);

        ShowProgress(_("Rescanning..."), 0); // show rescan progress in GUI as dialog or on splashscreen, if -rescan on startup
        double dProgressStart = Checkpoints::GuessVerificationProgress(chainParams.Checkpoints(), pindex, false);
        double dProgressTip = Checkpoints::GuessVerificationProgress(chainParams.Checkpoints(), chainActive.Tip(), false);
        while (pindex)
        {
            if (pindex->nHeight % 100 == 0 && dProgressTip - dProgressStart > 0.0)
                ShowProgress(_("Rescanning..."), std::max(1, std::min(99, (int)((Checkpoints::GuessVerificationProgress(chainParams.Checkpoints(), pindex, false) - dProgressStart) / (dProgressTip - dProgressStart) * 100))));

            CBlock block;
            ReadBlockFromDisk(block, pindex, Params().GetConsensus());
            for(CTransaction& tx: block.vtx)
            {
                if (AddToWalletIfInvolvingMe(tx, &block, fUpdate))
                    ret++;
            }
            pindex = chainActive.Next(pindex);
            if (GetTime() >= nNow + 60) {
                nNow = GetTime();
                LogPrintf("Still rescanning. At block %d. Progress=%f\n", pindex->nHeight, Checkpoints::GuessVerificationProgress(chainParams.Checkpoints(), pindex));
            }
        }
        ShowProgress(_("Rescanning..."), 100); // hide progress dialog in GUI
    }
    return ret;
}

void CWallet::ReacceptWalletTransactions()
{
    // If transactions aren't being broadcasted, don't let them into local mempool either
    if (!fBroadcastTransactions)
        return;
    LOCK2(cs_main, cs_wallet);
    std::map<int64_t, CWalletTx*> mapSorted;

    // Sort pending wallet transactions based on their initial wallet insertion order
    for(PAIRTYPE(const uint256, CWalletTx)& item: mapWallet)
    {
        const uint256& wtxid = item.first;
        CWalletTx& wtx = item.second;
        assert(wtx.GetHash() == wtxid);

        int nDepth = wtx.GetDepthInMainChain();

        if (!(wtx.IsCoinBase() || wtx.IsCoinStake()) && (nDepth == 0 && !wtx.isAbandoned())) {
            mapSorted.insert(std::make_pair(wtx.nOrderPos, &wtx));
        }
    }

    // Try to add wallet transactions to memory pool
    for(PAIRTYPE(const int64_t, CWalletTx*)& item: mapSorted)
    {
        CWalletTx& wtx = *(item.second);

        LOCK2(stempool.cs, mempool.cs);
        wtx.AcceptToMemoryPool(false, maxTxFee);
        // If Dandelion enabled, relay transaction once again.
        if (GetBoolArg("-dandelion", true)) {
            wtx.RelayWalletTransaction();
        }
    }
}

bool CWalletTx::RelayWalletTransaction()
{
    assert(pwallet->GetBroadcastTransactions());
    if (!IsCoinBase() && !isAbandoned() && GetDepthInMainChain() == 0) {
        CValidationState state;
        /* GetDepthInMainChain already catches known conflicts. */
        if (InMempool() || InStempool()) {
            // If Dandelion enabled, push inventory item to just one destination.
            if (GetBoolArg("-dandelion", true)) {
                int64_t nCurrTime = GetTimeMicros();
                int64_t nEmbargo = 1000000*DANDELION_EMBARGO_MINIMUM+PoissonNextSend(nCurrTime, DANDELION_EMBARGO_AVG_ADD);
                InsertDandelionEmbargo(GetHash(),nEmbargo);
                LogPrint("dandelion", "dandeliontx %s embargoed for %d seconds\n", GetHash().ToString(), (nEmbargo-nCurrTime)/1000000);
                CInv inv(MSG_DANDELION_TX, GetHash());
                return LocalDandelionDestinationPushInventory(inv);
            } else {
                LogPrintf("Relaying wtx %s\n", GetHash().ToString());
                RelayTransaction((CTransaction)*this);
                return true;
            }
        }
    }
    return false;
}

set<uint256> CWalletTx::GetConflicts() const
{
    set<uint256> result;
    if (pwallet != nullptr)
    {
        uint256 myHash = GetHash();
        result = pwallet->GetConflicts(myHash);
        result.erase(myHash);
    }
    return result;
}

CAmount CWalletTx::GetDebit(const isminefilter& filter) const
{
    if (vin.empty())
        return 0;

    CAmount debit = 0;

    if(filter & ISMINE_SPENDABLE)
    {
        if (fDebitCached)
            debit += nDebitCached;
        else
        {
            nDebitCached = pwallet->GetDebit(*this, ISMINE_SPENDABLE);
            fDebitCached = true;
            debit += nDebitCached;
        }
    }
    else if (filter & ISMINE_STAKABLE)
    {
        if (fColdStakingDebitCached)
            debit += nColdStakingDebitCached;
        else
        {
            nColdStakingDebitCached = pwallet->GetDebit(*this, ISMINE_STAKABLE);
            fColdStakingDebitCached = true;
            debit += nColdStakingDebitCached;
        }
    }

    if(filter & ISMINE_WATCH_ONLY)
    {
        if(fWatchDebitCached)
            debit += nWatchDebitCached;
        else
        {
            nWatchDebitCached = pwallet->GetDebit(*this, ISMINE_WATCH_ONLY);
            fWatchDebitCached = true;
            debit += nWatchDebitCached;
        }
    }

    return debit;
}

CAmount CWalletTx::GetCredit(const isminefilter& filter, bool fCheckMaturity) const
{
    // Must wait until coinbase is safely deep enough in the chain before valuing it
    if (fCheckMaturity && (IsCoinBase() || IsCoinStake()) && GetBlocksToMaturity() > 0)
        return 0;

    CAmount credit = 0;

    if (filter & ISMINE_SPENDABLE)
    {
        // GetBalance can assume transactions in mapWallet won't change
        if (fCreditCached)
            credit += nCreditCached;
        else
        {
            nCreditCached = pwallet->GetCredit(*this, ISMINE_SPENDABLE);
            fCreditCached = true;
            credit += nCreditCached;
        }
    }
    else if (filter & ISMINE_STAKABLE)
    {
        if (fColdStakingCreditCached)
            credit += nColdStakingCreditCached;
        else
        {
            nColdStakingCreditCached = pwallet->GetCredit(*this, ISMINE_STAKABLE);
            fColdStakingCreditCached = true;
            credit += nColdStakingCreditCached;
        }
    }

    if (filter & ISMINE_WATCH_ONLY)
    {
        if (fWatchCreditCached)
            credit += nWatchCreditCached;
        else
        {
            nWatchCreditCached = pwallet->GetCredit(*this, ISMINE_WATCH_ONLY);
            fWatchCreditCached = true;
            credit += nWatchCreditCached;
        }
    }

    return credit;
}

CAmount CWalletTx::GetImmatureCredit(bool fUseCache) const
{
    if ((IsCoinBase() || IsCoinStake()) && GetBlocksToMaturity() > 0 && IsInMainChain())
    {
        if (fUseCache && fImmatureCreditCached)
            return nImmatureCreditCached;
        nImmatureCreditCached = pwallet->GetCredit(*this, ISMINE_SPENDABLE);
        fImmatureCreditCached = true;
        return nImmatureCreditCached;
    }

    return 0;
}

CAmount CWalletTx::GetAvailableCredit(bool fUseCache) const
{
    if (pwallet == 0)
        return 0;

    // Must wait until coinbase is safely deep enough in the chain before valuing it
    if ((IsCoinBase() || IsCoinStake()) && GetBlocksToMaturity() > 0)
        return 0;

    if (fUseCache && fAvailableCreditCached)
        return nAvailableCreditCached;

    CAmount nCredit = 0;
    uint256 hashTx = GetHash();
    for (unsigned int i = 0; i < vout.size(); i++)
    {
        if (!pwallet->IsSpent(hashTx, i))
        {
            const CTxOut &txout = vout[i];
            nCredit += pwallet->GetCredit(txout, ISMINE_SPENDABLE);
            if (!MoneyRange(nCredit))
                throw std::runtime_error("CWalletTx::GetAvailableCredit() : value out of range");
        }
    }

    nAvailableCreditCached = nCredit;
    fAvailableCreditCached = true;
    return nCredit;
}

CAmount CWalletTx::GetAvailableStakableCredit() const
{
    if (pwallet == 0)
        return 0;

    // Must wait until coinbase is safely deep enough in the chain before valuing it
    if ((IsCoinBase() || IsCoinStake()) && GetBlocksToMaturity() > 0)
        return 0;

    CAmount nCredit = 0;
    uint256 hashTx = GetHash();
    for (unsigned int i = 0; i < vout.size(); i++)
    {
        if (!pwallet->IsSpent(hashTx, i))
        {
            const CTxOut &txout = vout[i];
            nCredit += pwallet->GetCredit(txout, ISMINE_STAKABLE);
            if (!MoneyRange(nCredit))
                throw std::runtime_error("CWalletTx::GetAvailableCredit() : value out of range");
        }
    }

    return nCredit;
}

CAmount CWalletTx::GetImmatureWatchOnlyCredit(const bool& fUseCache) const
{
    if ((IsCoinBase() || IsCoinStake()) && GetBlocksToMaturity() > 0 && IsInMainChain())
    {
        if (fUseCache && fImmatureWatchCreditCached)
            return nImmatureWatchCreditCached;
        nImmatureWatchCreditCached = pwallet->GetCredit(*this, ISMINE_WATCH_ONLY);
        fImmatureWatchCreditCached = true;
        return nImmatureWatchCreditCached;
    }

    return 0;
}

CAmount CWalletTx::GetAvailableWatchOnlyCredit(const bool& fUseCache) const
{
    if (pwallet == 0)
        return 0;

    // Must wait until coinbase is safely deep enough in the chain before valuing it
    if ((IsCoinBase() || IsCoinStake()) && GetBlocksToMaturity() > 0)
        return 0;

    if (fUseCache && fAvailableWatchCreditCached)
        return nAvailableWatchCreditCached;

    CAmount nCredit = 0;
    for (unsigned int i = 0; i < vout.size(); i++)
    {
        if (!pwallet->IsSpent(GetHash(), i))
        {
            const CTxOut &txout = vout[i];
            nCredit += pwallet->GetCredit(txout, ISMINE_WATCH_ONLY);
            if (!MoneyRange(nCredit))
                throw std::runtime_error("CWalletTx::GetAvailableCredit() : value out of range");
        }
    }

    nAvailableWatchCreditCached = nCredit;
    fAvailableWatchCreditCached = true;
    return nCredit;
}

CAmount CWalletTx::GetChange() const
{
    if (fChangeCached)
        return nChangeCached;
    nChangeCached = pwallet->GetChange(*this);
    fChangeCached = true;
    return nChangeCached;
}

bool CWalletTx::InMempool() const
{
    LOCK(mempool.cs);
    if (mempool.exists(GetHash())) {
        return true;
    }
    return false;
}


bool CWalletTx::InStempool() const
{
    LOCK(stempool.cs);
    if (stempool.exists(GetHash())) {
        return true;
    }
    return false;
}

bool CWalletTx::IsTrusted() const
{
    // Quick answer in most cases
    if (!CheckFinalTx(*this))
        return false;
    int nDepth = GetDepthInMainChain();
    if (nDepth >= 1)
        return true;
    if (nDepth < 0)
        return false;
    if (!bSpendZeroConfChange || !IsFromMe(ISMINE_ALL)) // using wtx's cached debit
        return false;

    // Don't trust unconfirmed transactions from us unless they are in the mempool.
    if (!InMempool() && !InStempool())
        return false;

    // Trusted if all inputs are from us and are in the mempool:
    for(const CTxIn& txin: vin)
    {
        // Transactions not sent by us: not trusted
        const CWalletTx* parent = pwallet->GetWalletTx(txin.prevout.hash);
        if (parent == nullptr)
            return false;
        const CTxOut& parentOut = parent->vout[txin.prevout.n];
        if (pwallet->IsMine(parentOut) != ISMINE_SPENDABLE)
            return false;
    }
    return true;
}

bool CWalletTx::IsEquivalentTo(const CWalletTx& tx) const
{
        CMutableTransaction tx1 = *this;
        CMutableTransaction tx2 = tx;
        for (unsigned int i = 0; i < tx1.vin.size(); i++) tx1.vin[i].scriptSig = CScript();
        for (unsigned int i = 0; i < tx2.vin.size(); i++) tx2.vin[i].scriptSig = CScript();
        return CTransaction(tx1) == CTransaction(tx2);
}

std::vector<uint256> CWallet::ResendWalletTransactionsBefore(int64_t nTime)
{
    std::vector<uint256> result;

    LOCK(cs_wallet);
    // Sort them in chronological order
    multimap<unsigned int, CWalletTx*> mapSorted;
    for(PAIRTYPE(const uint256, CWalletTx)& item: mapWallet)
    {
        CWalletTx& wtx = item.second;
        // Don't rebroadcast if newer than nTime:
        if (wtx.nTimeReceived > nTime)
            continue;
        mapSorted.insert(make_pair(wtx.nTimeReceived, &wtx));
    }
    for(PAIRTYPE(const unsigned int, CWalletTx*)& item: mapSorted)
    {
        CWalletTx& wtx = *item.second;
        if (wtx.RelayWalletTransaction())
            result.push_back(wtx.GetHash());
    }
    return result;
}

void CWallet::ResendWalletTransactions(int64_t nBestBlockTime)
{
    // Do this infrequently and randomly to avoid giving away
    // that these are our transactions.
    if (GetTime() < nNextResend || !fBroadcastTransactions)
        return;
    bool fFirst = (nNextResend == 0);
    nNextResend = GetTime() + GetRand(30 * 60);
    if (fFirst)
        return;

    // Only do it if there's been a new block since last time
    if (nBestBlockTime < nLastResend)
        return;
    nLastResend = GetTime();

    // Rebroadcast unconfirmed txes older than 5 minutes before the last
    // block was found:
    std::vector<uint256> relayed = ResendWalletTransactionsBefore(nBestBlockTime-5*60);
    if (!relayed.empty())
        LogPrintf("%s: rebroadcast %u unconfirmed transactions\n", __func__, relayed.size());
}

/** @} */ // end of mapWallet




/** @defgroup Actions
 *
 * @{
 */


CAmount CWallet::GetBalance() const
{
    CAmount nTotal = 0;
    {
        LOCK2(cs_main, cs_wallet);
        for (map<uint256, CWalletTx>::const_iterator it = mapWallet.begin(); it != mapWallet.end(); ++it)
        {
            const CWalletTx* pcoin = &(*it).second;
            if (pcoin->IsTrusted())
                nTotal += pcoin->GetAvailableCredit();
        }
    }

    return nTotal;
}

CAmount CWallet::GetColdStakingBalance() const
{
    CAmount nTotal = 0;
    {
        LOCK2(cs_main, cs_wallet);
        for (map<uint256, CWalletTx>::const_iterator it = mapWallet.begin(); it != mapWallet.end(); ++it)
        {
            const CWalletTx* pcoin = &(*it).second;
            if (pcoin->IsTrusted())
                nTotal += pcoin->GetAvailableStakableCredit();
        }
    }

    return nTotal;
}

CAmount CWallet::GetUnconfirmedBalance() const
{
    CAmount nTotal = 0;
    {
        LOCK2(cs_main, cs_wallet);
        for (map<uint256, CWalletTx>::const_iterator it = mapWallet.begin(); it != mapWallet.end(); ++it)
        {
            const CWalletTx* pcoin = &(*it).second;
            if (!pcoin->IsTrusted() && pcoin->GetDepthInMainChain() == 0 && (pcoin->InMempool() || pcoin->InStempool()))
                nTotal += pcoin->GetAvailableCredit();
        }
    }
    return nTotal;
}

CAmount CWallet::GetImmatureBalance() const
{
    CAmount nTotal = 0;
    {
        LOCK2(cs_main, cs_wallet);
        for (map<uint256, CWalletTx>::const_iterator it = mapWallet.begin(); it != mapWallet.end(); ++it)
        {
            const CWalletTx* pcoin = &(*it).second;
            nTotal += pcoin->GetImmatureCredit();
        }
    }
    return nTotal;
}

CAmount CWallet::GetWatchOnlyBalance() const
{
    CAmount nTotal = 0;
    {
        LOCK2(cs_main, cs_wallet);
        for (map<uint256, CWalletTx>::const_iterator it = mapWallet.begin(); it != mapWallet.end(); ++it)
        {
            const CWalletTx* pcoin = &(*it).second;
            if (pcoin->IsTrusted())
                nTotal += pcoin->GetAvailableWatchOnlyCredit();
        }
    }

    return nTotal;
}

CAmount CWallet::GetUnconfirmedWatchOnlyBalance() const
{
    CAmount nTotal = 0;
    {
        LOCK2(cs_main, cs_wallet);
        for (map<uint256, CWalletTx>::const_iterator it = mapWallet.begin(); it != mapWallet.end(); ++it)
        {
            const CWalletTx* pcoin = &(*it).second;
            if (!pcoin->IsTrusted() && pcoin->GetDepthInMainChain() == 0 && (pcoin->InMempool() || pcoin->InStempool()))
                nTotal += pcoin->GetAvailableWatchOnlyCredit();
        }
    }
    return nTotal;
}

CAmount CWallet::GetImmatureWatchOnlyBalance() const
{
    CAmount nTotal = 0;
    {
        LOCK2(cs_main, cs_wallet);
        for (map<uint256, CWalletTx>::const_iterator it = mapWallet.begin(); it != mapWallet.end(); ++it)
        {
            const CWalletTx* pcoin = &(*it).second;
            nTotal += pcoin->GetImmatureWatchOnlyCredit();
        }
    }
    return nTotal;
}

void CWallet::AvailableCoins(vector<COutput>& vCoins, bool fOnlyConfirmed, const CCoinControl *coinControl, bool fIncludeZeroValue, bool fIncludeColdStaking) const
{
    vCoins.clear();

    {
        LOCK2(cs_main, cs_wallet);
        for (map<uint256, CWalletTx>::const_iterator it = mapWallet.begin(); it != mapWallet.end(); ++it)
        {
            const uint256& wtxid = it->first;
            const CWalletTx* pcoin = &(*it).second;

            if (!CheckFinalTx(*pcoin))
                continue;

            if (fOnlyConfirmed && !pcoin->IsTrusted())
                continue;

            if ((pcoin->IsCoinBase() || pcoin->IsCoinStake()) && pcoin->GetBlocksToMaturity() > 0)
                continue;

            int nDepth = pcoin->GetDepthInMainChain();
            if (nDepth < 0)
                continue;

            // We should not consider coins which aren't at least in our mempool
            // It's possible for these to be conflicted via ancestors which we may never be able to detect
            if (nDepth == 0 && !(pcoin->InMempool() || pcoin->InStempool()))
                continue;

            for (unsigned int i = 0; i < pcoin->vout.size(); i++) {
                isminetype mine = IsMine(pcoin->vout[i]);
                if (!(IsSpent(wtxid, i)) && mine != ISMINE_NO &&
                    !IsLockedCoin((*it).first, i) && (pcoin->vout[i].nValue > 0 || fIncludeZeroValue) &&
                    (!coinControl || !coinControl->HasSelected() || coinControl->fAllowOtherInputs || coinControl->IsSelected(COutPoint((*it).first, i))))
                        vCoins.push_back(COutput(pcoin, i, nDepth,
                                                 ((mine & ISMINE_SPENDABLE) != ISMINE_NO) ||
                                                  (coinControl && coinControl->fAllowWatchOnly && (mine & ISMINE_WATCH_SOLVABLE) != ISMINE_NO),
                                                 (mine & (ISMINE_SPENDABLE | ISMINE_WATCH_SOLVABLE | (fIncludeColdStaking ? ISMINE_STAKABLE : ISMINE_NO))) != ISMINE_NO));
            }
        }
    }
}

static void ApproximateBestSubset(vector<pair<CAmount, pair<const CWalletTx*,unsigned int> > >vValue, const CAmount& nTotalLower, const CAmount& nTargetValue,
                                  vector<char>& vfBest, CAmount& nBest, int iterations = 1000)
{
    vector<char> vfIncluded;

    vfBest.assign(vValue.size(), true);
    nBest = nTotalLower;

    seed_insecure_rand();

    for (int nRep = 0; nRep < iterations && nBest != nTargetValue; nRep++)
    {
        vfIncluded.assign(vValue.size(), false);
        CAmount nTotal = 0;
        bool fReachedTarget = false;
        for (int nPass = 0; nPass < 2 && !fReachedTarget; nPass++)
        {
            for (unsigned int i = 0; i < vValue.size(); i++)
            {
                //The solver here uses a randomized algorithm,
                //the randomness serves no real security purpose but is just
                //needed to prevent degenerate behavior and it is important
                //that the rng is fast. We do not use a constant random sequence,
                //because there may be some privacy improvement by making
                //the selection random.
                if (nPass == 0 ? insecure_rand()&1 : !vfIncluded[i])
                {
                    nTotal += vValue[i].first;
                    vfIncluded[i] = true;
                    if (nTotal >= nTargetValue)
                    {
                        fReachedTarget = true;
                        if (nTotal < nBest)
                        {
                            nBest = nTotal;
                            vfBest = vfIncluded;
                        }
                        nTotal -= vValue[i].first;
                        vfIncluded[i] = false;
                    }
                }
            }
        }
    }
}

bool CWallet::SelectCoinsMinConf(const CAmount& nTargetValue, int nConfMine, int nConfTheirs, vector<COutput> vCoins,
                                 set<pair<const CWalletTx*,unsigned int> >& setCoinsRet, CAmount& nValueRet) const
{
    setCoinsRet.clear();
    nValueRet = 0;

    // List of values less than target
    pair<CAmount, pair<const CWalletTx*,unsigned int> > coinLowestLarger;
    coinLowestLarger.first = std::numeric_limits<CAmount>::max();
    coinLowestLarger.second.first = nullptr;
    vector<pair<CAmount, pair<const CWalletTx*,unsigned int> > > vValue;
    CAmount nTotalLower = 0;

    random_shuffle(vCoins.begin(), vCoins.end(), GetRandInt);

    for(const COutput &output: vCoins)
    {
        if (!output.fSpendable)
            continue;

        const CWalletTx *pcoin = output.tx;

        if (output.nDepth < (pcoin->IsFromMe(ISMINE_ALL) ? nConfMine : nConfTheirs))
            continue;

        int i = output.i;
        CAmount n = pcoin->vout[i].nValue;

        pair<CAmount,pair<const CWalletTx*,unsigned int> > coin = make_pair(n,make_pair(pcoin, i));

        if (n == nTargetValue)
        {
            setCoinsRet.insert(coin.second);
            nValueRet += coin.first;
            return true;
        }
        else if (n < nTargetValue + MIN_CHANGE)
        {
            vValue.push_back(coin);
            nTotalLower += n;
        }
        else if (n < coinLowestLarger.first)
        {
            coinLowestLarger = coin;
        }
    }

    if (nTotalLower == nTargetValue)
    {
        for (unsigned int i = 0; i < vValue.size(); ++i)
        {
            setCoinsRet.insert(vValue[i].second);
            nValueRet += vValue[i].first;
        }
        return true;
    }

    if (nTotalLower < nTargetValue)
    {
        if (coinLowestLarger.second.first == nullptr)
            return false;
        setCoinsRet.insert(coinLowestLarger.second);
        nValueRet += coinLowestLarger.first;
        return true;
    }

    // Solve subset sum by stochastic approximation
    std::sort(vValue.begin(), vValue.end(), CompareValueOnly());
    std::reverse(vValue.begin(), vValue.end());
    vector<char> vfBest;
    CAmount nBest;

    ApproximateBestSubset(vValue, nTotalLower, nTargetValue, vfBest, nBest);
    if (nBest != nTargetValue && nTotalLower >= nTargetValue + MIN_CHANGE)
        ApproximateBestSubset(vValue, nTotalLower, nTargetValue + MIN_CHANGE, vfBest, nBest);

    // If we have a bigger coin and (either the stochastic approximation didn't find a good solution,
    //                                   or the next bigger coin is closer), return the bigger coin
    if (coinLowestLarger.second.first &&
        ((nBest != nTargetValue && nBest < nTargetValue + MIN_CHANGE) || coinLowestLarger.first <= nBest))
    {
        setCoinsRet.insert(coinLowestLarger.second);
        nValueRet += coinLowestLarger.first;
    }
    else {
        for (unsigned int i = 0; i < vValue.size(); i++)
            if (vfBest[i])
            {
                setCoinsRet.insert(vValue[i].second);
                nValueRet += vValue[i].first;
            }

        LogPrint("selectcoins", "SelectCoins() best subset: ");
        for (unsigned int i = 0; i < vValue.size(); i++)
            if (vfBest[i])
                LogPrint("selectcoins", "%s ", FormatMoney(vValue[i].first));
        LogPrint("selectcoins", "total %s\n", FormatMoney(nBest));
    }

    return true;
}

bool CWallet::SelectCoins(const vector<COutput>& vAvailableCoins, const CAmount& nTargetValue, set<pair<const CWalletTx*,unsigned int> >& setCoinsRet, CAmount& nValueRet, const CCoinControl* coinControl) const
{
    vector<COutput> vCoins(vAvailableCoins);

    // coin control -> return all selected outputs (we want all selected to go into the transaction for sure)
    if (coinControl && coinControl->HasSelected() && !coinControl->fAllowOtherInputs)
    {
        for(const COutput& out: vCoins)
        {
            if (!out.fSpendable)
                 continue;
            nValueRet += out.tx->vout[out.i].nValue;
            setCoinsRet.insert(make_pair(out.tx, out.i));
        }
        return (nValueRet >= nTargetValue);
    }

    // calculate value from preset inputs and store them
    set<pair<const CWalletTx*, uint32_t> > setPresetCoins;
    CAmount nValueFromPresetInputs = 0;

    std::vector<COutPoint> vPresetInputs;
    if (coinControl)
        coinControl->ListSelected(vPresetInputs);
    for(const COutPoint& outpoint: vPresetInputs)
    {
        map<uint256, CWalletTx>::const_iterator it = mapWallet.find(outpoint.hash);
        if (it != mapWallet.end())
        {
            const CWalletTx* pcoin = &it->second;
            // Clearly invalid input, fail
            if (pcoin->vout.size() <= outpoint.n)
                return false;
            nValueFromPresetInputs += pcoin->vout[outpoint.n].nValue;
            setPresetCoins.insert(make_pair(pcoin, outpoint.n));
        } else
            return false; // TODO: Allow non-wallet inputs
    }

    // remove preset inputs from vCoins
    for (vector<COutput>::iterator it = vCoins.begin(); it != vCoins.end() && coinControl && coinControl->HasSelected();)
    {
        if (setPresetCoins.count(make_pair(it->tx, it->i)))
            it = vCoins.erase(it);
        else
            ++it;
    }

    bool res = nTargetValue <= nValueFromPresetInputs ||
        SelectCoinsMinConf(nTargetValue - nValueFromPresetInputs, 1, 6, vCoins, setCoinsRet, nValueRet) ||
        SelectCoinsMinConf(nTargetValue - nValueFromPresetInputs, 1, 1, vCoins, setCoinsRet, nValueRet) ||
        (bSpendZeroConfChange && SelectCoinsMinConf(nTargetValue - nValueFromPresetInputs, 0, 1, vCoins, setCoinsRet, nValueRet));

    // because SelectCoinsMinConf clears the setCoinsRet, we now add the possible inputs to the coinset
    setCoinsRet.insert(setPresetCoins.begin(), setPresetCoins.end());

    // add preset inputs to the total value selected
    nValueRet += nValueFromPresetInputs;

    return res;
}

bool CWallet::FundTransaction(CMutableTransaction& tx, CAmount& nFeeRet, bool overrideEstimatedFeeRate, const CFeeRate& specificFeeRate, int& nChangePosInOut, std::string& strFailReason, bool includeWatching, bool lockUnspents, const CTxDestination& destChange)
{
    vector<CRecipient> vecSend;

    // Turn the txout set into a CRecipient vector
    for(const CTxOut& txOut: tx.vout)
    {
        CRecipient recipient = {txOut.scriptPubKey, txOut.nValue, false};
        vecSend.push_back(recipient);
    }

    CCoinControl coinControl;
    coinControl.destChange = destChange;
    coinControl.fAllowOtherInputs = true;
    coinControl.fAllowWatchOnly = includeWatching;
    coinControl.fOverrideFeeRate = overrideEstimatedFeeRate;
    coinControl.nFeeRate = specificFeeRate;

    for(const CTxIn& txin: tx.vin)
        coinControl.Select(txin.prevout);

    CReserveKey reservekey(this);
    CWalletTx wtx;
    if (!CreateTransaction(vecSend, wtx, reservekey, nFeeRet, nChangePosInOut, strFailReason, &coinControl, false))
        return false;

    if (nChangePosInOut != -1)
        tx.vout.insert(tx.vout.begin() + nChangePosInOut, wtx.vout[nChangePosInOut]);

    // Add new txins (keeping original txin scriptSig/order)
    for(const CTxIn& txin: wtx.vin)
    {
        if (!coinControl.IsSelected(txin.prevout))
        {
            tx.vin.push_back(txin);

            if (lockUnspents)
            {
              LOCK2(cs_main, cs_wallet);
              LockCoin(txin.prevout);
            }
        }
    }

    return true;
}

bool CWallet::CreateTransaction(const vector<CRecipient>& vecSend, CWalletTx& wtxNew, CReserveKey& reservekey, CAmount& nFeeRet,
                                int& nChangePosInOut, std::string& strFailReason, const CCoinControl* coinControl, bool sign)
{
    CAmount nValue = 0;
    int nChangePosRequest = nChangePosInOut;
    unsigned int nSubtractFeeFromAmount = 0;
    for(const CRecipient& recipient: vecSend)
    {
        if (nValue < 0 || recipient.nAmount < 0)
        {
            strFailReason = _("Transaction amounts must be positive");
            return false;
        }
        nValue += recipient.nAmount;

        if (recipient.fSubtractFeeFromAmount)
            nSubtractFeeFromAmount++;
    }
    if (vecSend.empty() || nValue < 0)
    {
        strFailReason = _("Transaction amounts must be positive");
        return false;
    }

    wtxNew.fTimeReceivedIsTxTime = true;
    wtxNew.nTime = GetAdjustedTime();
    wtxNew.BindWallet(this);

    CMutableTransaction txNew;

    txNew.strDZeel = wtxNew.strDZeel; // Use it baby!

    txNew.nVersion = IsCommunityFundEnabled(chainActive.Tip(),Params().GetConsensus()) ? CTransaction::TXDZEEL_VERSION_V2 : CTransaction::TXDZEEL_VERSION;

    if(wtxNew.nCustomVersion > 0) txNew.nVersion = wtxNew.nCustomVersion;

    // Discourage fee sniping.
    //
    // For a large miner the value of the transactions in the best block and
    // the mempool can exceed the cost of deliberately attempting to mine two
    // blocks to orphan the current best block. By setting nLockTime such that
    // only the next block can include the transaction, we discourage this
    // practice as the height restricted and limited blocksize gives miners
    // considering fee sniping fewer options for pulling off this attack.
    //
    // A simple way to think about this is from the wallet's point of view we
    // always want the blockchain to move forward. By setting nLockTime this
    // way we're basically making the statement that we only want this
    // transaction to appear in the next block; we don't want to potentially
    // encourage reorgs by allowing transactions to appear at lower heights
    // than the next block in forks of the best chain.
    //
    // Of course, the subsidy is high enough, and transaction volume low
    // enough, that fee sniping isn't a problem yet, but by implementing a fix
    // now we ensure code won't be written that makes assumptions about
    // nLockTime that preclude a fix later.
    txNew.nLockTime = chainActive.Height();
    txNew.nTime = GetAdjustedTime();

    // Secondly occasionally randomly pick a nLockTime even further back, so
    // that transactions that are delayed after signing for whatever reason,
    // e.g. high-latency mix networks and some CoinJoin implementations, have
    // better privacy.
    if (GetRandInt(10) == 0)
        txNew.nLockTime = std::max(0, (int)txNew.nLockTime - GetRandInt(100));

    assert(txNew.nLockTime <= (unsigned int)chainActive.Height());
    assert(txNew.nLockTime < LOCKTIME_THRESHOLD);

    {
        LOCK2(cs_main, cs_wallet);
        {
            std::vector<COutput> vAvailableCoins;
            AvailableCoins(vAvailableCoins, true, coinControl);

            nFeeRet = 0;
            // Start with no fee and loop until there is enough fee
            while (true)
            {
                nChangePosInOut = nChangePosRequest;
                txNew.vin.clear();
                txNew.vout.clear();
                wtxNew.fFromMe = true;
                bool fFirst = true;

                CAmount nValueToSelect = nValue;
                if (nSubtractFeeFromAmount == 0)
                    nValueToSelect += nFeeRet;
                double dPriority = 0;
                // vouts to the payees
                for(const CRecipient& recipient: vecSend)
                {
                    CTxOut txout(recipient.nAmount, recipient.scriptPubKey);

                    if(recipient.scriptPubKey.IsCommunityFundContribution())
                        wtxNew.fCFund = true;

                    if (recipient.fSubtractFeeFromAmount)
                    {
                        txout.nValue -= nFeeRet / nSubtractFeeFromAmount; // Subtract fee equally from each selected recipient

                        if (fFirst) // first receiver pays the remainder not divisible by output count
                        {
                            fFirst = false;
                            txout.nValue -= nFeeRet % nSubtractFeeFromAmount;
                        }
                    }

                    if (txout.IsDust(::minRelayTxFee))
                    {
                        if (recipient.fSubtractFeeFromAmount && nFeeRet > 0)
                        {
                            if (txout.nValue < 0)
                                strFailReason = _("The transaction amount is too small to pay the fee");
                            else
                                strFailReason = _("The transaction amount is too small to send after the fee has been deducted");
                        }
                        else
                            strFailReason = _("Transaction amount too small");
                        return false;
                    }
                    txNew.vout.push_back(txout);
                }

                // Choose coins to use
                set<pair<const CWalletTx*,unsigned int> > setCoins;
                CAmount nValueIn = 0;
                if (!SelectCoins(vAvailableCoins, nValueToSelect, setCoins, nValueIn, coinControl))
                {
                    strFailReason = _("Insufficient funds");
                    return false;
                }
                for(PAIRTYPE(const CWalletTx*, unsigned int) pcoin: setCoins)
                {
                    CAmount nCredit = pcoin.first->vout[pcoin.second].nValue;
                    if(pcoin.first->vout[pcoin.second].scriptPubKey.IsColdStaking() || pcoin.first->vout[pcoin.second].scriptPubKey.IsColdStakingv2())
                        wtxNew.fSpendsColdStaking = true;
                    //The coin age after the next block (depth+1) is used instead of the current,
                    //reflecting an assumption the user would accept a bit more delay for
                    //a chance at a free transaction.
                    //But mempool inputs might still be in the mempool, so their age stays 0
                    int age = pcoin.first->GetDepthInMainChain();
                    assert(age >= 0);
                    if (age != 0)
                        age += 1;
                    dPriority += (double)nCredit * age;
                }

                const CAmount nChange = nValueIn - nValueToSelect;
                if (nChange > 0)
                {
                    // Fill a vout to ourself
                    // TODO: pass in scriptChange instead of reservekey so
                    // change transaction isn't always pay-to-navcoin-address
                    CScript scriptChange;

                    // coin control: send change to custom address
                    if (coinControl && !boost::get<CNoDestination>(&coinControl->destChange))
                        scriptChange = GetScriptForDestination(coinControl->destChange);

                    // no coin control: send change to newly generated address
                    else
                    {
                        // Note: We use a new key here to keep it from being obvious which side is the change.
                        //  The drawback is that by not reusing a previous key, the change may be lost if a
                        //  backup is restored, if the backup doesn't have the new private key for the change.
                        //  If we reused the old key, it would be possible to add code to look for and
                        //  rediscover unknown transactions that were written with keys of ours to recover
                        //  post-backup change.

                        // Reserve a new key pair from key pool
                        CPubKey vchPubKey;
                        bool ret;
                        ret = reservekey.GetReservedKey(vchPubKey);
                        assert(ret); // should never fail, as we just unlocked

                        scriptChange = GetScriptForDestination(vchPubKey.GetID());
                    }

                    CTxOut newTxOut(nChange, scriptChange);

                    // We do not move dust-change to fees, because the sender would end up paying more than requested.
                    // This would be against the purpose of the all-inclusive feature.
                    // So instead we raise the change and deduct from the recipient.
                    if (nSubtractFeeFromAmount > 0 && newTxOut.IsDust(::minRelayTxFee))
                    {
                        CAmount nDust = newTxOut.GetDustThreshold(::minRelayTxFee) - newTxOut.nValue;
                        newTxOut.nValue += nDust; // raise change until no more dust
                        for (unsigned int i = 0; i < vecSend.size(); i++) // subtract from first recipient
                        {
                            if (vecSend[i].fSubtractFeeFromAmount)
                            {
                                txNew.vout[i].nValue -= nDust;
                                if (txNew.vout[i].IsDust(::minRelayTxFee))
                                {
                                    strFailReason = _("The transaction amount is too small to send after the fee has been deducted");
                                    return false;
                                }
                                break;
                            }
                        }
                    }

                    // Never create dust outputs; if we would, just
                    // add the dust to the fee.
                    if (newTxOut.IsDust(::minRelayTxFee))
                    {
                        nChangePosInOut = -1;
                        nFeeRet += nChange;
                        reservekey.ReturnKey();
                    }
                    else
                    {
                        if (nChangePosInOut == -1)
                        {
                            // Insert change txn at random position:
                            nChangePosInOut = GetRandInt(txNew.vout.size()+1);
                        }
                        else if ((unsigned int)nChangePosInOut > txNew.vout.size())
                        {
                            strFailReason = _("Change index out of range");
                            return false;
                        }

                        vector<CTxOut>::iterator position = txNew.vout.begin()+nChangePosInOut;
                        txNew.vout.insert(position, newTxOut);
                    }
                }
                else
                    reservekey.ReturnKey();

                // Fill vin
                //
                // Note how the sequence number is set to max()-1 so that the
                // nLockTime set above actually works.
                for(const PAIRTYPE(const CWalletTx*,unsigned int)& coin: setCoins)
                {
                    if(coin.first->nTime > txNew.nTime)
                        txNew.nTime = coin.first->nTime;
                    txNew.vin.push_back(CTxIn(coin.first->GetHash(),coin.second,CScript(),
                                              std::numeric_limits<unsigned int>::max()-1));
                }

                // Sign
                int nIn = 0;
                CTransaction txNewConst(txNew);
                for(const PAIRTYPE(const CWalletTx*,unsigned int)& coin: setCoins)
                {
                    bool signSuccess;
                    const CScript& scriptPubKey = coin.first->vout[coin.second].scriptPubKey;
                    SignatureData sigdata;
                    if (sign)
                        signSuccess = ProduceSignature(TransactionSignatureCreator(this, &txNewConst, nIn, coin.first->vout[coin.second].nValue, SIGHASH_ALL), scriptPubKey, sigdata);
                    else
                        signSuccess = ProduceSignature(DummySignatureCreator(this), scriptPubKey, sigdata);

                    if (!signSuccess)
                    {
                        strFailReason = _("Signing transaction failed");
                        return false;
                    } else {
                        UpdateTransaction(txNew, nIn, sigdata);
                    }

                    nIn++;
                }

                unsigned int nBytes = GetVirtualTransactionSize(txNew);

                // Remove scriptSigs if we used dummy signatures for fee calculation
                if (!sign) {
                    for(CTxIn& vin: txNew.vin)
                        vin.scriptSig = CScript();
                    txNew.wit.SetNull();
                }

                // Embed the constructed transaction data in wtxNew.
                *static_cast<CTransaction*>(&wtxNew) = CTransaction(txNew);

                // Limit size
                if (GetTransactionWeight(txNew) >= MAX_STANDARD_TX_WEIGHT)
                {
                    strFailReason = _("Transaction too large");
                    return false;
                }

                dPriority = wtxNew.ComputePriority(dPriority, nBytes);

                // Can we complete this as a free transaction?
                if (fSendFreeTransactions && nBytes <= MAX_FREE_TRANSACTION_CREATE_SIZE)
                {
                    // Not enough fee: enough priority?
                    double dPriorityNeeded = mempool.estimateSmartPriority(nTxConfirmTarget);
                    // Require at least hard-coded AllowFree.
                    if (dPriority >= dPriorityNeeded && AllowFree(dPriority))
                        break;
                }

                CAmount nFeeNeeded = GetMinimumFee(nBytes, nTxConfirmTarget, mempool);

                nFeeNeeded = nFeeNeeded > 10000 ? nFeeNeeded : 10000;

                if (coinControl && nFeeNeeded > 0 && coinControl->nMinimumTotalFee > nFeeNeeded) {
                    nFeeNeeded = coinControl->nMinimumTotalFee;
                }
                if (coinControl && coinControl->fOverrideFeeRate)
                    nFeeNeeded = coinControl->nFeeRate.GetFee(nBytes);

                // If we made it here and we aren't even able to meet the relay fee on the next pass, give up
                // because we must be at the maximum allowed fee.
                if (nFeeNeeded < ::minRelayTxFee.GetFee(nBytes))
                {
                    strFailReason = _("Transaction too large for fee policy");
                    return false;
                }

                if (nFeeRet >= nFeeNeeded)
                    break; // Done, enough fee included.

                // Include more fee and try again.
                nFeeRet = nFeeNeeded;
                continue;
            }
        }
    }

    return true;
}

/**
 * Call after CreateTransaction unless you want to abort
 */
bool CWallet::CommitTransaction(CWalletTx& wtxNew, CReserveKey& reservekey)
{
    {
        LOCK2(cs_main, cs_wallet);
        LogPrintf("CommitTransaction:\n%s", wtxNew.ToString());
        {
            // This is only to keep the database open to defeat the auto-flush for the
            // duration of this scope.  This is the only place where this optimization
            // maybe makes sense; please don't do it anywhere else.
            CWalletDB* pwalletdb = fFileBacked ? new CWalletDB(strWalletFile,"r+") : nullptr;

            // Take key pair from key pool so it won't be used again
            reservekey.KeepKey();

            // Add tx to wallet, because if it has change it's also ours,
            // otherwise just for transaction history.
            AddToWallet(wtxNew, false, pwalletdb);

            // Notify that old coins are spent
            set<CWalletTx*> setCoins;
            for(const CTxIn& txin: wtxNew.vin)
            {
                CWalletTx &coin = mapWallet[txin.prevout.hash];
                coin.BindWallet(this);
                NotifyTransactionChanged(this, coin.GetHash(), CT_UPDATED);
            }

            if (fFileBacked)
                delete pwalletdb;
        }

        // Track how many getdata requests our transaction gets
        mapRequestCount[wtxNew.GetHash()] = 0;

        if (fBroadcastTransactions)
        {
            // Broadcast
            if (!wtxNew.AcceptToMemoryPool(false, maxTxFee))
            {
                // This must not fail. The transaction has already been signed and recorded.
                mapWallet[wtxNew.GetHash()].MarkDirty();
                LogPrintf("CommitTransaction(): Error: Transaction not valid\n");
                return false;
            }
            wtxNew.RelayWalletTransaction();
        }
    }
    return true;
}

bool CWallet::AddAccountingEntry(const CAccountingEntry& acentry, CWalletDB & pwalletdb)
{
    if (!pwalletdb.WriteAccountingEntry_Backend(acentry))
        return false;

    laccentries.push_back(acentry);
    CAccountingEntry & entry = laccentries.back();
    wtxOrdered.insert(make_pair(entry.nOrderPos, TxPair((CWalletTx*)0, &entry)));

    return true;
}

CAmount CWallet::GetRequiredFee(unsigned int nTxBytes)
{
    return std::max(minTxFee.GetFee(nTxBytes), ::minRelayTxFee.GetFee(nTxBytes));
}

CAmount CWallet::GetMinimumFee(unsigned int nTxBytes, unsigned int nConfirmTarget, const CTxMemPool& pool)
{
     // payTxFee is user-set "I want to pay this much"
     CAmount nFeeNeeded = payTxFee.GetFee(nTxBytes);
     // User didn't set: use -txconfirmtarget to estimate...
     if (nFeeNeeded == 0) {
         int estimateFoundTarget = nConfirmTarget;
         nFeeNeeded = pool.estimateSmartFee(nConfirmTarget, &estimateFoundTarget).GetFee(nTxBytes);
         // ... unless we don't have enough mempool data for estimatefee, then use fallbackFee
         if (nFeeNeeded == 0)
             nFeeNeeded = fallbackFee.GetFee(nTxBytes);
     }
     // prevent user from paying a fee below minRelayTxFee or minTxFee
     nFeeNeeded = std::max(nFeeNeeded, GetRequiredFee(nTxBytes));
     // But always obey the maximum
     if (nFeeNeeded > maxTxFee)
         nFeeNeeded = maxTxFee;
    return nFeeNeeded;
}




DBErrors CWallet::LoadWallet(bool& fFirstRunRet)
{
    if (!fFileBacked)
        return DB_LOAD_OK;
    fFirstRunRet = false;
    DBErrors nLoadWalletRet = CWalletDB(strWalletFile,"cr+").LoadWallet(this);
    if (nLoadWalletRet == DB_NEED_REWRITE)
    {
        if (CDB::Rewrite(strWalletFile, "\x04pool"))
        {
            LOCK(cs_wallet);
            setKeyPool.clear();
            // Note: can't top-up keypool here, because wallet is locked.
            // User will be prompted to unlock wallet the next operation
            // that requires a new key.
        }
    }

    if (nLoadWalletRet != DB_LOAD_OK)
        return nLoadWalletRet;
    fFirstRunRet = !vchDefaultKey.IsValid();

    uiInterface.LoadWallet(this);

    return DB_LOAD_OK;
}

DBErrors CWallet::ZapSelectTx(vector<uint256>& vHashIn, vector<uint256>& vHashOut)
{
    if (!fFileBacked)
        return DB_LOAD_OK;
    DBErrors nZapSelectTxRet = CWalletDB(strWalletFile,"cr+").ZapSelectTx(this, vHashIn, vHashOut);
    if (nZapSelectTxRet == DB_NEED_REWRITE)
    {
        if (CDB::Rewrite(strWalletFile, "\x04pool"))
        {
            LOCK(cs_wallet);
            setKeyPool.clear();
            // Note: can't top-up keypool here, because wallet is locked.
            // User will be prompted to unlock wallet the next operation
            // that requires a new key.
        }
    }

    if (nZapSelectTxRet != DB_LOAD_OK)
        return nZapSelectTxRet;

    MarkDirty();

    return DB_LOAD_OK;

}

DBErrors CWallet::ZapWalletTx(std::vector<CWalletTx>& vWtx)
{
    if (!fFileBacked)
        return DB_LOAD_OK;
    DBErrors nZapWalletTxRet = CWalletDB(strWalletFile,"cr+").ZapWalletTx(this, vWtx);
    if (nZapWalletTxRet == DB_NEED_REWRITE)
    {
        if (CDB::Rewrite(strWalletFile, "\x04pool"))
        {
            LOCK(cs_wallet);
            setKeyPool.clear();
            // Note: can't top-up keypool here, because wallet is locked.
            // User will be prompted to unlock wallet the next operation
            // that requires a new key.
        }
    }

    if (nZapWalletTxRet != DB_LOAD_OK)
        return nZapWalletTxRet;

    return DB_LOAD_OK;
}


bool CWallet::SetAddressBook(const CTxDestination& address, const string& strName, const string& strPurpose)
{
    bool fUpdated = false;
    {
        LOCK(cs_wallet); // mapAddressBook
        std::map<CTxDestination, CAddressBookData>::iterator mi = mapAddressBook.find(address);
        fUpdated = mi != mapAddressBook.end();
        mapAddressBook[address].name = strName;
        if (!strPurpose.empty()) /* update purpose only if requested */
            mapAddressBook[address].purpose = strPurpose;
    }
    NotifyAddressBookChanged(this, address, strName, ::IsMine(*this, address) != ISMINE_NO,
                             strPurpose, (fUpdated ? CT_UPDATED : CT_NEW) );
    if (!fFileBacked)
        return false;
    if (!strPurpose.empty() && !CWalletDB(strWalletFile).WritePurpose(CNavCoinAddress(address).ToString(), strPurpose))
        return false;
    return CWalletDB(strWalletFile).WriteName(CNavCoinAddress(address).ToString(), strName);
}

bool CWallet::DelAddressBook(const CTxDestination& address)
{
    {
        LOCK(cs_wallet); // mapAddressBook

        if(fFileBacked)
        {
            // Delete destdata tuples associated with address
            std::string strAddress = CNavCoinAddress(address).ToString();
            for(const PAIRTYPE(string, string) &item: mapAddressBook[address].destdata)
            {
                CWalletDB(strWalletFile).EraseDestData(strAddress, item.first);
            }
        }
        mapAddressBook.erase(address);
    }

    NotifyAddressBookChanged(this, address, "", ::IsMine(*this, address) != ISMINE_NO, "", CT_DELETED);

    if (!fFileBacked)
        return false;
    CWalletDB(strWalletFile).ErasePurpose(CNavCoinAddress(address).ToString());
    return CWalletDB(strWalletFile).EraseName(CNavCoinAddress(address).ToString());
}

bool CWallet::SetDefaultKey(const CPubKey &vchPubKey)
{
    if (fFileBacked)
    {
        if (!CWalletDB(strWalletFile).WriteDefaultKey(vchPubKey))
            return false;
    }
    vchDefaultKey = vchPubKey;
    return true;
}

/**
 * Mark old keypool keys as used,
 * and generate all new keys
 */
bool CWallet::NewKeyPool()
{
    {
        LOCK(cs_wallet);
        CWalletDB walletdb(strWalletFile);
        for(int64_t nIndex: setKeyPool)
            walletdb.ErasePool(nIndex);
        setKeyPool.clear();

        if (IsLocked())
            return false;

        int64_t nKeys = max(GetArg("-keypool", DEFAULT_KEYPOOL_SIZE), (int64_t)0);
        for (int i = 0; i < nKeys; i++)
        {
            int64_t nIndex = i+1;
            walletdb.WritePool(nIndex, CKeyPool(GenerateNewKey()));
            setKeyPool.insert(nIndex);
        }
        LogPrintf("CWallet::NewKeyPool wrote %d new keys\n", nKeys);
    }
    return true;
}

bool CWallet::TopUpKeyPool(unsigned int kpSize)
{
    {
        LOCK(cs_wallet);

        if (IsLocked())
            return false;

        CWalletDB walletdb(strWalletFile);

        // Top up key pool
        unsigned int nTargetSize;
        if (kpSize > 0)
            nTargetSize = kpSize;
        else
            nTargetSize = max(GetArg("-keypool", DEFAULT_KEYPOOL_SIZE), (int64_t) 0);

        while (setKeyPool.size() < (nTargetSize + 1))
        {
            int64_t nEnd = 1;
            if (!setKeyPool.empty())
                nEnd = *(--setKeyPool.end()) + 1;
            if (!walletdb.WritePool(nEnd, CKeyPool(GenerateNewKey())))
                throw runtime_error("TopUpKeyPool(): writing generated key failed");
            setKeyPool.insert(nEnd);
            LogPrintf("keypool added key %d, size=%u\n", nEnd, setKeyPool.size());
        }
    }
    return true;
}

void CWallet::ReserveKeyFromKeyPool(int64_t& nIndex, CKeyPool& keypool)
{
    nIndex = -1;
    keypool.vchPubKey = CPubKey();
    {
        LOCK(cs_wallet);

        if (!IsLocked())
            TopUpKeyPool();

        // Get the oldest key
        if(setKeyPool.empty())
            return;

        CWalletDB walletdb(strWalletFile);

        nIndex = *(setKeyPool.begin());
        setKeyPool.erase(setKeyPool.begin());
        if (!walletdb.ReadPool(nIndex, keypool))
            throw runtime_error("ReserveKeyFromKeyPool(): read failed");
        if (!HaveKey(keypool.vchPubKey.GetID()))
            throw runtime_error("ReserveKeyFromKeyPool(): unknown key in key pool");
        assert(keypool.vchPubKey.IsValid());
        LogPrintf("keypool reserve %d\n", nIndex);
    }
}

void CWallet::KeepKey(int64_t nIndex)
{
    // Remove from key pool
    if (fFileBacked)
    {
        CWalletDB walletdb(strWalletFile);
        walletdb.ErasePool(nIndex);
    }
    LogPrintf("keypool keep %d\n", nIndex);
}

void CWallet::ReturnKey(int64_t nIndex)
{
    // Return to key pool
    {
        LOCK(cs_wallet);
        setKeyPool.insert(nIndex);
    }
    LogPrintf("keypool return %d\n", nIndex);
}

bool CWallet::GetKeyFromPool(CPubKey& result)
{
    int64_t nIndex = 0;
    CKeyPool keypool;
    {
        LOCK(cs_wallet);
        ReserveKeyFromKeyPool(nIndex, keypool);
        if (nIndex == -1)
        {
            if (IsLocked()) return false;
            result = GenerateNewKey();
            return true;
        }
        KeepKey(nIndex);
        result = keypool.vchPubKey;
    }
    return true;
}

int64_t CWallet::GetOldestKeyPoolTime()
{
    LOCK(cs_wallet);

    // if the keypool is empty, return <NOW>
    if (setKeyPool.empty())
        return GetTime();

    // load oldest key from keypool, get time and return
    CKeyPool keypool;
    CWalletDB walletdb(strWalletFile);
    int64_t nIndex = *(setKeyPool.begin());
    if (!walletdb.ReadPool(nIndex, keypool))
        throw runtime_error("GetOldestKeyPoolTime(): read oldest key in keypool failed");
    assert(keypool.vchPubKey.IsValid());
    return keypool.nTime;
}

std::map<CTxDestination, CAmount> CWallet::GetAddressBalances()
{
    map<CTxDestination, CAmount> balances;

    {
        LOCK(cs_wallet);
        for(PAIRTYPE(uint256, CWalletTx) walletEntry: mapWallet)
        {
            CWalletTx *pcoin = &walletEntry.second;

            if (!CheckFinalTx(*pcoin) || !pcoin->IsTrusted())
                continue;

            if ((pcoin->IsCoinStake() || pcoin->IsCoinBase()) && pcoin->GetBlocksToMaturity() > 0)
                continue;

            int nDepth = pcoin->GetDepthInMainChain();
            if (nDepth < (pcoin->IsFromMe(ISMINE_ALL) ? 0 : 1))
                continue;

            for (unsigned int i = 0; i < pcoin->vout.size(); i++)
            {
                CTxDestination addr;
                if (!IsMine(pcoin->vout[i]))
                    continue;
                if(!ExtractDestination(pcoin->vout[i].scriptPubKey, addr))
                    continue;

                CAmount n = IsSpent(walletEntry.first, i) ? 0 : pcoin->vout[i].nValue;

                if (!balances.count(addr))
                    balances[addr] = 0;
                balances[addr] += n;
            }
        }
    }

    return balances;
}

set< set<CTxDestination> > CWallet::GetAddressGroupings()
{
    AssertLockHeld(cs_wallet); // mapWallet
    set< set<CTxDestination> > groupings;
    set<CTxDestination> grouping;

    for(PAIRTYPE(uint256, CWalletTx) walletEntry: mapWallet)
    {
        CWalletTx *pcoin = &walletEntry.second;

        if (pcoin->vin.size() > 0)
        {
            bool any_mine = false;
            // group all input addresses with each other
            for(CTxIn txin: pcoin->vin)
            {
                CTxDestination address;
                if(!IsMine(txin)) /* If this input isn't mine, ignore it */
                    continue;
                if(!ExtractDestination(mapWallet[txin.prevout.hash].vout[txin.prevout.n].scriptPubKey, address))
                    continue;
                grouping.insert(address);
                any_mine = true;
            }

            // group change with input addresses
            if (any_mine)
            {
               for(CTxOut txout: pcoin->vout)
                   if (IsChange(txout))
                   {
                       CTxDestination txoutAddr;
                       if(!ExtractDestination(txout.scriptPubKey, txoutAddr))
                           continue;
                       grouping.insert(txoutAddr);
                   }
            }
            if (grouping.size() > 0)
            {
                groupings.insert(grouping);
                grouping.clear();
            }
        }

        // group lone addrs by themselves
        for (unsigned int i = 0; i < pcoin->vout.size(); i++)
            if (IsMine(pcoin->vout[i]))
            {
                CTxDestination address;
                if(!ExtractDestination(pcoin->vout[i].scriptPubKey, address))
                    continue;
                grouping.insert(address);
                groupings.insert(grouping);
                grouping.clear();
            }
    }

    set< set<CTxDestination>* > uniqueGroupings; // a set of pointers to groups of addresses
    map< CTxDestination, set<CTxDestination>* > setmap;  // map addresses to the unique group containing it
    for(set<CTxDestination> grouping: groupings)
    {
        // make a set of all the groups hit by this new group
        set< set<CTxDestination>* > hits;
        map< CTxDestination, set<CTxDestination>* >::iterator it;
        for(CTxDestination address: grouping)
            if ((it = setmap.find(address)) != setmap.end())
                hits.insert((*it).second);

        // merge all hit groups into a new single group and delete old groups
        set<CTxDestination>* merged = new set<CTxDestination>(grouping);
        for(set<CTxDestination>* hit: hits)
        {
            merged->insert(hit->begin(), hit->end());
            uniqueGroupings.erase(hit);
            delete hit;
        }
        uniqueGroupings.insert(merged);

        // update setmap
        for(CTxDestination element: *merged)
            setmap[element] = merged;
    }

    set< set<CTxDestination> > ret;
    for(set<CTxDestination>* uniqueGrouping: uniqueGroupings)
    {
        ret.insert(*uniqueGrouping);
        delete uniqueGrouping;
    }

    return ret;
}

CAmount CWallet::GetAccountBalance(const std::string& strAccount, int nMinDepth, const isminefilter& filter)
{
    CWalletDB walletdb(strWalletFile);
    return GetAccountBalance(walletdb, strAccount, nMinDepth, filter);
}

CAmount CWallet::GetAccountBalance(CWalletDB& walletdb, const std::string& strAccount, int nMinDepth, const isminefilter& filter)
{
    CAmount nBalance = 0;

    // Tally wallet transactions
    for (map<uint256, CWalletTx>::iterator it = mapWallet.begin(); it != mapWallet.end(); ++it)
    {
        const CWalletTx& wtx = (*it).second;
        if (!CheckFinalTx(wtx) || wtx.GetBlocksToMaturity() > 0 || wtx.GetDepthInMainChain() < 0)
            continue;

        CAmount nReceived, nSent, nFee;
        wtx.GetAccountAmounts(strAccount, nReceived, nSent, nFee, filter);

        if (nReceived != 0 && wtx.GetDepthInMainChain() >= nMinDepth)
            nBalance += nReceived;
        nBalance -= nSent + nFee;
    }

    // Tally internal accounting entries
    nBalance += walletdb.GetAccountCreditDebit(strAccount);

    return nBalance;
}

std::set<CTxDestination> CWallet::GetAccountAddresses(const std::string& strAccount) const
{
    LOCK(cs_wallet);
    set<CTxDestination> result;
    for(const PAIRTYPE(CTxDestination, CAddressBookData)& item: mapAddressBook)
    {
        const CTxDestination& address = item.first;
        const string& strName = item.second.name;
        if (strName == strAccount)
            result.insert(address);
    }
    return result;
}

bool CReserveKey::GetReservedKey(CPubKey& pubkey)
{
    if (nIndex == -1)
    {
        CKeyPool keypool;
        pwallet->ReserveKeyFromKeyPool(nIndex, keypool);
        if (nIndex != -1)
            vchPubKey = keypool.vchPubKey;
        else {
            return false;
        }
    }
    assert(vchPubKey.IsValid());
    pubkey = vchPubKey;
    return true;
}

void CReserveKey::KeepKey()
{
    if (nIndex != -1)
        pwallet->KeepKey(nIndex);
    nIndex = -1;
    vchPubKey = CPubKey();
}

void CReserveKey::ReturnKey()
{
    if (nIndex != -1)
        pwallet->ReturnKey(nIndex);
    nIndex = -1;
    vchPubKey = CPubKey();
}

void CWallet::GetAllReserveKeys(set<CKeyID>& setAddress) const
{
    setAddress.clear();

    CWalletDB walletdb(strWalletFile);

    LOCK2(cs_main, cs_wallet);
    for(const int64_t& id: setKeyPool)
    {
        CKeyPool keypool;
        if (!walletdb.ReadPool(id, keypool))
            throw runtime_error("GetAllReserveKeyHashes(): read failed");
        assert(keypool.vchPubKey.IsValid());
        CKeyID keyID = keypool.vchPubKey.GetID();
        if (!HaveKey(keyID))
            throw runtime_error("GetAllReserveKeyHashes(): unknown key in key pool");
        setAddress.insert(keyID);
    }
}

void CWallet::UpdatedTransaction(const uint256 &hashTx)
{
    {
        LOCK(cs_wallet);
        // Only notify UI if this transaction is in this wallet
        map<uint256, CWalletTx>::const_iterator mi = mapWallet.find(hashTx);
        if (mi != mapWallet.end())
            NotifyTransactionChanged(this, hashTx, CT_UPDATED);
    }
}

void CWallet::GetScriptForMining(boost::shared_ptr<CReserveScript> &script)
{
    boost::shared_ptr<CReserveKey> rKey(new CReserveKey(this));
    CPubKey pubkey;
    if (!rKey->GetReservedKey(pubkey))
        return;

    script = rKey;
    script->reserveScript = CScript() << ToByteVector(pubkey) << OP_CHECKSIG;
}

void CWallet::LockCoin(const COutPoint& output)
{
    AssertLockHeld(cs_wallet); // setLockedCoins
    setLockedCoins.insert(output);
}

void CWallet::UnlockCoin(const COutPoint& output)
{
    AssertLockHeld(cs_wallet); // setLockedCoins
    setLockedCoins.erase(output);
}

void CWallet::UnlockAllCoins()
{
    AssertLockHeld(cs_wallet); // setLockedCoins
    setLockedCoins.clear();
}

bool CWallet::IsLockedCoin(uint256 hash, unsigned int n) const
{
    AssertLockHeld(cs_wallet); // setLockedCoins
    COutPoint outpt(hash, n);

    return (setLockedCoins.count(outpt) > 0);
}

void CWallet::ListLockedCoins(std::vector<COutPoint>& vOutpts)
{
    AssertLockHeld(cs_wallet); // setLockedCoins
    for (std::set<COutPoint>::iterator it = setLockedCoins.begin();
         it != setLockedCoins.end(); it++) {
        COutPoint outpt = (*it);
        vOutpts.push_back(outpt);
    }
}

/** @} */ // end of Actions

class CAffectedKeysVisitor : public boost::static_visitor<void> {
private:
    const CKeyStore &keystore;
    std::vector<CKeyID> &vKeys;

public:
    CAffectedKeysVisitor(const CKeyStore &keystoreIn, std::vector<CKeyID> &vKeysIn) : keystore(keystoreIn), vKeys(vKeysIn) {}

    void Process(const CScript &script) {
        txnouttype type;
        std::vector<CTxDestination> vDest;
        int nRequired;
        if (ExtractDestinations(script, type, vDest, nRequired)) {
            for(const CTxDestination &dest: vDest)
                boost::apply_visitor(*this, dest);
        }
    }

    void operator()(const CKeyID &keyId) {
        if (keystore.HaveKey(keyId))
            vKeys.push_back(keyId);
    }

    void operator()(const pair<CKeyID, CKeyID> &keyId) {
        if (keystore.HaveKey(keyId.first))
            vKeys.push_back(keyId.first);
        if (keystore.HaveKey(keyId.second))
            vKeys.push_back(keyId.second);
    }

    void operator()(const pair<CKeyID, pair<CKeyID, CKeyID>> &keyId) {
        if (keystore.HaveKey(keyId.first))
            vKeys.push_back(keyId.first);
        if (keystore.HaveKey(keyId.second.first))
            vKeys.push_back(keyId.second.first);
        if (keystore.HaveKey(keyId.second.second))
            vKeys.push_back(keyId.second.second);
    }

    void operator()(const CScriptID &scriptId) {
        CScript script;
        if (keystore.GetCScript(scriptId, script))
            Process(script);
    }

    void operator()(const CNoDestination &none) {}
};

void CWallet::GetKeyBirthTimes(std::map<CKeyID, int64_t> &mapKeyBirth) const {
    AssertLockHeld(cs_wallet); // mapKeyMetadata
    mapKeyBirth.clear();

    // get birth times for keys with metadata
    for (std::map<CKeyID, CKeyMetadata>::const_iterator it = mapKeyMetadata.begin(); it != mapKeyMetadata.end(); it++)
        if (it->second.nCreateTime)
            mapKeyBirth[it->first] = it->second.nCreateTime;

    // map in which we'll infer heights of other keys
    CBlockIndex *pindexMax = chainActive[std::max(0, chainActive.Height() - 144)]; // the tip can be reorganised; use a 144-block safety margin
    std::map<CKeyID, CBlockIndex*> mapKeyFirstBlock;
    std::set<CKeyID> setKeys;
    GetKeys(setKeys);
    for(const CKeyID &keyid: setKeys) {
        if (mapKeyBirth.count(keyid) == 0)
            mapKeyFirstBlock[keyid] = pindexMax;
    }
    setKeys.clear();

    // if there are no such keys, we're done
    if (mapKeyFirstBlock.empty())
        return;

    // find first block that affects those keys, if there are any left
    std::vector<CKeyID> vAffected;
    for (std::map<uint256, CWalletTx>::const_iterator it = mapWallet.begin(); it != mapWallet.end(); it++) {
        // iterate over all wallet transactions...
        const CWalletTx &wtx = (*it).second;
        BlockMap::const_iterator blit = mapBlockIndex.find(wtx.hashBlock);
        if (blit != mapBlockIndex.end() && chainActive.Contains(blit->second)) {
            // ... which are already in a block
            int nHeight = blit->second->nHeight;
            for(const CTxOut &txout: wtx.vout) {
                // iterate over all their outputs
                CAffectedKeysVisitor(*this, vAffected).Process(txout.scriptPubKey);
                for(const CKeyID &keyid: vAffected) {
                    // ... and all their affected keys
                    std::map<CKeyID, CBlockIndex*>::iterator rit = mapKeyFirstBlock.find(keyid);
                    if (rit != mapKeyFirstBlock.end() && nHeight < rit->second->nHeight)
                        rit->second = blit->second;
                }
                vAffected.clear();
            }
        }
    }

    // Extract block timestamps for those keys
    for (std::map<CKeyID, CBlockIndex*>::const_iterator it = mapKeyFirstBlock.begin(); it != mapKeyFirstBlock.end(); it++)
        mapKeyBirth[it->first] = it->second->GetBlockTime() - 7200; // block times can be 2h off
}

bool CWallet::AddDestData(const CTxDestination &dest, const std::string &key, const std::string &value)
{
    if (boost::get<CNoDestination>(&dest))
        return false;

    mapAddressBook[dest].destdata.insert(std::make_pair(key, value));
    if (!fFileBacked)
        return true;
    return CWalletDB(strWalletFile).WriteDestData(CNavCoinAddress(dest).ToString(), key, value);
}

bool CWallet::EraseDestData(const CTxDestination &dest, const std::string &key)
{
    if (!mapAddressBook[dest].destdata.erase(key))
        return false;
    if (!fFileBacked)
        return true;
    return CWalletDB(strWalletFile).EraseDestData(CNavCoinAddress(dest).ToString(), key);
}

bool CWallet::LoadDestData(const CTxDestination &dest, const std::string &key, const std::string &value)
{
    mapAddressBook[dest].destdata.insert(std::make_pair(key, value));
    return true;
}

bool CWallet::GetDestData(const CTxDestination &dest, const std::string &key, std::string *value) const
{
    std::map<CTxDestination, CAddressBookData>::const_iterator i = mapAddressBook.find(dest);
    if(i != mapAddressBook.end())
    {
        CAddressBookData::StringMap::const_iterator j = i->second.destdata.find(key);
        if(j != i->second.destdata.end())
        {
            if(value)
                *value = j->second;
            return true;
        }
    }
    return false;
}

std::string CWallet::GetWalletHelpString(bool showDebug)
{
    std::string strUsage = HelpMessageGroup(_("Wallet options:"));
    strUsage += HelpMessageOpt("-disablewallet", _("Do not load the wallet and disable wallet RPC calls"));
    strUsage += HelpMessageOpt("-keypool=<n>", strprintf(_("Set key pool size to <n> (default: %u)"), DEFAULT_KEYPOOL_SIZE));
    strUsage += HelpMessageOpt("-fallbackfee=<amt>", strprintf(_("A fee rate (in %s/kB) that will be used when fee estimation has insufficient data (default: %s)"),
                                                               CURRENCY_UNIT, FormatMoney(DEFAULT_FALLBACK_FEE)));
    strUsage += HelpMessageOpt("-importmnemonic=\"<word list>\"", _("Create a new wallet out of the specified mnemonic"));
    strUsage += HelpMessageOpt("-mnemoniclanguage=<lang>", _("Use the specified language for the mnemonic import"));
    strUsage += HelpMessageOpt("-mintxfee=<amt>", strprintf(_("Fees (in %s/kB) smaller than this are considered zero fee for transaction creation (default: %s)"),
                                                            CURRENCY_UNIT, FormatMoney(DEFAULT_TRANSACTION_MINFEE)));
    strUsage += HelpMessageOpt("-paytxfee=<amt>", strprintf(_("Fee (in %s/kB) to add to transactions you send (default: %s)"),
                                                            CURRENCY_UNIT, FormatMoney(payTxFee.GetFeePerK())));
    strUsage += HelpMessageOpt("-rescan", _("Rescan the block chain for missing wallet transactions on startup"));
    strUsage += HelpMessageOpt("-salvagewallet", _("Attempt to recover private keys from a corrupt wallet on startup"));
    if (showDebug)
        strUsage += HelpMessageOpt("-sendfreetransactions", strprintf(_("Send transactions as zero-fee transactions if possible (default: %u)"), DEFAULT_SEND_FREE_TRANSACTIONS));
    strUsage += HelpMessageOpt("-spendzeroconfchange", strprintf(_("Spend unconfirmed change when sending transactions (default: %u)"), DEFAULT_SPEND_ZEROCONF_CHANGE));
    strUsage += HelpMessageOpt("-stakingaddress", strprintf(_("Specify a customised navcoin address to accumulate the staking rewards.")));
    strUsage += HelpMessageOpt("-txconfirmtarget=<n>", strprintf(_("If paytxfee is not set, include enough fee so transactions begin confirmation on average within n blocks (default: %u)"), DEFAULT_TX_CONFIRM_TARGET));
    strUsage += HelpMessageOpt("-usehd", _("Use hierarchical deterministic key generation (HD) after BIP32. Only has effect during wallet creation/first start") + " " + strprintf(_("(default: %u)"), DEFAULT_USE_HD_WALLET));
    strUsage += HelpMessageOpt("-upgradewallet", _("Upgrade wallet to latest format on startup"));
    strUsage += HelpMessageOpt("-wallet=<file>", _("Specify wallet file (within data directory)") + " " + strprintf(_("(default: %s)"), DEFAULT_WALLET_DAT));
    strUsage += HelpMessageOpt("-walletbroadcast", _("Make the wallet broadcast transactions") + " " + strprintf(_("(default: %u)"), DEFAULT_WALLETBROADCAST));
    strUsage += HelpMessageOpt("-walletnotify=<cmd>", _("Execute command when a wallet transaction changes (%s in cmd is replaced by TxID)"));
    strUsage += HelpMessageOpt("-zapwallettxes=<mode>", _("Delete all wallet transactions and only recover those parts of the blockchain through -rescan on startup") +
                               " " + _("(1 = keep tx meta data e.g. account owner and payment request information, 2 = drop tx meta data)"));

    if (showDebug)
    {
        strUsage += HelpMessageGroup(_("Wallet debugging/testing options:"));

        strUsage += HelpMessageOpt("-dblogsize=<n>", strprintf("Flush wallet database activity from memory to disk log every <n> megabytes (default: %u)", DEFAULT_WALLET_DBLOGSIZE));
        strUsage += HelpMessageOpt("-flushwallet", strprintf("Run a thread to flush wallet periodically (default: %u)", DEFAULT_FLUSHWALLET));
        strUsage += HelpMessageOpt("-privdb", strprintf("Sets the DB_PRIVATE flag in the wallet db environment (default: %u)", DEFAULT_WALLET_PRIVDB));
    }

    return strUsage;
}

<<<<<<< HEAD
bool CWallet::InitLoadWallet(const std::string& wordlist)
=======
bool CWallet::InitLoadWallet(const std::string& wordlist, const std::string& password)
>>>>>>> 7cbb0de9
{
    std::string walletFile = GetArg("-wallet", DEFAULT_WALLET_DAT);

    // needed to restore wallet transaction meta data after -zapwallettxes
    std::vector<CWalletTx> vWtx;

    if (GetBoolArg("-zapwallettxes", false)) {
        uiInterface.InitMessage(_("Zapping all transactions from wallet..."));

        CWallet *tempWallet = new CWallet(walletFile);
        DBErrors nZapWalletRet = tempWallet->ZapWalletTx(vWtx);
        if (nZapWalletRet != DB_LOAD_OK) {
            return InitError(strprintf(_("Error loading %s: Wallet corrupted"), walletFile));
        }

        delete tempWallet;
        tempWallet = nullptr;
    }

    uiInterface.InitMessage(_("Loading wallet..."));

    int64_t nStart = GetTimeMillis();
    bool fFirstRun = true;
    CWallet *walletInstance = new CWallet(walletFile);
    DBErrors nLoadWalletRet = walletInstance->LoadWallet(fFirstRun);
    if (nLoadWalletRet != DB_LOAD_OK)
    {
        if (nLoadWalletRet == DB_CORRUPT)
            return InitError(strprintf(_("Error loading %s: Wallet corrupted"), walletFile));
        else if (nLoadWalletRet == DB_NONCRITICAL_ERROR)
        {
            InitWarning(strprintf(_("Error reading %s! All keys read correctly, but transaction data"
                                         " or address book entries might be missing or incorrect."),
                walletFile));
        }
        else if (nLoadWalletRet == DB_TOO_NEW)
            return InitError(strprintf(_("Error loading %s: Wallet requires newer version of %s"),
                               walletFile, _(PACKAGE_NAME)));
        else if (nLoadWalletRet == DB_NEED_REWRITE)
        {
            return InitError(strprintf(_("Wallet needed to be rewritten: restart %s to complete"), _(PACKAGE_NAME)));
        }
        else
            return InitError(strprintf(_("Error loading %s"), walletFile));
    }

    if (GetBoolArg("-upgradewallet", fFirstRun))
    {
        int nMaxVersion = GetArg("-upgradewallet", 0);
        if (nMaxVersion == 0) // the -upgradewallet without argument case
        {
            LogPrintf("Performing wallet upgrade to %i\n", FEATURE_LATEST);
            nMaxVersion = CLIENT_VERSION;
            walletInstance->SetMinVersion(FEATURE_LATEST); // permanently upgrade the wallet immediately
        }
        else
            LogPrintf("Allowing wallet upgrade up to %i\n", nMaxVersion);
        if (nMaxVersion < walletInstance->GetVersion())
        {
            return InitError(_("Cannot downgrade wallet"));
        }
        walletInstance->SetMaxVersion(nMaxVersion);
    }

    if (fFirstRun)
    {
        // Create new keyUser and set as default key
        if (GetBoolArg("-usehd", DEFAULT_USE_HD_WALLET) && walletInstance->hdChain.masterKeyID.IsNull()) {
            // generate a new master key
            CKey key;
            CPubKey masterPubKey;
            word_list words;
            if (GetArg("-importmnemonic","") != "" || !wordlist.empty()) {
                if (!wordlist.empty()) {
                    words = sentence_to_word_list(wordlist);
                } else {
                    words = sentence_to_word_list(GetArg("-importmnemonic",""));
                }
                dictionary lexicon = string_to_lexicon(GetArg("-mnemoniclanguage","english"));
                if (!validate_mnemonic(words, lexicon)) {
                    if (validate_mnemonic(words, language::all))
                        return InitError(strprintf(_("The specified language does not correspond to the mnemonic.")));
                    return InitError(strprintf(_("You specified a wrong mnemonic")));
                }
                masterPubKey = walletInstance->ImportMnemonic(words, lexicon);

                // Check if we gave a password
                if (!password.empty()) {
                    // Is this safe? or do I need to do something more
                    // to the string after I've converted it to SecureString
                    SecureString strWalletPass;
                    strWalletPass.reserve(100);
                    strWalletPass = password.c_str();
                    walletInstance->EncryptWallet(strWalletPass);
                }
            } else
                masterPubKey = walletInstance->GenerateNewHDMasterKey();
            if (!walletInstance->SetHDMasterKey(masterPubKey))
                throw std::runtime_error("CWallet::GenerateNewKey(): Storing master key failed");
        }
        CPubKey newDefaultKey;
        if (walletInstance->GetKeyFromPool(newDefaultKey)) {
            walletInstance->SetDefaultKey(newDefaultKey);
            if (!walletInstance->SetAddressBook(walletInstance->vchDefaultKey.GetID(), "", "receive"))
                return InitError(_("Cannot write default address") += "\n");
        }

        walletInstance->SetBestChain(chainActive.GetLocator());
    }
    else if (GetArg("-importmnemonic","") != "") {
        return InitError(strprintf(_("You are trying to import a new mnemonic but a wallet already exists. Please rename the existing wallet.dat before trying to import again.")));
    }
    else if (mapArgs.count("-usehd")) {
        bool useHD = GetBoolArg("-usehd", DEFAULT_USE_HD_WALLET);
        if (!walletInstance->hdChain.masterKeyID.IsNull() && !useHD)
            return InitError(strprintf(_("Error loading %s: You can't disable HD on a already existing HD wallet"), walletFile));
        if (walletInstance->hdChain.masterKeyID.IsNull() && useHD)
            return InitError(strprintf(_("Error loading %s: You can't enable HD on a already existing non-HD wallet"), walletFile));
    }

    LogPrintf(" wallet      %15dms\n", GetTimeMillis() - nStart);

    RegisterValidationInterface(walletInstance);

    CBlockIndex *pindexRescan = chainActive.Tip();
    if (GetBoolArg("-rescan", false))
        pindexRescan = chainActive.Genesis();
    else
    {
        CWalletDB walletdb(walletFile);
        CBlockLocator locator;
        if (walletdb.ReadBestBlock(locator))
            pindexRescan = FindForkInGlobalIndex(chainActive, locator);
        else
            pindexRescan = chainActive.Genesis();
    }
    if (chainActive.Tip() && chainActive.Tip() != pindexRescan)
    {
        //We can't rescan beyond non-pruned blocks, stop and throw an error
        //this might happen if a user uses a old wallet within a pruned node
        // or if he ran -disablewallet for a longer time, then decided to re-enable
        if (fPruneMode)
        {
            CBlockIndex *block = chainActive.Tip();
            while (block && block->pprev && (block->pprev->nStatus & BLOCK_HAVE_DATA) && block->pprev->nTx > 0 && pindexRescan != block)
                block = block->pprev;

            if (pindexRescan != block)
                return InitError(_("Prune: last wallet synchronisation goes beyond pruned data. You need to -reindex (download the whole blockchain again in case of pruned node)"));
        }

        uiInterface.InitMessage(_("Rescanning..."));
        LogPrintf("Rescanning last %i blocks (from block %i)...\n", chainActive.Height() - pindexRescan->nHeight, pindexRescan->nHeight);
        nStart = GetTimeMillis();
        walletInstance->ScanForWalletTransactions(pindexRescan, true);
        LogPrintf(" rescan      %15dms\n", GetTimeMillis() - nStart);
        walletInstance->SetBestChain(chainActive.GetLocator());
        nWalletDBUpdated++;

        // Restore wallet transaction metadata after -zapwallettxes=1
        if (GetBoolArg("-zapwallettxes", false) && GetArg("-zapwallettxes", "1") != "2")
        {
            CWalletDB walletdb(walletFile);

            for(const CWalletTx& wtxOld: vWtx)
            {
                uint256 hash = wtxOld.GetHash();
                std::map<uint256, CWalletTx>::iterator mi = walletInstance->mapWallet.find(hash);
                if (mi != walletInstance->mapWallet.end())
                {
                    const CWalletTx* copyFrom = &wtxOld;
                    CWalletTx* copyTo = &mi->second;
                    copyTo->mapValue = copyFrom->mapValue;
                    copyTo->vOrderForm = copyFrom->vOrderForm;
                    copyTo->nTimeReceived = copyFrom->nTimeReceived;
                    copyTo->nTimeSmart = copyFrom->nTimeSmart;
                    copyTo->fFromMe = copyFrom->fFromMe;
                    copyTo->strFromAccount = copyFrom->strFromAccount;
                    copyTo->nOrderPos = copyFrom->nOrderPos;
                    walletdb.WriteTx(*copyTo);
                }
            }
        }
    }
    walletInstance->SetBroadcastTransactions(GetBoolArg("-walletbroadcast", DEFAULT_WALLETBROADCAST));

    pwalletMain = walletInstance;
    return true;
}

bool CWallet::ParameterInteraction()
{
    if (mapArgs.count("-mintxfee"))
    {
        CAmount n = 0;
        if (ParseMoney(mapArgs["-mintxfee"], n) && n > 0)
            CWallet::minTxFee = CFeeRate(n);
        else
            return InitError(AmountErrMsg("mintxfee", mapArgs["-mintxfee"]));
    }
    if (mapArgs.count("-fallbackfee"))
    {
        CAmount nFeePerK = 0;
        if (!ParseMoney(mapArgs["-fallbackfee"], nFeePerK))
            return InitError(strprintf(_("Invalid amount for -fallbackfee=<amount>: '%s'"), mapArgs["-fallbackfee"]));
        if (nFeePerK > HIGH_TX_FEE_PER_KB)
            InitWarning(_("-fallbackfee is set very high! This is the transaction fee you may pay when fee estimates are not available."));
        CWallet::fallbackFee = CFeeRate(nFeePerK);
    }
    if (mapArgs.count("-paytxfee"))
    {
        CAmount nFeePerK = 0;
        if (!ParseMoney(mapArgs["-paytxfee"], nFeePerK))
            return InitError(AmountErrMsg("paytxfee", mapArgs["-paytxfee"]));
        if (nFeePerK > HIGH_TX_FEE_PER_KB)
            InitWarning(_("-paytxfee is set very high! This is the transaction fee you will pay if you send a transaction."));
        payTxFee = CFeeRate(nFeePerK, 10000);
        if (payTxFee < ::minRelayTxFee)
        {
            return InitError(strprintf(_("Invalid amount for -paytxfee=<amount>: '%s' (must be at least %s)"),
                                       mapArgs["-paytxfee"], ::minRelayTxFee.ToString()));
        }
    }
    if (mapArgs.count("-maxtxfee"))
    {
        CAmount nMaxFee = 0;
        if (!ParseMoney(mapArgs["-maxtxfee"], nMaxFee))
            return InitError(AmountErrMsg("maxtxfee", mapArgs["-maxtxfee"]));
        if (nMaxFee > HIGH_MAX_TX_FEE)
            InitWarning(_("-maxtxfee is set very high! Fees this large could be paid on a single transaction."));
        maxTxFee = nMaxFee;
        if (CFeeRate(maxTxFee, 1000) < ::minRelayTxFee)
        {
            return InitError(strprintf(_("Invalid amount for -maxtxfee=<amount>: '%s' (must be at least the minrelay fee of %s to prevent stuck transactions)"),
                                       mapArgs["-maxtxfee"], ::minRelayTxFee.ToString()));
        }
    }
    nTxConfirmTarget = GetArg("-txconfirmtarget", DEFAULT_TX_CONFIRM_TARGET);
    bSpendZeroConfChange = GetBoolArg("-spendzeroconfchange", DEFAULT_SPEND_ZEROCONF_CHANGE);
    fSendFreeTransactions = GetBoolArg("-sendfreetransactions", DEFAULT_SEND_FREE_TRANSACTIONS);

    return true;
}

bool CWallet::BackupWallet(const std::string& strDest)
{
    if (!fFileBacked)
        return false;
    while (true)
    {
        {
            LOCK(bitdb.cs_db);
            if (!bitdb.mapFileUseCount.count(strWalletFile) || bitdb.mapFileUseCount[strWalletFile] == 0)
            {
                // Flush log data to the dat file
                bitdb.CloseDb(strWalletFile);
                bitdb.CheckpointLSN(strWalletFile);
                bitdb.mapFileUseCount.erase(strWalletFile);

                // Copy wallet file
                boost::filesystem::path pathSrc = GetDataDir() / strWalletFile;
                boost::filesystem::path pathDest(strDest);
                if (boost::filesystem::is_directory(pathDest))
                    pathDest /= strWalletFile;

                try {
#if BOOST_VERSION >= 104000
                    boost::filesystem::copy_file(pathSrc, pathDest, boost::filesystem::copy_option::overwrite_if_exists);
#else
                    boost::filesystem::copy_file(pathSrc, pathDest);
#endif
                    LogPrintf("copied %s to %s\n", strWalletFile, pathDest.string());
                    return true;
                } catch (const boost::filesystem::filesystem_error& e) {
                    LogPrintf("error copying %s to %s - %s\n", strWalletFile, pathDest.string(), e.what());
                    return false;
                }
            }
        }
        MilliSleep(100);
    }
    return false;
}

std::string CWallet::formatDisplayAmount(CAmount amount) {
    stringstream n;
    n.imbue(std::locale(""));
    n << fixed << setprecision(8) << amount/COIN;
    string nav_amount = n.str();
    if(nav_amount.at(nav_amount.length()-1) == '.') {
        nav_amount = nav_amount.substr(0, nav_amount.size()-1);
    }
    nav_amount.append(" NAV");

    return nav_amount;
}

CKeyPool::CKeyPool()
{
    nTime = GetTime();
}

CKeyPool::CKeyPool(const CPubKey& vchPubKeyIn)
{
    nTime = GetTime();
    vchPubKey = vchPubKeyIn;
}

CWalletKey::CWalletKey(int64_t nExpires)
{
    nTimeCreated = (nExpires ? GetTime() : 0);
    nTimeExpires = nExpires;
}

int CMerkleTx::SetMerkleBranch(const CBlock& block)
{
    AssertLockHeld(cs_main);
    CBlock blockTmp;

    // Update the tx's hashBlock
    hashBlock = block.GetHash();

    // Locate the transaction
    for (nIndex = 0; nIndex < (int)block.vtx.size(); nIndex++)
        if (block.vtx[nIndex] == *(CTransaction*)this)
            break;
    if (nIndex == (int)block.vtx.size())
    {
        nIndex = -1;
        LogPrintf("ERROR: SetMerkleBranch(): couldn't find tx in block\n");
        return 0;
    }

    // Is the tx in a block that's in the main chain
    BlockMap::iterator mi = mapBlockIndex.find(hashBlock);
    if (mi == mapBlockIndex.end())
        return 0;
    const CBlockIndex* pindex = (*mi).second;
    if (!pindex || !chainActive.Contains(pindex))
        return 0;

    return chainActive.Height() - pindex->nHeight + 1;
}

int CMerkleTx::GetDepthInMainChain(const CBlockIndex* &pindexRet) const
{
    if (hashUnset())
        return 0;

    AssertLockHeld(cs_main);

    // Find the block it claims to be in
    BlockMap::iterator mi = mapBlockIndex.find(hashBlock);
    if (mi == mapBlockIndex.end())
        return 0;
    CBlockIndex* pindex = (*mi).second;
    if (!pindex || !chainActive.Contains(pindex))
        return 0;

    pindexRet = pindex;
    return ((nIndex == -1) ? (-1) : 1) * (chainActive.Height() - pindex->nHeight + 1);
}

int CMerkleTx::GetBlocksToMaturity() const
{
    if (!(IsCoinBase() || IsCoinStake()) || GetBoolArg("-testnet",false))
        return 0;
    return max(0, (Params().GetConsensus().nCoinbaseMaturity+1) - GetDepthInMainChain());
}


bool CMerkleTx::AcceptToMemoryPool(bool fLimitFree, CAmount nAbsurdFee)
{
    CValidationState state;
    bool ret;
    if (GetBoolArg("-dandelion", true) && !(GetBoolArg("-devnet", false) && vNodes.size() == 0)) {
        ret = ::AcceptToMemoryPool(stempool, state, *this, fLimitFree /* pfMissingInputs */,
                                   nullptr /* plTxnReplaced */, false /* bypass_limits */, nAbsurdFee);
    } else {
        ret = ::AcceptToMemoryPool(mempool, state, *this, fLimitFree /* pfMissingInputs */,
                                   nullptr /* plTxnReplaced */, false /* bypass_limits */, nAbsurdFee);
        // Changes to mempool should also be made to Dandelion stempool
        CValidationState dummyState;
        ret &= ::AcceptToMemoryPool(stempool, dummyState, *this, fLimitFree /* pfMissingInputs */,
                                   nullptr /* plTxnReplaced */, false /* bypass_limits */, nAbsurdFee);
    }
    return ret;
}<|MERGE_RESOLUTION|>--- conflicted
+++ resolved
@@ -1141,20 +1141,6 @@
 
             delete pwalletdbEncryption;
             pwalletdbEncryption = nullptr;
-<<<<<<< HEAD
-        }
-
-        Lock();
-        Unlock(strWalletPassphrase);
-
-        // if we are using HD, replace the HD master key (seed) with a new one
-        if (!hdChain.masterKeyID.IsNull()) {
-            CKey key;
-            CPubKey masterPubKey = GenerateNewHDMasterKey();
-            if (!SetHDMasterKey(masterPubKey))
-                return false;
-=======
->>>>>>> 7cbb0de9
         }
 
         Lock();
@@ -3989,11 +3975,7 @@
     return strUsage;
 }
 
-<<<<<<< HEAD
-bool CWallet::InitLoadWallet(const std::string& wordlist)
-=======
 bool CWallet::InitLoadWallet(const std::string& wordlist, const std::string& password)
->>>>>>> 7cbb0de9
 {
     std::string walletFile = GetArg("-wallet", DEFAULT_WALLET_DAT);
 
