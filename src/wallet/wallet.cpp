--- conflicted
+++ resolved
@@ -3342,12 +3342,8 @@
     }
 }
 
-bool CWallet::SelectCoinsMinConf(const CAmount& nTargetValue, int nConfMine, int nConfTheirs, vector<COutput> vCoins,
-<<<<<<< HEAD
-                                 set<pair<const CWalletTx*,unsigned int> >& setCoinsRet, CAmount& nValueRet) const
-=======
-                                 std::set<std::pair<const CWalletTx*,unsigned int> >& setCoinsRet, CAmount& nValueRet, bool fUseRecentlySwapped) const
->>>>>>> 6e5d192e
+bool CWallet::SelectCoinsMinConf(const CAmount& nTargetValue, int nConfMine, int nConfTheirs, std::vector<COutput> vCoins,
+                                 std::set<std::pair<const CWalletTx*, unsigned int> >& setCoinsRet, CAmount& nValueRet) const
 {
     setCoinsRet.clear();
     nValueRet = 0;
@@ -3356,7 +3352,7 @@
     std::pair<CAmount, std::pair<const CWalletTx*,unsigned int> > coinLowestLarger;
     coinLowestLarger.first = std::numeric_limits<CAmount>::max();
     coinLowestLarger.second.first = nullptr;
-    vector<std::pair<CAmount, std::pair<const CWalletTx*,unsigned int> > > vValue;
+    std::vector<std::pair<CAmount, std::pair<const CWalletTx*,unsigned int> > > vValue;
     CAmount nTotalLower = 0;
 
     RandomShuffle(vCoins);
@@ -3876,7 +3872,7 @@
                         return false;
                     }
 
-                    set<pair<const CWalletTx*,unsigned int> > setCoinsToken;
+                    std::set<std::pair<const CWalletTx*, unsigned int> > setCoinsToken;
 
                     if (!SelectCoins(vAvailableCoinsToken, nValueToSelectToken, setCoinsToken, nValueInToken, coinControl))
                     {
