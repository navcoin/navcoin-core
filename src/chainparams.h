--- conflicted
+++ resolved
@@ -52,11 +52,8 @@
         EXT_PUBLIC_KEY,
         EXT_SECRET_KEY,
         COLDSTAKING_ADDRESS,
-<<<<<<< HEAD
         BLS_PRIVATE_ADDRESS,
-=======
         COLDSTAKING_ADDRESS_V2,
->>>>>>> 7fd07134
 
         MAX_BASE58_TYPES
     };
