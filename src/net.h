// Copyright (c) 2009-2010 Satoshi Nakamoto
// Copyright (c) 2009-2015 The Bitcoin Core developers
// Distributed under the MIT software license, see the accompanying
// file COPYING or http://www.opensource.org/licenses/mit-license.php.

#ifndef NAVCOIN_NET_H
#define NAVCOIN_NET_H

#include <amount.h>
#include <bloom.h>
#include <compat.h>
#include <limitedmap.h>
#include <netbase.h>
#include <protocol.h>
#include <random.h>
#include <streams.h>
#include <sync.h>
#include <uint256.h>

#include <atomic>
#include <deque>
#include <stdint.h>

#ifndef WIN32
#include <arpa/inet.h>
#endif

#include <boost/filesystem/path.hpp>
#include <boost/signals2/signal.hpp>

class CAddrMan;
class CScheduler;
class CNode;

namespace boost {
    class thread_group;
} // namespace boost

/** Time between pings automatically sent out for latency probing and keepalive (in seconds). */
static const int PING_INTERVAL = 2 * 60;
/** Time after which to disconnect, after waiting for a ping response (or inactivity). */
static const int TIMEOUT_INTERVAL = 20 * 60;
/** The maximum number of entries in an 'inv' protocol message */
static const unsigned int MAX_INV_SZ = 50000;
/** The maximum number of new addresses to accumulate before announcing. */
static const unsigned int MAX_ADDR_TO_SEND = 1000;
/** Maximum length of incoming protocol messages (no message over 8 MB is currently acceptable). */
static const unsigned int MAX_PROTOCOL_MESSAGE_LENGTH = 8 * 1000 * 1000;
/** Maximum length of strSubVer in `version` message */
static const unsigned int MAX_SUBVERSION_LENGTH = 256;
/** -listen default */
static const bool DEFAULT_LISTEN = true;
/** -upnp default */
#ifdef USE_UPNP
static const bool DEFAULT_UPNP = USE_UPNP;
#else
static const bool DEFAULT_UPNP = false;
#endif
/** The maximum number of entries in mapAskFor */
static const size_t MAPASKFOR_MAX_SZ = MAX_INV_SZ;
/** The maximum number of entries in setAskFor (larger due to getdata latency)*/
static const size_t SETASKFOR_MAX_SZ = 2 * MAX_INV_SZ;
/** The maximum number of peer connections to maintain. */
static const unsigned int DEFAULT_MAX_PEER_CONNECTIONS = 125;
/** The default for -maxuploadtarget. 0 = Unlimited */
static const uint64_t DEFAULT_MAX_UPLOAD_TARGET = 0;
/** Default for blocks only*/
static const bool DEFAULT_BLOCKSONLY = false;

static const bool DEFAULT_FORCEDNSSEED = false;
static const size_t DEFAULT_MAXRECEIVEBUFFER = 5 * 1000;
static const size_t DEFAULT_MAXSENDBUFFER    = 1 * 1000;

static const ServiceFlags REQUIRED_SERVICES = NODE_NETWORK;

// NOTE: When adjusting this, update rpcnet:setban's help ("24h")
static const unsigned int DEFAULT_MISBEHAVING_BANTIME = 60 * 60 * 24;  // Default 24-hour ban

/** Maximum number of outbound peers designated as Dandelion destinations */
static const int DANDELION_MAX_DESTINATIONS = 2;
/** Expected time between Dandelion routing shuffles (in seconds). */
static const int DANDELION_SHUFFLE_INTERVAL = 600;
/** The minimum amount of time a Dandelion transaction is embargoed (seconds) */
static const int DANDELION_EMBARGO_MINIMUM = 10;
/** The average additional embargo time beyond the minimum amount (seconds) */
static const int DANDELION_EMBARGO_AVG_ADD = 20;
/** Probability (percentage) that a Dandelion transaction enters fluff phase */
static const unsigned int DANDELION_FLUFF = 10;

unsigned int ReceiveFloodSize();
unsigned int SendBufferSize();

typedef int NodeId;

void AddOneShot(const std::string& strDest);
void AddressCurrentlyConnected(const CService& addr);
CNode* FindNode(const CNetAddr& ip);
CNode* FindNode(const CSubNet& subNet);
CNode* FindNode(const std::string& addrName);
CNode* FindNode(const CService& ip);
CNode* FindNode(const NodeId id); //TODO: Remove this
bool OpenNetworkConnection(const CAddress& addrConnect, bool fCountFailure, CSemaphoreGrant *grantOutbound = NULL, const char *strDest = NULL, bool fOneShot = false);
void MapPort(bool fUseUPnP);
unsigned short GetListenPort();
bool BindListenPort(const CService &bindAddr, std::string& strError, bool fWhitelisted = false);
void StartNode(boost::thread_group& threadGroup, CScheduler& scheduler);
bool StopNode();
void SocketSendData(CNode *pnode);

struct CombinerAll
{
    typedef bool result_type;

    template<typename I>
    bool operator()(I first, I last) const
    {
        while (first != last) {
            if (!(*first)) return false;
            ++first;
        }
        return true;
    }
};

// Signals for message handling
struct CNodeSignals
{
    boost::signals2::signal<int ()> GetHeight;
    boost::signals2::signal<bool (CNode*), CombinerAll> ProcessMessages;
    boost::signals2::signal<bool (CNode*), CombinerAll> SendMessages;
    boost::signals2::signal<void (NodeId, const CNode*)> InitializeNode;
    boost::signals2::signal<void (NodeId)> FinalizeNode;
};


CNodeSignals& GetNodeSignals();


enum
{
    LOCAL_NONE,   // unknown
    LOCAL_IF,     // address a local interface listens on
    LOCAL_BIND,   // address explicit bound to
    LOCAL_UPNP,   // address reported by UPnP
    LOCAL_MANUAL, // address explicitly specified (-externalip=)

    LOCAL_MAX
};

bool IsPeerAddrLocalGood(CNode *pnode);
void AdvertiseLocal(CNode *pnode);
void SetLimited(enum Network net, bool fLimited = true);
bool IsLimited(enum Network net);
bool IsLimited(const CNetAddr& addr);
bool AddLocal(const CService& addr, int nScore = LOCAL_NONE);
bool AddLocal(const CNetAddr& addr, int nScore = LOCAL_NONE);
bool RemoveLocal(const CService& addr);
bool SeenLocal(const CService& addr);
bool IsLocal(const CService& addr);
bool GetLocal(CService &addr, const CNetAddr *paddrPeer = NULL);
bool IsReachable(enum Network net);
bool IsReachable(const CNetAddr &addr);
CAddress GetLocalAddress(const CNetAddr *paddrPeer = NULL);


extern bool fDiscover;
extern bool fListen;
extern ServiceFlags nLocalServices;
extern ServiceFlags nRelevantServices;
extern bool fRelayTxes;
extern uint64_t nLocalHostNonce;
extern CAddrMan addrman;

/** Maximum number of connections to simultaneously allow (aka connection slots) */
extern int nMaxConnections;

extern std::vector<CNode*> vNodes;
extern CCriticalSection cs_vNodes;
extern limitedmap<CInv, int64_t> mapAlreadyAskedFor;

extern std::vector<std::string> vAddedNodes;
extern CCriticalSection cs_vAddedNodes;

extern NodeId nLastNodeId;
extern CCriticalSection cs_nLastNodeId;

<<<<<<< HEAD
=======
extern std::vector<std::string> vAddedAnonServers;
extern CCriticalSection cs_vAddedAnonServers;

// Public Dandelion field
extern std::map<uint256, int64_t> mDandelionEmbargo;
// Dandelion methods
bool IsDandelionInbound(const CNode* const pnode);
bool IsDandelionOutbound(const CNode* const pnode);
bool IsLocalDandelionDestinationSet();
bool SetLocalDandelionDestination();
CNode* GetDandelionDestination(CNode* pfrom);
bool LocalDandelionDestinationPushInventory(const CInv& inv);
bool InsertDandelionEmbargo(const uint256& hash, const int64_t& embargo);
bool IsTxDandelionEmbargoed(const uint256& hash);
bool RemoveDandelionEmbargo(const uint256& hash);
// Dandelion fields
extern std::vector<CNode*> vDandelionInbound;
extern std::vector<CNode*> vDandelionOutbound;
extern std::vector<CNode*> vDandelionDestination;
extern CNode* localDandelionDestination;
extern std::map<CNode*, CNode*> mDandelionRoutes;
// Dandelion helper functions
CNode* SelectFromDandelionDestinations();
void CloseDandelionConnections(const CNode* const pnode);
std::string GetDandelionRoutingDataDebugString();
void DandelionShuffle();

>>>>>>> de722fb2
/** Subversion as sent to the P2P network in `version` messages */
extern std::string strSubVersion;

struct LocalServiceInfo {
    int nScore;
    int nPort;
};

extern CCriticalSection cs_mapLocalHost;
extern std::map<CNetAddr, LocalServiceInfo> mapLocalHost;
typedef std::map<std::string, uint64_t> mapMsgCmdSize; //command, total bytes

class CNodeStats
{
public:
    NodeId nodeid;
    ServiceFlags nServices;
    bool fRelayTxes;
    int64_t nLastSend;
    int64_t nLastRecv;
    int64_t nTimeConnected;
    int64_t nTimeOffset;
    std::string addrName;
    int nVersion;
    std::string cleanSubVer;
    bool fInbound;
    int nStartingHeight;
    uint64_t nSendBytes;
    mapMsgCmdSize mapSendBytesPerMsgCmd;
    uint64_t nRecvBytes;
    mapMsgCmdSize mapRecvBytesPerMsgCmd;
    bool fWhitelisted;
    double dPingTime;
    double dPingWait;
    double dPingMin;
    std::string addrLocal;
};




class CNetMessage {
public:
    bool in_data;                   // parsing header (false) or data (true)

    CDataStream hdrbuf;             // partially received header
    CMessageHeader hdr;             // complete header
    unsigned int nHdrPos;

    CDataStream vRecv;              // received message data
    unsigned int nDataPos;

    int64_t nTime;                  // time (in microseconds) of message receipt.

    CNetMessage(const CMessageHeader::MessageStartChars& pchMessageStartIn, int nTypeIn, int nVersionIn) : hdrbuf(nTypeIn, nVersionIn), hdr(pchMessageStartIn), vRecv(nTypeIn, nVersionIn) {
        hdrbuf.resize(24);
        in_data = false;
        nHdrPos = 0;
        nDataPos = 0;
        nTime = 0;
    }

    bool complete() const
    {
        if (!in_data)
            return false;
        return (hdr.nMessageSize == nDataPos);
    }

    void SetVersion(int nVersionIn)
    {
        hdrbuf.SetVersion(nVersionIn);
        vRecv.SetVersion(nVersionIn);
    }

    int readHeader(const char *pch, unsigned int nBytes);
    int readData(const char *pch, unsigned int nBytes);
};


typedef enum BanReason
{
    BanReasonUnknown          = 0,
    BanReasonNodeMisbehaving  = 1,
    BanReasonManuallyAdded    = 2
} BanReason;

class CBanEntry
{
public:
    static const int CURRENT_VERSION=1;
    int nVersion;
    int64_t nCreateTime;
    int64_t nBanUntil;
    uint8_t banReason;

    CBanEntry()
    {
        SetNull();
    }

    CBanEntry(int64_t nCreateTimeIn)
    {
        SetNull();
        nCreateTime = nCreateTimeIn;
    }

    ADD_SERIALIZE_METHODS;

    template <typename Stream, typename Operation>
    inline void SerializationOp(Stream& s, Operation ser_action, int nType, int nVersion) {
        READWRITE(this->nVersion);
        nVersion = this->nVersion;
        READWRITE(nCreateTime);
        READWRITE(nBanUntil);
        READWRITE(banReason);
    }

    void SetNull()
    {
        nVersion = CBanEntry::CURRENT_VERSION;
        nCreateTime = 0;
        nBanUntil = 0;
        banReason = BanReasonUnknown;
    }

    std::string banReasonToString()
    {
        switch (banReason) {
        case BanReasonNodeMisbehaving:
            return "node misbehaving";
        case BanReasonManuallyAdded:
            return "manually added";
        default:
            return "unknown";
        }
    }
};

typedef std::map<CSubNet, CBanEntry> banmap_t;

/** Information about a peer */
class CNode
{
public:
    // socket
    ServiceFlags nServices;
    ServiceFlags nServicesExpected;
    SOCKET hSocket;
    CDataStream ssSend;
    size_t nSendSize; // total size of all vSendMsg entries
    size_t nSendOffset; // offset inside the first vSendMsg already sent
    uint64_t nSendBytes;
    std::deque<CSerializeData> vSendMsg;
    CCriticalSection cs_vSend;

    std::deque<CInv> vRecvGetData;
    std::deque<CNetMessage> vRecvMsg;
    CCriticalSection cs_vRecvMsg;
    uint64_t nRecvBytes;
    int nRecvVersion;

    int64_t nLastSend;
    int64_t nLastRecv;
    int64_t nTimeConnected;
    int64_t nTimeOffset;
    const CAddress addr;
    std::string addrName;
    CService addrLocal;
    int nVersion;
    // strSubVer is whatever byte array we read from the wire. However, this field is intended
    // to be printed out, displayed to humans in various forms and so on. So we sanitize it and
    // store the sanitized version in cleanSubVer. The original should be used when dealing with
    // the network or wire types and the cleaned string used when displayed or logged.
    std::string strSubVer, cleanSubVer;
    bool fWhitelisted; // This peer can bypass DoS banning.
    bool fOneShot;
    bool fClient;
    bool fInbound;
    bool fNetworkNode;
    bool fSuccessfullyConnected;
    bool fDisconnect;
    bool fSupportsDandelion = false;
    // We use fRelayTxes for two purposes -
    // a) it allows us to not relay tx invs before receiving the peer's version message
    // b) the peer may tell us in its version message that we should not relay tx invs
    //    unless it loads a bloom filter.
    bool fRelayTxes; //protected by cs_filter
    bool fSentAddr;
    CSemaphoreGrant grantOutbound;
    CCriticalSection cs_filter;
    CBloomFilter* pfilter;
    int nRefCount;
    NodeId id;

    const uint64_t nKeyedNetGroup;
protected:

    // Denial-of-service detection/prevention
    // Key is IP address, value is banned-until-time
    static banmap_t setBanned;
    static CCriticalSection cs_setBanned;
    static bool setBannedIsDirty;

    // Whitelisted ranges. Any node connecting from these is automatically
    // whitelisted (as well as those connecting to whitelisted binds).
    static std::vector<CSubNet> vWhitelistedRange;
    static CCriticalSection cs_vWhitelistedRange;

    mapMsgCmdSize mapSendBytesPerMsgCmd;
    mapMsgCmdSize mapRecvBytesPerMsgCmd;

    // Basic fuzz-testing
    void Fuzz(int nChance); // modifies ssSend

public:
    uint256 hashContinue;
    int nStartingHeight;

    // flood relay
    std::vector<CAddress> vAddrToSend;
    CRollingBloomFilter addrKnown;
    bool fGetAddr;
    std::set<uint256> setKnown;
    int64_t nNextAddrSend;
    int64_t nNextLocalAddrSend;

    // inventory based relay
    CRollingBloomFilter filterInventoryKnown;
    // Set of Dandelion transactions that should be known to this peer
    std::set<uint256> setDandelionInventoryKnown;
    // Set of transaction ids we still have to announce.
    // They are sorted by the mempool before relay, so the order is not important.
    std::set<uint256> setInventoryTxToSend;
    // List of Dandelion transaction ids to announce.
    std::vector<uint256> vInventoryDandelionTxToSend;
    // List of block ids we still have announce.
    // There is no final sorting before sending, as they are always sent immediately
    // and in the order requested.
    std::vector<uint256> vInventoryBlockToSend;
    CCriticalSection cs_inventory;
    std::set<uint256> setAskFor;
    std::multimap<int64_t, CInv> mapAskFor;
    int64_t nNextInvSend;
    // Used for headers announcements - unfiltered blocks to relay
    // Also protected by cs_inventory
    std::vector<uint256> vBlockHashesToAnnounce;
    // Used for BIP35 mempool sending, also protected by cs_inventory
    bool fSendMempool;

    // Last time a "MEMPOOL" request was serviced.
    std::atomic<int64_t> timeLastMempoolReq;

    // Block and TXN accept times
    std::atomic<int64_t> nLastBlockTime;
    std::atomic<int64_t> nLastTXTime;

    // Ping time measurement:
    // The pong reply we're expecting, or 0 if no pong expected.
    uint64_t nPingNonceSent;
    // Time (in usec) the last ping was sent, or 0 if no ping was ever sent.
    int64_t nPingUsecStart;
    // Last measured round-trip time.
    int64_t nPingUsecTime;
    // Best measured round-trip time.
    int64_t nMinPingUsecTime;
    // Whether a ping is requested.
    bool fPingQueued;
    // Minimum fee rate with which to filter inv's to this node
    CAmount minFeeFilter;
    CCriticalSection cs_feeFilter;
    CAmount lastSentFeeFilter;
    int64_t nextSendTimeFeeFilter;

    CNode(SOCKET hSocketIn, const CAddress &addrIn, const std::string &addrNameIn = "", bool fInboundIn = false);
    ~CNode();

private:
    // Network usage totals
    static CCriticalSection cs_totalBytesRecv;
    static CCriticalSection cs_totalBytesSent;
    static uint64_t nTotalBytesRecv;
    static uint64_t nTotalBytesSent;

    // outbound limit & stats
    static uint64_t nMaxOutboundTotalBytesSentInCycle;
    static uint64_t nMaxOutboundCycleStartTime;
    static uint64_t nMaxOutboundLimit;
    static uint64_t nMaxOutboundTimeframe;

    CNode(const CNode&);
    void operator=(const CNode&);

    static uint64_t CalculateKeyedNetGroup(const CAddress& ad);

public:

    NodeId GetId() const {
      return id;
    }

    int GetRefCount()
    {
        assert(nRefCount >= 0);
        return nRefCount;
    }

    // requires LOCK(cs_vRecvMsg)
    unsigned int GetTotalRecvSize()
    {
        unsigned int total = 0;
        for(const CNetMessage &msg: vRecvMsg)
            total += msg.vRecv.size() + 24;
        return total;
    }

    // requires LOCK(cs_vRecvMsg)
    bool ReceiveMsgBytes(const char *pch, unsigned int nBytes);

    // requires LOCK(cs_vRecvMsg)
    void SetRecvVersion(int nVersionIn)
    {
        nRecvVersion = nVersionIn;
        for(CNetMessage &msg: vRecvMsg)
            msg.SetVersion(nVersionIn);
    }

    CNode* AddRef()
    {
        nRefCount++;
        return this;
    }

    void Release()
    {
        nRefCount--;
    }



    void AddAddressKnown(const CAddress& addr)
    {
        addrKnown.insert(addr.GetKey());
    }

    void PushAddress(const CAddress& addr)
    {
        // Known checking here is only to save space from duplicates.
        // SendMessages will filter it again for knowns that were added
        // after addresses were pushed.
        if (addr.IsValid() && !addrKnown.contains(addr.GetKey())) {
            if (vAddrToSend.size() >= MAX_ADDR_TO_SEND) {
                vAddrToSend[insecure_rand() % vAddrToSend.size()] = addr;
            } else {
                vAddrToSend.push_back(addr);
            }
        }
    }


    void AddInventoryKnown(const CInv& inv)
    {
        {
            LOCK(cs_inventory);
            filterInventoryKnown.insert(inv.hash);
        }
    }

    void PushInventory(const CInv& inv)
    {
        LOCK(cs_inventory);
        if (inv.type == MSG_TX) {
            if (!filterInventoryKnown.contains(inv.hash)) {
                setInventoryTxToSend.insert(inv.hash);
            }
        } else if (inv.type == MSG_DANDELION_TX) {
              if (setDandelionInventoryKnown.count(inv.hash)==0) {
                  vInventoryDandelionTxToSend.push_back(inv.hash);
              }
        } else if (inv.type == MSG_BLOCK) {
            vInventoryBlockToSend.push_back(inv.hash);
        }
    }

    void PushBlockHash(const uint256 &hash)
    {
        LOCK(cs_inventory);
        vBlockHashesToAnnounce.push_back(hash);
    }

    void AskFor(const CInv& inv);

    // TODO: Document the postcondition of this function.  Is cs_vSend locked?
    void BeginMessage(const char* pszCommand) EXCLUSIVE_LOCK_FUNCTION(cs_vSend);

    // TODO: Document the precondition of this function.  Is cs_vSend locked?
    void AbortMessage() UNLOCK_FUNCTION(cs_vSend);

    // TODO: Document the precondition of this function.  Is cs_vSend locked?
    void EndMessage(const char* pszCommand) UNLOCK_FUNCTION(cs_vSend);

    void PushVersion();


    void PushMessage(const char* pszCommand)
    {
        try
        {
            BeginMessage(pszCommand);
            EndMessage(pszCommand);
        }
        catch (...)
        {
            AbortMessage();
            throw;
        }
    }

    template<typename T1>
    void PushMessage(const char* pszCommand, const T1& a1)
    {
        try
        {
            BeginMessage(pszCommand);
            ssSend << a1;
            EndMessage(pszCommand);
        }
        catch (...)
        {
            AbortMessage();
            throw;
        }
    }

    /** Send a message containing a1, serialized with flag flag. */
    template<typename T1>
    void PushMessageWithFlag(int flag, const char* pszCommand, const T1& a1)
    {
        try
        {
            BeginMessage(pszCommand);
            WithOrVersion(&ssSend, flag) << a1;
            EndMessage(pszCommand);
        }
        catch (...)
        {
            AbortMessage();
            throw;
        }
    }

    template<typename T1, typename T2>
    void PushMessage(const char* pszCommand, const T1& a1, const T2& a2)
    {
        try
        {
            BeginMessage(pszCommand);
            ssSend << a1 << a2;
            EndMessage(pszCommand);
        }
        catch (...)
        {
            AbortMessage();
            throw;
        }
    }

    template<typename T1, typename T2, typename T3>
    void PushMessage(const char* pszCommand, const T1& a1, const T2& a2, const T3& a3)
    {
        try
        {
            BeginMessage(pszCommand);
            ssSend << a1 << a2 << a3;
            EndMessage(pszCommand);
        }
        catch (...)
        {
            AbortMessage();
            throw;
        }
    }

    template<typename T1, typename T2, typename T3, typename T4>
    void PushMessage(const char* pszCommand, const T1& a1, const T2& a2, const T3& a3, const T4& a4)
    {
        try
        {
            BeginMessage(pszCommand);
            ssSend << a1 << a2 << a3 << a4;
            EndMessage(pszCommand);
        }
        catch (...)
        {
            AbortMessage();
            throw;
        }
    }

    template<typename T1, typename T2, typename T3, typename T4, typename T5>
    void PushMessage(const char* pszCommand, const T1& a1, const T2& a2, const T3& a3, const T4& a4, const T5& a5)
    {
        try
        {
            BeginMessage(pszCommand);
            ssSend << a1 << a2 << a3 << a4 << a5;
            EndMessage(pszCommand);
        }
        catch (...)
        {
            AbortMessage();
            throw;
        }
    }

    template<typename T1, typename T2, typename T3, typename T4, typename T5, typename T6>
    void PushMessage(const char* pszCommand, const T1& a1, const T2& a2, const T3& a3, const T4& a4, const T5& a5, const T6& a6)
    {
        try
        {
            BeginMessage(pszCommand);
            ssSend << a1 << a2 << a3 << a4 << a5 << a6;
            EndMessage(pszCommand);
        }
        catch (...)
        {
            AbortMessage();
            throw;
        }
    }

    template<typename T1, typename T2, typename T3, typename T4, typename T5, typename T6, typename T7>
    void PushMessage(const char* pszCommand, const T1& a1, const T2& a2, const T3& a3, const T4& a4, const T5& a5, const T6& a6, const T7& a7)
    {
        try
        {
            BeginMessage(pszCommand);
            ssSend << a1 << a2 << a3 << a4 << a5 << a6 << a7;
            EndMessage(pszCommand);
        }
        catch (...)
        {
            AbortMessage();
            throw;
        }
    }

    template<typename T1, typename T2, typename T3, typename T4, typename T5, typename T6, typename T7, typename T8>
    void PushMessage(const char* pszCommand, const T1& a1, const T2& a2, const T3& a3, const T4& a4, const T5& a5, const T6& a6, const T7& a7, const T8& a8)
    {
        try
        {
            BeginMessage(pszCommand);
            ssSend << a1 << a2 << a3 << a4 << a5 << a6 << a7 << a8;
            EndMessage(pszCommand);
        }
        catch (...)
        {
            AbortMessage();
            throw;
        }
    }

    template<typename T1, typename T2, typename T3, typename T4, typename T5, typename T6, typename T7, typename T8, typename T9>
    void PushMessage(const char* pszCommand, const T1& a1, const T2& a2, const T3& a3, const T4& a4, const T5& a5, const T6& a6, const T7& a7, const T8& a8, const T9& a9)
    {
        try
        {
            BeginMessage(pszCommand);
            ssSend << a1 << a2 << a3 << a4 << a5 << a6 << a7 << a8 << a9;
            EndMessage(pszCommand);
        }
        catch (...)
        {
            AbortMessage();
            throw;
        }
    }

    void CloseSocketDisconnect();

    // Denial-of-service detection/prevention
    // The idea is to detect peers that are behaving
    // badly and disconnect/ban them, but do it in a
    // one-coding-mistake-won't-shatter-the-entire-network
    // way.
    // IMPORTANT:  There should be nothing I can give a
    // node that it will forward on that will make that
    // node's peers drop it. If there is, an attacker
    // can isolate a node and/or try to split the network.
    // Dropping a node for sending stuff that is invalid
    // now but might be valid in a later version is also
    // dangerous, because it can cause a network split
    // between nodes running old code and nodes running
    // new code.
    static void ClearBanned(); // needed for unit testing
    static bool IsBanned(CNetAddr ip);
    static bool IsBanned(CSubNet subnet);
    static void Ban(const CNetAddr &ip, const BanReason &banReason, int64_t bantimeoffset = 0, bool sinceUnixEpoch = false);
    static void Ban(const CSubNet &subNet, const BanReason &banReason, int64_t bantimeoffset = 0, bool sinceUnixEpoch = false);
    static bool Unban(const CNetAddr &ip);
    static bool Unban(const CSubNet &ip);
    static void GetBanned(banmap_t &banmap);
    static void SetBanned(const banmap_t &banmap);

    //!check is the banlist has unwritten changes
    static bool BannedSetIsDirty();
    //!set the "dirty" flag for the banlist
    static void SetBannedSetDirty(bool dirty=true);
    //!clean unused entries (if bantime has expired)
    static void SweepBanned();

    void copyStats(CNodeStats &stats);

    static bool IsWhitelistedRange(const CNetAddr &ip);
    static void AddWhitelistedRange(const CSubNet &subnet);

    // Network stats
    static void RecordBytesRecv(uint64_t bytes);
    static void RecordBytesSent(uint64_t bytes);

    static uint64_t GetTotalBytesRecv();
    static uint64_t GetTotalBytesSent();

    //!set the max outbound target in bytes
    static void SetMaxOutboundTarget(uint64_t limit);
    static uint64_t GetMaxOutboundTarget();

    //!set the timeframe for the max outbound target
    static void SetMaxOutboundTimeframe(uint64_t timeframe);
    static uint64_t GetMaxOutboundTimeframe();

    //!check if the outbound target is reached
    // if param historicalBlockServingLimit is set true, the function will
    // response true if the limit for serving historical blocks has been reached
    static bool OutboundTargetReached(bool historicalBlockServingLimit);

    //!response the bytes left in the current max outbound cycle
    // in case of no limit, it will always response 0
    static uint64_t GetOutboundTargetBytesLeft();

    //!response the time in second left in the current max outbound cycle
    // in case of no limit, it will always response 0
    static uint64_t GetMaxOutboundTimeLeftInCycle();
};



class CTransaction;
void RelayTransaction(const CTransaction& tx);

/** Access to the (IP) address database (peers.dat) */
class CAddrDB
{
private:
    boost::filesystem::path pathAddr;
public:
    CAddrDB();
    bool Write(const CAddrMan& addr);
    bool Read(CAddrMan& addr);
    bool Read(CAddrMan& addr, CDataStream& ssPeers);
};

/** Access to the banlist database (banlist.dat) */
class CBanDB
{
private:
    boost::filesystem::path pathBanlist;
public:
    CBanDB();
    bool Write(const banmap_t& banSet);
    bool Read(banmap_t& banSet);
};

/** Return a timestamp in the future (in microseconds) for exponentially distributed events. */
int64_t PoissonNextSend(int64_t nNow, int average_interval_seconds);

struct AddedNodeInfo
{
    std::string strAddedNode;
    CService resolvedAddress;
    bool fConnected;
    bool fInbound;
};

std::vector<AddedNodeInfo> GetAddedNodeInfo();

#endif // NAVCOIN_NET_H<|MERGE_RESOLUTION|>--- conflicted
+++ resolved
@@ -184,11 +184,6 @@
 extern NodeId nLastNodeId;
 extern CCriticalSection cs_nLastNodeId;
 
-<<<<<<< HEAD
-=======
-extern std::vector<std::string> vAddedAnonServers;
-extern CCriticalSection cs_vAddedAnonServers;
-
 // Public Dandelion field
 extern std::map<uint256, int64_t> mDandelionEmbargo;
 // Dandelion methods
@@ -213,7 +208,6 @@
 std::string GetDandelionRoutingDataDebugString();
 void DandelionShuffle();
 
->>>>>>> de722fb2
 /** Subversion as sent to the P2P network in `version` messages */
 extern std::string strSubVersion;
 
