--- conflicted
+++ resolved
@@ -416,11 +416,8 @@
                               CPaymentRequestMap &mapPaymentRequests, CVoteMap &mapVotes,
                               CConsultationMap &mapConsultations, CConsultationAnswerMap &mapAnswers,
                               CConsensusParameterMap &mapConsensus,
-<<<<<<< HEAD
-                              TokenMap &mapTokens, NameRecordMap &mapNameRecords, NameRecordNameMap &mapNameRecordNames,
-=======
-                              TokenMap &mapTokens, TokenUtxoMap &mapTokenUtxos, NameRecordMap &mapNameRecords,
->>>>>>> c11deddd
+                              TokenMap &mapTokens, TokenUtxoMap &mapTokenUtxos,
+                              NameRecordMap &mapNameRecords, NameRecordNameMap &mapNameRecordNames,
                               NameDataMap& mapNameData,
                               const uint256 &hashBlock, const int &nExcludeVotes) {
 
