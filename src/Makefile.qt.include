--- conflicted
+++ resolved
@@ -268,16 +268,7 @@
   qt/res/icons/edit.png \
   qt/res/icons/history.png \
   qt/res/icons/overview.png \
-<<<<<<< HEAD
-  qt/res/icons/power.png \
-  qt/res/icons/power_off.png \
-  qt/res/icons/quit.png \
-  qt/res/icons/receive.png \
-  qt/res/icons/remove.png \
-  qt/res/icons/send.png \
-=======
   qt/res/icons/export.png \
->>>>>>> 0d90181f
   qt/res/icons/synced.png \
   qt/res/icons/remove.png \
   qt/res/icons/tx_mined.png \
