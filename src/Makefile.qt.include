--- conflicted
+++ resolved
@@ -130,22 +130,12 @@
 	qt/moc_askpassphrasedialog.cpp \
 	qt/moc_bantablemodel.cpp \
 	qt/moc_clientmodel.cpp \
-<<<<<<< HEAD
 	qt/moc_startoptionsdialog.cpp \
 	qt/moc_startoptions.cpp \
 	qt/moc_startoptionsrestore.cpp \
 	qt/moc_startoptionssort.cpp \
 	qt/moc_startoptionsrevealed.cpp \
 	qt/moc_startoptionsmain.cpp \
-=======
-  qt/moc_startoptionsdialog.cpp \
-  qt/moc_startoptions.cpp \
-  qt/moc_startoptionspassword.cpp \
-  qt/moc_startoptionsrestore.cpp \
-  qt/moc_startoptionssort.cpp \
-  qt/moc_startoptionsrevealed.cpp \
-  qt/moc_startoptionsmain.cpp \
->>>>>>> 31cd8ff5
 	qt/moc_coincontroldialog.cpp \
 	qt/moc_coincontroltreewidget.cpp \
 	qt/moc_coldstakingwizard.cpp \
@@ -256,22 +246,12 @@
 	qt/askpassphrasedialog.h \
 	qt/bantablemodel.h \
 	qt/clientmodel.h \
-<<<<<<< HEAD
 	qt/startoptionsdialog.h \
 	qt/startoptions.h \
 	qt/startoptionsrestore.h \
 	qt/startoptionssort.h \
 	qt/startoptionsrevealed.h \
 	qt/startoptionsmain.h \
-=======
-  qt/startoptionsdialog.h \
-  qt/startoptions.h \
-  qt/startoptionspassword.h \
-  qt/startoptionsrestore.h \
-  qt/startoptionssort.h \
-  qt/startoptionsrevealed.h \
-  qt/startoptionsmain.h \
->>>>>>> 31cd8ff5
 	qt/coincontroldialog.h \
 	qt/coincontroltreewidget.h \
 	qt/coldstakingwizard.h \
@@ -509,7 +489,6 @@
 	qt/styles/dark.cpp \
 	qt/styles/light.cpp \
 	qt/trafficgraphwidget.cpp \
-<<<<<<< HEAD
         qt/utilitydialog.cpp \
         qt/navcoinlistwidget.cpp \
         qt/navcoinpushbutton.cpp \
@@ -519,18 +498,6 @@
         qt/startoptionssort.cpp \
         qt/startoptionsrevealed.cpp \
         qt/startoptionsmain.cpp \
-=======
-  qt/utilitydialog.cpp \
-  qt/navcoinlistwidget.cpp \
-  qt/navcoinpushbutton.cpp \
-  qt/startoptionsdialog.cpp \
-  qt/startoptions.cpp \
-  qt/startoptionspassword.cpp \
-  qt/startoptionsrestore.cpp \
-  qt/startoptionssort.cpp \
-  qt/startoptionsrevealed.cpp \
-  qt/startoptionsmain.cpp \
->>>>>>> 31cd8ff5
 	qt/utilitydialog.cpp
 
 if TARGET_WINDOWS
