bin_PROGRAMS += qt/navcoin-qt
EXTRA_LIBRARIES += qt/libnavcoinqt.a

# navcoin qt core #
QT_TS = \
	qt/locale/navcoin_af.ts \
	qt/locale/navcoin_af_ZA.ts \
	qt/locale/navcoin_ar.ts \
	qt/locale/navcoin_be_BY.ts \
	qt/locale/navcoin_bg.ts \
	qt/locale/navcoin_bg_BG.ts \
	qt/locale/navcoin_ca.ts \
	qt/locale/navcoin_ca@valencia.ts \
	qt/locale/navcoin_ca_ES.ts \
	qt/locale/navcoin_cs.ts \
	qt/locale/navcoin_cs_CZ.ts \
	qt/locale/navcoin_cy.ts \
	qt/locale/navcoin_da.ts \
	qt/locale/navcoin_de.ts \
	qt/locale/navcoin_el.ts \
	qt/locale/navcoin_el_GR.ts \
	qt/locale/navcoin_en.ts \
	qt/locale/navcoin_en_GB.ts \
	qt/locale/navcoin_eo.ts \
	qt/locale/navcoin_es.ts \
	qt/locale/navcoin_es_AR.ts \
	qt/locale/navcoin_es_CL.ts \
	qt/locale/navcoin_es_CO.ts \
	qt/locale/navcoin_es_DO.ts \
	qt/locale/navcoin_es_ES.ts \
	qt/locale/navcoin_es_MX.ts \
	qt/locale/navcoin_es_UY.ts \
	qt/locale/navcoin_es_VE.ts \
	qt/locale/navcoin_et.ts \
	qt/locale/navcoin_eu_ES.ts \
	qt/locale/navcoin_fa.ts \
	qt/locale/navcoin_fa_IR.ts \
	qt/locale/navcoin_fi.ts \
	qt/locale/navcoin_fr.ts \
	qt/locale/navcoin_fr_CA.ts \
	qt/locale/navcoin_fr_FR.ts \
	qt/locale/navcoin_gl.ts \
	qt/locale/navcoin_he.ts \
	qt/locale/navcoin_hi_IN.ts \
	qt/locale/navcoin_hr.ts \
	qt/locale/navcoin_hu.ts \
	qt/locale/navcoin_id_ID.ts \
	qt/locale/navcoin_it.ts \
	qt/locale/navcoin_it_IT.ts \
	qt/locale/navcoin_ja.ts \
	qt/locale/navcoin_ka.ts \
	qt/locale/navcoin_kk_KZ.ts \
	qt/locale/navcoin_ko_KR.ts \
	qt/locale/navcoin_ku_IQ.ts \
	qt/locale/navcoin_ky.ts \
	qt/locale/navcoin_la.ts \
	qt/locale/navcoin_lt.ts \
	qt/locale/navcoin_lv_LV.ts \
	qt/locale/navcoin_mk_MK.ts \
	qt/locale/navcoin_mn.ts \
	qt/locale/navcoin_ms_MY.ts \
	qt/locale/navcoin_nb.ts \
	qt/locale/navcoin_nl.ts \
	qt/locale/navcoin_pam.ts \
	qt/locale/navcoin_pl.ts \
	qt/locale/navcoin_pt_BR.ts \
	qt/locale/navcoin_pt_PT.ts \
	qt/locale/navcoin_ro.ts \
	qt/locale/navcoin_ro_RO.ts \
	qt/locale/navcoin_ru.ts \
	qt/locale/navcoin_ru_RU.ts \
	qt/locale/navcoin_sk.ts \
	qt/locale/navcoin_sl_SI.ts \
	qt/locale/navcoin_sq.ts \
	qt/locale/navcoin_sr.ts \
	qt/locale/navcoin_sr@latin.ts \
	qt/locale/navcoin_sv.ts \
	qt/locale/navcoin_ta.ts \
	qt/locale/navcoin_th_TH.ts \
	qt/locale/navcoin_tr.ts \
	qt/locale/navcoin_tr_TR.ts \
	qt/locale/navcoin_uk.ts \
	qt/locale/navcoin_ur_PK.ts \
	qt/locale/navcoin_uz@Cyrl.ts \
	qt/locale/navcoin_vi.ts \
	qt/locale/navcoin_vi_VN.ts \
	qt/locale/navcoin_zh.ts \
	qt/locale/navcoin_zh_CN.ts \
	qt/locale/navcoin_zh_HK.ts \
	qt/locale/navcoin_zh_TW.ts

QT_FORMS_UI = \
	qt/forms/addressbookpage.ui \
	qt/forms/askpassphrasedialog.ui \
  qt/forms/startoptionsdialog.ui \
  qt/forms/startoptions.ui \
  qt/forms/startoptionsrestore.ui \
  qt/forms/startoptionssort.ui \
  qt/forms/startoptionsrevealed.ui \
  qt/forms/startoptionsmain.ui \
	qt/forms/coincontroldialog.ui \
	qt/forms/communityfundcreatepaymentrequestdialog.ui \
	qt/forms/communityfundcreateproposaldialog.ui \
	qt/forms/communityfunddisplay.ui \
	qt/forms/communityfunddisplaydetailed.ui \
	qt/forms/communityfunddisplaypaymentrequest.ui \
	qt/forms/communityfunddisplaypaymentrequestdetailed.ui \
	qt/forms/communityfundpage.ui \
	qt/forms/communityfundsuccessdialog.ui \
	qt/forms/debugwindow.ui \
	qt/forms/editaddressdialog.ui \
	qt/forms/getaddresstoreceive.ui \
	qt/forms/helpmessagedialog.ui \
	qt/forms/modaloverlay.ui \
	qt/forms/openuridialog.ui \
	qt/forms/optionsdialog.ui \
	qt/forms/overviewpage.ui \
	qt/forms/receivecoinsdialog.ui \
	qt/forms/receiverequestdialog.ui \
	qt/forms/sendcoinsdialog.ui \
	qt/forms/sendcoinsentry.ui \
	qt/forms/sendcommunityfunddialog.ui \
	qt/forms/signverifymessagedialog.ui \
	qt/forms/transactiondescdialog.ui

QT_MOC_CPP = \
	qt/moc_addressbookpage.cpp \
	qt/moc_addresstablemodel.cpp \
	qt/moc_askpassphrasedialog.cpp \
	qt/moc_bantablemodel.cpp \
	qt/moc_clientmodel.cpp \
<<<<<<< HEAD
	qt/moc_startoptionsdialog.cpp \
	qt/moc_startoptions.cpp \
	qt/moc_startoptionsrestore.cpp \
	qt/moc_startoptionssort.cpp \
	qt/moc_startoptionsrevealed.cpp \
	qt/moc_startoptionsmain.cpp \
=======
  qt/moc_startoptionsdialog.cpp \
  qt/moc_startoptions.cpp \
  qt/moc_startoptionsrestore.cpp \
  qt/moc_startoptionssort.cpp \
  qt/moc_startoptionsrevealed.cpp \
  qt/moc_startoptionsmain.cpp \
>>>>>>> 7fd07134
	qt/moc_coincontroldialog.cpp \
	qt/moc_coincontroltreewidget.cpp \
	qt/moc_coldstakingwizard.cpp \
	qt/moc_communityfundcreatepaymentrequestdialog.cpp \
	qt/moc_communityfundcreateproposaldialog.cpp \
	qt/moc_communityfunddisplay.cpp \
	qt/moc_communityfunddisplaydetailed.cpp \
	qt/moc_communityfunddisplaypaymentrequest.cpp \
	qt/moc_communityfunddisplaypaymentrequestdetailed.cpp \
	qt/moc_communityfundpage.cpp \
	qt/moc_communityfundsuccessdialog.cpp \
	qt/moc_csvmodelwriter.cpp \
	qt/moc_editaddressdialog.cpp \
	qt/moc_getaddresstoreceive.cpp \
	qt/moc_guiutil.cpp \
	qt/moc_macappnapinhibitor.cpp \
	qt/moc_macdockiconhandler.cpp \
	qt/moc_macnotificationhandler.cpp \
	qt/moc_aggregationsession.cpp \
	qt/moc_modaloverlay.cpp \
	qt/moc_navcoinaddressvalidator.cpp \
	qt/moc_navcoinamountfield.cpp \
	qt/moc_navcoingui.cpp \
	qt/moc_navcoinunits.cpp \
	qt/moc_notificator.cpp \
	qt/moc_openuridialog.cpp \
	qt/moc_optionsdialog.cpp \
	qt/moc_optionsmodel.cpp \
	qt/moc_overviewpage.cpp \
  qt/moc_communityfundpage.cpp \
	qt/moc_communityfunddisplay.cpp \
	qt/moc_communityfunddisplaypaymentrequest.cpp \
	qt/moc_communityfunddisplaypaymentrequestdetailed.cpp \
	qt/moc_communityfundcreateproposaldialog.cpp \
	qt/moc_communityfundcreatepaymentrequestdialog.cpp \
	qt/moc_peertablemodel.cpp \
	qt/moc_paymentserver.cpp \
	qt/moc_peertablemodel.cpp \
	qt/moc_qjsonmodel.cpp \
	qt/moc_qvalidatedlineedit.cpp \
	qt/moc_qvalidatedplaintextedit.cpp \
	qt/moc_qvalidatedspinbox.cpp \
	qt/moc_qvaluecombobox.cpp \
	qt/moc_receivecoinsdialog.cpp \
	qt/moc_receiverequestdialog.cpp \
	qt/moc_recentrequeststablemodel.cpp \
	qt/moc_rpcconsole.cpp \
	qt/moc_sendcoinsdialog.cpp \
	qt/moc_sendcoinsentry.cpp \
	qt/moc_sendcommunityfunddialog.cpp \
	qt/moc_signverifymessagedialog.cpp \
	qt/moc_splashscreen.cpp \
	qt/moc_splitrewards.cpp \
	qt/moc_trafficgraphwidget.cpp \
	qt/moc_transactiondesc.cpp \
	qt/moc_transactiondescdialog.cpp \
	qt/moc_transactionfilterproxy.cpp \
	qt/moc_transactiontablemodel.cpp \
	qt/moc_transactionview.cpp \
	qt/moc_utilitydialog.cpp \
  qt/moc_walletframe.cpp \
  qt/moc_walletmodel.cpp \
	qt/moc_walletview.cpp \
  qt/moc_communityfunddisplaydetailed.cpp \
  qt/moc_daopage.cpp \
  qt/moc_daoconsultationvote.cpp \
  qt/moc_daoconsultationcreate.cpp \
  qt/moc_navcoinlistwidget.cpp \
  qt/moc_navcoinpushbutton.cpp \
  qt/moc_daoproposeanswer.cpp \
  qt/moc_daosupport.cpp \
	qt/styles/moc_dark.cpp \
	qt/styles/moc_light.cpp

NAVCOIN_MM = \
	qt/macappnapinhibitor.mm \
	qt/macdockiconhandler.mm \
	qt/macnotificationhandler.mm

QT_MOC = \
	qt/communityfundcreatepaymentrequestdialog.moc \
	qt/communityfundcreateproposaldialog.moc \
	qt/communityfunddisplay.moc \
	qt/communityfunddisplaydetailed.moc \
	qt/communityfunddisplaypaymentrequest.moc \
	qt/communityfunddisplaypaymentrequestdetailed.moc \
	qt/communityfunddisplaydetailed.moc \
	qt/communityfundcreateproposaldialog.moc \
  qt/communityfundcreatepaymentrequestdialog.moc \
	qt/communityfundpage.moc \
	qt/navcoin.moc \
	qt/navcoinamountfield.moc \
	qt/overviewpage.moc \
	qt/rpcconsole.moc

QT_QRC_CPP = qt/qrc_navcoin.cpp
QT_QRC = qt/navcoin.qrc
QT_QRC_LOCALE_CPP = qt/qrc_navcoin_locale.cpp
QT_QRC_LOCALE = qt/navcoin_locale.qrc

PROTOBUF_CC = qt/paymentrequest.pb.cc
PROTOBUF_H = qt/paymentrequest.pb.h
PROTOBUF_PROTO = qt/paymentrequest.proto

NAVCOIN_QT_H = \
	qt/addressbookpage.h \
	qt/addresstablemodel.h \
	qt/askpassphrasedialog.h \
	qt/bantablemodel.h \
	qt/clientmodel.h \
<<<<<<< HEAD
	qt/startoptionsdialog.h \
	qt/startoptions.h \
	qt/startoptionsrestore.h \
	qt/startoptionssort.h \
	qt/startoptionsrevealed.h \
	qt/startoptionsmain.h \
=======
  qt/startoptionsdialog.h \
  qt/startoptions.h \
  qt/startoptionsrestore.h \
  qt/startoptionssort.h \
  qt/startoptionsrevealed.h \
  qt/startoptionsmain.h \
>>>>>>> 7fd07134
	qt/coincontroldialog.h \
	qt/coincontroltreewidget.h \
	qt/coldstakingwizard.h \
	qt/communityfundcreatepaymentrequestdialog.h \
	qt/communityfundcreateproposaldialog.h \
	qt/communityfunddisplay.h \
	qt/communityfunddisplaydetailed.h \
	qt/communityfunddisplaypaymentrequest.h \
	qt/communityfunddisplaypaymentrequestdetailed.h \
	qt/communityfundpage.h \
	qt/communityfundsuccessdialog.h \
	qt/csvmodelwriter.h \
	qt/editaddressdialog.h \
	qt/getaddresstoreceive.h \
	qt/guiconstants.h \
	qt/guiutil.h \
	qt/listview.h \
	qt/macappnapinhibitor.h \
	qt/macdockiconhandler.h \
	qt/macnotificationhandler.h \
	qt/aggregationsession.h \
	qt/modaloverlay.h \
	qt/navcoinaddressvalidator.h \
	qt/navcoinamountfield.h \
	qt/navcoingui.h \
	qt/navcoinunits.h \
	qt/networkstyle.h \
	qt/notificator.h \
	qt/openuridialog.h \
	qt/optionsdialog.h \
	qt/optionsmodel.h \
	qt/overviewpage.h \
	qt/paymentrequestplus.h \
	qt/paymentserver.h \
	qt/peertablemodel.h \
	qt/platformstyle.h \
	qt/qjsonitem.h \
	qt/qjsonmodel.h \
	qt/qvalidatedlineedit.h \
	qt/qvalidatedplaintextedit.h \
	qt/qvalidatedspinbox.h \
	qt/qvaluecombobox.h \
	qt/receivecoinsdialog.h \
	qt/receiverequestdialog.h \
	qt/recentrequeststablemodel.h \
	qt/rpcconsole.h \
	qt/sendcoinsdialog.h \
	qt/sendcoinsentry.h \
	qt/sendcommunityfunddialog.h \
	qt/signverifymessagedialog.h \
	qt/splashscreen.h \
	qt/splitrewards.h \
	qt/styles/dark.h \
	qt/styles/light.h \
	qt/trafficgraphwidget.h \
	qt/transactiondesc.h \
	qt/transactiondescdialog.h \
	qt/transactionfilterproxy.h \
	qt/transactionrecord.h \
	qt/transactiontablemodel.h \
	qt/transactionview.h \
	qt/utilitydialog.h \
	qt/walletframe.h \
	qt/walletmodel.h \
	qt/walletmodeltransaction.h \
	qt/walletview.h \
  qt/winshutdownmonitor.h \
  qt/daopage.h \
  qt/daoconsultationvote.h \
  qt/daoconsultationcreate.h \
  qt/navcoinlistwidget.h \
  qt/navcoinpushbutton.h \
  qt/daoproposeanswer.h \
  qt/daosupport.h

# Icons
RES_ICONS = \
	qt/res/icons/logo_n.png \
	qt/res/icons/navcoin.icns \
	qt/res/icons/navcoin.ico \
	qt/res/icons/navcoin.png \
	qt/res/icons/navcoin_full.png

# Vector Icons
RES_ICONS += \
	qt/res/icons/about.svg \
	qt/res/icons/about_qt.svg \
	qt/res/icons/add.svg \
	qt/res/icons/address-book.svg \
	qt/res/icons/chevron.svg \
	qt/res/icons/clock1.svg \
	qt/res/icons/clock2.svg \
	qt/res/icons/clock3.svg \
	qt/res/icons/clock4.svg \
	qt/res/icons/clock5.svg \
	qt/res/icons/configure.svg \
	qt/res/icons/connect0.svg \
	qt/res/icons/connect1.svg \
	qt/res/icons/connect2.svg \
	qt/res/icons/connect3.svg \
	qt/res/icons/connect4.svg \
	qt/res/icons/connect_disabled.svg \
	qt/res/icons/dao.svg \
	qt/res/icons/debugwindow.svg \
	qt/res/icons/edit.svg \
	qt/res/icons/editcopy.svg \
	qt/res/icons/editpaste.svg \
	qt/res/icons/export.svg \
	qt/res/icons/eye.svg \
	qt/res/icons/eye_minus.svg \
	qt/res/icons/eye_plus.svg \
	qt/res/icons/filesave.svg \
	qt/res/icons/fontbigger.svg \
	qt/res/icons/fontsmaller.svg \
	qt/res/icons/ghost.svg \
	qt/res/icons/home.svg \
	qt/res/icons/info.svg \
	qt/res/icons/key.svg \
	qt/res/icons/lock_closed.svg \
	qt/res/icons/lock_open.svg \
	qt/res/icons/open.svg \
	qt/res/icons/quit.svg \
	qt/res/icons/receive.svg \
	qt/res/icons/remove.svg \
	qt/res/icons/send.svg \
	qt/res/icons/staking_off.svg \
	qt/res/icons/staking_on.svg \
	qt/res/icons/synced.svg \
	qt/res/icons/transaction0.svg \
	qt/res/icons/transaction2.svg \
	qt/res/icons/transaction_abandoned.svg \
	qt/res/icons/transaction_conflicted.svg \
	qt/res/icons/transactions.svg \
	qt/res/icons/tx_inout.svg \
	qt/res/icons/tx_input.svg \
	qt/res/icons/tx_mined.svg \
	qt/res/icons/tx_output.svg \
	qt/res/icons/verify.svg \
	qt/res/icons/wallet.svg \
	qt/res/icons/warning.svg

# Fonts
RES_ICONS += \
	qt/res/fonts/roboto-black.ttf \
	qt/res/fonts/roboto-bold.ttf \
	qt/res/fonts/roboto-medium.ttf \
	qt/res/fonts/roboto-regular.ttf \
	qt/res/fonts/roboto.ttf \
	qt/res/fonts/source.ttf

# Main styles
RES_STYLESHEETS = \
	qt/res/themes/app.qss \
	qt/res/themes/shared.qss

# Theme styles
RES_STYLESHEETS += \
	qt/res/themes/dark/styles.qss \
	qt/res/themes/light/styles.qss

# Dark theme icons
RES_ICONS += \
	qt/res/themes/dark/icons/icon_branch_closed.png \
	qt/res/themes/dark/icons/icon_branch_end.png \
	qt/res/themes/dark/icons/icon_branch_more.png \
	qt/res/themes/dark/icons/icon_branch_open.png \
	qt/res/themes/dark/icons/icon_checkbox_checked.png \
	qt/res/themes/dark/icons/icon_checkbox_checked_disabled.png \
	qt/res/themes/dark/icons/icon_checkbox_checked_pressed.png \
	qt/res/themes/dark/icons/icon_checkbox_indeterminate.png \
	qt/res/themes/dark/icons/icon_checkbox_indeterminate_disabled.png \
	qt/res/themes/dark/icons/icon_checkbox_indeterminate_pressed.png \
	qt/res/themes/dark/icons/icon_checkbox_unchecked.png \
	qt/res/themes/dark/icons/icon_checkbox_unchecked_disabled.png \
	qt/res/themes/dark/icons/icon_checkbox_unchecked_pressed.png \
	qt/res/themes/dark/icons/icon_close.png \
	qt/res/themes/dark/icons/icon_radiobutton_checked.png \
	qt/res/themes/dark/icons/icon_radiobutton_checked_disabled.png \
	qt/res/themes/dark/icons/icon_radiobutton_checked_pressed.png \
	qt/res/themes/dark/icons/icon_radiobutton_unchecked.png \
	qt/res/themes/dark/icons/icon_radiobutton_unchecked_disabled.png \
	qt/res/themes/dark/icons/icon_radiobutton_unchecked_pressed.png \
	qt/res/themes/dark/icons/icon_restore.png \
	qt/res/themes/dark/icons/icon_undock.png \
	qt/res/themes/dark/icons/icon_vline.png

# Light theme icons
RES_ICONS += \
	qt/res/themes/light/icons/icon_branch_closed.png \
	qt/res/themes/light/icons/icon_branch_end.png \
	qt/res/themes/light/icons/icon_branch_more.png \
	qt/res/themes/light/icons/icon_branch_open.png \
	qt/res/themes/light/icons/icon_checkbox_checked.png \
	qt/res/themes/light/icons/icon_checkbox_checked_disabled.png \
	qt/res/themes/light/icons/icon_checkbox_checked_pressed.png \
	qt/res/themes/light/icons/icon_checkbox_indeterminate.png \
	qt/res/themes/light/icons/icon_checkbox_indeterminate_disabled.png \
	qt/res/themes/light/icons/icon_checkbox_indeterminate_pressed.png \
	qt/res/themes/light/icons/icon_checkbox_unchecked.png \
	qt/res/themes/light/icons/icon_checkbox_unchecked_disabled.png \
	qt/res/themes/light/icons/icon_checkbox_unchecked_pressed.png \
	qt/res/themes/light/icons/icon_close.png \
	qt/res/themes/light/icons/icon_radiobutton_checked.png \
	qt/res/themes/light/icons/icon_radiobutton_checked_disabled.png \
	qt/res/themes/light/icons/icon_radiobutton_checked_pressed.png \
	qt/res/themes/light/icons/icon_radiobutton_unchecked.png \
	qt/res/themes/light/icons/icon_radiobutton_unchecked_disabled.png \
	qt/res/themes/light/icons/icon_radiobutton_unchecked_pressed.png \
	qt/res/themes/light/icons/icon_restore.png \
	qt/res/themes/light/icons/icon_undock.png \
	qt/res/themes/light/icons/icon_vline.png

NAVCOIN_QT_CPP = \
	qt/bantablemodel.cpp \
	qt/clientmodel.cpp \
	qt/csvmodelwriter.cpp \
	qt/getaddresstoreceive.cpp \
	qt/guiutil.cpp \
	qt/navcoinaddressvalidator.cpp \
	qt/navcoinamountfield.cpp \
	qt/navcoingui.cpp \
	qt/navcoinunits.cpp \
	qt/networkstyle.cpp \
	qt/notificator.cpp \
	qt/optionsdialog.cpp \
	qt/optionsmodel.cpp \
	qt/peertablemodel.cpp \
	qt/platformstyle.cpp \
	qt/qvalidatedlineedit.cpp \
	qt/qvalidatedplaintextedit.cpp \
	qt/qvalidatedspinbox.cpp \
	qt/qvaluecombobox.cpp \
	qt/rpcconsole.cpp \
	qt/splashscreen.cpp \
	qt/styles/dark.cpp \
	qt/styles/light.cpp \
	qt/trafficgraphwidget.cpp \
<<<<<<< HEAD
	qt/startoptionsdialog.cpp \
	qt/startoptions.cpp \
	qt/startoptionsrestore.cpp \
    qt/startoptionssort.cpp \
    qt/startoptionsrevealed.cpp \
    qt/startoptionsmain.cpp \
=======
  qt/utilitydialog.cpp \
  qt/navcoinlistwidget.cpp \
  qt/navcoinpushbutton.cpp \
  qt/startoptionsdialog.cpp \
  qt/startoptions.cpp \
  qt/startoptionsrestore.cpp \
  qt/startoptionssort.cpp \
  qt/startoptionsrevealed.cpp \
  qt/startoptionsmain.cpp \
>>>>>>> 7fd07134
	qt/utilitydialog.cpp

if TARGET_WINDOWS
NAVCOIN_QT_CPP += qt/winshutdownmonitor.cpp
endif

if ENABLE_WALLET
NAVCOIN_QT_CPP += \
	qt/addressbookpage.cpp \
	qt/addresstablemodel.cpp \
	qt/askpassphrasedialog.cpp \
	qt/coincontroldialog.cpp \
	qt/coincontroltreewidget.cpp \
	qt/coldstakingwizard.cpp \
	qt/communityfundcreatepaymentrequestdialog.cpp \
	qt/communityfundcreateproposaldialog.cpp \
	qt/communityfunddisplay.cpp \
	qt/communityfunddisplaydetailed.cpp \
	qt/communityfunddisplaypaymentrequest.cpp \
	qt/communityfunddisplaypaymentrequestdetailed.cpp \
	qt/communityfundpage.cpp \
	qt/communityfundsuccessdialog.cpp \
	qt/editaddressdialog.cpp \
	qt/aggregationsession.cpp \
	qt/modaloverlay.cpp \
	qt/openuridialog.cpp \
	qt/overviewpage.cpp \
	qt/communityfundpage.cpp \
  qt/communityfunddisplay.cpp \
  qt/communityfunddisplaypaymentrequest.cpp \
	qt/communityfunddisplaypaymentrequestdetailed.cpp \
	qt/communityfunddisplaydetailed.cpp \
	qt/communityfundcreateproposaldialog.cpp \
	qt/communityfundcreatepaymentrequestdialog.cpp \
  qt/qjsonitem.cpp \
  qt/qjsonmodel.cpp \
	qt/paymentrequestplus.cpp \
	qt/paymentserver.cpp \
	qt/qjsonitem.cpp \
	qt/qjsonmodel.cpp \
	qt/receivecoinsdialog.cpp \
	qt/receiverequestdialog.cpp \
	qt/recentrequeststablemodel.cpp \
	qt/sendcoinsdialog.cpp \
	qt/sendcoinsentry.cpp \
	qt/sendcommunityfunddialog.cpp \
	qt/signverifymessagedialog.cpp \
	qt/splitrewards.cpp \
	qt/transactiondesc.cpp \
	qt/transactiondescdialog.cpp \
	qt/transactionfilterproxy.cpp \
	qt/transactionrecord.cpp \
	qt/transactiontablemodel.cpp \
	qt/transactionview.cpp \
	qt/walletframe.cpp \
	qt/walletmodel.cpp \
	qt/walletmodeltransaction.cpp \
  qt/walletview.cpp \
  qt/daopage.cpp \
  qt/daoconsultationvote.cpp \
  qt/daoconsultationcreate.cpp \
  qt/daoproposeanswer.cpp \
  qt/daosupport.cpp
endif # ENABLE_WALLET

RES_IMAGES =

RES_MOVIES = $(wildcard qt/res/movies/spinner-*.png)

NAVCOIN_RC = qt/res/navcoin-qt-res.rc

NAVCOIN_QT_INCLUDES = -I$(builddir)/qt -I$(srcdir)/qt -I$(srcdir)/qt/forms \
	-I$(builddir)/qt/forms -DQT_NO_KEYWORDS

qt_libnavcoinqt_a_CPPFLAGS = $(AM_CPPFLAGS) $(NAVCOIN_INCLUDES) $(NAVCOIN_QT_INCLUDES) \
  $(QT_INCLUDES) $(QT_DBUS_INCLUDES) $(PROTOBUF_CFLAGS) $(QR_CFLAGS) $(CHARTS_CFLAGS)
qt_libnavcoinqt_a_CXXFLAGS = $(AM_CXXFLAGS) $(QT_PIE_FLAGS)
qt_libnavcoinqt_a_OBJCXXFLAGS = $(AM_OBJCXXFLAGS) $(QT_PIE_FLAGS)

qt_libnavcoinqt_a_SOURCES = $(NAVCOIN_QT_CPP) $(NAVCOIN_QT_H) $(QT_FORMS_UI) \
	$(QT_QRC) $(QT_QRC_LOCALE) $(QT_TS) $(PROTOBUF_PROTO) $(RES_ICONS) $(RES_IMAGES) $(RES_MOVIES) $(RES_STYLESHEETS)

nodist_qt_libnavcoinqt_a_SOURCES = $(QT_MOC_CPP) $(QT_MOC) $(PROTOBUF_CC) \
	$(PROTOBUF_H) $(QT_QRC_CPP) $(QT_QRC_LOCALE_CPP)

# forms/foo.h -> forms/ui_foo.h
QT_FORMS_H=$(join $(dir $(QT_FORMS_UI)),$(addprefix ui_, $(notdir $(QT_FORMS_UI:.ui=.h))))

# Most files will depend on the forms and moc files as includes. Generate them
# before anything else.
$(QT_MOC): $(QT_FORMS_H)
$(qt_libnavcoinqt_a_OBJECTS) $(qt_navcoin_qt_OBJECTS) : | $(QT_MOC)

#Generating these with a half-written protobuf header leads to wacky results.
#This makes sure it's done.
$(QT_MOC): $(PROTOBUF_H)
$(QT_MOC_CPP): $(PROTOBUF_H)

# navcoin-qt binary #
qt_navcoin_qt_CPPFLAGS = $(AM_CPPFLAGS) $(NAVCOIN_INCLUDES) $(CURL_INCLUDES) $(NAVCOIN_QT_INCLUDES) \
  $(QT_INCLUDES) $(PROTOBUF_CFLAGS) $(QR_CFLAGS) $(CHARTS_CFLAGS)
qt_navcoin_qt_CXXFLAGS = $(AM_CXXFLAGS) $(QT_PIE_FLAGS)

qt_navcoin_qt_SOURCES = qt/navcoin.cpp
if TARGET_DARWIN
  qt_navcoin_qt_SOURCES += $(NAVCOIN_MM)
endif
if TARGET_WINDOWS
  qt_navcoin_qt_SOURCES += $(NAVCOIN_RC)
endif
qt_navcoin_qt_LDADD = qt/libnavcoinqt.a $(LIBNAVCOIN_SERVER)
if ENABLE_WALLET
qt_navcoin_qt_LDADD += $(LIBNAVCOIN_UTIL) $(LIBNAVCOIN_WALLET)
endif
if ENABLE_ZMQ
qt_navcoin_qt_LDADD += $(LIBNAVCOIN_ZMQ) $(ZMQ_LIBS)
endif
qt_navcoin_qt_LDADD += $(LIBNAVCOIN_CLI) $(LIBNAVCOIN_COMMON) $(LIBNAVCOIN_UTIL) $(LIBNAVCOIN_CONSENSUS) $(LIBNAVCOIN_CRYPTO) $(LIBUNIVALUE) $(LIBLEVELDB) $(LIBMEMENV) \
<<<<<<< HEAD
	$(BOOST_LIBS) $(QT_LIBS) $(QT_DBUS_LIBS) $(QR_LIBS) $(PROTOBUF_LIBS) $(BDB_LIBS) $(UNBOUND_LIBS) $(SSL_LIBS) $(CURL_LIBS) $(CRYPTO_LIBS) $(MINIUPNPC_LIBS) $(LIBSECP256K1) \
	$(EVENT_PTHREADS_LIBS) $(EVENT_LIBS) $(BLS_LIBS) $(TOR_INTERNAL_LIBS)
=======
  $(BOOST_LIBS) $(QT_LIBS) $(QT_DBUS_LIBS) $(QR_LIBS) $(PROTOBUF_LIBS) $(CHARTS_LIBS) $(BDB_LIBS) $(UNBOUND_LIBS) $(SSL_LIBS) $(CURL_LIBS) $(CRYPTO_LIBS) $(MINIUPNPC_LIBS) $(LIBSECP256K1) \
	$(EVENT_PTHREADS_LIBS) $(EVENT_LIBS)
>>>>>>> 7fd07134
qt_navcoin_qt_LDFLAGS = $(RELDFLAGS) $(AM_LDFLAGS) $(QT_LDFLAGS) $(LIBTOOL_APP_LDFLAGS)
qt_navcoin_qt_LIBTOOLFLAGS = $(AM_LIBTOOLFLAGS) --tag CXX

#locale/foo.ts -> locale/foo.qm
QT_QM=$(QT_TS:.ts=.qm)

SECONDARY: $(QT_QM)

$(srcdir)/qt/navcoinstrings.cpp: $(libnavcoin_server_a_SOURCES) $(libnavcoin_wallet_a_SOURCES) $(libnavcoin_common_a_SOURCES) $(libnavcoin_zmq_a_SOURCES) $(libnavcoin_consensus_a_SOURCES) $(libnavcoin_util_a_SOURCES)
	@test -n $(XGETTEXT) || echo "xgettext is required for updating translations"
	$(AM_V_GEN) cd $(srcdir); XGETTEXT=$(XGETTEXT) PACKAGE_NAME="$(PACKAGE_NAME)" COPYRIGHT_HOLDERS="$(COPYRIGHT_HOLDERS)" COPYRIGHT_HOLDERS_SUBSTITUTION="$(COPYRIGHT_HOLDERS_SUBSTITUTION)" $(PYTHON) ../share/qt/extract_strings_qt.py $^

translate: $(srcdir)/qt/navcoinstrings.cpp $(QT_FORMS_UI) $(QT_FORMS_UI) $(NAVCOIN_QT_BASE_CPP) qt/navcoin.cpp $(NAVCOIN_QT_WINDOWS_CPP) $(NAVCOIN_QT_WALLET_CPP) $(NAVCOIN_QT_H) $(NAVCOIN_MM)
	@test -n $(LUPDATE) || echo "lupdate is required for updating translations"
	$(AM_V_GEN) QT_SELECT=$(QT_SELECT) $(LUPDATE) $^ -locations relative -no-obsolete -ts $(srcdir)/qt/locale/navcoin_en.ts

$(QT_QRC_LOCALE_CPP): $(QT_QRC_LOCALE) $(QT_QM)
	@test -f $(RCC)
	@cp -f $< $(@D)/temp_$(<F)
	$(AM_V_GEN) QT_SELECT=$(QT_SELECT) $(RCC) -name navcoin_locale $(@D)/temp_$(<F) | \
		$(SED) -e '/^\*\*.*Created:/d' -e '/^\*\*.*by:/d' > $@
	@rm $(@D)/temp_$(<F)

$(QT_QRC_CPP): $(QT_QRC) $(QT_FORMS_H) $(RES_ICONS) $(RES_IMAGES) $(RES_MOVIES) $(RES_STYLESHEETS) $(PROTOBUF_H)
	@test -f $(RCC)
	$(AM_V_GEN) QT_SELECT=$(QT_SELECT) $(RCC) -name navcoin $< | \
		$(SED) -e '/^\*\*.*Created:/d' -e '/^\*\*.*by:/d' > $@

CLEAN_QT = $(nodist_qt_libnavcoinqt_a_SOURCES) $(QT_QM) $(QT_FORMS_H) qt/*.gcda qt/*.gcno qt/temp_navcoin_locale.qrc

CLEANFILES += $(CLEAN_QT)

navcoin_qt_clean: FORCE
	rm -f $(CLEAN_QT) $(qt_libnavcoinqt_a_OBJECTS) $(qt_navcoin_qt_OBJECTS) qt/navcoin-qt$(EXEEXT) $(LIBNAVCOINQT)

navcoin_qt : qt/navcoin-qt$(EXEEXT)

ui_%.h: %.ui
	@test -f $(UIC)
	@$(MKDIR_P) $(@D)
	$(AM_V_GEN) QT_SELECT=$(QT_SELECT) $(UIC) -o $@ $< || (echo "Error creating $@"; false)

%.moc: %.cpp
	$(AM_V_GEN) QT_SELECT=$(QT_SELECT) $(MOC) $(DEFAULT_INCLUDES) $(QT_INCLUDES) $(MOC_DEFS) $< | \
		$(SED) -e '/^\*\*.*Created:/d' -e '/^\*\*.*by:/d' > $@

moc_%.cpp: %.h
	$(AM_V_GEN) QT_SELECT=$(QT_SELECT) $(MOC) $(DEFAULT_INCLUDES) $(QT_INCLUDES) $(MOC_DEFS) $< | \
		$(SED) -e '/^\*\*.*Created:/d' -e '/^\*\*.*by:/d' > $@

%.qm: %.ts
	@test -f $(LRELEASE)
	@$(MKDIR_P) $(@D)
	$(AM_V_GEN) QT_SELECT=$(QT_SELECT) $(LRELEASE) -silent $< -qm $@<|MERGE_RESOLUTION|>--- conflicted
+++ resolved
@@ -129,21 +129,12 @@
 	qt/moc_askpassphrasedialog.cpp \
 	qt/moc_bantablemodel.cpp \
 	qt/moc_clientmodel.cpp \
-<<<<<<< HEAD
 	qt/moc_startoptionsdialog.cpp \
 	qt/moc_startoptions.cpp \
 	qt/moc_startoptionsrestore.cpp \
 	qt/moc_startoptionssort.cpp \
 	qt/moc_startoptionsrevealed.cpp \
 	qt/moc_startoptionsmain.cpp \
-=======
-  qt/moc_startoptionsdialog.cpp \
-  qt/moc_startoptions.cpp \
-  qt/moc_startoptionsrestore.cpp \
-  qt/moc_startoptionssort.cpp \
-  qt/moc_startoptionsrevealed.cpp \
-  qt/moc_startoptionsmain.cpp \
->>>>>>> 7fd07134
 	qt/moc_coincontroldialog.cpp \
 	qt/moc_coincontroltreewidget.cpp \
 	qt/moc_coldstakingwizard.cpp \
@@ -254,21 +245,12 @@
 	qt/askpassphrasedialog.h \
 	qt/bantablemodel.h \
 	qt/clientmodel.h \
-<<<<<<< HEAD
 	qt/startoptionsdialog.h \
 	qt/startoptions.h \
 	qt/startoptionsrestore.h \
 	qt/startoptionssort.h \
 	qt/startoptionsrevealed.h \
 	qt/startoptionsmain.h \
-=======
-  qt/startoptionsdialog.h \
-  qt/startoptions.h \
-  qt/startoptionsrestore.h \
-  qt/startoptionssort.h \
-  qt/startoptionsrevealed.h \
-  qt/startoptionsmain.h \
->>>>>>> 7fd07134
 	qt/coincontroldialog.h \
 	qt/coincontroltreewidget.h \
 	qt/coldstakingwizard.h \
@@ -506,24 +488,15 @@
 	qt/styles/dark.cpp \
 	qt/styles/light.cpp \
 	qt/trafficgraphwidget.cpp \
-<<<<<<< HEAD
-	qt/startoptionsdialog.cpp \
-	qt/startoptions.cpp \
-	qt/startoptionsrestore.cpp \
-    qt/startoptionssort.cpp \
-    qt/startoptionsrevealed.cpp \
-    qt/startoptionsmain.cpp \
-=======
-  qt/utilitydialog.cpp \
-  qt/navcoinlistwidget.cpp \
-  qt/navcoinpushbutton.cpp \
-  qt/startoptionsdialog.cpp \
-  qt/startoptions.cpp \
-  qt/startoptionsrestore.cpp \
-  qt/startoptionssort.cpp \
-  qt/startoptionsrevealed.cpp \
-  qt/startoptionsmain.cpp \
->>>>>>> 7fd07134
+        qt/utilitydialog.cpp \
+        qt/navcoinlistwidget.cpp \
+        qt/navcoinpushbutton.cpp \
+        qt/startoptionsdialog.cpp \
+        qt/startoptions.cpp \
+        qt/startoptionsrestore.cpp \
+        qt/startoptionssort.cpp \
+        qt/startoptionsrevealed.cpp \
+        qt/startoptionsmain.cpp \
 	qt/utilitydialog.cpp
 
 if TARGET_WINDOWS
@@ -642,13 +615,8 @@
 qt_navcoin_qt_LDADD += $(LIBNAVCOIN_ZMQ) $(ZMQ_LIBS)
 endif
 qt_navcoin_qt_LDADD += $(LIBNAVCOIN_CLI) $(LIBNAVCOIN_COMMON) $(LIBNAVCOIN_UTIL) $(LIBNAVCOIN_CONSENSUS) $(LIBNAVCOIN_CRYPTO) $(LIBUNIVALUE) $(LIBLEVELDB) $(LIBMEMENV) \
-<<<<<<< HEAD
 	$(BOOST_LIBS) $(QT_LIBS) $(QT_DBUS_LIBS) $(QR_LIBS) $(PROTOBUF_LIBS) $(BDB_LIBS) $(UNBOUND_LIBS) $(SSL_LIBS) $(CURL_LIBS) $(CRYPTO_LIBS) $(MINIUPNPC_LIBS) $(LIBSECP256K1) \
-	$(EVENT_PTHREADS_LIBS) $(EVENT_LIBS) $(BLS_LIBS) $(TOR_INTERNAL_LIBS)
-=======
-  $(BOOST_LIBS) $(QT_LIBS) $(QT_DBUS_LIBS) $(QR_LIBS) $(PROTOBUF_LIBS) $(CHARTS_LIBS) $(BDB_LIBS) $(UNBOUND_LIBS) $(SSL_LIBS) $(CURL_LIBS) $(CRYPTO_LIBS) $(MINIUPNPC_LIBS) $(LIBSECP256K1) \
-	$(EVENT_PTHREADS_LIBS) $(EVENT_LIBS)
->>>>>>> 7fd07134
+	$(EVENT_PTHREADS_LIBS) $(EVENT_LIBS) $(BLS_LIBS) $(TOR_INTERNAL_LIBS) $(CHARTS_LIBS)
 qt_navcoin_qt_LDFLAGS = $(RELDFLAGS) $(AM_LDFLAGS) $(QT_LDFLAGS) $(LIBTOOL_APP_LDFLAGS)
 qt_navcoin_qt_LIBTOOLFLAGS = $(AM_LIBTOOLFLAGS) --tag CXX
 
