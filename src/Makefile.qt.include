--- conflicted
+++ resolved
@@ -165,16 +165,13 @@
 	qt/moc_optionsdialog.cpp \
 	qt/moc_optionsmodel.cpp \
 	qt/moc_overviewpage.cpp \
-<<<<<<< HEAD
-  qt/moc_communityfundpage.cpp \
+        qt/moc_communityfundpage.cpp \
 	qt/moc_communityfunddisplay.cpp \
 	qt/moc_communityfunddisplaypaymentrequest.cpp \
 	qt/moc_communityfunddisplaypaymentrequestdetailed.cpp \
 	qt/moc_communityfundcreateproposaldialog.cpp \
 	qt/moc_communityfundcreatepaymentrequestdialog.cpp \
 	qt/moc_peertablemodel.cpp \
-=======
->>>>>>> 7c8e25c6
 	qt/moc_paymentserver.cpp \
 	qt/moc_peertablemodel.cpp \
 	qt/moc_qjsonmodel.cpp \
@@ -199,22 +196,19 @@
 	qt/moc_transactiontablemodel.cpp \
 	qt/moc_transactionview.cpp \
 	qt/moc_utilitydialog.cpp \
-  qt/moc_walletframe.cpp \
-  qt/moc_walletmodel.cpp \
+        qt/moc_walletframe.cpp \
+        qt/moc_walletmodel.cpp \
 	qt/moc_walletview.cpp \
-<<<<<<< HEAD
-  qt/moc_communityfunddisplaydetailed.cpp \
-  qt/moc_daopage.cpp \
-  qt/moc_daoconsultationvote.cpp \
-  qt/moc_daoconsultationcreate.cpp \
-  qt/moc_navcoinlistwidget.cpp \
-  qt/moc_navcoinpushbutton.cpp \
-  qt/moc_daoproposeanswer.cpp \
-  qt/moc_daosupport.cpp
-=======
+        qt/moc_communityfunddisplaydetailed.cpp \
+        qt/moc_daopage.cpp \
+        qt/moc_daoconsultationvote.cpp \
+        qt/moc_daoconsultationcreate.cpp \
+        qt/moc_navcoinlistwidget.cpp \
+        qt/moc_navcoinpushbutton.cpp \
+        qt/moc_daoproposeanswer.cpp \
+        qt/moc_daosupport.cpp
 	qt/styles/moc_dark.cpp \
 	qt/styles/moc_light.cpp
->>>>>>> 7c8e25c6
 
 NAVCOIN_MM = \
 	qt/macappnapinhibitor.mm \
@@ -228,18 +222,15 @@
 	qt/communityfunddisplaydetailed.moc \
 	qt/communityfunddisplaypaymentrequest.moc \
 	qt/communityfunddisplaypaymentrequestdetailed.moc \
-<<<<<<< HEAD
 	qt/communityfunddisplaydetailed.moc \
 	qt/communityfundcreateproposaldialog.moc \
         qt/communityfundcreatepaymentrequestdialog.moc
-=======
 	qt/communityfundpage.moc \
 	qt/intro.moc \
 	qt/navcoin.moc \
 	qt/navcoinamountfield.moc \
 	qt/overviewpage.moc \
 	qt/rpcconsole.moc
->>>>>>> 7c8e25c6
 
 QT_QRC_CPP = qt/qrc_navcoin.cpp
 QT_QRC = qt/navcoin.qrc
@@ -500,19 +491,16 @@
 	qt/styles/dark.cpp \
 	qt/styles/light.cpp \
 	qt/trafficgraphwidget.cpp \
-<<<<<<< HEAD
-  qt/utilitydialog.cpp \
-  qt/navcoinlistwidget.cpp \
-  qt/navcoinpushbutton.cpp
-=======
-    qt/startoptionsdialog.cpp \
-    qt/startoptions.cpp \
-    qt/startoptionsrestore.cpp \
-    qt/startoptionssort.cpp \
-    qt/startoptionsrevealed.cpp \
-    qt/startoptionsmain.cpp \
+        qt/utilitydialog.cpp \
+        qt/navcoinlistwidget.cpp \
+        qt/navcoinpushbutton.cpp
+        qt/startoptionsdialog.cpp \
+        qt/startoptions.cpp \
+        qt/startoptionsrestore.cpp \
+        qt/startoptionssort.cpp \
+        qt/startoptionsrevealed.cpp \
+        qt/startoptionsmain.cpp \
 	qt/utilitydialog.cpp
->>>>>>> 7c8e25c6
 
 if TARGET_WINDOWS
 NAVCOIN_QT_CPP += qt/winshutdownmonitor.cpp
@@ -538,18 +526,15 @@
 	qt/modaloverlay.cpp \
 	qt/openuridialog.cpp \
 	qt/overviewpage.cpp \
-<<<<<<< HEAD
 	qt/communityfundpage.cpp \
-  qt/communityfunddisplay.cpp \
-  qt/communityfunddisplaypaymentrequest.cpp \
+        qt/communityfunddisplay.cpp \
+        qt/communityfunddisplaypaymentrequest.cpp \
 	qt/communityfunddisplaypaymentrequestdetailed.cpp \
 	qt/communityfunddisplaydetailed.cpp \
 	qt/communityfundcreateproposaldialog.cpp \
 	qt/communityfundcreatepaymentrequestdialog.cpp \
-  qt/qjsonitem.cpp \
-  qt/qjsonmodel.cpp \
-=======
->>>>>>> 7c8e25c6
+        qt/qjsonitem.cpp \
+        qt/qjsonmodel.cpp \
 	qt/paymentrequestplus.cpp \
 	qt/paymentserver.cpp \
 	qt/qjsonitem.cpp \
