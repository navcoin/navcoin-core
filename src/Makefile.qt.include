--- conflicted
+++ resolved
@@ -154,15 +154,10 @@
 	qt/moc_optionsmodel.cpp \
 	qt/moc_overviewpage.cpp \
 	qt/moc_paymentserver.cpp \
-<<<<<<< HEAD
 	qt/moc_peertablemodel.cpp \
+	qt/moc_qjsonmodel.cpp \
 	qt/moc_qvalidatedlineedit.cpp \
 	qt/moc_qvalidatedplaintextedit.cpp \
-=======
-  qt/moc_qjsonmodel.cpp \
-  qt/moc_qvalidatedlineedit.cpp \
-  qt/moc_qvalidatedplaintextedit.cpp \
->>>>>>> 0b8cb5dd
 	qt/moc_qvalidatedspinbox.cpp \
 	qt/moc_qvaluecombobox.cpp \
 	qt/moc_receivecoinsdialog.cpp \
@@ -173,7 +168,7 @@
 	qt/moc_sendcoinsentry.cpp \
 	qt/moc_sendcommunityfunddialog.cpp \
 	qt/moc_signverifymessagedialog.cpp \
-  qt/moc_splitrewards.cpp \
+	qt/moc_splitrewards.cpp \
 	qt/moc_splashscreen.cpp \
 	qt/moc_trafficgraphwidget.cpp \
 	qt/moc_transactiondesc.cpp \
@@ -234,8 +229,8 @@
 	qt/guiconstants.h \
 	qt/guiutil.h \
 	qt/intro.h \
-  qt/qjsonitem.h \
-  qt/qjsonmodel.h \
+	qt/qjsonitem.h \
+	qt/qjsonmodel.h \
 	qt/listview.h \
 	qt/macappnapinhibitor.h \
 	qt/macdockiconhandler.h \
@@ -272,11 +267,7 @@
 	qt/sendcommunityfunddialog.h \
 	qt/communityfundsuccessdialog.h \
 	qt/signverifymessagedialog.h \
-<<<<<<< HEAD
-=======
-	qt/skinize.h \
-  qt/splitrewards.h \
->>>>>>> 0b8cb5dd
+	qt/splitrewards.h \
 	qt/splashscreen.h \
 	qt/styles/dark.h \
 	qt/styles/light.h \
@@ -482,8 +473,8 @@
 	qt/communityfunddisplaydetailed.cpp \
 	qt/communityfundcreateproposaldialog.cpp \
 	qt/communityfundcreatepaymentrequestdialog.cpp \
-  qt/qjsonitem.cpp \
-  qt/qjsonmodel.cpp \
+	qt/qjsonitem.cpp \
+	qt/qjsonmodel.cpp \
 	qt/paymentrequestplus.cpp \
 	qt/paymentserver.cpp \
 	qt/receivecoinsdialog.cpp \
@@ -494,7 +485,7 @@
 	qt/sendcommunityfunddialog.cpp \
 	qt/communityfundsuccessdialog.cpp \
 	qt/signverifymessagedialog.cpp \
-  qt/splitrewards.cpp \
+	qt/splitrewards.cpp \
 	qt/transactiondesc.cpp \
 	qt/transactiondescdialog.cpp \
 	qt/transactionfilterproxy.cpp \
@@ -547,10 +538,10 @@
 
 qt_navcoin_qt_SOURCES = qt/navcoin.cpp
 if TARGET_DARWIN
-  qt_navcoin_qt_SOURCES += $(NAVCOIN_MM)
+	qt_navcoin_qt_SOURCES += $(NAVCOIN_MM)
 endif
 if TARGET_WINDOWS
-  qt_navcoin_qt_SOURCES+=$(NAVCOIN_RC)
+	qt_navcoin_qt_SOURCES+=$(NAVCOIN_RC)
 endif
 qt_navcoin_qt_LDADD = qt/libnavcoinqt.a $(LIBNAVCOIN_SERVER)
 if ENABLE_WALLET
