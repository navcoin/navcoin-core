// Copyright (c) 2009-2010 Satoshi Nakamoto
// Copyright (c) 2009-2015 The Bitcoin Core developers
// Distributed under the MIT software license, see the accompanying
// file COPYING or http://www.opensource.org/licenses/mit-license.php.

#if defined(HAVE_CONFIG_H)
#include <config/navcoin-config.h>
#endif

#include <util.h>
#include <fs.h>

#include <chainparamsbase.h>
#include <main.h>
#include <miner.h>
#include <net.h>
#include <random.h>
#include <serialize.h>
#include <sync.h>
#include <utilstrencodings.h>
#include <utiltime.h>

#include <boost/algorithm/string.hpp>

#include <stdarg.h>

#if (defined(__FreeBSD__) || defined(__OpenBSD__) || defined(__DragonFly__))
#include <pthread.h>
#include <pthread_np.h>
#endif

#ifndef WIN32
// for posix_fallocate
#ifdef __linux__

#ifdef _POSIX_C_SOURCE
#undef _POSIX_C_SOURCE
#endif

#define _POSIX_C_SOURCE 200112L

#endif // __linux__

#include <algorithm>
#include <fcntl.h>
#include <sys/resource.h>
#include <sys/stat.h>

// We need this for __getch function
#include <termios.h>
#include <unistd.h>

#else

#ifdef _MSC_VER
#pragma warning(disable:4786)
#pragma warning(disable:4804)
#pragma warning(disable:4805)
#pragma warning(disable:4717)
#endif

#ifdef _WIN32_WINNT
#undef _WIN32_WINNT
#endif
#define _WIN32_WINNT 0x0501

#ifdef _WIN32_IE
#undef _WIN32_IE
#endif
#define _WIN32_IE 0x0501

#define WIN32_LEAN_AND_MEAN 1
#ifndef NOMINMAX
#define NOMINMAX
#endif

#include <io.h> /* for _commit */
#include <shlobj.h>

// We need this for ReadConsoleA
// and other windows cli functions
#include <windows.h>
#endif

#ifdef HAVE_SYS_PRCTL_H
#include <sys/prctl.h>
#endif

#include <boost/algorithm/string/case_conv.hpp> // for to_lower()
#include <boost/algorithm/string/join.hpp>
#include <boost/algorithm/string/predicate.hpp> // for startswith() and endswith()
#include <boost/thread.hpp>
#include <openssl/crypto.h>
#include <openssl/rand.h>
#include <openssl/conf.h>

const char * const NAVCOIN_CONF_FILENAME = "navcoin.conf";
const char * const NAVCOIN_PID_FILENAME = "navcoin.pid";
const char * const DEFAULT_WALLET_DAT = "wallet.dat";

std::vector<std::pair<std::string, bool>> vAddedProposalVotes;
std::vector<std::pair<std::string, bool>> vAddedPaymentRequestVotes;

std::map<uint256, int64_t> mapAddedVotes;
std::map<uint256, bool> mapSupported;

std::map<std::string, std::string> mapArgs;
std::map<std::string, std::vector<std::string> > mapMultiArgs;
bool fDebug = false;
bool fPrintToConsole = false;
bool fPrintToDebugLog = true;
bool fDaemon = false;
bool fServer = false;
bool fTorServer = false;
std::string strMiscWarning;
bool fLogTimestamps = DEFAULT_LOGTIMESTAMPS;
bool fLogTimeMicros = DEFAULT_LOGTIMEMICROS;
bool fLogIPs = DEFAULT_LOGIPS;
std::atomic<bool> fReopenLogFiles(false);
CTranslationInterface translationInterface;

/** Init OpenSSL library multithreading support */
static CCriticalSection** ppmutexOpenSSL;
void locking_callback(int mode, int i, const char* file, int line) NO_THREAD_SAFETY_ANALYSIS
{
    if (mode & CRYPTO_LOCK) {
        ENTER_CRITICAL_SECTION(*ppmutexOpenSSL[i]);
    } else {
        LEAVE_CRITICAL_SECTION(*ppmutexOpenSSL[i]);
    }
}

// Init
class CInit
{
public:
    CInit()
    {
        // Init OpenSSL library multithreading support
        ppmutexOpenSSL = (CCriticalSection**)OPENSSL_malloc(CRYPTO_num_locks() * sizeof(CCriticalSection*));
        for (int i = 0; i < CRYPTO_num_locks(); i++)
            ppmutexOpenSSL[i] = new CCriticalSection();
        CRYPTO_set_locking_callback(locking_callback);

        // OpenSSL can optionally load a config file which lists optional loadable modules and engines.
        // We don't use them so we don't require the config. However some of our libs may call functions
        // which attempt to load the config file, possibly resulting in an exit() or crash if it is missing
        // or corrupt. Explicitly tell OpenSSL not to try to load the file. The result for our libs will be
        // that the config appears to have been loaded and there are no modules/engines available.
        OPENSSL_no_config();

#ifdef WIN32
        // Seed OpenSSL PRNG with current contents of the screen
        RAND_screen();
#endif

        // Seed OpenSSL PRNG with performance counter
        RandAddSeed();
    }
    ~CInit()
    {
        // Securely erase the memory used by the PRNG
        RAND_cleanup();
        // Shutdown OpenSSL library multithreading support
        CRYPTO_set_locking_callback(NULL);
        for (int i = 0; i < CRYPTO_num_locks(); i++)
            delete ppmutexOpenSSL[i];
        OPENSSL_free(ppmutexOpenSSL);
    }
}
instance_of_cinit;

/**
 * LogPrintf() has been broken a couple of times now
 * by well-meaning people adding mutexes in the most straightforward way.
 * It breaks because it may be called by global destructors during shutdown.
 * Since the order of destruction of static/global objects is undefined,
 * defining a mutex as a global object doesn't work (the mutex gets
 * destroyed, and then some later destructor calls OutputDebugStringF,
 * maybe indirectly, and you get a core dump at shutdown trying to lock
 * the mutex).
 */

static boost::once_flag debugPrintInitFlag = BOOST_ONCE_INIT;
static boost::once_flag errorPrintInitFlag = BOOST_ONCE_INIT;

/**
 * We use boost::call_once() to make sure mutexDebugLog and
 * vMsgsBeforeOpenDebugLog are initialized in a thread-safe manner.
 *
 * NOTE: fileoutDebugLog, fileoutErrorLog, mutexDebugLog and sometimes
 * vMsgsBeforeOpenDebugLog are leaked on exit. This is ugly, but will be cleaned
 * up by the OS/libc. When the shutdown sequence is fully audited and
 * tested, explicit destruction of these objects can be implemented.
 */
static FILE* fileoutDebugLog = nullptr;
static FILE* fileoutErrorLog = nullptr;
static boost::mutex* mutexDebugLog = nullptr;
static boost::mutex* mutexErrorLog = nullptr;
static std::list<std::string> *vMsgsBeforeOpenDebugLog;
static std::list<std::string> *vMsgsBeforeOpenErrorLog;

static int FileWriteStr(const std::string &str, FILE *fp)
{
    return fwrite(str.data(), 1, str.size(), fp);
}

static int DebugLogWriteStr(const std::string &str)
{
    // Return the int from the write size
    return FileWriteStr(str, fileoutDebugLog); // write to debug log
}

static int ErrorLogWriteStr(const std::string &str)
{
    // Return the int from the write size
    return FileWriteStr(str, fileoutDebugLog) + // write to debug log
        FileWriteStr(str, fileoutErrorLog); // write to error log
}

static void DebugPrintInit()
{
    assert(mutexDebugLog == nullptr);
    mutexDebugLog = new boost::mutex();
    vMsgsBeforeOpenDebugLog = new std::list<std::string>;
}

static void ErrorPrintInit()
{
    assert(mutexErrorLog == nullptr);
    mutexErrorLog = new boost::mutex();
    vMsgsBeforeOpenErrorLog = new std::list<std::string>;
}

void OpenDebugLog()
{
    boost::call_once(&DebugPrintInit, debugPrintInitFlag);
    boost::call_once(&ErrorPrintInit, errorPrintInitFlag);
    boost::mutex::scoped_lock scoped_lock_debug(*mutexDebugLog);
    boost::mutex::scoped_lock scoped_lock_error(*mutexErrorLog);

    assert(fileoutDebugLog == nullptr);
    assert(fileoutErrorLog == nullptr);
    assert(vMsgsBeforeOpenDebugLog);
    assert(vMsgsBeforeOpenErrorLog);

    // Open the debug log
    fileoutDebugLog = fopen(GetDebugLogPath().string().c_str(), "a");
    if (fileoutDebugLog) setbuf(fileoutDebugLog, nullptr); // unbuffered

    // Open the error log
    fileoutErrorLog = fopen(GetErrorLogPath().string().c_str(), "a");
    if (fileoutErrorLog) setbuf(fileoutErrorLog, nullptr); // unbuffered

    // dump buffered messages from before we opened the log
    while (!vMsgsBeforeOpenDebugLog->empty()) {
        DebugLogWriteStr(vMsgsBeforeOpenDebugLog->front()); // write to log
        vMsgsBeforeOpenDebugLog->pop_front();
    }

    // dump buffered messages from before we opened the log
    while (!vMsgsBeforeOpenErrorLog->empty()) {
        ErrorLogWriteStr(vMsgsBeforeOpenErrorLog->front()); // write to log
        vMsgsBeforeOpenErrorLog->pop_front();
    }

    delete vMsgsBeforeOpenDebugLog;
    delete vMsgsBeforeOpenErrorLog;
    vMsgsBeforeOpenDebugLog = nullptr;
    vMsgsBeforeOpenErrorLog = nullptr;
}

bool LogAcceptCategory(const char* category)
{
    if (category != nullptr)
    {
        if (!fDebug)
            return false;

        // Give each thread quick access to -debug settings.
        // This helps prevent issues debugging global destructors,
        // where mapMultiArgs might be deleted before another
        // global destructor calls LogPrint()
        static boost::thread_specific_ptr<std::set<std::string> > ptrCategory;
        if (ptrCategory.get() == nullptr)
        {
            const std::vector<std::string>& categories = mapMultiArgs["-debug"];
            ptrCategory.reset(new std::set<std::string>(categories.begin(), categories.end()));
            // thread_specific_ptr automatically deletes the set when the thread ends.
        }
        const std::set<std::string>& setCategories = *ptrCategory.get();

        // if not debugging everything and not debugging specific category, LogPrint does nothing.
        if (setCategories.count(std::string("")) == 0 &&
            setCategories.count(std::string("1")) == 0 &&
            setCategories.count(std::string(category)) == 0)
            return false;
    }

    return true;
}

/**
 * fStartedNewLine is a state variable held by the calling context that will
 * suppress printing of the timestamp when multiple calls are made that don't
 * end in a newline. Initialize it to true, and hold it, in the calling context.
 */
static std::string LogTimestampStr(const std::string &str, bool *fStartedNewLine)
{
    std::string strStamped;

    if (!fLogTimestamps)
        return str;

    if (*fStartedNewLine) {
        int64_t nTimeMicros = GetLogTimeMicros();
        strStamped = DateTimeStrFormat("%Y-%m-%d %H:%M:%S", nTimeMicros/1000000);
        if (fLogTimeMicros)
            strStamped += strprintf(".%06d", nTimeMicros%1000000);
        strStamped += ' ' + str;
    } else
        strStamped = str;

    if (!str.empty() && str[str.size()-1] == '\n')
        *fStartedNewLine = true;
    else
        *fStartedNewLine = false;

    return strStamped;
}

fs::path GetDebugLogPath()
{
    return GetDataDir() / "debug.log";
}

fs::path GetErrorLogPath()
{
    return GetDataDir() / "error.log";
}

int DebugLogPrintStr(const std::string &str)
{
    int ret = 0; // Returns total number of characters written
    static bool fStartedNewLine = true;

    std::string strTimestamped = LogTimestampStr(str, &fStartedNewLine);

    if (fPrintToConsole)
    {
        // print to console
        ret = fwrite(strTimestamped.data(), 1, strTimestamped.size(), stdout);
        fflush(stdout);
    }
    else if (fPrintToDebugLog)
    {
        boost::call_once(&DebugPrintInit, debugPrintInitFlag);
        boost::mutex::scoped_lock scoped_lock_debug(*mutexDebugLog);

        // buffer if we haven't opened the log yet
        if (fileoutDebugLog == nullptr) {
            assert(vMsgsBeforeOpenDebugLog);
            ret = strTimestamped.length();
            vMsgsBeforeOpenDebugLog->push_back(strTimestamped);
        }
        else
        {
            // reopen the log file, if requested
            if (fReopenLogFiles) {
                fReopenLogFiles = false;

                // Open the log files
                OpenDebugLog();
            }

            ret = DebugLogWriteStr(strTimestamped);
        }
    }

    return ret;
}

int ErrorLogPrintStr(const std::string &str)
{
    int ret = 0; // Returns total number of characters written
    static bool fStartedNewLine = true;

    std::string strTimestamped = LogTimestampStr(str, &fStartedNewLine);

    if (fPrintToConsole)
    {
        // print to console
        ret = fwrite(strTimestamped.data(), 1, strTimestamped.size(), stdout);
        fflush(stdout);
    }
    else if (fPrintToDebugLog)
    {
        boost::call_once(&ErrorPrintInit, errorPrintInitFlag);
        boost::mutex::scoped_lock scoped_lock_error(*mutexErrorLog);

        // buffer if we haven't opened the log yet
        if (fileoutErrorLog == nullptr) {
            assert(vMsgsBeforeOpenErrorLog);
            ret = strTimestamped.length();
            vMsgsBeforeOpenErrorLog->push_back(strTimestamped);
        }
        else
        {
            // reopen the log file, if requested
            if (fReopenLogFiles) {
                fReopenLogFiles = false;

                // Open the log files
                OpenDebugLog();
            }

            ret = ErrorLogWriteStr(strTimestamped);
        }
    }

    return ret;
}

/** Interpret string as boolean, for argument parsing */
static bool InterpretBool(const std::string& strValue)
{
    if (strValue.empty())
        return true;
    return (atoi(strValue) != 0);
}

/** Turn -noX into -X=0 */
static void InterpretNegativeSetting(std::string& strKey, std::string& strValue)
{
    if (strKey.length()>3 && strKey[0]=='-' && strKey[1]=='n' && strKey[2]=='o')
    {
        strKey = "-" + strKey.substr(3);
        strValue = InterpretBool(strValue) ? "0" : "1";
    }
}

void ParseParameters(int argc, const char* const argv[])
{
    mapArgs.clear();
    mapMultiArgs.clear();

    for (int i = 1; i < argc; i++)
    {
        std::string str(argv[i]);
        std::string strValue;
        size_t is_index = str.find('=');
        if (is_index != std::string::npos)
        {
            strValue = str.substr(is_index+1);
            str = str.substr(0, is_index);
        }
#ifdef WIN32
        boost::to_lower(str);
        if (boost::algorithm::starts_with(str, "/"))
            str = "-" + str.substr(1);
#endif

        if (str[0] != '-')
            break;

        // Interpret --foo as -foo.
        // If both --foo and -foo are set, the last takes effect.
        if (str.length() > 1 && str[1] == '-')
            str = str.substr(1);
        InterpretNegativeSetting(str, strValue);

        mapArgs[str] = strValue;
        mapMultiArgs[str].push_back(strValue);
    }
}

std::string GetArg(const std::string& strArg, const std::string& strDefault)
{
    if (mapArgs.count(strArg))
        return mapArgs[strArg];
    return strDefault;
}

int64_t GetArg(const std::string& strArg, int64_t nDefault)
{
    if (mapArgs.count(strArg))
        return atoi64(mapArgs[strArg]);
    return nDefault;
}

bool GetBoolArg(const std::string& strArg, bool fDefault)
{
    if (mapArgs.count(strArg))
        return InterpretBool(mapArgs[strArg]);
    return fDefault;
}

bool SoftSetArg(const std::string& strArg, const std::string& strValue, bool force)
{
    if (mapArgs.count(strArg) && !force)
        return false;
    mapArgs[strArg] = strValue;
    return true;
}

bool SoftSetBoolArg(const std::string& strArg, bool fValue)
{
    if (fValue)
        return SoftSetArg(strArg, std::string("1"));
    else
        return SoftSetArg(strArg, std::string("0"));
}

static const int screenWidth = 79;
static const int optIndent = 2;
static const int msgIndent = 7;

std::string HelpMessageGroup(const std::string &message) {
    return std::string(message) + std::string("\n\n");
}

std::string HelpMessageOpt(const std::string &option, const std::string &message) {
    return std::string(optIndent,' ') + std::string(option) +
           std::string("\n") + std::string(msgIndent,' ') +
           FormatParagraph(message, screenWidth - msgIndent, msgIndent) +
           std::string("\n\n");
}

static std::string FormatException(const std::exception* pex, const char* pszThread)
{
#ifdef WIN32
    char pszModule[MAX_PATH] = "";
    GetModuleFileNameA(NULL, pszModule, sizeof(pszModule));
#else
    const char* pszModule = "navcoin";
#endif
    if (pex)
        return strprintf(
            "EXCEPTION: %s       \n%s       \n%s in %s       \n", typeid(*pex).name(), pex->what(), pszModule, pszThread);
    else
        return strprintf(
            "UNKNOWN EXCEPTION       \n%s in %s       \n", pszModule, pszThread);
}

void PrintExceptionContinue(const std::exception* pex, const char* pszThread)
{
    std::string message = FormatException(pex, pszThread);
    LogPrintf("\n\n************************\n%s\n", message);
    fprintf(stderr, "\n\n************************\n%s\n", message.c_str());
}

fs::path GetDefaultDataDir()
{
    namespace fs = boost::filesystem;
    // Windows < Vista: C:\Documents and Settings\Username\Application Data\NavCoin4
    // Windows >= Vista: C:\Users\Username\AppData\Roaming\NavCoin4
    // Mac: ~/Library/Application Support/NavCoin4
    // Unix: ~/.navcoin4
#ifdef WIN32
    // Windows
    return GetSpecialFolderPath(CSIDL_APPDATA) / "NavCoin4";
#else
    fs::path pathRet;
    char* pszHome = getenv("HOME");
    if (pszHome == NULL || strlen(pszHome) == 0)
        pathRet = fs::path("/");
    else
        pathRet = fs::path(pszHome);
#ifdef MAC_OSX
    // Mac
    return pathRet / "Library/Application Support/NavCoin4";
#else
    // Unix
    return pathRet / ".navcoin4";
#endif
#endif
}

static fs::path pathCached;
static fs::path pathCachedNetSpecific;
static CCriticalSection csPathCached;

bool CheckIfWalletDatExists(bool fNetSpecific) {

    namespace fs = boost::filesystem;

    fs::path path(GetArg("-wallet", DEFAULT_WALLET_DAT));
    if (!path.is_complete())
        path = GetDataDir(fNetSpecific) / path;

    return fs::exists(path);
}

const fs::path &GetDataDir(bool fNetSpecific)
{
    namespace fs = boost::filesystem;

    LOCK(csPathCached);

    fs::path &path = fNetSpecific ? pathCachedNetSpecific : pathCached;

    // Cache the path to avoid calling fs::create_directories on every call of
    // this function
    if (!path.empty()) return path;

    std::string datadir = GetArg("-datadir", "");
    if (!datadir.empty()) {
        if (datadir[0] == '~') {
            char const* home = getenv("HOME");
            if (home or ((home = getenv("USERPROFILE")))) {
                datadir.replace(0, 1, home);
            }
        }

        path = fs::system_complete(datadir);

        if (!fs::is_directory(path)) {
            path = "";
            return path;
        }
    } else {
        path = GetDefaultDataDir();
    }
    if (fNetSpecific)
        path /= BaseParams().DataDir();

    fs::create_directories(path);

    return path;
}

void ClearDatadirCache()
{
    pathCached = fs::path();
    pathCachedNetSpecific = fs::path();
}

fs::path GetConfigFile()
{
    fs::path pathConfigFile(GetArg("-conf", NAVCOIN_CONF_FILENAME));
    if (!pathConfigFile.is_complete())
        pathConfigFile = GetDataDir(false) / pathConfigFile;

    return pathConfigFile;
}

static std::string TrimString(const std::string& str, const std::string& pattern)
{
    std::string::size_type front = str.find_first_not_of(pattern);
    if (front == std::string::npos) {
        return std::string();

    }
    std::string::size_type end = str.find_last_not_of(pattern);
    return str.substr(front, end - front + 1);

}

static std::vector<std::pair<std::string, std::string>> GetConfigOptions(std::istream& stream)
{
    std::vector<std::pair<std::string, std::string>> options;
    std::string str, prefix;
    std::string::size_type pos;
    while (std::getline(stream, str)) {
        if ((pos = str.find('#')) != std::string::npos) {
            str = str.substr(0, pos);

        }
        const static std::string pattern = " \t\r\n";
        str = TrimString(str, pattern);
        if (!str.empty()) {
            if (*str.begin() == '[' && *str.rbegin() == ']') {
                prefix = str.substr(1, str.size() - 2) + '.';

            } else if ((pos = str.find('=')) != std::string::npos) {
                std::string name = prefix + TrimString(str.substr(0, pos), pattern);
                std::string value = TrimString(str.substr(pos + 1), pattern);
                options.emplace_back(name, value);

            }

        }

    }
    return options;
}

void ReadConfigFile(std::map<std::string, std::string>& mapSettingsRet,
                    std::map<std::string, std::vector<std::string> >& mapMultiSettingsRet)
{
    fs::ifstream stream(GetConfigFile());
    if (!stream.good())
        return; // No navcoin.conf file is OK

    for (const std::pair<std::string, std::string>& option : GetConfigOptions(stream)) {
        std::string strKey = std::string("-") + option.first;
        std::string strValue = option.second;

        if(strKey == "-addproposalvoteyes" || strKey == "-addpaymentrequestvoteyes" || strKey == "-voteyes")
        {
            mapAddedVotes[uint256S(strValue)]=1;
            continue;
        }

        else if(strKey == "-addproposalvoteno" || strKey == "-addpaymentrequestvoteno" || strKey == "-voteno")
        {
            mapAddedVotes[uint256S(strValue)]=0;
            continue;
        }

        else if(strKey == "-addproposalvoteabs" || strKey == "-addpaymentrequestvotabs" || strKey == "-voteabs")
        {
            mapAddedVotes[uint256S(strValue)]=-1;
            continue;
        }

        else if(strKey == "-support")
        {
            mapSupported[uint256S(strValue)]=true;
        }

        else if(strKey == "-vote" && strValue.find("~") != std::string::npos)
        {
            std::string sHash = strValue.substr(0, strValue.find("~"));
            std::string sVote = strValue.substr(strValue.find("~")+1, strValue.size());
            mapAddedVotes[uint256S(sHash)]=stoull(sVote);
        }

        else if(strKey == "-stakervote")
        {
            mapArgs[strKey] = strValue;
        }

        InterpretNegativeSetting(strKey, strValue);
        if (mapSettingsRet.count(strKey) == 0)
            mapSettingsRet[strKey] = strValue;
        mapMultiSettingsRet[strKey].push_back(strValue);
    }
    // If datadir is changed in .conf file:
    ClearDatadirCache();
}

void WriteConfigFile(std::string key, std::string value)
{
    bool alreadyInConfigFile = false;
    fs::ifstream stream(GetConfigFile());

    if(stream.good())
    {

        std::set<std::string> setOptions;
        setOptions.insert("*");
        for (const std::pair<std::string, std::string>& option : GetConfigOptions(stream)) {
            std::string strKey = std::string("-") + option.first;
            std::string strValue = option.second;
            if(strKey == key && strValue == value)
                alreadyInConfigFile = true;
        }
    }

    if(!alreadyInConfigFile)
    {
<<<<<<< HEAD
        fs::ofstream outStream(GetConfigFile(), std::ios_base::app);
        outStream << std::endl << key + string("=") + value;
=======
        boost::filesystem::ofstream outStream(GetConfigFile(), std::ios_base::app);
        outStream << std::endl << key + std::string("=") + value;
>>>>>>> 63765faa
        outStream.close();
    }

}

bool ExistsKeyInConfigFile(std::string key)
{

    fs::ifstream stream(GetConfigFile());

    if(stream.good())
    {

        std::set<std::string> setOptions;
        setOptions.insert("*");

        for (const std::pair<std::string, std::string>& option : GetConfigOptions(stream)) {
            std::string strKey = std::string("-") + option.first;
            if(strKey == key)
                return true;
        }
    }

    return false;

}

void RemoveConfigFile(std::string key, std::string value)
{
    fs::ifstream stream(GetConfigFile());
    if (!stream.good())
        return; // Nothing to remove

    std::string configBuffer, line;
    std::set<std::string> setOptions;
    setOptions.insert("*");

    while (std::getline(stream, line))
    {
          if(line != key + "=" + value && line != "")
              configBuffer += line + "\n";
    }

    fs::ofstream outStream(GetConfigFile());
    outStream << configBuffer;
    outStream.close();
}

void RemoveConfigFilePair(std::string key, std::string value)
{
    fs::ifstream stream(GetConfigFile());
    if (!stream.good())
        return; // Nothing to remove

    std::string configBuffer, line;
    std::set<std::string> setOptions;
    setOptions.insert("*");

    while (std::getline(stream, line))
    {
          if(line.substr(0,key.length()+1+value.length()) != key + "=" + value && line != "")
              configBuffer += line + "\n";
    }

    fs::ofstream outStream(GetConfigFile());
    outStream << configBuffer;
    outStream.close();
}

void RemoveConfigFile(std::string key)
{
    fs::ifstream stream(GetConfigFile());
    if (!stream.good())
        return; // Nothing to remove

    std::string configBuffer, line;
    std::set<std::string> setOptions;
    setOptions.insert("*");

    while (std::getline(stream, line))
    {
          if(line.substr(0,key.length()+1) != key + "=" && line != "")
              configBuffer += line + "\n";
    }

    fs::ofstream outStream(GetConfigFile());
    outStream << configBuffer;
    outStream.close();
}
#ifndef WIN32
fs::path GetPidFile()
{
    fs::path pathPidFile(GetArg("-pid", NAVCOIN_PID_FILENAME));
    if (!pathPidFile.is_complete()) pathPidFile = GetDataDir() / pathPidFile;
    return pathPidFile;
}

void CreatePidFile(const fs::path &path, pid_t pid)
{
    FILE* file = fopen(path.string().c_str(), "w");
    if (file)
    {
        fprintf(file, "%d\n", pid);
        fclose(file);
    }
}
#endif

bool RenameOver(fs::path src, fs::path dest)
{
#ifdef WIN32
    return MoveFileExA(src.string().c_str(), dest.string().c_str(),
                       MOVEFILE_REPLACE_EXISTING) != 0;
#else
    int rc = std::rename(src.string().c_str(), dest.string().c_str());
    return (rc == 0);
#endif /* WIN32 */
}

/**
 * Ignores exceptions thrown by Boost's create_directory if the requested directory exists.
 * Specifically handles case where path p exists, but it wasn't possible for the user to
 * write to the parent directory.
 */
bool TryCreateDirectory(const fs::path& p)
{
    try
    {
        return fs::create_directory(p);
    } catch (const fs::filesystem_error&) {
        if (!fs::exists(p) || !fs::is_directory(p))
            throw;
    }

    // create_directory didn't create the directory, it had to have existed already
    return false;
}

void FileCommit(FILE *file)
{
    fflush(file); // harmless if redundantly called
#ifdef WIN32
    HANDLE hFile = (HANDLE)_get_osfhandle(_fileno(file));
    FlushFileBuffers(hFile);
#else
    #if defined(__linux__) || defined(__NetBSD__)
    fdatasync(fileno(file));
    #elif defined(__APPLE__) && defined(F_FULLFSYNC)
    fcntl(fileno(file), F_FULLFSYNC, 0);
    #else
    fsync(fileno(file));
    #endif
#endif
}

bool TruncateFile(FILE *file, unsigned int length) {
#if defined(WIN32)
    return _chsize(_fileno(file), length) == 0;
#else
    return ftruncate(fileno(file), length) == 0;
#endif
}

/**
 * this function tries to raise the file descriptor limit to the requested number.
 * It returns the actual file descriptor limit (which may be more or less than nMinFD)
 */
int RaiseFileDescriptorLimit(int nMinFD) {
#if defined(WIN32)
    return 2048;
#else
    struct rlimit limitFD;
    if (getrlimit(RLIMIT_NOFILE, &limitFD) != -1) {
        if (limitFD.rlim_cur < (rlim_t)nMinFD) {
            limitFD.rlim_cur = nMinFD;
            if (limitFD.rlim_cur > limitFD.rlim_max)
                limitFD.rlim_cur = limitFD.rlim_max;
            setrlimit(RLIMIT_NOFILE, &limitFD);
            getrlimit(RLIMIT_NOFILE, &limitFD);
        }
        return limitFD.rlim_cur;
    }
    return nMinFD; // getrlimit failed, assume it's fine
#endif
}

/**
 * this function tries to make a particular range of a file allocated (corresponding to disk space)
 * it is advisory, and the range specified in the arguments will never contain live data
 */
void AllocateFileRange(FILE *file, unsigned int offset, unsigned int length) {
#if defined(WIN32)
    // Windows-specific version
    HANDLE hFile = (HANDLE)_get_osfhandle(_fileno(file));
    LARGE_INTEGER nFileSize;
    int64_t nEndPos = (int64_t)offset + length;
    nFileSize.u.LowPart = nEndPos & 0xFFFFFFFF;
    nFileSize.u.HighPart = nEndPos >> 32;
    SetFilePointerEx(hFile, nFileSize, 0, FILE_BEGIN);
    SetEndOfFile(hFile);
#elif defined(MAC_OSX)
    // OSX specific version
    fstore_t fst;
    fst.fst_flags = F_ALLOCATECONTIG;
    fst.fst_posmode = F_PEOFPOSMODE;
    fst.fst_offset = 0;
    fst.fst_length = (off_t)offset + length;
    fst.fst_bytesalloc = 0;
    if (fcntl(fileno(file), F_PREALLOCATE, &fst) == -1) {
        fst.fst_flags = F_ALLOCATEALL;
        fcntl(fileno(file), F_PREALLOCATE, &fst);
    }
    ftruncate(fileno(file), fst.fst_length);
#elif defined(__linux__)
    // Version using posix_fallocate
    off_t nEndPos = (off_t)offset + length;
    posix_fallocate(fileno(file), 0, nEndPos);
#else
    // Fallback version
    // TODO: just write one byte per block
    static const char buf[65536] = {};
    fseek(file, offset, SEEK_SET);
    while (length > 0) {
        unsigned int now = 65536;
        if (length < now)
            now = length;
        fwrite(buf, 1, now, file); // allowed to fail; this function is advisory anyway
        length -= now;
    }
#endif
}

void ShrinkDebugFile()
{
    ShrinkDebugFile(GetDebugLogPath(), 10); // Shrink the debug log
    ShrinkDebugFile(GetErrorLogPath(),  2); // Shrink the error log
}

void ShrinkDebugFile(fs::path pathLog, int maxSize)
{
    // Scroll debug.log if it's getting too big
    FILE* file = fopen(pathLog.string().c_str(), "r");
    if (file && fs::file_size(pathLog) > maxSize * 1000000)
    {
        // Restart the file with some of the end
        std::vector <char> vch(200000,0);
        fseek(file, -((long)vch.size()), SEEK_END);
        int nBytes = fread(begin_ptr(vch), 1, vch.size(), file);
        fclose(file);

        file = fopen(pathLog.string().c_str(), "w");
        if (file)
        {
            fwrite(begin_ptr(vch), 1, nBytes, file);
            fclose(file);
        }
    }
    else if (file != nullptr)
        fclose(file);
}

#ifdef WIN32
fs::path GetSpecialFolderPath(int nFolder, bool fCreate)
{
    namespace fs = boost::filesystem;

    char pszPath[MAX_PATH] = "";

    if(SHGetSpecialFolderPathA(NULL, pszPath, nFolder, fCreate))
    {
        return fs::path(pszPath);
    }

    LogPrintf("SHGetSpecialFolderPathA() failed, could not obtain requested path.\n");
    return fs::path("");
}
#endif

void runCommand(const std::string& strCommand)
{
    int nErr = ::system(strCommand.c_str());
    if (nErr)
        LogPrintf("runCommand error: system(%s) returned %d\n", strCommand, nErr);
}

void RenameThread(const char* name)
{
#if defined(PR_SET_NAME)
    // Only the first 15 characters are used (16 - NUL terminator)
    ::prctl(PR_SET_NAME, name, 0, 0, 0);
#elif (defined(__FreeBSD__) || defined(__OpenBSD__) || defined(__DragonFly__))
    pthread_set_name_np(pthread_self(), name);

#elif defined(MAC_OSX)
    pthread_setname_np(name);
#else
    // Prevent warnings for unused parameters...
    (void)name;
#endif
}

void SetupEnvironment()
{
    // On most POSIX systems (e.g. Linux, but not BSD) the environment's locale
    // may be invalid, in which case the "C" locale is used as fallback.
#if !defined(WIN32) && !defined(MAC_OSX) && !defined(__FreeBSD__) && !defined(__OpenBSD__)
    try {
        std::locale(""); // Raises a runtime error if current locale is invalid
    } catch (const std::runtime_error&) {
        setenv("LC_ALL", "C", 1);
    }
#endif
    // The path locale is lazy initialized and to avoid deinitialization errors
    // in multithreading environments, it is set explicitly by the main thread.
    // A dummy locale is used to extract the internal default locale, used by
    // fs::path, which is then used to explicitly imbue the path.
    std::locale loc = fs::path::imbue(std::locale::classic());
    fs::path::imbue(loc);
}

bool SetupNetworking()
{
#ifdef WIN32
    // Initialize Windows Sockets
    WSADATA wsadata;
    int ret = WSAStartup(MAKEWORD(2,2), &wsadata);
    if (ret != NO_ERROR || LOBYTE(wsadata.wVersion ) != 2 || HIBYTE(wsadata.wVersion) != 2)
        return false;
#endif
    return true;
}

int GetNumCores()
{
#if BOOST_VERSION >= 105600
    return boost::thread::physical_concurrency();
#else // Must fall back to hardware_concurrency, which unfortunately counts virtual cores
    return boost::thread::hardware_concurrency();
#endif
}

std::string CopyrightHolders(const std::string& strPrefix)
{
    std::string strCopyrightHolders = strPrefix + _(COPYRIGHT_HOLDERS);
    if (strCopyrightHolders.find("%s") != strCopyrightHolders.npos) {
        strCopyrightHolders = strprintf(strCopyrightHolders, _(COPYRIGHT_HOLDERS_SUBSTITUTION));
    }
    if (strCopyrightHolders.find("Bitcoin Core developers") == strCopyrightHolders.npos) {
        strCopyrightHolders += "\n" + strPrefix + "The Bitcoin Core developers";
    }
    return strCopyrightHolders;
}


void SetThreadPriority(int nPriority)
{
    // It's unclear if it's even possible to change thread priorities on Linux,
    // but we really and truly need it for the generation threads.
#ifdef WIN32
    SetThreadPriority(GetCurrentThread(), nPriority);
#else
#ifdef PRIO_THREAD
    setpriority(PRIO_THREAD, 0, nPriority);
#else
    setpriority(PRIO_PROCESS, 0, nPriority);
#endif
#endif
}

bool BdbEncrypted(fs::path wallet)
{
    // Open file
    std::ifstream file(wallet.string(), std::ifstream::binary);
    char* buffer = new char [5];

    // Get length of file
    file.seekg(0, std::ios::end);
    size_t length = file.tellg();

    // Loop the file contents
    for (int i = 0; i < length; i++) {
        // Reset our cursor
        file.seekg(i, file.beg);

        // Read data from the file
        file.read(buffer, 5);

        // Check if we have it
        if (std::string(buffer) == "main") {
            // Close the file
            file.close();

            // It's not encrypted
            return false;
        }
    }

    // Close the file
    file.close();

    // It's encrypted
    return true;
}

#ifndef WIN32
int __getch() {
    int ch;
    struct termios t_old, t_new;

    tcgetattr(STDIN_FILENO, &t_old);
    t_new = t_old;
    t_new.c_lflag &= ~(ICANON | ECHO);
    tcsetattr(STDIN_FILENO, TCSANOW, &t_new);

    ch = getchar();

    tcsetattr(STDIN_FILENO, TCSANOW, &t_old);

    return ch;
}
#endif

std::string __getpass(const std::string& prompt, bool show_asterisk)
{
    std::string password;
    unsigned char ch = 0;

    std::cout << prompt;

#ifdef WIN32
    const char BACKSPACE = 8;
    const char RETURN = 13;

    DWORD con_mode;
    DWORD dwRead;

    HANDLE hIn=GetStdHandle(STD_INPUT_HANDLE);

    GetConsoleMode( hIn, &con_mode );
    SetConsoleMode( hIn, con_mode & ~(ENABLE_ECHO_INPUT | ENABLE_LINE_INPUT) );
#else
    const char BACKSPACE = 127;
    const char RETURN = 10;
#endif

#ifndef WIN32
    while((ch = __getch()) != RETURN)
#else
    while(ReadConsoleA(hIn, &ch, 1, &dwRead, NULL) && ch != RETURN)
#endif
    {
        if(ch == BACKSPACE)
        {
            if(password.length() != 0)
            {
                if(show_asterisk)
                    std::cout << "\b \b";
                password.resize(password.length()-1);
            }
        }
        else
        {
            password+=ch;
            if(show_asterisk)
                std::cout << '*';
        }
    }

    std::cout << std::endl;

    return password;
}<|MERGE_RESOLUTION|>--- conflicted
+++ resolved
@@ -760,13 +760,8 @@
 
     if(!alreadyInConfigFile)
     {
-<<<<<<< HEAD
         fs::ofstream outStream(GetConfigFile(), std::ios_base::app);
-        outStream << std::endl << key + string("=") + value;
-=======
-        boost::filesystem::ofstream outStream(GetConfigFile(), std::ios_base::app);
         outStream << std::endl << key + std::string("=") + value;
->>>>>>> 63765faa
         outStream.close();
     }
 
