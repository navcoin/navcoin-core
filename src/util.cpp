// Copyright (c) 2009-2010 Satoshi Nakamoto
// Copyright (c) 2009-2015 The Bitcoin Core developers
// Distributed under the MIT software license, see the accompanying
// file COPYING or http://www.opensource.org/licenses/mit-license.php.

#if defined(HAVE_CONFIG_H)
#include "config/navcoin-config.h"
#endif

#include "util.h"

#include "chainparamsbase.h"
#include "random.h"
#include "serialize.h"
#include "sync.h"
#include "utilstrencodings.h"
#include "utiltime.h"

#include <stdarg.h>

#if (defined(__FreeBSD__) || defined(__OpenBSD__) || defined(__DragonFly__))
#include <pthread.h>
#include <pthread_np.h>
#endif

#ifndef WIN32
// for posix_fallocate
#ifdef __linux__

#ifdef _POSIX_C_SOURCE
#undef _POSIX_C_SOURCE
#endif

#define _POSIX_C_SOURCE 200112L

#endif // __linux__

#include <algorithm>
#include <fcntl.h>
#include <sys/resource.h>
#include <sys/stat.h>

#else

#ifdef _MSC_VER
#pragma warning(disable:4786)
#pragma warning(disable:4804)
#pragma warning(disable:4805)
#pragma warning(disable:4717)
#endif

#ifdef _WIN32_WINNT
#undef _WIN32_WINNT
#endif
#define _WIN32_WINNT 0x0501

#ifdef _WIN32_IE
#undef _WIN32_IE
#endif
#define _WIN32_IE 0x0501

#define WIN32_LEAN_AND_MEAN 1
#ifndef NOMINMAX
#define NOMINMAX
#endif

#include <io.h> /* for _commit */
#include <shlobj.h>
#endif

#ifdef HAVE_SYS_PRCTL_H
#include <sys/prctl.h>
#endif

#include <boost/algorithm/string/case_conv.hpp> // for to_lower()
#include <boost/algorithm/string/join.hpp>
#include <boost/algorithm/string/predicate.hpp> // for startswith() and endswith()
#include <boost/filesystem.hpp>
#include <boost/filesystem/fstream.hpp>
#include <boost/foreach.hpp>
#include <boost/program_options/detail/config_file.hpp>
#include <boost/program_options/parsers.hpp>
#include <boost/thread.hpp>
#include <openssl/crypto.h>
#include <openssl/rand.h>
#include <openssl/conf.h>

// Work around clang compilation problem in Boost 1.46:
// /usr/include/boost/program_options/detail/config_file.hpp:163:17: error: call to function 'to_internal' that is neither visible in the template definition nor found by argument-dependent lookup
// See also: http://stackoverflow.com/questions/10020179/compilation-fail-in-boost-librairies-program-options
//           http://clang.debian.net/status.php?version=3.0&key=CANNOT_FIND_FUNCTION
namespace boost {

    namespace program_options {
        std::string to_internal(const std::string&);
    }

} // namespace boost

using namespace std;

const char * const NAVCOIN_CONF_FILENAME = "navcoin.conf";
const char * const NAVCOIN_PID_FILENAME = "navcoin.pid";

map<string, string> mapArgs;
map<string, vector<string> > mapMultiArgs;
bool fDebug = false;
bool fPrintToConsole = false;
bool fPrintToDebugLog = true;
bool fDaemon = false;
bool fServer = false;
string strMiscWarning;
bool fLogTimestamps = DEFAULT_LOGTIMESTAMPS;
bool fLogTimeMicros = DEFAULT_LOGTIMEMICROS;
bool fLogIPs = DEFAULT_LOGIPS;
std::atomic<bool> fReopenDebugLog(false);
CTranslationInterface translationInterface;

/** Init OpenSSL library multithreading support */
static CCriticalSection** ppmutexOpenSSL;
void locking_callback(int mode, int i, const char* file, int line) NO_THREAD_SAFETY_ANALYSIS
{
    if (mode & CRYPTO_LOCK) {
        ENTER_CRITICAL_SECTION(*ppmutexOpenSSL[i]);
    } else {
        LEAVE_CRITICAL_SECTION(*ppmutexOpenSSL[i]);
    }
}

// Init
class CInit
{
public:
    CInit()
    {
        // Init OpenSSL library multithreading support
        ppmutexOpenSSL = (CCriticalSection**)OPENSSL_malloc(CRYPTO_num_locks() * sizeof(CCriticalSection*));
        for (int i = 0; i < CRYPTO_num_locks(); i++)
            ppmutexOpenSSL[i] = new CCriticalSection();
        CRYPTO_set_locking_callback(locking_callback);

        // OpenSSL can optionally load a config file which lists optional loadable modules and engines.
        // We don't use them so we don't require the config. However some of our libs may call functions
        // which attempt to load the config file, possibly resulting in an exit() or crash if it is missing
        // or corrupt. Explicitly tell OpenSSL not to try to load the file. The result for our libs will be
        // that the config appears to have been loaded and there are no modules/engines available.
        OPENSSL_no_config();

#ifdef WIN32
        // Seed OpenSSL PRNG with current contents of the screen
        RAND_screen();
#endif

        // Seed OpenSSL PRNG with performance counter
        RandAddSeed();
    }
    ~CInit()
    {
        // Securely erase the memory used by the PRNG
        RAND_cleanup();
        // Shutdown OpenSSL library multithreading support
        CRYPTO_set_locking_callback(NULL);
        for (int i = 0; i < CRYPTO_num_locks(); i++)
            delete ppmutexOpenSSL[i];
        OPENSSL_free(ppmutexOpenSSL);
    }
}
instance_of_cinit;

/**
 * LogPrintf() has been broken a couple of times now
 * by well-meaning people adding mutexes in the most straightforward way.
 * It breaks because it may be called by global destructors during shutdown.
 * Since the order of destruction of static/global objects is undefined,
 * defining a mutex as a global object doesn't work (the mutex gets
 * destroyed, and then some later destructor calls OutputDebugStringF,
 * maybe indirectly, and you get a core dump at shutdown trying to lock
 * the mutex).
 */

static boost::once_flag debugPrintInitFlag = BOOST_ONCE_INIT;

/**
 * We use boost::call_once() to make sure mutexDebugLog and
 * vMsgsBeforeOpenLog are initialized in a thread-safe manner.
 *
 * NOTE: fileout, mutexDebugLog and sometimes vMsgsBeforeOpenLog
 * are leaked on exit. This is ugly, but will be cleaned up by
 * the OS/libc. When the shutdown sequence is fully audited and
 * tested, explicit destruction of these objects can be implemented.
 */
static FILE* fileout = NULL;
static boost::mutex* mutexDebugLog = NULL;
static list<string> *vMsgsBeforeOpenLog;

static int FileWriteStr(const std::string &str, FILE *fp)
{
    return fwrite(str.data(), 1, str.size(), fp);
}

static void DebugPrintInit()
{
    assert(mutexDebugLog == NULL);
    mutexDebugLog = new boost::mutex();
    vMsgsBeforeOpenLog = new list<string>;
}

void OpenDebugLog()
{
    boost::call_once(&DebugPrintInit, debugPrintInitFlag);
    boost::mutex::scoped_lock scoped_lock(*mutexDebugLog);

    assert(fileout == NULL);
    assert(vMsgsBeforeOpenLog);
    boost::filesystem::path pathDebug = GetDataDir() / "debug.log";
    fileout = fopen(pathDebug.string().c_str(), "a");
    if (fileout) setbuf(fileout, NULL); // unbuffered

    // dump buffered messages from before we opened the log
    while (!vMsgsBeforeOpenLog->empty()) {
        FileWriteStr(vMsgsBeforeOpenLog->front(), fileout);
        vMsgsBeforeOpenLog->pop_front();
    }

    delete vMsgsBeforeOpenLog;
    vMsgsBeforeOpenLog = NULL;
}

bool LogAcceptCategory(const char* category)
{
    if (category != NULL)
    {
        if (!fDebug)
            return false;

        // Give each thread quick access to -debug settings.
        // This helps prevent issues debugging global destructors,
        // where mapMultiArgs might be deleted before another
        // global destructor calls LogPrint()
        static boost::thread_specific_ptr<set<string> > ptrCategory;
        if (ptrCategory.get() == NULL)
        {
            const vector<string>& categories = mapMultiArgs["-debug"];
            ptrCategory.reset(new set<string>(categories.begin(), categories.end()));
            // thread_specific_ptr automatically deletes the set when the thread ends.
        }
        const set<string>& setCategories = *ptrCategory.get();

        // if not debugging everything and not debugging specific category, LogPrint does nothing.
        if (setCategories.count(string("")) == 0 &&
            setCategories.count(string("1")) == 0 &&
            setCategories.count(string(category)) == 0)
            return false;
    }
    return true;
}

/**
 * fStartedNewLine is a state variable held by the calling context that will
 * suppress printing of the timestamp when multiple calls are made that don't
 * end in a newline. Initialize it to true, and hold it, in the calling context.
 */
static std::string LogTimestampStr(const std::string &str, bool *fStartedNewLine)
{
    string strStamped;

    if (!fLogTimestamps)
        return str;

    if (*fStartedNewLine) {
        int64_t nTimeMicros = GetLogTimeMicros();
        strStamped = DateTimeStrFormat("%Y-%m-%d %H:%M:%S", nTimeMicros/1000000);
        if (fLogTimeMicros)
            strStamped += strprintf(".%06d", nTimeMicros%1000000);
        strStamped += ' ' + str;
    } else
        strStamped = str;

    if (!str.empty() && str[str.size()-1] == '\n')
        *fStartedNewLine = true;
    else
        *fStartedNewLine = false;

    return strStamped;
}

int LogPrintStr(const std::string &str)
{
    int ret = 0; // Returns total number of characters written
    static bool fStartedNewLine = true;

    string strTimestamped = LogTimestampStr(str, &fStartedNewLine);

    if (fPrintToConsole)
    {
        // print to console
        ret = fwrite(strTimestamped.data(), 1, strTimestamped.size(), stdout);
        fflush(stdout);
    }
    else if (fPrintToDebugLog)
    {
        boost::call_once(&DebugPrintInit, debugPrintInitFlag);
        boost::mutex::scoped_lock scoped_lock(*mutexDebugLog);

        // buffer if we haven't opened the log yet
        if (fileout == NULL) {
            assert(vMsgsBeforeOpenLog);
            ret = strTimestamped.length();
            vMsgsBeforeOpenLog->push_back(strTimestamped);
        }
        else
        {
            // reopen the log file, if requested
            if (fReopenDebugLog) {
                fReopenDebugLog = false;
                boost::filesystem::path pathDebug = GetDataDir() / "debug.log";
                if (freopen(pathDebug.string().c_str(),"a",fileout) != NULL)
                    setbuf(fileout, NULL); // unbuffered
            }

            ret = FileWriteStr(strTimestamped, fileout);
        }
    }
    return ret;
}

/** Interpret string as boolean, for argument parsing */
static bool InterpretBool(const std::string& strValue)
{
    if (strValue.empty())
        return true;
    return (atoi(strValue) != 0);
}

/** Turn -noX into -X=0 */
static void InterpretNegativeSetting(std::string& strKey, std::string& strValue)
{
    if (strKey.length()>3 && strKey[0]=='-' && strKey[1]=='n' && strKey[2]=='o')
    {
        strKey = "-" + strKey.substr(3);
        strValue = InterpretBool(strValue) ? "0" : "1";
    }
}

void ParseParameters(int argc, const char* const argv[])
{
    mapArgs.clear();
    mapMultiArgs.clear();

    for (int i = 1; i < argc; i++)
    {
        std::string str(argv[i]);
        std::string strValue;
        size_t is_index = str.find('=');
        if (is_index != std::string::npos)
        {
            strValue = str.substr(is_index+1);
            str = str.substr(0, is_index);
        }
#ifdef WIN32
        boost::to_lower(str);
        if (boost::algorithm::starts_with(str, "/"))
            str = "-" + str.substr(1);
#endif

        if (str[0] != '-')
            break;

        // Interpret --foo as -foo.
        // If both --foo and -foo are set, the last takes effect.
        if (str.length() > 1 && str[1] == '-')
            str = str.substr(1);
        InterpretNegativeSetting(str, strValue);

        mapArgs[str] = strValue;
        mapMultiArgs[str].push_back(strValue);
    }
}

std::string GetArg(const std::string& strArg, const std::string& strDefault)
{
    if (mapArgs.count(strArg))
        return mapArgs[strArg];
    return strDefault;
}

int64_t GetArg(const std::string& strArg, int64_t nDefault)
{
    if (mapArgs.count(strArg))
        return atoi64(mapArgs[strArg]);
    return nDefault;
}

bool GetBoolArg(const std::string& strArg, bool fDefault)
{
    if (mapArgs.count(strArg))
        return InterpretBool(mapArgs[strArg]);
    return fDefault;
}

bool SoftSetArg(const std::string& strArg, const std::string& strValue)
{
    if (mapArgs.count(strArg))
        return false;
    mapArgs[strArg] = strValue;
    return true;
}

bool SoftSetBoolArg(const std::string& strArg, bool fValue)
{
    if (fValue)
        return SoftSetArg(strArg, std::string("1"));
    else
        return SoftSetArg(strArg, std::string("0"));
}

static const int screenWidth = 79;
static const int optIndent = 2;
static const int msgIndent = 7;

std::string HelpMessageGroup(const std::string &message) {
    return std::string(message) + std::string("\n\n");
}

std::string HelpMessageOpt(const std::string &option, const std::string &message) {
    return std::string(optIndent,' ') + std::string(option) +
           std::string("\n") + std::string(msgIndent,' ') +
           FormatParagraph(message, screenWidth - msgIndent, msgIndent) +
           std::string("\n\n");
}

static std::string FormatException(const std::exception* pex, const char* pszThread)
{
#ifdef WIN32
    char pszModule[MAX_PATH] = "";
    GetModuleFileNameA(NULL, pszModule, sizeof(pszModule));
#else
    const char* pszModule = "navcoin";
#endif
    if (pex)
        return strprintf(
            "EXCEPTION: %s       \n%s       \n%s in %s       \n", typeid(*pex).name(), pex->what(), pszModule, pszThread);
    else
        return strprintf(
            "UNKNOWN EXCEPTION       \n%s in %s       \n", pszModule, pszThread);
}

void PrintExceptionContinue(const std::exception* pex, const char* pszThread)
{
    std::string message = FormatException(pex, pszThread);
    LogPrintf("\n\n************************\n%s\n", message);
    fprintf(stderr, "\n\n************************\n%s\n", message.c_str());
}

boost::filesystem::path GetDefaultDataDir()
{
    namespace fs = boost::filesystem;
    // Windows < Vista: C:\Documents and Settings\Username\Application Data\NavCoin
    // Windows >= Vista: C:\Users\Username\AppData\Roaming\NavCoin
    // Mac: ~/Library/Application Support/NavCoin
    // Unix: ~/.navcoin
#ifdef WIN32
    // Windows
    return GetSpecialFolderPath(CSIDL_APPDATA) / "NavCoin4";
#else
    fs::path pathRet;
    char* pszHome = getenv("HOME");
    if (pszHome == NULL || strlen(pszHome) == 0)
        pathRet = fs::path("/");
    else
        pathRet = fs::path(pszHome);
#ifdef MAC_OSX
    // Mac
    return pathRet / "Library/Application Support/NavCoin4";
#else
    // Unix
    return pathRet / ".navcoin4";
#endif
#endif
}

static boost::filesystem::path pathCached;
static boost::filesystem::path pathCachedNetSpecific;
static CCriticalSection csPathCached;

const boost::filesystem::path &GetDataDir(bool fNetSpecific)
{
    namespace fs = boost::filesystem;

    LOCK(csPathCached);

    fs::path &path = fNetSpecific ? pathCachedNetSpecific : pathCached;

    // This can be called during exceptions by LogPrintf(), so we cache the
    // value so we don't have to do memory allocations after that.
    if (!path.empty())
        return path;

    if (mapArgs.count("-datadir")) {
        path = fs::system_complete(mapArgs["-datadir"]);
        if (!fs::is_directory(path)) {
            path = "";
            return path;
        }
    } else {
        path = GetDefaultDataDir();
    }
    if (fNetSpecific)
        path /= BaseParams().DataDir();

    fs::create_directories(path);

    return path;
}

void ClearDatadirCache()
{
    pathCached = boost::filesystem::path();
    pathCachedNetSpecific = boost::filesystem::path();
}

boost::filesystem::path GetConfigFile()
{
    boost::filesystem::path pathConfigFile(GetArg("-conf", NAVCOIN_CONF_FILENAME));
    if (!pathConfigFile.is_complete())
        pathConfigFile = GetDataDir(false) / pathConfigFile;

    return pathConfigFile;
}

void ReadConfigFile(map<string, string>& mapSettingsRet,
                    map<string, vector<string> >& mapMultiSettingsRet)
{
    boost::filesystem::ifstream streamConfig(GetConfigFile());
    if (!streamConfig.good())
        return; // No navcoin.conf file is OK

    set<string> setOptions;
    setOptions.insert("*");

    for (boost::program_options::detail::config_file_iterator it(streamConfig, setOptions), end; it != end; ++it)
    {
        // Don't overwrite existing settings so command line settings override navcoin.conf
        string strKey = string("-") + it->string_key;
        string strValue = it->value[0];
        InterpretNegativeSetting(strKey, strValue);
        if (mapSettingsRet.count(strKey) == 0)
            mapSettingsRet[strKey] = strValue;
        mapMultiSettingsRet[strKey].push_back(strValue);
    }
    // If datadir is changed in .conf file:
    ClearDatadirCache();
}

<<<<<<< HEAD

=======
>>>>>>> 27394709
void WriteConfigFile(std::string key, std::string value)
{
    bool alreadyInConfigFile = false;
    boost::filesystem::ifstream streamConfig(GetConfigFile());

    if(streamConfig.good())
    {

        set<string> setOptions;
        setOptions.insert("*");

        for (boost::program_options::detail::config_file_iterator it(streamConfig, setOptions), end; it != end; ++it)
        {
              if(it->string_key == key && it->value[0] == value)
                  alreadyInConfigFile = true;
        }

    }

    if(!alreadyInConfigFile)
    {

        boost::filesystem::ofstream outStream(GetConfigFile(), std::ios_base::app);

        outStream << std::endl << key + string("=") + value;

        outStream.close();

    }

}

void RemoveConfigFile(std::string key, std::string value)
{
    boost::filesystem::ifstream streamConfig(GetConfigFile());
    if (!streamConfig.good())
        return; // Nothing to remove

    std::string configBuffer, line;
    set<string> setOptions;
    setOptions.insert("*");

    while (std::getline(streamConfig, line))
    {
          if(line != key + "=" + value)
              configBuffer += "\n" + line;
    }

    boost::filesystem::ofstream outStream(GetConfigFile());
    outStream << configBuffer;
    outStream.close();
}

#ifndef WIN32
boost::filesystem::path GetPidFile()
{
    boost::filesystem::path pathPidFile(GetArg("-pid", NAVCOIN_PID_FILENAME));
    if (!pathPidFile.is_complete()) pathPidFile = GetDataDir() / pathPidFile;
    return pathPidFile;
}

void CreatePidFile(const boost::filesystem::path &path, pid_t pid)
{
    FILE* file = fopen(path.string().c_str(), "w");
    if (file)
    {
        fprintf(file, "%d\n", pid);
        fclose(file);
    }
}
#endif

bool RenameOver(boost::filesystem::path src, boost::filesystem::path dest)
{
#ifdef WIN32
    return MoveFileExA(src.string().c_str(), dest.string().c_str(),
                       MOVEFILE_REPLACE_EXISTING) != 0;
#else
    int rc = std::rename(src.string().c_str(), dest.string().c_str());
    return (rc == 0);
#endif /* WIN32 */
}

/**
 * Ignores exceptions thrown by Boost's create_directory if the requested directory exists.
 * Specifically handles case where path p exists, but it wasn't possible for the user to
 * write to the parent directory.
 */
bool TryCreateDirectory(const boost::filesystem::path& p)
{
    try
    {
        return boost::filesystem::create_directory(p);
    } catch (const boost::filesystem::filesystem_error&) {
        if (!boost::filesystem::exists(p) || !boost::filesystem::is_directory(p))
            throw;
    }

    // create_directory didn't create the directory, it had to have existed already
    return false;
}

void FileCommit(FILE *fileout)
{
    fflush(fileout); // harmless if redundantly called
#ifdef WIN32
    HANDLE hFile = (HANDLE)_get_osfhandle(_fileno(fileout));
    FlushFileBuffers(hFile);
#else
    #if defined(__linux__) || defined(__NetBSD__)
    fdatasync(fileno(fileout));
    #elif defined(__APPLE__) && defined(F_FULLFSYNC)
    fcntl(fileno(fileout), F_FULLFSYNC, 0);
    #else
    fsync(fileno(fileout));
    #endif
#endif
}

bool TruncateFile(FILE *file, unsigned int length) {
#if defined(WIN32)
    return _chsize(_fileno(file), length) == 0;
#else
    return ftruncate(fileno(file), length) == 0;
#endif
}

/**
 * this function tries to raise the file descriptor limit to the requested number.
 * It returns the actual file descriptor limit (which may be more or less than nMinFD)
 */
int RaiseFileDescriptorLimit(int nMinFD) {
#if defined(WIN32)
    return 2048;
#else
    struct rlimit limitFD;
    if (getrlimit(RLIMIT_NOFILE, &limitFD) != -1) {
        if (limitFD.rlim_cur < (rlim_t)nMinFD) {
            limitFD.rlim_cur = nMinFD;
            if (limitFD.rlim_cur > limitFD.rlim_max)
                limitFD.rlim_cur = limitFD.rlim_max;
            setrlimit(RLIMIT_NOFILE, &limitFD);
            getrlimit(RLIMIT_NOFILE, &limitFD);
        }
        return limitFD.rlim_cur;
    }
    return nMinFD; // getrlimit failed, assume it's fine
#endif
}

/**
 * this function tries to make a particular range of a file allocated (corresponding to disk space)
 * it is advisory, and the range specified in the arguments will never contain live data
 */
void AllocateFileRange(FILE *file, unsigned int offset, unsigned int length) {
#if defined(WIN32)
    // Windows-specific version
    HANDLE hFile = (HANDLE)_get_osfhandle(_fileno(file));
    LARGE_INTEGER nFileSize;
    int64_t nEndPos = (int64_t)offset + length;
    nFileSize.u.LowPart = nEndPos & 0xFFFFFFFF;
    nFileSize.u.HighPart = nEndPos >> 32;
    SetFilePointerEx(hFile, nFileSize, 0, FILE_BEGIN);
    SetEndOfFile(hFile);
#elif defined(MAC_OSX)
    // OSX specific version
    fstore_t fst;
    fst.fst_flags = F_ALLOCATECONTIG;
    fst.fst_posmode = F_PEOFPOSMODE;
    fst.fst_offset = 0;
    fst.fst_length = (off_t)offset + length;
    fst.fst_bytesalloc = 0;
    if (fcntl(fileno(file), F_PREALLOCATE, &fst) == -1) {
        fst.fst_flags = F_ALLOCATEALL;
        fcntl(fileno(file), F_PREALLOCATE, &fst);
    }
    ftruncate(fileno(file), fst.fst_length);
#elif defined(__linux__)
    // Version using posix_fallocate
    off_t nEndPos = (off_t)offset + length;
    posix_fallocate(fileno(file), 0, nEndPos);
#else
    // Fallback version
    // TODO: just write one byte per block
    static const char buf[65536] = {};
    fseek(file, offset, SEEK_SET);
    while (length > 0) {
        unsigned int now = 65536;
        if (length < now)
            now = length;
        fwrite(buf, 1, now, file); // allowed to fail; this function is advisory anyway
        length -= now;
    }
#endif
}

void ShrinkDebugFile()
{
    // Scroll debug.log if it's getting too big
    boost::filesystem::path pathLog = GetDataDir() / "debug.log";
    FILE* file = fopen(pathLog.string().c_str(), "r");
    if (file && boost::filesystem::file_size(pathLog) > 10 * 1000000)
    {
        // Restart the file with some of the end
        std::vector <char> vch(200000,0);
        fseek(file, -((long)vch.size()), SEEK_END);
        int nBytes = fread(begin_ptr(vch), 1, vch.size(), file);
        fclose(file);

        file = fopen(pathLog.string().c_str(), "w");
        if (file)
        {
            fwrite(begin_ptr(vch), 1, nBytes, file);
            fclose(file);
        }
    }
    else if (file != NULL)
        fclose(file);
}

#ifdef WIN32
boost::filesystem::path GetSpecialFolderPath(int nFolder, bool fCreate)
{
    namespace fs = boost::filesystem;

    char pszPath[MAX_PATH] = "";

    if(SHGetSpecialFolderPathA(NULL, pszPath, nFolder, fCreate))
    {
        return fs::path(pszPath);
    }

    LogPrintf("SHGetSpecialFolderPathA() failed, could not obtain requested path.\n");
    return fs::path("");
}
#endif

void runCommand(const std::string& strCommand)
{
    int nErr = ::system(strCommand.c_str());
    if (nErr)
        LogPrintf("runCommand error: system(%s) returned %d\n", strCommand, nErr);
}

void RenameThread(const char* name)
{
#if defined(PR_SET_NAME)
    // Only the first 15 characters are used (16 - NUL terminator)
    ::prctl(PR_SET_NAME, name, 0, 0, 0);
#elif (defined(__FreeBSD__) || defined(__OpenBSD__) || defined(__DragonFly__))
    pthread_set_name_np(pthread_self(), name);

#elif defined(MAC_OSX)
    pthread_setname_np(name);
#else
    // Prevent warnings for unused parameters...
    (void)name;
#endif
}

void SetupEnvironment()
{
    // On most POSIX systems (e.g. Linux, but not BSD) the environment's locale
    // may be invalid, in which case the "C" locale is used as fallback.
#if !defined(WIN32) && !defined(MAC_OSX) && !defined(__FreeBSD__) && !defined(__OpenBSD__)
    try {
        std::locale(""); // Raises a runtime error if current locale is invalid
    } catch (const std::runtime_error&) {
        setenv("LC_ALL", "C", 1);
    }
#endif
    // The path locale is lazy initialized and to avoid deinitialization errors
    // in multithreading environments, it is set explicitly by the main thread.
    // A dummy locale is used to extract the internal default locale, used by
    // boost::filesystem::path, which is then used to explicitly imbue the path.
    std::locale loc = boost::filesystem::path::imbue(std::locale::classic());
    boost::filesystem::path::imbue(loc);
}

bool SetupNetworking()
{
#ifdef WIN32
    // Initialize Windows Sockets
    WSADATA wsadata;
    int ret = WSAStartup(MAKEWORD(2,2), &wsadata);
    if (ret != NO_ERROR || LOBYTE(wsadata.wVersion ) != 2 || HIBYTE(wsadata.wVersion) != 2)
        return false;
#endif
    return true;
}

int GetNumCores()
{
#if BOOST_VERSION >= 105600
    return boost::thread::physical_concurrency();
#else // Must fall back to hardware_concurrency, which unfortunately counts virtual cores
    return boost::thread::hardware_concurrency();
#endif
}

std::string CopyrightHolders(const std::string& strPrefix)
{
    std::string strCopyrightHolders = strPrefix + _(COPYRIGHT_HOLDERS);
    if (strCopyrightHolders.find("%s") != strCopyrightHolders.npos) {
        strCopyrightHolders = strprintf(strCopyrightHolders, _(COPYRIGHT_HOLDERS_SUBSTITUTION));
    }
    if (strCopyrightHolders.find("Bitcoin Core developers") == strCopyrightHolders.npos) {
        strCopyrightHolders += "\n" + strPrefix + "The Bitcoin Core developers";
    }
    return strCopyrightHolders;
}


void SetThreadPriority(int nPriority)
{
    // It's unclear if it's even possible to change thread priorities on Linux,
    // but we really and truly need it for the generation threads.
#ifdef PRIO_THREAD
    setpriority(PRIO_THREAD, 0, nPriority);
#else
    setpriority(PRIO_PROCESS, 0, nPriority);
#endif
}<|MERGE_RESOLUTION|>--- conflicted
+++ resolved
@@ -552,10 +552,8 @@
     ClearDatadirCache();
 }
 
-<<<<<<< HEAD
-
-=======
->>>>>>> 27394709
+
+
 void WriteConfigFile(std::string key, std::string value)
 {
     bool alreadyInConfigFile = false;
