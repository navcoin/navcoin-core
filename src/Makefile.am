DIST_SUBDIRS = secp256k1 univalue tor

AM_LDFLAGS = $(PTHREAD_CFLAGS) $(LIBTOOL_LDFLAGS) $(HARDENED_LDFLAGS) $(GPROF_LDFLAGS) $(SANITIZER_LDFLAGS)
AM_CXXFLAGS = $(DEBUG_CXXFLAGS) $(HARDENED_CXXFLAGS) $(WARN_CXXFLAGS) $(NOWARN_CXXFLAGS) $(ERROR_CXXFLAGS) $(GPROF_CXXFLAGS) $(SANITIZER_CXXFLAGS)
AM_CPPFLAGS = $(DEBUG_CPPFLAGS) $(HARDENED_CPPFLAGS)
AM_LIBTOOLFLAGS = --preserve-dup-deps
EXTRA_LIBRARIES =

if EMBEDDED_UNIVALUE
LIBUNIVALUE = univalue/libunivalue.la

$(LIBUNIVALUE): $(wildcard univalue/lib/*) $(wildcard univalue/include/*)
	$(AM_V_at)$(MAKE) $(AM_MAKEFLAGS) -C $(@D) $(@F)
else
LIBUNIVALUE = $(UNIVALUE_LIBS)
endif

NAVCOIN_CONFIG_INCLUDES=-I$(builddir)/config
NAVCOIN_INCLUDES=-I$(builddir) -I$(builddir)/obj $(BDB_CPPFLAGS) $(BOOST_CPPFLAGS) $(LEVELDB_CPPFLAGS) $(CRYPTO_CFLAGS) $(SSL_CFLAGS)

NAVCOIN_INCLUDES += -I$(srcdir)/secp256k1/include -I$(srcdir)/bls-signatures/src -I$(srcdir)/bls-signatures/build/contrib/relic/include/ -I$(srcdir)/bls-signatures/contrib/relic/include/
NAVCOIN_INCLUDES += $(UNIVALUE_CFLAGS)

LIBNAVCOIN_SERVER=libnavcoin_server.a
LIBNAVCOIN_COMMON=libnavcoin_common.a
LIBNAVCOIN_CONSENSUS=libnavcoin_consensus.a
LIBNAVCOIN_CLI=libnavcoin_cli.a
LIBNAVCOIN_UTIL=libnavcoin_util.a
LIBNAVCOIN_CRYPTO=crypto/libnavcoin_crypto.a
LIBNAVCOINQT=qt/libnavcoinqt.a
LIBSECP256K1=secp256k1/libsecp256k1.la

BLS_LIBS=-L$(srcdir)/bls-signatures/build/ -lbls

if ENABLE_ZMQ
LIBNAVCOIN_ZMQ=libnavcoin_zmq.a
endif
if BUILD_NAVCOIN_LIBS
LIBNAVCOINCONSENSUS=libnavcoinconsensus.la
endif
if ENABLE_WALLET
LIBNAVCOIN_WALLET=libnavcoin_wallet.a
endif

$(LIBSECP256K1): $(wildcard secp256k1/src/*.h) $(wildcard secp256k1/src/*.c) $(wildcard secp256k1/include/*)
	$(AM_V_at)$(MAKE) $(AM_MAKEFLAGS) -C $(@D) $(@F)

TOR_UTIL_LIBS = \
        tor/src/lib/libtor-geoip.a \
        tor/src/lib/libtor-process.a \
        tor/src/lib/libtor-buf.a \
        tor/src/lib/libtor-confmgt.a \
        tor/src/lib/libtor-pubsub.a \
        tor/src/lib/libtor-dispatch.a \
        tor/src/lib/libtor-time.a \
        tor/src/lib/libtor-fs.a \
        tor/src/lib/libtor-encoding.a \
        tor/src/lib/libtor-sandbox.a \
        tor/src/lib/libtor-container.a \
        tor/src/lib/libtor-net.a \
        tor/src/lib/libtor-thread.a \
        tor/src/lib/libtor-memarea.a \
        tor/src/lib/libtor-math.a \
        tor/src/lib/libtor-meminfo.a \
        tor/src/lib/libtor-osinfo.a \
        tor/src/lib/libtor-log.a \
        tor/src/lib/libtor-lock.a \
        tor/src/lib/libtor-fdio.a \
        tor/src/lib/libtor-string.a \
        tor/src/lib/libtor-term.a \
        tor/src/lib/libtor-smartlist-core.a \
        tor/src/lib/libtor-malloc.a \
        tor/src/lib/libtor-wallclock.a \
        tor/src/lib/libtor-err.a \
        tor/src/lib/libtor-version.a \
        tor/src/lib/libtor-llharden.a \
        tor/src/lib/libtor-intmath.a \
        tor/src/lib/libtor-ctime.a

LIBED25519_REF10 = tor/src/ext/ed25519/ref10/libed25519_ref10.a
LIBED25519_DONNA = tor/src/ext/ed25519/donna/libed25519_donna.a
LIBKECCAK_TINY = tor/src/ext/keccak-tiny/libkeccak-tiny.a

LIBDONNA = tor/src/lib/libcurve25519_donna.a \
  $(LIBED25519_REF10) \
  $(LIBED25519_DONNA)

# Internal crypto libraries used in Tor
TOR_CRYPTO_LIBS = \
        src/lib/libtor-tls.a \
        tor/src/lib/libtor-crypt-ops.a \
        $(LIBKECCAK_TINY) \
        $(LIBDONNA)

# All static libraries used to link tor.
TOR_INTERNAL_LIBS = \
        tor/src/core/libtor-app.a \
        tor/src/lib/libtor-compress.a \
        tor/src/lib/libtor-evloop.a \
        tor/$(TOR_CRYPTO_LIBS) \
        $(TOR_UTIL_LIBS) \
        tor/src/trunnel/libor-trunnel.a \
        tor/src/lib/libtor-trace.a

# Make is not made aware of per-object dependencies to avoid limiting building parallelization
# But to build the less dependent modules first, we manually select their order here:
EXTRA_LIBRARIES += \
  $(LIBNAVCOIN_CRYPTO) \
  $(LIBNAVCOIN_UTIL) \
  $(LIBNAVCOIN_COMMON) \
  $(LIBNAVCOIN_CONSENSUS) \
  $(LIBNAVCOIN_SERVER) \
  $(LIBNAVCOIN_CLI) \
  $(LIBNAVCOIN_WALLET) \
  $(LIBNAVCOIN_ZMQ)

lib_LTLIBRARIES = $(LIBNAVCOINCONSENSUS)

bin_PROGRAMS =
TESTS =
BENCHMARKS =

if BUILD_NAVCOIND
  bin_PROGRAMS += navcoind
endif

if BUILD_NAVCOIN_UTILS
  bin_PROGRAMS += navcoin-cli navcoin-tx
endif

.PHONY: FORCE check-symbols check-security
# navcoin core #
NAVCOIN_CORE_H = \
  addressindex.h \
  spentindex.h \
  timestampindex.h \
  addrman.h \
  base58.h \
  bloom.h \
  blockencodings.h \
  blsct/bulletproofs.h \
  blsct/ephemeralserver.h \
  blsct/key.h \
  blsct/aggregationsession.h \
  blsct/rpc.h \
  blsct/transaction.h \
  blsct/types.h \
  blsct/verification.h \
  chain.h \
  chainparams.h \
  chainparamsbase.h \
  chainparamsseeds.h \
  checkpoints.h \
  checkqueue.h \
  clientversion.h \
  coincontrol.h \
  coins.h \
  compat.h \
  compat/byteswap.h \
  compat/endian.h \
  compat/sanity.h \
  compressor.h \
  consensus/dao.h \
  consensus/daoconsensusparams.h \
  consensus/dao/flags.h \
  daoversionbit.h \
  consensus/consensus.h \
  core_io.h \
  core_memusage.h \
  httprpc.h \
  httpserver.h \
  indirectmap.h \
  kernel.h \
  init.h \
  key.h \
  keystore.h \
  dbwrapper.h \
  limitedmap.h \
  main.h \
  memusage.h \
  merkleblock.h \
  miner.h \
  net.h \
  netbase.h \
  noui.h \
  ntpclient.h \
  policy/fees.h \
  policy/policy.h \
  policy/rbf.h \
  pow.h \
  pos.h \
  protocol.h \
  random.h \
  reverselock.h \
  rpc/client.h \
  rpc/protocol.h \
  rpc/server.h \
  rpc/register.h \
  scheduler.h \
  script/sigcache.h \
  script/sign.h \
  script/standard.h \
  script/ismine.h \
  streams.h \
  support/allocators/secure.h \
  support/allocators/zeroafterfree.h \
  support/cleanse.h \
  support/pagelocker.h \
  sync.h \
  threadsafety.h \
  timedata.h \
  torcontrol.h \
  torthread.h \
  txdb.h \
  txmempool.h \
  ui_interface.h \
  undo.h \
  untar.h \
  util.h \
  utilmoneystr.h \
  utils/dns_utils.h \
  utiltime.h \
  validationinterface.h \
  versionbits.h \
  wallet/crypter.h \
  wallet/db.h \
  wallet/rpcwallet.h \
  wallet/wallet.h \
  wallet/walletdb.h \
  mnemonic/dictionary.h \
  mnemonic/mnemonic.h \
  mnemonic/generateseed.h \
  mnemonic/arrayslice.h \
  zmq/zmqabstractnotifier.h \
  zmq/zmqconfig.h\
  zmq/zmqnotificationinterface.h \
  zmq/zmqpublishnotifier.h


obj/build.h: FORCE
	@$(MKDIR_P) $(builddir)/obj
	@$(top_srcdir)/share/genbuild.sh "$(abs_top_builddir)/src/obj/build.h" \
	  "$(abs_top_srcdir)"
libnavcoin_util_a-clientversion.$(OBJEXT): obj/build.h

# server: shared between navcoind and navcoin-qt
libnavcoin_server_a_CPPFLAGS = $(AM_CPPFLAGS) $(NAVCOIN_INCLUDES) $(MINIUPNPC_CPPFLAGS) $(EVENT_CFLAGS) $(EVENT_PTHREADS_CFLAGS)
libnavcoin_server_a_CXXFLAGS = $(AM_CXXFLAGS) $(PIE_FLAGS)
libnavcoin_server_a_SOURCES = \
  addrman.cpp \
  bloom.cpp \
  blockencodings.cpp \
  blsct/ephemeralserver.cpp \
  blsct/aggregationsession.cpp \
  chain.cpp \
  checkpoints.cpp \
  daoversionbit.cpp \
  consensus/dao.cpp \
  httprpc.cpp \
  httpserver.cpp \
  kernel.cpp \
  init.cpp \
  dbwrapper.cpp \
  main.cpp \
  merkleblock.cpp \
  miner.cpp \
  net.cpp \
  ntpclient.cpp \
  noui.cpp \
  policy/fees.cpp \
  policy/policy.cpp \
  pow.cpp \
  pos.cpp \
  random.cpp \
  rest.cpp \
  rpc/blockchain.cpp \
  rpc/mining.cpp \
  rpc/misc.cpp \
  rpc/net.cpp \
  rpc/rawtransaction.cpp \
  rpc/server.cpp \
  script/sigcache.cpp \
  script/ismine.cpp \
  timedata.cpp \
  torcontrol.cpp \
  torthread.cpp \
  txdb.cpp \
  txmempool.cpp \
  ui_interface.cpp \
  untar.cpp \
  utils/dns_utils.cpp \
  validationinterface.cpp \
  versionbits.cpp \
  $(NAVCOIN_CORE_H)

if ENABLE_ZMQ
libnavcoin_zmq_a_CPPFLAGS = $(NAVCOIN_INCLUDES) $(ZMQ_CFLAGS)
libnavcoin_zmq_a_CXXFLAGS = $(AM_CXXFLAGS) $(PIE_FLAGS)
libnavcoin_zmq_a_SOURCES = \
  zmq/zmqabstractnotifier.cpp \
  zmq/zmqnotificationinterface.cpp \
  zmq/zmqpublishnotifier.cpp
endif


# wallet: shared between navcoind and navcoin-qt, but only linked
# when wallet enabled
libnavcoin_wallet_a_CPPFLAGS = $(AM_CPPFLAGS) $(NAVCOIN_INCLUDES)
libnavcoin_wallet_a_CXXFLAGS = $(AM_CXXFLAGS) $(PIE_FLAGS)
libnavcoin_wallet_a_SOURCES = \
<<<<<<< HEAD
  blsct/rpc.cpp \
  consensus/cfund.cpp \
=======
  consensus/dao.cpp \
>>>>>>> 7fd07134
  mnemonic/dictionary.cpp \
  mnemonic/mnemonic.cpp \
  mnemonic/generateseed.cpp \
  wallet/crypter.cpp \
  wallet/db.cpp \
  wallet/rpcdump.cpp \
  wallet/rpcwallet.cpp \
  wallet/wallet.cpp \
  wallet/walletdb.cpp \
  policy/rbf.cpp \
  daoversionbit.cpp \
  $(NAVCOIN_CORE_H)

# crypto primitives library
crypto_libnavcoin_crypto_a_CPPFLAGS = $(AM_CPPFLAGS) $(NAVCOIN_CONFIG_INCLUDES)
crypto_libnavcoin_crypto_a_CXXFLAGS = $(AM_CXXFLAGS) $(PIE_FLAGS)
crypto_libnavcoin_crypto_a_SOURCES = \
  crypto/aes.cpp \
  crypto/aes.h \
  crypto/chacha20.cpp \
  crypto/chacha20.h \
  crypto/common.h \
  crypto/hmac_sha256.cpp \
  crypto/hmac_sha256.h \
  crypto/hmac_sha512.cpp \
  crypto/hmac_sha512.h \
  crypto/ripemd160.cpp \
  crypto/ripemd160.h \
  crypto/external/hmac_sha256.c \
  crypto/external/hmac_sha256.h \
  crypto/external/hmac_sha512.c \
  crypto/external/hmac_sha512.h \
  crypto/external/pkcs5_pbkdf2.c \
  crypto/external/pkcs5_pbkdf2.h \
  crypto/external/sha256.c \
  crypto/external/sha256.h \
  crypto/external/sha512.c \
  crypto/external/sha512.h \
  crypto/external/zeroize.c \
  crypto/external/zeroize.h \
  crypto/sha1.cpp \
  crypto/sha1.h \
  crypto/sha256.cpp \
  crypto/sha256.h \
  crypto/sha512.cpp \
  crypto/sha512.h

# consensus: shared between all executables that validate any consensus rules.
libnavcoin_consensus_a_CPPFLAGS = $(AM_CPPFLAGS) $(NAVCOIN_INCLUDES)
libnavcoin_consensus_a_CXXFLAGS = $(AM_CXXFLAGS) $(PIE_FLAGS)
libnavcoin_consensus_a_SOURCES = \
  amount.h \
  arith_uint256.cpp \
  arith_uint256.h \
  blsct/bulletproofs.cpp \
  blsct/transaction.cpp \
  blsct/types.cpp \
  consensus/merkle.cpp \
  consensus/merkle.h \
  consensus/params.h \
  consensus/validation.h \
  aes_helper.c \
  blake.c \
  bmw.c \
  cubehash.c \
  echo.c \
  fugue.c \
  groestl.c \
  keccak.c \
  hamsi_helper.c \
  hamsi.c \
  jh.c \
  luffa.c \
  shavite.c \
  simd.c \
  skein.c \
  sph_blake.h \
  sph_bmw.h \
  sph_cubehash.h \
  sph_echo.h \
  sph_fugue.h \
  sph_groestl.h \
  sph_hamsi.h \
  sph_jh.h \
  sph_keccak.h \
  sph_luffa.h \
  sph_shavite.h \
  sph_simd.h \
  sph_skein.h \
  sph_types.h \
  hashblock.h \
  hash.cpp \
  hash.h \
  prevector.h \
  primitives/block.cpp \
  primitives/block.h \
  primitives/transaction.cpp \
  primitives/transaction.h \
  pubkey.cpp \
  pubkey.h \
  script/navcoinconsensus.cpp \
  script/interpreter.cpp \
  script/interpreter.h \
  script/script.cpp \
  script/script.h \
  script/script_error.cpp \
  script/script_error.h \
  serialize.h \
  tinyformat.h \
  uint256.cpp \
  uint256.h \
  utilstrencodings.cpp \
  utilstrencodings.h \
  version.h

# common: shared between navcoind, and navcoin-qt and non-server tools
libnavcoin_common_a_CPPFLAGS = $(AM_CPPFLAGS) $(NAVCOIN_INCLUDES)
libnavcoin_common_a_CXXFLAGS = $(AM_CXXFLAGS) $(PIE_FLAGS)
libnavcoin_common_a_SOURCES = \
  amount.cpp \
  base58.cpp \
  blsct/bulletproofs.cpp \
  blsct/transaction.cpp \
  blsct/types.cpp \
  blsct/verification.cpp \
  chainparams.cpp \
  coins.cpp \
  compressor.cpp \
  core_read.cpp \
  core_write.cpp \
  key.cpp \
  keystore.cpp \
  netbase.cpp \
  protocol.cpp \
  scheduler.cpp \
  script/sign.cpp \
  script/standard.cpp \
  $(NAVCOIN_CORE_H)

# util: shared between all executables.
# This library *must* be included to make sure that the glibc
# backward-compatibility objects and their sanity checks are linked.
libnavcoin_util_a_CPPFLAGS = $(AM_CPPFLAGS) $(NAVCOIN_INCLUDES)
libnavcoin_util_a_CXXFLAGS = $(AM_CXXFLAGS) $(PIE_FLAGS)
libnavcoin_util_a_SOURCES = \
  support/pagelocker.cpp \
  uint256.cpp \
  chainparamsbase.cpp \
  clientversion.cpp \
  compat/glibc_sanity.cpp \
  compat/glibcxx_sanity.cpp \
  compat/strnlen.cpp \
  random.cpp \
  rpc/protocol.cpp \
  support/cleanse.cpp \
  sync.cpp \
  util.cpp \
  utilmoneystr.cpp \
  utilstrencodings.cpp \
  utiltime.cpp \
  $(NAVCOIN_CORE_H)

if GLIBC_BACK_COMPAT
libnavcoin_util_a_SOURCES += compat/glibc_compat.cpp
AM_LDFLAGS += $(COMPAT_LDFLAGS)
endif

# cli: shared between navcoin-cli and navcoin-qt
libnavcoin_cli_a_CPPFLAGS = $(AM_CPPFLAGS) $(NAVCOIN_INCLUDES)
libnavcoin_cli_a_CXXFLAGS = $(AM_CXXFLAGS) $(PIE_FLAGS)
libnavcoin_cli_a_SOURCES = \
  rpc/client.cpp \
  $(NAVCOIN_CORE_H)

nodist_libnavcoin_util_a_SOURCES = $(srcdir)/obj/build.h
#

# navcoind binary #
navcoind_SOURCES = navcoind.cpp
navcoind_CPPFLAGS = $(AM_CPPFLAGS) $(NAVCOIN_INCLUDES)
navcoind_CXXFLAGS = $(AM_CXXFLAGS) $(PIE_FLAGS)
navcoind_LDFLAGS = $(RELDFLAGS) $(AM_LDFLAGS) $(LIBTOOL_APP_LDFLAGS)

if TARGET_WINDOWS
navcoind_SOURCES += navcoind-res.rc
endif

navcoind_LDADD = \
  $(LIBNAVCOIN_SERVER) \
  $(LIBNAVCOIN_COMMON) \
  $(LIBUNIVALUE) \
  $(LIBNAVCOIN_UTIL) \
  $(LIBNAVCOIN_WALLET) \
  $(LIBNAVCOIN_ZMQ) \
  $(LIBNAVCOIN_CONSENSUS) \
  $(LIBNAVCOIN_CRYPTO) \
  $(LIBLEVELDB) \
  $(LIBMEMENV) \
  $(LIBSECP256K1) \
  $(TOR_INTERNAL_LIBS)

navcoind_LDADD += $(BOOST_LIBS) $(BDB_LIBS) $(SSL_LIBS) $(UNBOUND_LIBS) $(CURL_LIBS) $(CRYPTO_LIBS) $(MINIUPNPC_LIBS) $(EVENT_PTHREADS_LIBS) $(EVENT_LIBS) $(ZMQ_LIBS) $(BLS_LIBS)

# navcoin-cli binary #
navcoin_cli_SOURCES = navcoin-cli.cpp
navcoin_cli_CPPFLAGS = $(AM_CPPFLAGS) $(NAVCOIN_INCLUDES) $(EVENT_CFLAGS)
navcoin_cli_CXXFLAGS = $(AM_CXXFLAGS) $(PIE_FLAGS)
navcoin_cli_LDFLAGS = $(RELDFLAGS) $(AM_LDFLAGS) $(LIBTOOL_APP_LDFLAGS)

if TARGET_WINDOWS
navcoin_cli_SOURCES += navcoin-cli-res.rc
endif

navcoin_cli_LDADD = \
  $(LIBNAVCOIN_CLI) \
  $(LIBUNIVALUE) \
  $(LIBNAVCOIN_UTIL) \
  $(LIBNAVCOIN_CRYPTO)

navcoin_cli_LDADD += $(BOOST_LIBS) $(SSL_LIBS) $(UNBOUND_LIBS) $(CURL_LIBS) $(CRYPTO_LIBS) $(EVENT_LIBS)
#

# navcoin-tx binary #
navcoin_tx_SOURCES = navcoin-tx.cpp
navcoin_tx_CPPFLAGS = $(AM_CPPFLAGS) $(NAVCOIN_INCLUDES)
navcoin_tx_CXXFLAGS = $(AM_CXXFLAGS) $(PIE_FLAGS)
navcoin_tx_LDFLAGS = $(RELDFLAGS) $(AM_LDFLAGS) $(LIBTOOL_APP_LDFLAGS)

if TARGET_WINDOWS
navcoin_tx_SOURCES += navcoin-tx-res.rc
endif

navcoin_tx_LDADD = \
  $(LIBUNIVALUE) \
  $(LIBNAVCOIN_COMMON) \
  $(LIBNAVCOIN_UTIL) \
  $(LIBNAVCOIN_CONSENSUS) \
  $(LIBNAVCOIN_CRYPTO) \
  $(LIBSECP256K1)

navcoin_tx_LDADD += $(BOOST_LIBS) $(CRYPTO_LIBS) $(BLS_LIBS)
#

# navcoinconsensus library #
if BUILD_NAVCOIN_LIBS
include_HEADERS = script/navcoinconsensus.h
libnavcoinconsensus_la_SOURCES = $(crypto_libnavcoin_crypto_a_SOURCES) $(libnavcoin_consensus_a_SOURCES)

if GLIBC_BACK_COMPAT
  libnavcoinconsensus_la_SOURCES += compat/glibc_compat.cpp
endif

libnavcoinconsensus_la_LDFLAGS = $(AM_LDFLAGS) -no-undefined $(RELDFLAGS) $(BOOST_LIBS)
libnavcoinconsensus_la_LIBADD = $(LIBSECP256K1) -lbls -L$(srcdir)/bls-signatures/build/
libnavcoinconsensus_la_CPPFLAGS = $(AM_CPPFLAGS) -I$(builddir)/obj -I$(srcdir)/secp256k1/include -I$(srcdir)/bls-signatures/src  -I$(srcdir)/bls-signatures/build/contrib/relic/include/ -I$(srcdir)/bls-signatures/contrib/relic/include/ -DBUILD_NAVCOIN_INTERNAL
libnavcoinconsensus_la_CXXFLAGS = $(AM_CXXFLAGS) $(PIE_FLAGS)

endif
#

CTAES_DIST =  crypto/ctaes/bench.c
CTAES_DIST += crypto/ctaes/ctaes.c
CTAES_DIST += crypto/ctaes/ctaes.h
CTAES_DIST += crypto/ctaes/README.md
CTAES_DIST += crypto/ctaes/test.c

CLEANFILES = $(EXTRA_LIBRARIES)

CLEANFILES += bls-signatures/build/*
CLEANFILES += *.gcda *.gcno
CLEANFILES += compat/*.gcda compat/*.gcno
CLEANFILES += consensus/*.gcda consensus/*.gcno
CLEANFILES += crypto/*.gcda crypto/*.gcno
CLEANFILES += policy/*.gcda policy/*.gcno
CLEANFILES += primitives/*.gcda primitives/*.gcno
CLEANFILES += script/*.gcda script/*.gcno
CLEANFILES += support/*.gcda support/*.gcno
CLEANFILES += univalue/*.gcda univalue/*.gcno
CLEANFILES += wallet/*.gcda wallet/*.gcno
CLEANFILES += wallet/test/*.gcda wallet/test/*.gcno
CLEANFILES += zmq/*.gcda zmq/*.gcno
CLEANFILES += obj/build.h

EXTRA_DIST = $(CTAES_DIST)

clean-local:
	-$(MAKE) -C secp256k1 clean
	-$(MAKE) -C tor clean
	-$(MAKE) -C univalue clean
	-rm -f leveldb/*/*.gcda leveldb/*/*.gcno leveldb/helpers/memenv/*.gcda leveldb/helpers/memenv/*.gcno
	-rm -f config.h
	-rm -rf test/__pycache__
	-rm -rf bls-signatures/build/*

.rc.o:
	@test -f $(WINDRES)
	## FIXME: How to get the appropriate modulename_CPPFLAGS in here?
	$(AM_V_GEN) $(WINDRES) $(DEFS) $(DEFAULT_INCLUDES) $(INCLUDES) $(CPPFLAGS) -DWINDRES_PREPROC -i $< -o $@

# .mm.o:
# 	$(AM_V_CXX) $(OBJCXX) $(DEFS) $(DEFAULT_INCLUDES) $(INCLUDES) $(AM_CPPFLAGS) \
# 	  $(CPPFLAGS) $(AM_CXXFLAGS) $(QT_INCLUDES) $(AM_CXXFLAGS) $(PIE_FLAGS) $(CXXFLAGS) -c -o $@ $<

check-symbols: $(bin_PROGRAMS)
if GLIBC_BACK_COMPAT
	@echo "Checking glibc back compat..."
	$(AM_V_at) READELF=$(READELF) CPPFILT=$(CPPFILT) $(PYTHON) $(top_srcdir)/contrib/devtools/symbol-check.py < $(bin_PROGRAMS)
endif

check-security: $(bin_PROGRAMS)
if HARDEN
	@echo "Checking binary security..."
	$(AM_V_at) READELF=$(READELF) OBJDUMP=$(OBJDUMP) $(PYTHON) $(top_srcdir)/contrib/devtools/security-check.py < $(bin_PROGRAMS)
endif

%.pb.cc %.pb.h: %.proto
	@test -f $(PROTOC)
	$(AM_V_GEN) $(PROTOC) --cpp_out=$(@D) --proto_path=$(<D) $<

if EMBEDDED_LEVELDB
include Makefile.leveldb.include
endif

if ENABLE_TESTS
include Makefile.test.include
endif

if ENABLE_BENCH
include Makefile.bench.include
endif

if ENABLE_QT
include Makefile.qt.include
endif

if ENABLE_QT_TESTS
include Makefile.qttest.include
endif<|MERGE_RESOLUTION|>--- conflicted
+++ resolved
@@ -308,12 +308,8 @@
 libnavcoin_wallet_a_CPPFLAGS = $(AM_CPPFLAGS) $(NAVCOIN_INCLUDES)
 libnavcoin_wallet_a_CXXFLAGS = $(AM_CXXFLAGS) $(PIE_FLAGS)
 libnavcoin_wallet_a_SOURCES = \
-<<<<<<< HEAD
   blsct/rpc.cpp \
-  consensus/cfund.cpp \
-=======
   consensus/dao.cpp \
->>>>>>> 7fd07134
   mnemonic/dictionary.cpp \
   mnemonic/mnemonic.cpp \
   mnemonic/generateseed.cpp \
