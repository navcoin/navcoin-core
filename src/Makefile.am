--- conflicted
+++ resolved
@@ -334,13 +334,10 @@
   consensus/program_actions.h \
   ctokens/ctokens.h \
   ctokens/tokenid.h \
-<<<<<<< HEAD
-=======
   dotnav/namedata.h \
   dotnav/namerecord.h \
   dotnav/names.h \
   dotnav/names.cpp \
->>>>>>> 4ecefb79
   aes_helper.c \
   blake.c \
   bmw.c \
