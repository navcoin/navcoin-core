--- conflicted
+++ resolved
@@ -310,11 +310,7 @@
 typedef CCacheEntry<CCoins> CCoinsCacheEntry;
 typedef boost::unordered_map<uint256, CCoinsCacheEntry, SaltedTxidHasher> CCoinsMap;
 typedef std::map<uint256, CProposal> CProposalMap;
-<<<<<<< HEAD
-typedef boost::unordered_map<uint256, CPaymentRequest, SaltedTxidHasher> CPaymentRequestMap;
-=======
 typedef std::map<uint256, CPaymentRequest> CPaymentRequestMap;
->>>>>>> 55d93746
 
 /** Cursor for iterating over CoinsView state */
 class CCoinsViewCursor
@@ -486,11 +482,8 @@
     bool AddPaymentRequest(const CPaymentRequest& prequest) const;
     bool RemoveProposal(const uint256 &pid) const;
     bool RemovePaymentRequest(const uint256 &prid) const;
-<<<<<<< HEAD
-=======
 
     uint256 GetCFundDBStateHash(const CAmount& nCFLocked, const CAmount& nCFSupply);
->>>>>>> 55d93746
 
     /**
      * Check if we have the given tx already loaded in this cache.
