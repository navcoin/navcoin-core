// Copyright (c) 2009-2010 Satoshi Nakamoto
// Copyright (c) 2009-2015 The Bitcoin Core developers
// Distributed under the MIT software license, see the accompanying
// file COPYING or http://www.opensource.org/licenses/mit-license.php.

#ifndef NAVCOIN_CONSENSUS_PARAMS_H
#define NAVCOIN_CONSENSUS_PARAMS_H

#include "amount.h"
#include "uint256.h"
#include <map>
#include <string>

namespace Consensus {

enum DeploymentPos
{
    DEPLOYMENT_TESTDUMMY,
    DEPLOYMENT_CSV, // Deployment of BIP68, BIP112, and BIP113.
    DEPLOYMENT_SEGWIT, // Deployment of BIP141 and BIP143
    // NOTE: Also add new deployments to VersionBitsDeploymentInfo in versionbits.cpp
    DEPLOYMENT_CSV_LEGACY,
    DEPLOYMENT_SEGWIT_LEGACY,
    DEPLOYMENT_COMMUNITYFUND,
    DEPLOYMENT_COMMUNITYFUND_ACCUMULATION,
    DEPLOYMENT_NTPSYNC,
    MAX_VERSION_BITS_DEPLOYMENTS,
    DEPLOYMENT_STATIC_REWARD
};

/**
 * Struct for each individual consensus rule change using BIP9.
 */
struct BIP9Deployment {
    /** Bit position to select the particular bit in nVersion. */
    int bit;
    /** Start MedianTime for version bits miner confirmation. Can be a date in the past */
    int64_t nStartTime;
    /** Timeout/expiry MedianTime for the deployment attempt. */
    int64_t nTimeout;
    double nYesCount;
};

/**
 * Parameters that influence chain consensus.
 */
struct Params {
    uint256 hashGenesisBlock;
    int nSubsidyHalvingInterval;
    /** Used to check majorities for block version upgrade */
    int nMajorityEnforceBlockUpgrade;
    int nMajorityRejectBlockOutdated;
    int nMajorityWindow;
    /** Block height and hash at which BIP34 becomes active */
    int BIP34Height;
    uint256 BIP34Hash;
    /**
     * Minimum blocks including miner confirmation of the total of 2016 blocks in a retargetting period,
     * (nPowTargetTimespan / nPowTargetSpacing) which is also used for BIP9 deployments.
     * Examples: 1916 for 95%, 1512 for testchains.
     */
    uint32_t nRuleChangeActivationThreshold;
    uint32_t nMinerConfirmationWindow;
    BIP9Deployment vDeployments[MAX_VERSION_BITS_DEPLOYMENTS];
    /** Proof of work parameters */
    uint256 powLimit;
    bool fPowAllowMinDifficultyBlocks;
    bool fPowNoRetargeting;
    int64_t nPowTargetSpacing;
    int64_t nPowTargetTimespan;
    int nLastPOWBlock;

    int nVotingPeriod;
    int nQuorumVotes;
    float nVotesAcceptProposal;
    float nVotesRejectProposal;
    float nVotesAcceptPaymentRequest;
    float nVotesRejectPaymentRequest;
    float nMinimumQuorum;
    int nCommunityFundMinAge;
    int64_t nProposalMinimalFee;

    /** Proof of stake parameters */
    unsigned int nStakeMinAge;
    int nTargetSpacing;
    unsigned int nTargetTimespan;
    int64_t nStakeCombineThreshold;
    int64_t nStakeSplitThreshold;
    int nDailyBlockCount;
    unsigned int nModifierInterval; // time to elapse before new modifier is computed
    int64_t sigActivationTime;
<<<<<<< HEAD
    CAmount nStaticReward;
=======
    int64_t nCoinbaseTimeActivationHeight;
>>>>>>> cc3ca740

    int64_t DifficultyAdjustmentInterval() const { return nPowTargetTimespan / nPowTargetSpacing; }
};
} // namespace Consensus

#endif // NAVCOIN_CONSENSUS_PARAMS_H<|MERGE_RESOLUTION|>--- conflicted
+++ resolved
@@ -89,11 +89,8 @@
     int nDailyBlockCount;
     unsigned int nModifierInterval; // time to elapse before new modifier is computed
     int64_t sigActivationTime;
-<<<<<<< HEAD
+    int64_t nCoinbaseTimeActivationHeight;
     CAmount nStaticReward;
-=======
-    int64_t nCoinbaseTimeActivationHeight;
->>>>>>> cc3ca740
 
     int64_t DifficultyAdjustmentInterval() const { return nPowTargetTimespan / nPowTargetSpacing; }
 };
