// Copyright (c) 2009-2010 Satoshi Nakamoto
// Copyright (c) 2009-2015 The Bitcoin Core developers
// Distributed under the MIT software license, see the accompanying
// file COPYING or http://www.opensource.org/licenses/mit-license.php.

#ifndef NAVCOIN_CONSENSUS_PARAMS_H
#define NAVCOIN_CONSENSUS_PARAMS_H

#include "amount.h"
#include "uint256.h"
#include <map>
#include <string>

namespace Consensus {

enum DeploymentPos
{
    DEPLOYMENT_TESTDUMMY,
    DEPLOYMENT_CSV, // Deployment of BIP68, BIP112, and BIP113.
    DEPLOYMENT_SEGWIT, // Deployment of BIP141 and BIP143
    // NOTE: Also add new deployments to VersionBitsDeploymentInfo in versionbits.cpp
    DEPLOYMENT_CSV_LEGACY,
    DEPLOYMENT_SEGWIT_LEGACY,
    DEPLOYMENT_COMMUNITYFUND,
    DEPLOYMENT_COMMUNITYFUND_ACCUMULATION,
<<<<<<< HEAD
    DEPLOYMENT_COLDSTAKING,
=======
    DEPLOYMENT_COMMUNITYFUND_ACCUMULATION_SPREAD,
>>>>>>> 5b08277c
    DEPLOYMENT_NTPSYNC,
    MAX_VERSION_BITS_DEPLOYMENTS
};

/**
 * Struct for each individual consensus rule change using BIP9.
 */
struct BIP9Deployment {
    /** Bit position to select the particular bit in nVersion. */
    int bit;
    /** Start MedianTime for version bits miner confirmation. Can be a date in the past */
    int64_t nStartTime;
    /** Timeout/expiry MedianTime for the deployment attempt. */
    int64_t nTimeout;
    double nYesCount;
};

/**
 * Parameters that influence chain consensus.
 */
struct Params {
    uint256 hashGenesisBlock;
    int nSubsidyHalvingInterval;
    /** Used to check majorities for block version upgrade */
    int nMajorityEnforceBlockUpgrade;
    int nMajorityRejectBlockOutdated;
    int nMajorityWindow;
    /** Block height and hash at which BIP34 becomes active */
    int BIP34Height;
    uint256 BIP34Hash;
    /**
     * Minimum blocks including miner confirmation of the total of 2016 blocks in a retargetting period,
     * (nPowTargetTimespan / nPowTargetSpacing) which is also used for BIP9 deployments.
     * Examples: 1916 for 95%, 1512 for testchains.
     */
    uint32_t nRuleChangeActivationThreshold;
    uint32_t nMinerConfirmationWindow;
    BIP9Deployment vDeployments[MAX_VERSION_BITS_DEPLOYMENTS];
    /** Proof of work parameters */
    uint256 powLimit;
    bool fPowAllowMinDifficultyBlocks;
    bool fPowNoRetargeting;
    int64_t nPowTargetSpacing;
    int64_t nPowTargetTimespan;
    int nLastPOWBlock;

    int nBlocksPerVotingCycle;
    int nQuorumVotes;
    float nVotesAcceptProposal;
    float nVotesRejectProposal;
    float nVotesAcceptPaymentRequest;
    float nVotesRejectPaymentRequest;
    float nMinimumQuorum;
    int nCommunityFundMinAge;
    int64_t nProposalMinimalFee;
    int nBlockSpreadCFundAccumulation;
    CAmount nCommunityFundAmount;
    unsigned int nCyclesProposalVoting;
    unsigned int nCyclesPaymentRequestVoting;
    int nPaymentRequestMaxVersion;
    int nProposalMaxVersion;

    /** Proof of stake parameters */
    unsigned int nStakeMinAge;
    int nTargetSpacing;
    unsigned int nTargetTimespan;
    int64_t nStakeCombineThreshold;
    int64_t nStakeSplitThreshold;
    int nDailyBlockCount;
    unsigned int nModifierInterval; // time to elapse before new modifier is computed
    int64_t sigActivationTime;
    int64_t nCoinbaseTimeActivationHeight;
    int64_t nMaxFutureDrift;

    int64_t DifficultyAdjustmentInterval() const { return nPowTargetTimespan / nPowTargetSpacing; }
};
} // namespace Consensus

#endif // NAVCOIN_CONSENSUS_PARAMS_H<|MERGE_RESOLUTION|>--- conflicted
+++ resolved
@@ -23,11 +23,8 @@
     DEPLOYMENT_SEGWIT_LEGACY,
     DEPLOYMENT_COMMUNITYFUND,
     DEPLOYMENT_COMMUNITYFUND_ACCUMULATION,
-<<<<<<< HEAD
     DEPLOYMENT_COLDSTAKING,
-=======
     DEPLOYMENT_COMMUNITYFUND_ACCUMULATION_SPREAD,
->>>>>>> 5b08277c
     DEPLOYMENT_NTPSYNC,
     MAX_VERSION_BITS_DEPLOYMENTS
 };
