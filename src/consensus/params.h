--- conflicted
+++ resolved
@@ -34,11 +34,8 @@
     DEPLOYMENT_DAO_CONSENSUS,
     DEPLOYMENT_COLDSTAKING_V2,
     DEPLOYMENT_POOL_FEE,
-<<<<<<< HEAD
     DEPLOYMENT_BLSCT,
-=======
     DEPLOYMENT_EXCLUDE,
->>>>>>> 4e395936
     MAX_VERSION_BITS_DEPLOYMENTS
 };
 
