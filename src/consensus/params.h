--- conflicted
+++ resolved
@@ -29,15 +29,12 @@
     DEPLOYMENT_NTPSYNC,
     DEPLOYMENT_STATIC_REWARD,
     DEPLOYMENT_QUORUM_CFUND,
-<<<<<<< HEAD
     DEPLOYMENT_ABSTAIN_VOTE,
     DEPLOYMENT_VOTE_STATE_CACHE,
     DEPLOYMENT_CONSULTATIONS,
     DEPLOYMENT_DAO_CONSENSUS,
     DEPLOYMENT_COLDSTAKING_V2,
-=======
     DEPLOYMENT_POOL_FEE,
->>>>>>> 2c3b5657
     MAX_VERSION_BITS_DEPLOYMENTS
 };
 
