--- conflicted
+++ resolved
@@ -216,12 +216,9 @@
     std::string Hash = find_value(metadata, "h").get_str();
     std::string strDZeel = find_value(metadata, "i").get_str();
     int nVersion = find_value(metadata, "v").isNum() ? find_value(metadata, "v").get_int() : 1;
-<<<<<<< HEAD
 
     if (nVersion >= 2 && !find_value(metadata, "r").isStr())
         return error("%s: Missing r field for payment request %s", __func__, tx.GetHash().ToString());
-=======
->>>>>>> c170ae4e
 
     CFund::CProposal proposal;
 
@@ -239,12 +236,8 @@
 
     CNavCoinAddress addr(proposal.Address);
     if (!addr.IsValid())
-<<<<<<< HEAD
         return error("%s: Address %s is not valid for payment request %s", __func__, proposal.Address, Hash.c_str(), tx.GetHash().ToString());
 
-=======
-        return false;
->>>>>>> c170ae4e
     CKeyID keyID;
     addr.GetKeyID(keyID);
 
@@ -270,7 +263,7 @@
     if(!ret)
         return error("%s: Invalid version for payment request %s", __func__, tx.GetHash().ToString());
 
-    return nVersion <= Params().GetConsensus().nPaymentRequestMaxVersion;
+    return true;
 
 }
 
@@ -278,11 +271,7 @@
     CFund::CProposal proposal;
     if(!CFund::FindProposal(proposalhash, proposal))
         return false;
-<<<<<<< HEAD
     return nAmount <= proposal.GetAvailable() && fState != ACCEPTED && fState != REJECTED && fState != EXPIRED;
-=======
-    return nAmount >= proposal.GetAvailable() && fState != ACCEPTED && fState != REJECTED && fState != EXPIRED;
->>>>>>> c170ae4e
 }
 
 bool CFund::CPaymentRequest::IsExpired() const {
@@ -331,24 +320,17 @@
         if(tx.vout[i].IsCommunityFundContribution())
             nContribution +=tx.vout[i].nValue;
 
-<<<<<<< HEAD
     bool ret = (nContribution >= Params().GetConsensus().nProposalMinimalFee &&
-=======
-    return (nContribution >= Params().GetConsensus().nProposalMinimalFee &&
->>>>>>> c170ae4e
             Address != "" &&
             nAmount < MAX_MONEY &&
             nAmount > 0 &&
             nDeadline > 0 &&
             nVersion <= Params().GetConsensus().nProposalMaxVersion);
-<<<<<<< HEAD
 
     if (!ret)
         return error("%s: Wrong strdzeel %s for proposal %s: %s", __func__, tx.strDZeel.c_str(), tx.GetHash().ToString());
 
     return true;
-=======
->>>>>>> c170ae4e
 
 }
 
@@ -379,20 +361,11 @@
 bool CFund::CProposal::IsExpired(uint32_t currentTime) const {
     if(nVersion >= 2) {
         if (mapBlockIndex.count(blockhash) == 0)
-<<<<<<< HEAD
             return (nVotingCycle > Params().GetConsensus().nCyclesProposalVoting && (CanVote() || fState == EXPIRED));
 
         CBlockIndex* pblockindex = mapBlockIndex[blockhash];
 
         return (pblockindex->GetMedianTimePast() + nDeadline < currentTime);
-=======
-            return true;
-
-        CBlockIndex* pblockindex = mapBlockIndex[blockhash];
-
-        return (pblockindex->GetMedianTimePast() + nDeadline < currentTime) ||
-               ( nVotingCycle > Params().GetConsensus().nCyclesProposalVoting && CanVote());
->>>>>>> c170ae4e
     } else {
         return (nDeadline < currentTime);
     }
@@ -417,12 +390,7 @@
     }
     ret.push_back(Pair("votesYes", nVotesYes));
     ret.push_back(Pair("votesNo", nVotesNo));
-<<<<<<< HEAD
-    ret.push_back(Pair("votingCycle", (uint64_t)nVotingCycle));
-    ret.push_back(Pair("status", GetState(pindexBestHeader->GetMedianTimePast())));
-=======
     ret.push_back(Pair("status", GetState(chainActive.Tip()->GetMedianTimePast())));
->>>>>>> c170ae4e
     if(fState == ACCEPTED)
         ret.push_back(Pair("approvedOnBlock", blockhash.ToString()));
     if(vPayments.size() > 0) {
