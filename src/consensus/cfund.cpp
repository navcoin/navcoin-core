// Copyright (c) 2017 The NavCoin Core developers
// Distributed under the MIT software license, see the accompanying
// file COPYING or http://www.opensource.org/licenses/mit-license.php.

#include "consensus/cfund.h"
#include "base58.h"
#include "main.h"
#include "rpc/server.h"
#include "utilmoneystr.h"

std::map<uint256, CFund::CProposal> mapProposal;
std::map<uint256, CFund::CPaymentRequest> mapPaymentRequest;

void CFund::SetScriptForCommunityFundContribution(CScript &script)
{
    script.resize(2);
    script[0] = OP_RETURN;
    script[1] = OP_CFUND;
}

void CFund::SetScriptForProposalVote(CScript &script, uint256 proposalhash, bool vote)
{
    script.resize(36);
    script[0] = OP_RETURN;
    script[1] = OP_CFUND;
    script[2] = OP_PROP;
    script[3] = vote ? OP_YES : OP_NO;
    memcpy(&script[4], proposalhash.begin(), 32);
}

void CFund::SetScriptForPaymentRequestVote(CScript &script, uint256 prequesthash, bool vote)
{
    script.resize(36);
    script[0] = OP_RETURN;
    script[1] = OP_CFUND;
    script[2] = OP_PREQ;
    script[3] = vote ? OP_YES : OP_NO;
    memcpy(&script[4], prequesthash.begin(), 32);
}

bool CFund::FindProposal(string propstr, CFund::CProposal &proposal)
{

    return CFund::FindProposal(uint256S("0x"+propstr), proposal);

}

void CFund::UpdateMapProposal(uint256 prophash)
{
    if(mapProposal.count(prophash) != 0)
        mapProposal.erase(prophash);
}

void CFund::UpdateMapProposal(uint256 prophash, CFund::CProposal proposal)
{
    if(mapProposal.count(prophash) != 0)
        mapProposal[prophash] = proposal;
}

bool CFund::FindProposal(uint256 prophash, CFund::CProposal &proposal)
{

    if(mapProposal.count(prophash) != 0) {
        proposal = mapProposal[prophash];
        return true;
    }

    CFund::CProposal temp;
    if(pcfundindex->ReadProposalIndex(prophash, temp)) {
        proposal = temp;
        mapProposal[prophash] = temp;
        return true;
    }

    return false;

}

bool CFund::FindPaymentRequest(uint256 preqhash, CFund::CPaymentRequest &prequest)
{

    if(mapPaymentRequest.count(preqhash) != 0) {
        prequest = mapPaymentRequest[preqhash];
        return true;
    }

    CFund::CPaymentRequest temp;
    if(pcfundindex->ReadPaymentRequestIndex(preqhash, temp)) {
        prequest = temp;
        mapPaymentRequest[preqhash] = temp;
        return true;
    }

    return false;

}

void CFund::UpdateMapPaymentRequest(uint256 preqhash)
{
    if(mapPaymentRequest.count(preqhash) != 0)
        mapPaymentRequest.erase(preqhash);
}

void CFund::UpdateMapPaymentRequest(uint256 preqhash, CFund::CPaymentRequest prequest)
{
    if(mapPaymentRequest.count(preqhash) != 0)
        mapPaymentRequest[preqhash] = prequest;
}

bool CFund::FindPaymentRequest(string preqstr, CFund::CPaymentRequest &prequest)
{

    return CFund::FindPaymentRequest(uint256S("0x"+preqstr), prequest);

}

bool CFund::VoteProposal(string strProp, bool vote, bool &duplicate)
{

    CFund::CProposal proposal;
    bool found = CFund::FindProposal(uint256S("0x"+strProp), proposal);

    if(!found || proposal.IsNull())
        return false;

    vector<std::pair<std::string, bool>>::iterator it = vAddedProposalVotes.begin();
    for(; it != vAddedProposalVotes.end(); it++)
        if (strProp == (*it).first) {
            if (vote == (*it).second)
                duplicate = true;
            break;
        }
    RemoveConfigFile("addproposalvoteyes", strProp);
    RemoveConfigFile("addproposalvoteno", strProp);
    WriteConfigFile(vote ? "addproposalvoteyes" : "addproposalvoteno", strProp);
    if (it == vAddedProposalVotes.end()) {
        vAddedProposalVotes.push_back(make_pair(strProp, vote));
    } else {
        vAddedProposalVotes.erase(it);
        vAddedProposalVotes.push_back(make_pair(strProp, vote));
    }
    return true;
}

bool CFund::VoteProposal(uint256 proposalHash, bool vote, bool &duplicate)
{
    return VoteProposal(proposalHash.ToString(), vote, duplicate);
}

bool CFund::RemoveVoteProposal(string strProp)
{
    vector<std::pair<std::string, bool>>::iterator it = vAddedProposalVotes.begin();
    for(; it != vAddedProposalVotes.end(); it++)
        if (strProp == (*it).first)
            break;

    RemoveConfigFile("addproposalvoteyes", strProp);
    RemoveConfigFile("addproposalvoteno", strProp);
    if (it != vAddedProposalVotes.end())
        vAddedProposalVotes.erase(it);
    else
        return false;
    return true;
}

bool CFund::RemoveVoteProposal(uint256 proposalHash)
{
    return RemoveVoteProposal(proposalHash.ToString());
}

bool CFund::VotePaymentRequest(string strProp, bool vote, bool &duplicate)
{

    CFund::CPaymentRequest prequest;
    bool found = CFund::FindPaymentRequest(uint256S("0x"+strProp), prequest);

    if(!found || prequest.IsNull())
        return false;

    vector<std::pair<std::string, bool>>::iterator it = vAddedPaymentRequestVotes.begin();
    for(; it != vAddedPaymentRequestVotes.end(); it++)
        if (strProp == (*it).first) {
            if (vote == (*it).second)
                duplicate = true;
            break;
        }
    RemoveConfigFile("addpaymentrequestvoteyes", strProp);
    RemoveConfigFile("addpaymentrequestvoteno", strProp);
    WriteConfigFile(vote ? "addpaymentrequestvoteyes" : "addpaymentrequestvoteno", strProp);
    if (it == vAddedPaymentRequestVotes.end()) {
        vAddedPaymentRequestVotes.push_back(make_pair(strProp, vote));
    } else {
        vAddedPaymentRequestVotes.erase(it);
        vAddedPaymentRequestVotes.push_back(make_pair(strProp, vote));
    }

    return true;

}

bool CFund::VotePaymentRequest(uint256 proposalHash, bool vote, bool &duplicate)
{
    return VotePaymentRequest(proposalHash.ToString(), vote, duplicate);
}

bool CFund::RemoveVotePaymentRequest(string strProp)
{
    vector<std::pair<std::string, bool>>::iterator it = vAddedPaymentRequestVotes.begin();
    for(; it != vAddedPaymentRequestVotes.end(); it++)
        if (strProp == (*it).first)
            break;

    RemoveConfigFile("addpaymentrequestvoteyes", strProp);
    RemoveConfigFile("addpaymentrequestvoteno", strProp);
    if (it != vAddedPaymentRequestVotes.end())
        vAddedPaymentRequestVotes.erase(it);
    else
        return false;
    return true;

}

bool CFund::RemoveVotePaymentRequest(uint256 proposalHash)
{
    return RemoveVotePaymentRequest(proposalHash.ToString());
}

bool CFund::IsValidPaymentRequest(CTransaction tx)
{

    UniValue metadata(UniValue::VOBJ);
    try {
        UniValue valRequest;
        if (!valRequest.read(tx.strDZeel))
          return false;

        if (valRequest.isObject())
          metadata = valRequest.get_obj();
        else
          return false;

    } catch (const UniValue& objError) {
      return false;
    } catch (const std::exception& e) {
      return false;
    }

    if(!(find_value(metadata, "n").isNum() && find_value(metadata, "s").isStr() && find_value(metadata, "h").isStr() && find_value(metadata, "i").isStr()))
        return false;

    CAmount nAmount = find_value(metadata, "n").get_int64();
    std::string Signature = find_value(metadata, "s").get_str();
    std::string Hash = find_value(metadata, "h").get_str();
    std::string strDZeel = find_value(metadata, "i").get_str();

    CFund::CProposal proposal;

    if(!CFund::FindProposal(Hash, proposal) || proposal.fState != CFund::ACCEPTED)
        return false;

    std::string Secret = "I kindly ask to withdraw " + std::to_string(nAmount) + "NAV from the proposal " + proposal.hash.ToString() + ". Payment request id: " + strDZeel;

    CNavCoinAddress addr(proposal.Address);
    if (!addr.IsValid())
        return false;

    CKeyID keyID;
    addr.GetKeyID(keyID);

    bool fInvalid = false;
    std::vector<unsigned char> vchSig = DecodeBase64(Signature.c_str(), &fInvalid);

    if (fInvalid)
        return false;

    CHashWriter ss(SER_GETHASH, 0);
    ss << strMessageMagic;
    ss << Secret;

    CPubKey pubkey;
    if (!pubkey.RecoverCompact(ss.GetHash(), vchSig) || pubkey.GetID() != keyID)
        return false;

    if(nAmount > proposal.GetAvailable())
        return false;

    return true;

}

bool CFund::CPaymentRequest::CanVote() const {
    CFund::CProposal proposal;
    if(!CFund::FindProposal(proposalhash, proposal))
        return false;
<<<<<<< HEAD
    return nAmount >= proposal.GetAvailable() && fState != ACCEPTED && fState != REJECTED;
=======
    return nAmount >= parent.GetAvailable() && fState == NIL;
>>>>>>> 231bf055
}

bool CFund::IsValidProposal(CTransaction tx)
{
    UniValue metadata(UniValue::VOBJ);
    try {
        UniValue valRequest;
        if (!valRequest.read(tx.strDZeel))
          return false;

        if (valRequest.isObject())
          metadata = valRequest.get_obj();
        else
          return false;

    } catch (const UniValue& objError) {
      return false;
    } catch (const std::exception& e) {
      return false;
    }

    if(!(find_value(metadata, "n").isNum() && find_value(metadata, "a").isStr() && find_value(metadata, "d").isNum()))
        return false;

    CAmount nAmount = find_value(metadata, "n").get_int64();
    std::string Address = find_value(metadata, "a").get_str();
    int64_t nDeadline = find_value(metadata, "d").get_int64();
    CAmount nContribution = 0;

    CNavCoinAddress address(Address);
    if (!address.IsValid())
        return false;

    for(unsigned int i=0;i<tx.vout.size();i++)
        if(tx.vout[i].IsCommunityFundContribution())
            nContribution +=tx.vout[i].nValue;

    return (nContribution >= Params().GetConsensus().nProposalMinimalFee &&
            nAmount < MAX_MONEY &&
            nAmount > 0 &&
            nDeadline > 0);

}

bool CFund::CPaymentRequest::IsAccepted() const {
    int nTotalVotes = nVotesYes + nVotesNo;
    return nTotalVotes > Params().GetConsensus().nQuorumVotes
           && ((float)nVotesYes > ((float)(nTotalVotes) * Params().GetConsensus().nVotesAcceptPaymentRequest));
}

bool CFund::CPaymentRequest::IsRejected() const {
    int nTotalVotes = nVotesYes + nVotesNo;
    return nTotalVotes > Params().GetConsensus().nQuorumVotes
           && ((float)nVotesNo > ((float)(nTotalVotes) * Params().GetConsensus().nVotesRejectPaymentRequest));
}

bool CFund::CProposal::IsAccepted() const {
    int nTotalVotes = nVotesYes + nVotesNo;
    return nTotalVotes > Params().GetConsensus().nQuorumVotes
           && ((float)nVotesYes > ((float)(nTotalVotes) * Params().GetConsensus().nVotesAcceptProposal));
}

bool CFund::CProposal::IsRejected() const {
    int nTotalVotes = nVotesYes + nVotesNo;
    return nTotalVotes > Params().GetConsensus().nQuorumVotes
           && ((float)nVotesNo > ((float)(nTotalVotes) * Params().GetConsensus().nVotesRejectProposal));
}

void CFund::CProposal::ToJson(UniValue& ret) const {
    ret.push_back(Pair("hash", hash.ToString()));
    ret.push_back(Pair("description", strDZeel));
    ret.push_back(Pair("requestedAmount", FormatMoney(nAmount)));
    ret.push_back(Pair("notPaidYet", FormatMoney(GetAvailable())));
    ret.push_back(Pair("userPaidFee", FormatMoney(nFee)));
    ret.push_back(Pair("paymentAddress", Address));
    ret.push_back(Pair("deadline", (uint64_t)nDeadline));
    ret.push_back(Pair("votesYes", nVotesYes));
    ret.push_back(Pair("votesNo", nVotesNo));
    ret.push_back(Pair("status", GetState(pindexBestHeader->GetMedianTimePast())));
    if(fState == ACCEPTED)
        ret.push_back(Pair("approvedOnBlock", blockhash.ToString()));
    if(vPayments.size() > 0) {
        UniValue arr(UniValue::VARR);
        for(unsigned int i = 0; i < vPayments.size(); i++) {
            UniValue preq(UniValue::VOBJ);
            CFund::CPaymentRequest prequest;
            if(CFund::FindPaymentRequest(vPayments[i],prequest)) {
                prequest.ToJson(preq);
                arr.push_back(preq);
            }
        }
        ret.push_back(Pair("paymentRequests", arr));
    }
}

void CFund::CPaymentRequest::ToJson(UniValue& ret) const {
    ret.push_back(Pair("hash", hash.ToString()));
    ret.push_back(Pair("description", strDZeel));
    ret.push_back(Pair("requestedAmount", FormatMoney(nAmount)));
    ret.push_back(Pair("votesYes", nVotesYes));
    ret.push_back(Pair("votesNo", nVotesNo));
    ret.push_back(Pair("status", GetState()));
    if(fState == ACCEPTED) {
        ret.push_back(Pair("approvedOnBlock", blockhash.ToString()));
        ret.push_back(Pair("paidOnBlock", paymenthash.ToString()));
    }
}<|MERGE_RESOLUTION|>--- conflicted
+++ resolved
@@ -292,11 +292,7 @@
     CFund::CProposal proposal;
     if(!CFund::FindProposal(proposalhash, proposal))
         return false;
-<<<<<<< HEAD
-    return nAmount >= proposal.GetAvailable() && fState != ACCEPTED && fState != REJECTED;
-=======
     return nAmount >= parent.GetAvailable() && fState == NIL;
->>>>>>> 231bf055
 }
 
 bool CFund::IsValidProposal(CTransaction tx)
