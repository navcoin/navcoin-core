// Copyright (c) 2018 The NavCoin Core developers
// Distributed under the MIT software license, see the accompanying
// file COPYING or http://www.opensource.org/licenses/mit-license.php.

#include "consensus/cfund.h"
#include "base58.h"
#include "main.h"
#include "rpc/server.h"
#include "utilmoneystr.h"

void CFund::SetScriptForCommunityFundContribution(CScript &script)
{
    script.resize(2);
    script[0] = OP_RETURN;
    script[1] = OP_CFUND;
}

void CFund::SetScriptForProposalVote(CScript &script, uint256 proposalhash, bool vote)
{
    script.resize(37);
    script[0] = OP_RETURN;
    script[1] = OP_CFUND;
    script[2] = OP_PROP;
    script[3] = vote ? OP_YES : OP_NO;
    script[4] = 0x20;
    memcpy(&script[5], proposalhash.begin(), 32);
}

void CFund::SetScriptForPaymentRequestVote(CScript &script, uint256 prequesthash, bool vote)
{
    script.resize(37);
    script[0] = OP_RETURN;
    script[1] = OP_CFUND;
    script[2] = OP_PREQ;
    script[3] = vote ? OP_YES : OP_NO;
    script[4] = 0x20;
    memcpy(&script[5], prequesthash.begin(), 32);
}

bool CFund::FindProposal(string propstr, CFund::CProposal &proposal)
{

    return CFund::FindProposal(uint256S("0x"+propstr), proposal);

}

bool CFund::FindProposal(uint256 prophash, CFund::CProposal &proposal)
{

    CFund::CProposal temp;
    if(pblocktree->ReadProposalIndex(prophash, temp)) {
        proposal = temp;
        return true;
    }

    return false;

}

bool CFund::FindPaymentRequest(uint256 preqhash, CFund::CPaymentRequest &prequest)
{

    CFund::CPaymentRequest temp;
    if(pblocktree->ReadPaymentRequestIndex(preqhash, temp)) {
        prequest = temp;
        return true;
    }

    return false;

}

bool CFund::FindPaymentRequest(string preqstr, CFund::CPaymentRequest &prequest)
{

    return CFund::FindPaymentRequest(uint256S("0x"+preqstr), prequest);

}

bool CFund::VoteProposal(string strProp, bool vote, bool &duplicate)
{

    CFund::CProposal proposal;
    bool found = CFund::FindProposal(uint256S("0x"+strProp), proposal);

    if(!found || proposal.IsNull())
        return false;

    vector<std::pair<std::string, bool>>::iterator it = vAddedProposalVotes.begin();
    for(; it != vAddedProposalVotes.end(); it++)
        if (strProp == (*it).first) {
            if (vote == (*it).second)
                duplicate = true;
            break;
        }
    RemoveConfigFile("addproposalvoteyes", strProp);
    RemoveConfigFile("addproposalvoteno", strProp);
    WriteConfigFile(vote ? "addproposalvoteyes" : "addproposalvoteno", strProp);
    if (it == vAddedProposalVotes.end()) {
        vAddedProposalVotes.push_back(make_pair(strProp, vote));
    } else {
        vAddedProposalVotes.erase(it);
        vAddedProposalVotes.push_back(make_pair(strProp, vote));
    }
    return true;
}

bool CFund::VoteProposal(uint256 proposalHash, bool vote, bool &duplicate)
{
    return VoteProposal(proposalHash.ToString(), vote, duplicate);
}

bool CFund::RemoveVoteProposal(string strProp)
{
    vector<std::pair<std::string, bool>>::iterator it = vAddedProposalVotes.begin();
    for(; it != vAddedProposalVotes.end(); it++)
        if (strProp == (*it).first)
            break;

    RemoveConfigFile("addproposalvoteyes", strProp);
    RemoveConfigFile("addproposalvoteno", strProp);
    if (it != vAddedProposalVotes.end())
        vAddedProposalVotes.erase(it);
    else
        return false;
    return true;
}

bool CFund::RemoveVoteProposal(uint256 proposalHash)
{
    return RemoveVoteProposal(proposalHash.ToString());
}

bool CFund::VotePaymentRequest(string strProp, bool vote, bool &duplicate)
{

    CFund::CPaymentRequest prequest;
    bool found = CFund::FindPaymentRequest(uint256S("0x"+strProp), prequest);

    if(!found || prequest.IsNull())
        return false;

    vector<std::pair<std::string, bool>>::iterator it = vAddedPaymentRequestVotes.begin();
    for(; it != vAddedPaymentRequestVotes.end(); it++)
        if (strProp == (*it).first) {
            if (vote == (*it).second)
                duplicate = true;
            break;
        }
    RemoveConfigFile("addpaymentrequestvoteyes", strProp);
    RemoveConfigFile("addpaymentrequestvoteno", strProp);
    WriteConfigFile(vote ? "addpaymentrequestvoteyes" : "addpaymentrequestvoteno", strProp);
    if (it == vAddedPaymentRequestVotes.end()) {
        vAddedPaymentRequestVotes.push_back(make_pair(strProp, vote));
    } else {
        vAddedPaymentRequestVotes.erase(it);
        vAddedPaymentRequestVotes.push_back(make_pair(strProp, vote));
    }

    return true;

}

bool CFund::VotePaymentRequest(uint256 proposalHash, bool vote, bool &duplicate)
{
    return VotePaymentRequest(proposalHash.ToString(), vote, duplicate);
}

bool CFund::RemoveVotePaymentRequest(string strProp)
{
    vector<std::pair<std::string, bool>>::iterator it = vAddedPaymentRequestVotes.begin();
    for(; it != vAddedPaymentRequestVotes.end(); it++)
        if (strProp == (*it).first)
            break;

    RemoveConfigFile("addpaymentrequestvoteyes", strProp);
    RemoveConfigFile("addpaymentrequestvoteno", strProp);
    if (it != vAddedPaymentRequestVotes.end())
        vAddedPaymentRequestVotes.erase(it);
    else
        return false;
    return true;

}

bool CFund::RemoveVotePaymentRequest(uint256 proposalHash)
{
    return RemoveVotePaymentRequest(proposalHash.ToString());
}

bool CFund::IsValidPaymentRequest(CTransaction tx)
{    
    if(tx.strDZeel.length() > 1024)
        return error("%s: Too long strdzeel for payment request %s", __func__, tx.GetHash().ToString());

    UniValue metadata(UniValue::VOBJ);
    try {
        UniValue valRequest;
        if (!valRequest.read(tx.strDZeel))
            return error("%s: Wrong strdzeel for payment request %s", __func__, tx.GetHash().ToString());

        if (valRequest.isObject())
            metadata = valRequest.get_obj();
        else
            return error("%s: Wrong strdzeel for payment request %s", __func__, tx.GetHash().ToString());

    } catch (const UniValue& objError) {
        return error("%s: Wrong strdzeel for payment request %s", __func__, tx.GetHash().ToString());
    } catch (const std::exception& e) {
        return error("%s: Wrong strdzeel for payment request %s: %s", __func__, tx.GetHash().ToString(), e.what());
    }

    if(!(find_value(metadata, "n").isNum() && find_value(metadata, "s").isStr() && find_value(metadata, "h").isStr() && find_value(metadata, "i").isStr()))
        return error("%s: Wrong strdzeel for payment request %s", __func__, tx.GetHash().ToString());

    CAmount nAmount = find_value(metadata, "n").get_int64();
    std::string Signature = find_value(metadata, "s").get_str();
    std::string Hash = find_value(metadata, "h").get_str();
    std::string strDZeel = find_value(metadata, "i").get_str();
    int nVersion = find_value(metadata, "v").isNum() ? find_value(metadata, "v").get_int() : 1;
<<<<<<< HEAD
=======

    if (nAmount < 0) {
         return error("%s: Payment Request cannot have amount less than 0: %s", __func__, tx.GetHash().ToString());
    }
>>>>>>> 7730c7bc

    CFund::CProposal proposal;

    if(!CFund::FindProposal(Hash, proposal) || proposal.fState != CFund::ACCEPTED)
        return error("%s: Could not find parent proposal %s for payment request %s", __func__, Hash.c_str(),tx.GetHash().ToString());

    std::string sRandom = "";

    if (nVersion >= 2 && find_value(metadata, "r").isStr())
        sRandom = find_value(metadata, "r").get_str();

    std::string Secret = sRandom + "I kindly ask to withdraw " +
            std::to_string(nAmount) + "NAV from the proposal " +
            proposal.hash.ToString() + ". Payment request id: " + strDZeel;

    CNavCoinAddress addr(proposal.Address);
    if (!addr.IsValid())
<<<<<<< HEAD
        return false;
=======
        return error("%s: Address %s is not valid for payment request %s", __func__, proposal.Address, Hash.c_str(), tx.GetHash().ToString());

>>>>>>> 7730c7bc
    CKeyID keyID;
    addr.GetKeyID(keyID);

    bool fInvalid = false;
    std::vector<unsigned char> vchSig = DecodeBase64(Signature.c_str(), &fInvalid);

    if (fInvalid)
        return error("%s: Invalid signature for payment request  %s", __func__, tx.GetHash().ToString());

    CHashWriter ss(SER_GETHASH, 0);
    ss << strMessageMagic;
    ss << Secret;

    CPubKey pubkey;
    if (!pubkey.RecoverCompact(ss.GetHash(), vchSig) || pubkey.GetID() != keyID)
        return error("%s: Invalid signature for payment request %s", __func__, tx.GetHash().ToString());

    if(nAmount > proposal.GetAvailable(true))
        return error("%s: Invalid requested amount for payment request %s (%d vs %d available)",
                     __func__, tx.GetHash().ToString(), nAmount, proposal.GetAvailable());
    
    bool ret = nVersion <= Params().GetConsensus().nPaymentRequestMaxVersion;

    if(!ret)
        return error("%s: Invalid version for payment request %s", __func__, tx.GetHash().ToString());

    return nVersion <= Params().GetConsensus().nPaymentRequestMaxVersion;

}

bool CFund::CPaymentRequest::CanVote() const {
    CFund::CProposal proposal;
    if(!CFund::FindProposal(proposalhash, proposal))
        return false;
<<<<<<< HEAD
    return nAmount >= proposal.GetAvailable() && fState != ACCEPTED && fState != REJECTED && fState != EXPIRED;
=======
    return nAmount <= proposal.GetAvailable() && fState != ACCEPTED && fState != REJECTED && fState != EXPIRED;
>>>>>>> 7730c7bc
}

bool CFund::CPaymentRequest::IsExpired() const {
    if(nVersion >= 2)
        return ( nVotingCycle > Params().GetConsensus().nCyclesPaymentRequestVoting &&
                fState != ACCEPTED && fState != REJECTED);
    return false;
}

bool CFund::IsValidProposal(CTransaction tx)
{
    if(tx.strDZeel.length() > 1024)
        return error("%s: Too long strdzeel for proposal %s", __func__, tx.GetHash().ToString());

    UniValue metadata(UniValue::VOBJ);
    try {
        UniValue valRequest;
        if (!valRequest.read(tx.strDZeel))
            return error("%s: Wrong strdzeel for proposal %s", __func__, tx.GetHash().ToString());

        if (valRequest.isObject())
          metadata = valRequest.get_obj();
        else
            return error("%s: Wrong strdzeel for proposal %s", __func__, tx.GetHash().ToString());

    } catch (const UniValue& objError) {
        return error("%s: Wrong strdzeel for proposal %s", __func__, tx.GetHash().ToString());
    } catch (const std::exception& e) {
        return error("%s: Wrong strdzeel for proposal %s: %s", __func__, tx.GetHash().ToString(), e.what());
    }

    if(!(find_value(metadata, "n").isNum() &&
            find_value(metadata, "a").isStr() &&
            find_value(metadata, "d").isNum() &&
            find_value(metadata, "s").isStr()))
    {

        return error("%s: Wrong strdzeel for proposal %s", __func__, tx.GetHash().ToString());
    }

    CAmount nAmount = find_value(metadata, "n").get_int64();
    std::string Address = find_value(metadata, "a").get_str();
    int64_t nDeadline = find_value(metadata, "d").get_int64();
    CAmount nContribution = 0;
    int nVersion = find_value(metadata, "v").isNum() ? find_value(metadata, "v").get_int() : 1;

    CNavCoinAddress address(Address);
    if (!address.IsValid())
        return error("%s: Wrong address %s for proposal %s", __func__, Address.c_str(), tx.GetHash().ToString());

    for(unsigned int i=0;i<tx.vout.size();i++)
        if(tx.vout[i].IsCommunityFundContribution())
            nContribution +=tx.vout[i].nValue;

<<<<<<< HEAD
    return (nContribution >= Params().GetConsensus().nProposalMinimalFee &&
=======
    bool ret = (nContribution >= Params().GetConsensus().nProposalMinimalFee &&
>>>>>>> 7730c7bc
            Address != "" &&
            nAmount < MAX_MONEY &&
            nAmount > 0 &&
            nDeadline > 0 &&
            nVersion <= Params().GetConsensus().nProposalMaxVersion);
<<<<<<< HEAD
=======

    if (!ret)
        return error("%s: Wrong strdzeel %s for proposal %s", __func__, tx.strDZeel.c_str(), tx.GetHash().ToString());

    return true;
>>>>>>> 7730c7bc

}

bool CFund::CPaymentRequest::IsAccepted() const {
    int nTotalVotes = nVotesYes + nVotesNo;
    return nTotalVotes > Params().GetConsensus().nQuorumVotes
           && ((float)nVotesYes > ((float)(nTotalVotes) * Params().GetConsensus().nVotesAcceptPaymentRequest));
}

bool CFund::CPaymentRequest::IsRejected() const {
    int nTotalVotes = nVotesYes + nVotesNo;
    return nTotalVotes > Params().GetConsensus().nQuorumVotes
           && ((float)nVotesNo > ((float)(nTotalVotes) * Params().GetConsensus().nVotesRejectPaymentRequest));
}

bool CFund::CProposal::IsAccepted() const {
    int nTotalVotes = nVotesYes + nVotesNo;
    return nTotalVotes > Params().GetConsensus().nQuorumVotes
           && ((float)nVotesYes > ((float)(nTotalVotes) * Params().GetConsensus().nVotesAcceptProposal));
}

bool CFund::CProposal::IsRejected() const {
    int nTotalVotes = nVotesYes + nVotesNo;
    return nTotalVotes > Params().GetConsensus().nQuorumVotes
           && ((float)nVotesNo > ((float)(nTotalVotes) * Params().GetConsensus().nVotesRejectProposal));
}

bool CFund::CProposal::IsExpired(uint32_t currentTime) const {
    if(nVersion >= 2) {
<<<<<<< HEAD
        if (mapBlockIndex.count(blockhash) == 0)
            return true;

        CBlockIndex* pblockindex = mapBlockIndex[blockhash];

        return (pblockindex->GetMedianTimePast() + nDeadline < currentTime) ||
               ( nVotingCycle > Params().GetConsensus().nCyclesProposalVoting && CanVote());
=======
        if (fState == ACCEPTED && mapBlockIndex.count(blockhash) > 0) {
            CBlockIndex* pblockindex = mapBlockIndex[blockhash];
            return (pblockindex->GetBlockTime() + nDeadline < currentTime);
        }
        return (nVotingCycle > Params().GetConsensus().nCyclesProposalVoting && (CanVote() || fState == EXPIRED));
>>>>>>> 7730c7bc
    } else {
        return (nDeadline < currentTime);
    }
}

void CFund::CProposal::ToJson(UniValue& ret) const {
    ret.push_back(Pair("version", nVersion));
    ret.push_back(Pair("hash", hash.ToString()));
    ret.push_back(Pair("blockHash", txblockhash.ToString()));
    ret.push_back(Pair("description", strDZeel));
    ret.push_back(Pair("requestedAmount", FormatMoney(nAmount)));
    ret.push_back(Pair("notPaidYet", FormatMoney(GetAvailable())));
    ret.push_back(Pair("userPaidFee", FormatMoney(nFee)));
    ret.push_back(Pair("paymentAddress", Address));
    if(nVersion >= 2) {
        ret.push_back(Pair("proposalDuration", (uint64_t)nDeadline));
        if (fState == ACCEPTED && mapBlockIndex.count(blockhash) > 0) {
            CBlockIndex* pblockindex = mapBlockIndex[blockhash];
<<<<<<< HEAD
            ret.push_back(Pair("expiresOn", pblockindex->GetMedianTimePast() + (uint64_t)nDeadline));
=======
            ret.push_back(Pair("expiresOn", pblockindex->GetBlockTime() + (uint64_t)nDeadline));
>>>>>>> 7730c7bc
        }
    } else {
        ret.push_back(Pair("expiresOn", (uint64_t)nDeadline));
    }
    ret.push_back(Pair("votesYes", nVotesYes));
    ret.push_back(Pair("votesNo", nVotesNo));
<<<<<<< HEAD
    ret.push_back(Pair("status", GetState(chainActive.Tip()->GetMedianTimePast())));
=======
    ret.push_back(Pair("votingCycle", (uint64_t)nVotingCycle));
    ret.push_back(Pair("status", GetState(chainActive.Tip()->GetBlockTime())));
    ret.push_back(Pair("state", (uint64_t)fState));
>>>>>>> 7730c7bc
    if(fState == ACCEPTED)
        ret.push_back(Pair("stateChangedOnBlock", blockhash.ToString()));
    if(vPayments.size() > 0) {
        UniValue arr(UniValue::VARR);
        for(unsigned int i = 0; i < vPayments.size(); i++) {
            UniValue preq(UniValue::VOBJ);
            CFund::CPaymentRequest prequest;
            if(CFund::FindPaymentRequest(vPayments[i],prequest)) {
                prequest.ToJson(preq);
                arr.push_back(preq);
            }
        }
        ret.push_back(Pair("paymentRequests", arr));
    }
}

void CFund::CPaymentRequest::ToJson(UniValue& ret) const {
    ret.push_back(Pair("version", nVersion));
    ret.push_back(Pair("hash", hash.ToString()));
    ret.push_back(Pair("blockHash", txblockhash.ToString()));
    ret.push_back(Pair("description", strDZeel));
    ret.push_back(Pair("requestedAmount", FormatMoney(nAmount)));
    ret.push_back(Pair("votesYes", nVotesYes));
    ret.push_back(Pair("votesNo", nVotesNo));
    ret.push_back(Pair("votingCycle", (uint64_t)nVotingCycle));
    ret.push_back(Pair("status", GetState()));
    ret.push_back(Pair("state", (uint64_t)fState));
    ret.push_back(Pair("stateChangedOnBlock", blockhash.ToString()));
    if(fState == ACCEPTED) {        
        ret.push_back(Pair("paidOnBlock", paymenthash.ToString()));
    }
}<|MERGE_RESOLUTION|>--- conflicted
+++ resolved
@@ -218,13 +218,10 @@
     std::string Hash = find_value(metadata, "h").get_str();
     std::string strDZeel = find_value(metadata, "i").get_str();
     int nVersion = find_value(metadata, "v").isNum() ? find_value(metadata, "v").get_int() : 1;
-<<<<<<< HEAD
-=======
 
     if (nAmount < 0) {
          return error("%s: Payment Request cannot have amount less than 0: %s", __func__, tx.GetHash().ToString());
     }
->>>>>>> 7730c7bc
 
     CFund::CProposal proposal;
 
@@ -242,12 +239,8 @@
 
     CNavCoinAddress addr(proposal.Address);
     if (!addr.IsValid())
-<<<<<<< HEAD
-        return false;
-=======
         return error("%s: Address %s is not valid for payment request %s", __func__, proposal.Address, Hash.c_str(), tx.GetHash().ToString());
 
->>>>>>> 7730c7bc
     CKeyID keyID;
     addr.GetKeyID(keyID);
 
@@ -282,11 +275,7 @@
     CFund::CProposal proposal;
     if(!CFund::FindProposal(proposalhash, proposal))
         return false;
-<<<<<<< HEAD
-    return nAmount >= proposal.GetAvailable() && fState != ACCEPTED && fState != REJECTED && fState != EXPIRED;
-=======
     return nAmount <= proposal.GetAvailable() && fState != ACCEPTED && fState != REJECTED && fState != EXPIRED;
->>>>>>> 7730c7bc
 }
 
 bool CFund::CPaymentRequest::IsExpired() const {
@@ -341,24 +330,17 @@
         if(tx.vout[i].IsCommunityFundContribution())
             nContribution +=tx.vout[i].nValue;
 
-<<<<<<< HEAD
-    return (nContribution >= Params().GetConsensus().nProposalMinimalFee &&
-=======
     bool ret = (nContribution >= Params().GetConsensus().nProposalMinimalFee &&
->>>>>>> 7730c7bc
             Address != "" &&
             nAmount < MAX_MONEY &&
             nAmount > 0 &&
             nDeadline > 0 &&
             nVersion <= Params().GetConsensus().nProposalMaxVersion);
-<<<<<<< HEAD
-=======
 
     if (!ret)
         return error("%s: Wrong strdzeel %s for proposal %s", __func__, tx.strDZeel.c_str(), tx.GetHash().ToString());
 
     return true;
->>>>>>> 7730c7bc
 
 }
 
@@ -388,21 +370,11 @@
 
 bool CFund::CProposal::IsExpired(uint32_t currentTime) const {
     if(nVersion >= 2) {
-<<<<<<< HEAD
-        if (mapBlockIndex.count(blockhash) == 0)
-            return true;
-
-        CBlockIndex* pblockindex = mapBlockIndex[blockhash];
-
-        return (pblockindex->GetMedianTimePast() + nDeadline < currentTime) ||
-               ( nVotingCycle > Params().GetConsensus().nCyclesProposalVoting && CanVote());
-=======
         if (fState == ACCEPTED && mapBlockIndex.count(blockhash) > 0) {
             CBlockIndex* pblockindex = mapBlockIndex[blockhash];
             return (pblockindex->GetBlockTime() + nDeadline < currentTime);
         }
         return (nVotingCycle > Params().GetConsensus().nCyclesProposalVoting && (CanVote() || fState == EXPIRED));
->>>>>>> 7730c7bc
     } else {
         return (nDeadline < currentTime);
     }
@@ -421,24 +393,16 @@
         ret.push_back(Pair("proposalDuration", (uint64_t)nDeadline));
         if (fState == ACCEPTED && mapBlockIndex.count(blockhash) > 0) {
             CBlockIndex* pblockindex = mapBlockIndex[blockhash];
-<<<<<<< HEAD
-            ret.push_back(Pair("expiresOn", pblockindex->GetMedianTimePast() + (uint64_t)nDeadline));
-=======
             ret.push_back(Pair("expiresOn", pblockindex->GetBlockTime() + (uint64_t)nDeadline));
->>>>>>> 7730c7bc
         }
     } else {
         ret.push_back(Pair("expiresOn", (uint64_t)nDeadline));
     }
     ret.push_back(Pair("votesYes", nVotesYes));
     ret.push_back(Pair("votesNo", nVotesNo));
-<<<<<<< HEAD
-    ret.push_back(Pair("status", GetState(chainActive.Tip()->GetMedianTimePast())));
-=======
     ret.push_back(Pair("votingCycle", (uint64_t)nVotingCycle));
     ret.push_back(Pair("status", GetState(chainActive.Tip()->GetBlockTime())));
     ret.push_back(Pair("state", (uint64_t)fState));
->>>>>>> 7730c7bc
     if(fState == ACCEPTED)
         ret.push_back(Pair("stateChangedOnBlock", blockhash.ToString()));
     if(vPayments.size() > 0) {
