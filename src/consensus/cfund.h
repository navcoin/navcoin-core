--- conflicted
+++ resolved
@@ -138,11 +138,7 @@
             if(nAmount < 0)
             {
                 READWRITE(nAmount);
-<<<<<<< HEAD
-                READWRITE(nVersion);
-=======
                 READWRITE(this->nVersion);
->>>>>>> 7730c7bc
             }
             else
             {
@@ -154,11 +150,7 @@
             CAmount nSignalVersion = -1;
             READWRITE(nSignalVersion);
             READWRITE(nAmount);
-<<<<<<< HEAD
-            READWRITE(nVersion);
-=======
             READWRITE(this->nVersion);
->>>>>>> 7730c7bc
         }
         READWRITE(fState);
         READWRITE(nVotesYes);
@@ -193,10 +185,7 @@
     std::string strDZeel;
     uint256 hash;
     uint256 blockhash;
-<<<<<<< HEAD
-=======
     uint256 txblockhash;
->>>>>>> 7730c7bc
     int nVersion;
     unsigned int nVotingCycle;
 
@@ -214,10 +203,6 @@
         strDZeel = "";
         hash = uint256();
         blockhash = uint256();
-<<<<<<< HEAD
-=======
-        blockhash = uint256();
->>>>>>> 7730c7bc
         nVersion = 0;
         nVotingCycle = 0;
     }
@@ -309,11 +294,7 @@
             if(nFee < 0)
             {
                 READWRITE(nFee);
-<<<<<<< HEAD
-                READWRITE(nVersion);
-=======
                 READWRITE(this->nVersion);
->>>>>>> 7730c7bc
             }
             else
             {
@@ -325,11 +306,7 @@
             CAmount nSignalVersion = -1;
             READWRITE(nSignalVersion);
             READWRITE(nFee);
-<<<<<<< HEAD
-            READWRITE(nVersion);
-=======
             READWRITE(this->nVersion);
->>>>>>> 7730c7bc
         }
 
         READWRITE(Address);
@@ -341,19 +318,12 @@
         READWRITE(strDZeel);
         READWRITE(hash);
         READWRITE(blockhash);
-<<<<<<< HEAD
-
-        // Version-based read/write
-        if(nVersion >= 2)
-           READWRITE(nVotingCycle);
-=======
         READWRITE(txblockhash);
 
         // Version-based read/write
         if(nVersion >= 2) {
            READWRITE(nVotingCycle);
         }
->>>>>>> 7730c7bc
 
     }
 
