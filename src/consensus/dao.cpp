--- conflicted
+++ resolved
@@ -1275,11 +1275,6 @@
                                     proposal->fDirty = true;
 
                                     updateMapProposals[proposal->hash] = *proposal;
-
-<<<<<<< HEAD
-=======
-                                    LogPrint("daoextra", "%s: Updated nCFSupply %s nCFLocked %s\n", __func__, FormatMoney(pindexNew->nCFSupply), FormatMoney(pindexNew->nCFLocked));
->>>>>>> 63765faa
                                 }
                                 else
                                 {
@@ -2189,13 +2184,11 @@
 }
 bool IsValidConsensusParameterProposal(Consensus::ConsensusParamsPos pos, std::string proposal, CBlockIndex *pindex, CStateViewCache& coins)
 {
-<<<<<<< HEAD
     std::vector<Consensus::ConsensusParamsPos> vPos;
     std::vector<std::string> vProposal;
-=======
+
     if (proposal.empty() || proposal.find_first_not_of("0123456789") != std::string::npos)
         return error("%s: Proposed parameter is empty or not integer", __func__);
->>>>>>> 63765faa
 
     vPos.push_back(pos);
     vProposal.push_back(proposal);
