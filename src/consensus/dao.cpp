--- conflicted
+++ resolved
@@ -387,19 +387,11 @@
         mapSeenSupport.clear();
 
         if (pindexblock->nNonce & 1)
-<<<<<<< HEAD
         {
             nCacheExclude++;
         }
         else
         {
-=======
-        {
-            nCacheExclude++;
-        }
-        else
-        {
->>>>>>> 017ddea6
             if (fCFund)
             {
                 auto pVotes = GetProposalVotes(pindexblock->GetBlockHash());
@@ -465,7 +457,6 @@
                     {
                         if (!it.second)
                             continue;
-<<<<<<< HEAD
 
                         if (!mapSeenSupport.count(it.first))
                         {
@@ -476,18 +467,6 @@
                             if(mapCacheSupportToUpdate.count(it.first) == 0)
                                 mapCacheSupportToUpdate[it.first] = 0;
 
-=======
-
-                        if (!mapSeenSupport.count(it.first))
-                        {
-                            LogPrint("daoextra", "%s: Found support vote for %s at block height %d\n", __func__,
-                                     it.first.ToString(),
-                                     pindexblock->nHeight);
-
-                            if(mapCacheSupportToUpdate.count(it.first) == 0)
-                                mapCacheSupportToUpdate[it.first] = 0;
-
->>>>>>> 017ddea6
                             mapCacheSupportToUpdate[it.first] += 1;
                             mapSeenSupport[it.first]=true;
                         }
@@ -514,7 +493,6 @@
                                 mapCacheConsultationToUpdate[std::make_pair(answer.parent,it.second)] += 1;
 
                                 mapSeen[it.first]=true;
-<<<<<<< HEAD
 
                                 LogPrint("daoextra", "%s: Found consultation answer vote %d for %s at block height %d (total %d)\n", __func__,
                                          it.second, answer.parent.ToString(), pindexblock->nHeight, mapCacheConsultationToUpdate[std::make_pair(answer.parent,it.second)]);
@@ -524,17 +502,6 @@
                                 if(mapCacheConsultationToUpdate.count(std::make_pair(it.first,it.second)) == 0)
                                     mapCacheConsultationToUpdate[std::make_pair(it.first,it.second)] = 0;
 
-=======
-
-                                LogPrint("daoextra", "%s: Found consultation answer vote %d for %s at block height %d (total %d)\n", __func__,
-                                         it.second, answer.parent.ToString(), pindexblock->nHeight, mapCacheConsultationToUpdate[std::make_pair(answer.parent,it.second)]);
-                            }
-                            else
-                            {
-                                if(mapCacheConsultationToUpdate.count(std::make_pair(it.first,it.second)) == 0)
-                                    mapCacheConsultationToUpdate[std::make_pair(it.first,it.second)] = 0;
-
->>>>>>> 017ddea6
                                 mapCacheConsultationToUpdate[std::make_pair(it.first,it.second)] += 1;
 
                                 mapSeen[it.first]=true;
@@ -2400,11 +2367,7 @@
     if (nVersion & CConsultationAnswer::EXCLUDE_VERSION)
         exclude = nExclude;
 
-<<<<<<< HEAD
-    return nVotes >= (GetConsensusParameter(Consensus::CONSENSUS_PARAM_VOTING_CYCLE_LENGTH, view) * nMinimumQuorum) - exclude;
-=======
     return nVotes >= ((GetConsensusParameter(Consensus::CONSENSUS_PARAM_VOTING_CYCLE_LENGTH, view) - exclude)  * nMinimumQuorum);
->>>>>>> 017ddea6
 
 }
 
@@ -2705,11 +2668,7 @@
     if (nVersion & ABSTAIN_VOTE_VERSION)
         nTotalVotes += nVotesAbs;
 
-<<<<<<< HEAD
-    return nTotalVotes > (GetConsensusParameter(Consensus::CONSENSUS_PARAM_VOTING_CYCLE_LENGTH, view) * nMinimumQuorum) - exclude
-=======
     return nTotalVotes > ((GetConsensusParameter(Consensus::CONSENSUS_PARAM_VOTING_CYCLE_LENGTH, view) - exclude) * nMinimumQuorum)
->>>>>>> 017ddea6
             && ((float)nVotesYes > ((float)(nTotalVotes) * GetConsensusParameter(Consensus::CONSENSUS_PARAM_PAYMENT_REQUEST_MIN_ACCEPT, view) / 10000.0));
 }
 
@@ -2727,11 +2686,7 @@
     if (nVersion & CPaymentRequest::EXCLUDE_VERSION)
         exclude = nExclude;
 
-<<<<<<< HEAD
-    return nTotalVotes > (GetConsensusParameter(Consensus::CONSENSUS_PARAM_VOTING_CYCLE_LENGTH, view) * nMinimumQuorum) - exclude
-=======
     return nTotalVotes > ((GetConsensusParameter(Consensus::CONSENSUS_PARAM_VOTING_CYCLE_LENGTH, view) - exclude) * nMinimumQuorum)
->>>>>>> 017ddea6
             && ((float)nVotesNo > ((float)(nTotalVotes) * GetConsensusParameter(Consensus::CONSENSUS_PARAM_PAYMENT_REQUEST_MIN_REJECT, view) / 10000.0));
 }
 
@@ -2754,11 +2709,7 @@
     if (nVersion & CProposal::EXCLUDE_VERSION)
         exclude = nExclude;
 
-<<<<<<< HEAD
-    return nTotalVotes > (GetConsensusParameter(Consensus::CONSENSUS_PARAM_VOTING_CYCLE_LENGTH, view) * nMinimumQuorum) - exclude
-=======
     return nTotalVotes > ((GetConsensusParameter(Consensus::CONSENSUS_PARAM_VOTING_CYCLE_LENGTH, view) - exclude) * nMinimumQuorum)
->>>>>>> 017ddea6
             && ((float)nVotesYes > ((float)(nTotalVotes) * GetConsensusParameter(Consensus::CONSENSUS_PARAM_PROPOSAL_MIN_ACCEPT, view) / 10000.0));
 }
 
@@ -2777,11 +2728,7 @@
     if (nVersion & CProposal::EXCLUDE_VERSION)
         exclude = nExclude;
 
-<<<<<<< HEAD
-    return nTotalVotes > (GetConsensusParameter(Consensus::CONSENSUS_PARAM_VOTING_CYCLE_LENGTH, view) * nMinimumQuorum) - exclude
-=======
     return nTotalVotes > ((GetConsensusParameter(Consensus::CONSENSUS_PARAM_VOTING_CYCLE_LENGTH, view) - exclude)  * nMinimumQuorum)
->>>>>>> 017ddea6
             && ((float)nVotesNo > ((float)(nTotalVotes) * GetConsensusParameter(Consensus::CONSENSUS_PARAM_PROPOSAL_MIN_REJECT, view)/ 10000.0));
 }
 
