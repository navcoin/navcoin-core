// Copyright (c) 2018-2019 The NavCoin Core developers
// Distributed under the MIT software license, see the accompanying
// file COPYING or http://www.opensource.org/licenses/mit-license.php.

#include "consensus/dao.h"
#include "base58.h"
#include "main.h"
#include "rpc/server.h"
#include "utilmoneystr.h"

void GetVersionMask(uint64_t &nProposalMask, uint64_t &nPaymentRequestMask, uint64_t &nConsultationMask, uint64_t &nConsultationAnswerMask, CBlockIndex* pindex)
{
    bool fReducedQuorum = IsReducedCFundQuorumEnabled(pindex, Params().GetConsensus());
    bool fAbstainVote = IsDAOEnabled(pindex, Params().GetConsensus());
    bool fExclude = IsExcludeEnabled(pindex, Params().GetConsensus());

    nProposalMask = Params().GetConsensus().nProposalMaxVersion;
    nPaymentRequestMask = Params().GetConsensus().nPaymentRequestMaxVersion;
    nConsultationMask = Params().GetConsensus().nConsultationMaxVersion;
    nConsultationAnswerMask = Params().GetConsensus().nConsultationAnswerMaxVersion;

    if (!fReducedQuorum)
    {
        nProposalMask &= ~CProposal::REDUCED_QUORUM_VERSION;
        nPaymentRequestMask &= ~CPaymentRequest::REDUCED_QUORUM_VERSION;
    }

    if (!fAbstainVote)
    {
        nProposalMask &= ~CProposal::ABSTAIN_VOTE_VERSION;
        nPaymentRequestMask &= ~CPaymentRequest::ABSTAIN_VOTE_VERSION;
    }

    if (!fExclude)
    {
        nProposalMask &= ~CProposal::EXCLUDE_VERSION;
        nPaymentRequestMask &= ~CPaymentRequest::EXCLUDE_VERSION;
        nConsultationMask &= ~CConsultation::EXCLUDE_VERSION;
        nConsultationAnswerMask &= ~CConsultationAnswer::EXCLUDE_VERSION;
    }
}

void SetScriptForCommunityFundContribution(CScript &script)
{
    script.resize(2);
    script[0] = OP_RETURN;
    script[1] = OP_CFUND;
}

void SetScriptForProposalVote(CScript &script, uint256 proposalhash, int64_t vote)
{
    script.resize(37);
    script[0] = OP_RETURN;
    script[1] = OP_CFUND;
    script[2] = OP_PROP;
    script[3] = vote == VoteFlags::VOTE_REMOVE ? OP_REMOVE : (vote == VoteFlags::VOTE_ABSTAIN ? OP_ABSTAIN : (vote == VoteFlags::VOTE_YES ? OP_YES : OP_NO));
    script[4] = 0x20;
    memcpy(&script[5], proposalhash.begin(), 32);
}

void SetScriptForPaymentRequestVote(CScript &script, uint256 prequesthash, int64_t vote)
{
    script.resize(37);
    script[0] = OP_RETURN;
    script[1] = OP_CFUND;
    script[2] = OP_PREQ;
    script[3] = vote == VoteFlags::VOTE_REMOVE ? OP_REMOVE : (vote == VoteFlags::VOTE_ABSTAIN ? OP_ABSTAIN : (vote == VoteFlags::VOTE_YES ? OP_YES : OP_NO));
    script[4] = 0x20;
    memcpy(&script[5], prequesthash.begin(), 32);
}

void SetScriptForConsultationSupport(CScript &script, uint256 hash)
{
    script.resize(36);
    script[0] = OP_RETURN;
    script[1] = OP_DAO;
    script[2] = OP_YES;
    script[3] = 0x20;
    memcpy(&script[4], hash.begin(), 32);
}

void SetScriptForConsultationSupportRemove(CScript &script, uint256 hash)
{
    script.resize(36);
    script[0] = OP_RETURN;
    script[1] = OP_DAO;
    script[2] = OP_REMOVE;
    script[3] = 0x20;
    memcpy(&script[4], hash.begin(), 32);
}

void SetScriptForConsultationVote(CScript &script, uint256 hash, int64_t vote)
{
    script.resize(36);
    script[0] = OP_RETURN;
    script[1] = OP_CONSULTATION;
    script[2] = vote == VoteFlags::VOTE_ABSTAIN ? OP_ABSTAIN : OP_ANSWER;
    script[3] = 0x20;
    memcpy(&script[4], hash.begin(), 32);
    if (vote > -1)
        script << CScriptNum(vote);
}

void SetScriptForConsultationVoteRemove(CScript &script, uint256 hash)
{
    script.resize(36);
    script[0] = OP_RETURN;
    script[1] = OP_CONSULTATION;
    script[2] = OP_REMOVE;
    script[3] = 0x20;
    memcpy(&script[4], hash.begin(), 32);
}

bool Support(uint256 hash, bool &duplicate)
{
    AssertLockHeld(cs_main);

    std::string str = hash.ToString();

    if (mapSupported.count(hash) > 0)
        duplicate = true;

    RemoveConfigFile("support", str);
    RemoveConfigFile("support", str);

    std::string strCmd = "support";

    WriteConfigFile(strCmd, str);

    mapSupported[hash] = true;

    LogPrint("dao", "%s: Supporting %s\n", __func__, str);

    return true;
}

bool Vote(uint256 hash, int64_t vote, bool &duplicate)
{
    AssertLockHeld(cs_main);

    std::string str = hash.ToString();

    if (mapAddedVotes.count(hash) > 0 && mapAddedVotes[hash] == vote)
        duplicate = true;

    RemoveConfigFile("voteyes", str);
    RemoveConfigFile("voteabs", str);
    RemoveConfigFile("voteno", str);
    RemoveConfigFile("addproposalvoteyes", str);
    RemoveConfigFile("addproposalvoteabs", str);
    RemoveConfigFile("addproposalvoteno", str);

    CConsultationAnswer answer;

    CStateViewCache view(pcoinsTip);

    if (view.GetConsultationAnswer(hash, answer))
    {
        std::string strParent = answer.parent.ToString();
        mapAddedVotes.erase(answer.parent);
        RemoveConfigFile("voteyes", strParent);
        RemoveConfigFile("voteabs", strParent);
        RemoveConfigFile("voteno", strParent);
        RemoveConfigFile("addproposalvoteyes", strParent);
        RemoveConfigFile("addproposalvoteabs", strParent);
        RemoveConfigFile("addproposalvoteno", strParent);
    }

    std::string strCmd = "voteno";

    if (vote == -1)
        strCmd = "voteabs";

    if (vote == 1)
        strCmd = "voteyes";

    WriteConfigFile(strCmd, str);

    mapAddedVotes[hash] = vote;

    LogPrint("dao", "%s: Voting %d for %s\n", __func__, vote, hash.ToString());

    return true;
}

bool VoteValue(uint256 hash, int64_t vote, bool &duplicate)
{
    AssertLockHeld(cs_main);

    std::string str = hash.ToString();

    if (mapAddedVotes.count(hash) > 0 && mapAddedVotes[hash] == vote)
        duplicate = true;

    RemoveConfigFile("vote", str);

    WriteConfigFile("vote", str + "~" + to_string(vote));

    mapAddedVotes[hash] = vote;

    LogPrint("dao", "%s: Voting %d for %s\n", __func__, vote, hash.ToString());

    return true;
}

bool RemoveSupport(string str)
{
    RemoveConfigFile("support", str);
    if (mapSupported.count(uint256S(str)) > 0)
    {
        mapSupported.erase(uint256S(str));
        LogPrint("dao", "%s: Removing support for %s\n", __func__, str);
    }
    else
        return false;
    return true;
}

bool RemoveVote(string str)
{

    RemoveConfigFile("voteyes", str);
    RemoveConfigFile("voteabs", str);
    RemoveConfigFile("voteno", str);
    RemoveConfigFile("addproposalvoteyes", str);
    RemoveConfigFile("addproposalvoteabs", str);
    RemoveConfigFile("addproposalvoteno", str);
    RemoveConfigFile("addpaymentrequestvoteyes", str);
    RemoveConfigFile("addpaymentrequestvoteabs", str);
    RemoveConfigFile("addpaymentrequestvoteno", str);
    if (mapAddedVotes.count(uint256S(str)) > 0)
    {
        mapAddedVotes.erase(uint256S(str));
        LogPrint("dao", "%s: Removing vote for %s\n", __func__, str);
    }
    else
        return false;
    return true;
}

bool RemoveVoteValue(string str)
{

    RemoveConfigFilePair("vote", str);
    if (mapAddedVotes.count(uint256S(str)) > 0)
    {
        mapAddedVotes.erase(uint256S(str));
        LogPrint("dao", "%s: Removing support for %s\n", __func__, str);
    }
    else
        return false;
    return true;
}

bool RemoveVote(uint256 hash)
{
    return RemoveVote(hash.ToString());
}

bool IsBeginningCycle(const CBlockIndex* pindex, const CStateViewCache& view)
{
    return pindex->nHeight % GetConsensusParameter(Consensus::CONSENSUS_PARAM_VOTING_CYCLE_LENGTH, view) == 0;
}

bool IsEndCycle(const CBlockIndex* pindex, const CStateViewCache& view)
{
    return (pindex->nHeight+1) % GetConsensusParameter(Consensus::CONSENSUS_PARAM_VOTING_CYCLE_LENGTH, view) == 0;
}

std::string FormatConsensusParameter(Consensus::ConsensusParamsPos pos, std::string string)
{
    std::string ret = string;

    if (Consensus::vConsensusParamsType[pos] == Consensus::TYPE_NAV)
        ret = FormatMoney(stoll(string)) + " NAV";
    else if (Consensus::vConsensusParamsType[pos] == Consensus::TYPE_PERCENT)
    {
        std::ostringstream out;
        out.precision(2);
        out << std::fixed << (float)stoll(string) / 100.0;
        ret =  out.str() + "%";
    }
    else if (Consensus::vConsensusParamsType[pos] == Consensus::TYPE_NUMBER)
    {
        if (pos == Consensus::CONSENSUS_PARAM_PROPOSAL_MAX_VOTING_CYCLES || pos == Consensus::CONSENSUS_PARAM_PAYMENT_REQUEST_MAX_VOTING_CYCLES)
        {
            ret = to_string(stoll(string) + 1);
        }
    }

    return ret;
}

std::string RemoveFormatConsensusParameter(Consensus::ConsensusParamsPos pos, std::string string)
{
    string.erase(std::remove_if(string.begin(), string.end(),
                                [](const char& c ) -> bool { return !std::isdigit(c) && c != '.' && c != ',' && c != '-'; } ), string.end());

    std::string ret = string;

    try
    {
        if (Consensus::vConsensusParamsType[pos] == Consensus::TYPE_NAV)
            ret = std::to_string((uint64_t)(stof(string) * COIN));
        else if (Consensus::vConsensusParamsType[pos] == Consensus::TYPE_PERCENT)
        {
            ret = std::to_string((uint64_t)(stof(string) * 100));
        }
        else if (Consensus::vConsensusParamsType[pos] == Consensus::TYPE_NUMBER)
        {
            if (pos == Consensus::CONSENSUS_PARAM_PROPOSAL_MAX_VOTING_CYCLES || pos == Consensus::CONSENSUS_PARAM_PAYMENT_REQUEST_MAX_VOTING_CYCLES)
            {
                ret = to_string(stoll(string) - 1);
            }
        }
    }
    catch(...)
    {
        return "";
    }

    return ret;
}

std::map<uint256, std::pair<std::pair<int, int>, int>> mapCacheProposalsToUpdate;
std::map<uint256, std::pair<std::pair<int, int>, int>> mapCachePaymentRequestToUpdate;
std::map<uint256, int> mapCacheSupportToUpdate;
std::map<std::pair<uint256, int64_t>, int> mapCacheConsultationToUpdate;
int nCacheExclude = 0;
uint256 lastConsensusStateHash;

bool VoteStep(const CValidationState& state, CBlockIndex *pindexNew, const bool fUndo, CStateViewCache& view)
{
    AssertLockHeld(cs_main);

    const CBlockIndex* pindexDelete;
    if (fUndo)
    {
        pindexDelete = pindexNew;
        pindexNew = pindexNew->pprev;
        assert(pindexNew);
    }

    int64_t nTimeStart = GetTimeMicros();
    auto nCycleLength = GetConsensusParameter(Consensus::CONSENSUS_PARAM_VOTING_CYCLE_LENGTH, view);
    int nBlocks = (pindexNew->nHeight % nCycleLength) + 1;
    const CBlockIndex* pindexblock = pindexNew;

    bool fCFund = IsCommunityFundEnabled(pindexNew->pprev, Params().GetConsensus());
    bool fDAOConsultations = IsDAOEnabled(pindexNew->pprev, Params().GetConsensus());

    bool fScanningWholeCycle = false;

    std::map<uint256, bool> mapSeen;
    std::map<uint256, bool> mapSeenSupport;

    uint256 consensusStateHash = GetConsensusStateHash(view);

    if (fUndo || lastConsensusStateHash != consensusStateHash || nBlocks == 1 ||
            (mapCacheProposalsToUpdate.empty() && mapCachePaymentRequestToUpdate.empty() && mapCacheSupportToUpdate.empty() && mapCacheConsultationToUpdate.empty())) {
        mapCacheProposalsToUpdate.clear();
        mapCachePaymentRequestToUpdate.clear();
        mapCacheSupportToUpdate.clear();
        mapCacheConsultationToUpdate.clear();
        nCacheExclude = 0;
        fScanningWholeCycle = true;
    } else {
        nBlocks = 1;
    }

    int64_t nTimeStart2 = GetTimeMicros();

    LogPrint("dao", "%s: Scanning %d block(s) starting at %d (fUndo=%d fScanningWholeCycle=%d consensusChanged=%d). We are in block %d inside of the cycle.\n",
             __func__, nBlocks, pindexblock->nHeight, fUndo, fScanningWholeCycle, lastConsensusStateHash != consensusStateHash,
             (pindexNew->nHeight % nCycleLength) + 1);

    lastConsensusStateHash = consensusStateHash;

    while(nBlocks > 0 && pindexblock != NULL)
    {
        CProposal proposal;
        CPaymentRequest prequest;
        CConsultation consultation;
        CConsultationAnswer answer;

        mapSeen.clear();
        mapSeenSupport.clear();

        if (pindexblock->nNonce & 1)
        {
            nCacheExclude++;
        }
        else
        {
            if (fCFund)
            {
                auto pVotes = GetProposalVotes(pindexblock->GetBlockHash());
                if (pVotes != nullptr)
                {
                    for(unsigned int i = 0; i < pVotes->size(); i++)
                    {
                        if(mapSeen.count((*pVotes)[i].first) == 0)
                        {
                            LogPrint("daoextra", "%s: Found vote %d for proposal %s at block height %d\n", __func__,
                                     (*pVotes)[i].second, (*pVotes)[i].first.ToString(),
                                     pindexblock->nHeight);

                            if(mapCacheProposalsToUpdate.count((*pVotes)[i].first) == 0)
                                mapCacheProposalsToUpdate[(*pVotes)[i].first] = make_pair(make_pair(0, 0), 0);

                            if((*pVotes)[i].second == VoteFlags::VOTE_YES)
                                mapCacheProposalsToUpdate[(*pVotes)[i].first].first.first += 1;
                            else if((*pVotes)[i].second == VoteFlags::VOTE_ABSTAIN)
                                mapCacheProposalsToUpdate[(*pVotes)[i].first].second += 1;
                            else if((*pVotes)[i].second == VoteFlags::VOTE_NO)
                                mapCacheProposalsToUpdate[(*pVotes)[i].first].first.second += 1;

                            mapSeen[(*pVotes)[i].first]=true;
                        }
                    }
                }

                auto prVotes = GetPaymentRequestVotes(pindexblock->GetBlockHash());
                if (prVotes != nullptr)
                {
                    for(unsigned int i = 0; i < prVotes->size(); i++)
                    {
                        if(mapSeen.count((*prVotes)[i].first) == 0)
                        {
                            LogPrint("daoextra", "%s: Found vote %d for payment request %s at block height %d\n", __func__,
                                     (*prVotes)[i].second, (*prVotes)[i].first.ToString(),
                                     pindexblock->nHeight);

                            if(mapCachePaymentRequestToUpdate.count((*prVotes)[i].first) == 0)
                                mapCachePaymentRequestToUpdate[(*prVotes)[i].first] = make_pair(make_pair(0, 0), 0);

                            if((*prVotes)[i].second == VoteFlags::VOTE_YES)
                                mapCachePaymentRequestToUpdate[(*prVotes)[i].first].first.first += 1;
                            else if((*prVotes)[i].second == VoteFlags::VOTE_ABSTAIN)
                                mapCachePaymentRequestToUpdate[(*prVotes)[i].first].second += 1;
                            else if((*prVotes)[i].second == VoteFlags::VOTE_NO)
                                mapCachePaymentRequestToUpdate[(*prVotes)[i].first].first.second += 1;

                            mapSeen[(*prVotes)[i].first]=true;
                        }
                    }
                }
            }

            if (fDAOConsultations)
            {
                auto supp = GetSupport(pindexblock->GetBlockHash());

                if (supp != nullptr)
                {
                    for (auto& it: *supp)
                    {
                        if (!it.second)
                            continue;

                        if (!mapSeenSupport.count(it.first))
                        {
                            LogPrint("daoextra", "%s: Found support vote for %s at block height %d\n", __func__,
                                     it.first.ToString(),
                                     pindexblock->nHeight);

                            if(mapCacheSupportToUpdate.count(it.first) == 0)
                                mapCacheSupportToUpdate[it.first] = 0;

                            mapCacheSupportToUpdate[it.first] += 1;
                            mapSeenSupport[it.first]=true;
                        }
                    }
                }

                auto cVotes = GetConsultationVotes(pindexblock->GetBlockHash());

                if (cVotes != nullptr)
                {
                    for (auto&it: *cVotes)
                    {
                        if (mapSeen.count(it.first))
                            continue;

                        if (view.HaveConsultation(it.first) || view.HaveConsultationAnswer(it.first))
                        {

                            if (it.second == VoteFlags::VOTE_ABSTAIN && view.GetConsultationAnswer(it.first, answer))
                            {
                                if(mapCacheConsultationToUpdate.count(std::make_pair(answer.parent,it.second)) == 0)
                                    mapCacheConsultationToUpdate[std::make_pair(answer.parent,it.second)] = 0;

                                mapCacheConsultationToUpdate[std::make_pair(answer.parent,it.second)] += 1;

                                mapSeen[it.first]=true;

                                LogPrint("daoextra", "%s: Found consultation answer vote %d for %s at block height %d (total %d)\n", __func__,
                                         it.second, answer.parent.ToString(), pindexblock->nHeight, mapCacheConsultationToUpdate[std::make_pair(answer.parent,it.second)]);
                            }
                            else
                            {
                                if(mapCacheConsultationToUpdate.count(std::make_pair(it.first,it.second)) == 0)
                                    mapCacheConsultationToUpdate[std::make_pair(it.first,it.second)] = 0;

                                mapCacheConsultationToUpdate[std::make_pair(it.first,it.second)] += 1;

                                mapSeen[it.first]=true;

                                LogPrint("daoextra", "%s: Found consultation vote %d for %s at block height %d (total %d)\n", __func__,
                                         it.second, it.first.ToString(), pindexblock->nHeight, mapCacheConsultationToUpdate[std::make_pair(it.first,it.second)]);
                            }
                        }
                    }
                }
            }
        }

        pindexblock = pindexblock->pprev;
        nBlocks--;
    }

    mapSeen.clear();
    mapSeenSupport.clear();

    int64_t nTimeEnd2 = GetTimeMicros();
    LogPrint("bench", "   - CFund count votes from headers: %.2fms\n", (nTimeEnd2 - nTimeStart2) * 0.001);

    int64_t nTimeStart3 = GetTimeMicros();

    bool fLog = LogAcceptCategory("dao");

    if (fCFund)
    {
        for(auto& it: mapCacheProposalsToUpdate)
        {
            if (view.HaveProposal(it.first))
            {
                CProposalModifier proposal = view.ModifyProposal(it.first, pindexNew->nHeight);

                if (proposal->txblockhash == uint256())
                    continue;

                if (mapBlockIndex.count(proposal->txblockhash) == 0)
                {
                    LogPrintf("%s: Can't find block %s of proposal %s\n",
                              __func__, proposal->txblockhash.ToString(), proposal->hash.ToString());
                    continue;
                }

                CBlockIndex* pblockindex = mapBlockIndex[proposal->txblockhash];

                uint64_t nCreatedOnCycle = (pblockindex->nHeight / nCycleLength);
                uint64_t nCurrentCycle = (pindexNew->nHeight / nCycleLength);
                uint64_t nElapsedCycles = std::max(nCurrentCycle - nCreatedOnCycle, (uint64_t)0);
                uint64_t nVotingCycles = std::min(nElapsedCycles, GetConsensusParameter(Consensus::CONSENSUS_PARAM_PROPOSAL_MAX_VOTING_CYCLES, view) + 1);

                if(fUndo)
                {
                    proposal->ClearState(pindexDelete);
                    if(proposal->GetLastState() == DAOFlags::NIL)
                        proposal->nVotingCycle = nVotingCycles;
                    proposal->fDirty = true;
                }

                if (!proposal->CanVote(view))
                    continue;

                proposal->nVotesYes = it.second.first.first;
                proposal->nVotesAbs = it.second.second;
                proposal->nVotesNo = it.second.first.second;
                proposal->fDirty = true;
                mapSeen[proposal->hash]=true;
            }
        }

        for(auto& it: mapCachePaymentRequestToUpdate)
        {
            if(view.HavePaymentRequest(it.first))
            {
                CPaymentRequestModifier prequest = view.ModifyPaymentRequest(it.first, pindexNew->nHeight);

                if (prequest->txblockhash == uint256())
                    continue;

                CBlockIndex* pblockindex = mapBlockIndex[prequest->txblockhash];

                uint64_t nCreatedOnCycle = (pblockindex->nHeight / nCycleLength);
                uint64_t nCurrentCycle = (pindexNew->nHeight / nCycleLength);
                uint64_t nElapsedCycles = std::max(nCurrentCycle - nCreatedOnCycle, (uint64_t)0);
                uint64_t nVotingCycles = std::min(nElapsedCycles, GetConsensusParameter(Consensus::CONSENSUS_PARAM_PAYMENT_REQUEST_MAX_VOTING_CYCLES, view) + 1);

                if(fUndo)
                {
                    prequest->ClearState(pindexDelete);
                    if(prequest->GetLastState() == DAOFlags::NIL)
                        prequest->nVotingCycle = nVotingCycles;
                    prequest->fDirty = true;
                }

                if (!prequest->CanVote(view))
                    continue;

                prequest->nVotesYes = it.second.first.first;
                prequest->nVotesAbs = it.second.second;
                prequest->nVotesNo = it.second.first.second;
                prequest->fDirty = true;
                mapSeen[prequest->hash]=true;
            }
        }
    }

    if (fDAOConsultations)
    {
        for(auto& it: mapCacheSupportToUpdate)
        {
            if (view.HaveConsultation(it.first))
            {
                CConsultationModifier consultation = view.ModifyConsultation(it.first, pindexNew->nHeight);

                if (consultation->txblockhash == uint256())
                    continue;

                if (mapBlockIndex.count(consultation->txblockhash) == 0)
                {
                    LogPrintf("%s: Can't find block %s of consultation %s\n",
                              __func__, consultation->txblockhash.ToString(), consultation->hash.ToString());
                    continue;
                }

                CBlockIndex* pblockindex = mapBlockIndex[consultation->txblockhash];

                uint64_t nCreatedOnCycle = (pblockindex->nHeight / nCycleLength);
                uint64_t nCurrentCycle = (pindexNew->nHeight / nCycleLength);
                uint64_t nElapsedCycles = std::max(nCurrentCycle - nCreatedOnCycle, (uint64_t)0);
                uint64_t nVotingCycles = std::min((uint64_t)nElapsedCycles, GetConsensusParameter(Consensus::CONSENSUS_PARAM_CONSULTATION_MAX_VOTING_CYCLES, view)+GetConsensusParameter(Consensus::CONSENSUS_PARAM_CONSULTATION_REFLECTION_LENGTH, view)+GetConsensusParameter(Consensus::CONSENSUS_PARAM_CONSULTATION_MAX_SUPPORT_CYCLES, view));

                if(fUndo)
                {
                    consultation->ClearState(pindexDelete);
                    auto newState = consultation->GetLastState();
                    if (newState != DAOFlags::EXPIRED && newState != DAOFlags::PASSED)
                        consultation->nVotingCycle = nVotingCycles;
                    consultation->fDirty = true;
                }

                if (!consultation->CanBeSupported())
                    continue;

                consultation->nSupport = it.second;
                consultation->fDirty = true;
                mapSeenSupport[consultation->hash]=true;
            }
            else if (view.HaveConsultationAnswer(it.first))
            {
                CConsultationAnswerModifier answer = view.ModifyConsultationAnswer(it.first, pindexNew->nHeight);

                if (answer->txblockhash == uint256())
                    continue;

                if (mapBlockIndex.count(answer->txblockhash) == 0)
                {
                    LogPrintf("%s: Can't find block %s of answer %s\n",
                              __func__, answer->txblockhash.ToString(), answer->hash.ToString());
                    continue;
                }

                if(fUndo)
                {
                    answer->ClearState(pindexDelete);
                    answer->fDirty = true;
                }

                if (!answer->CanBeSupported(view))
                    continue;

                answer->nSupport = it.second;
                answer->fDirty = true;
                mapSeenSupport[answer->hash]=true;
            }
        }

        std::map<uint256, bool> mapAlreadyCleared;

        for(auto& it: mapCacheConsultationToUpdate)
        {

            if (view.HaveConsultation(it.first.first))
            {
                CConsultationModifier consultation = view.ModifyConsultation(it.first.first, pindexNew->nHeight);

                if (consultation->txblockhash == uint256())
                    continue;

                if (mapBlockIndex.count(consultation->txblockhash) == 0)
                {
                    LogPrintf("%s: Can't find block %s of consultation %s\n",
                              __func__, consultation->txblockhash.ToString(), consultation->hash.ToString());
                    continue;
                }

                CBlockIndex* pblockindex = mapBlockIndex[consultation->txblockhash];

                uint64_t nCreatedOnCycle = (pblockindex->nHeight / nCycleLength);
                uint64_t nCurrentCycle = (pindexNew->nHeight / nCycleLength);
                uint64_t nElapsedCycles = std::max(nCurrentCycle - nCreatedOnCycle, (uint64_t)0);
                uint64_t nVotingCycles = std::min(nElapsedCycles, GetConsensusParameter(Consensus::CONSENSUS_PARAM_CONSULTATION_MAX_VOTING_CYCLES, view) + 1);

                if(fUndo)
                {
                    consultation->ClearState(pindexDelete);
                    auto newState = consultation->GetLastState();
                    if (newState != DAOFlags::EXPIRED && newState != DAOFlags::PASSED)
                        consultation->nVotingCycle = nVotingCycles;
                    consultation->fDirty = true;
                }

                if (!(consultation->CanBeVoted(it.first.second) && consultation->IsValidVote(it.first.second)))
                    continue;

                if (fScanningWholeCycle && mapAlreadyCleared.count(it.first.first) == 0)
                {
                    mapAlreadyCleared[it.first.first] = true;
                    consultation->mapVotes.clear();
                }
                consultation->mapVotes[it.first.second] = it.second;
                consultation->fDirty = true;
                mapSeen[it.first.first]=true;
            }
            else if (view.HaveConsultationAnswer(it.first.first))
            {
                CConsultationAnswerModifier answer = view.ModifyConsultationAnswer(it.first.first, pindexNew->nHeight);

                if (answer->txblockhash == uint256())
                    continue;

                if (mapBlockIndex.count(answer->txblockhash) == 0)
                {
                    LogPrintf("%s: Can't find block %s of answer %s\n",
                              __func__, answer->txblockhash.ToString(), answer->hash.ToString());
                    continue;
                }

                if(fUndo)
                {
                    answer->ClearState(pindexDelete);
                    answer->fDirty = true;
                }

                if (!answer->CanBeVoted(view))
                    continue;

                answer->nVotes = it.second;
                answer->fDirty = true;
                mapSeen[it.first.first]=true;
            }
        }
    }

    int64_t nTimeEnd3 = GetTimeMicros();
    LogPrint("bench", "   - CFund update votes: %.2fms\n", (nTimeEnd3 - nTimeStart3) * 0.001);

    int64_t nTimeStart4 = GetTimeMicros();

    CPaymentRequestMap mapPaymentRequests;
    CProposalMap mapProposals;
    CConsultationAnswerMap mapConsultationAnswers;
    CConsultationMap mapConsultations;

    if (fCFund)
    {
        if (!view.GetAllProposals(mapProposals) || !view.GetAllPaymentRequests(mapPaymentRequests))
            return false;
    }

    if (fDAOConsultations)
    {
        if(!view.GetAllConsultationAnswers(mapConsultationAnswers) || !view.GetAllConsultations(mapConsultations))
            return false;
    }

<<<<<<< HEAD
=======
    if (fCFund)
    {
        for (CPaymentRequestMap::iterator it = mapPaymentRequests.begin(); it != mapPaymentRequests.end(); it++)
        {
            if (!view.HavePaymentRequest(it->first))
                continue;

            CPaymentRequestModifier prequest = view.ModifyPaymentRequest(it->first, pindexNew->nHeight);

            if (prequest->CanVote(view))
                prequest->nExclude = nCacheExclude;
        }

        for (CProposalMap::iterator it = mapProposals.begin(); it != mapProposals.end(); it++)
        {
            if (!view.HaveProposal(it->first))
                continue;

            CProposalModifier proposal = view.ModifyProposal(it->first, pindexNew->nHeight);

            if (!mapSeen.count(proposal->hash) && proposal->CanVote(view))
                proposal->nExclude = nCacheExclude;
        }
    }

    if (fDAOConsultations)
    {
        for (CConsultationMap::iterator it = mapConsultations.begin(); it != mapConsultations.end(); it++)
        {
            if (!view.HaveConsultation(it->first))
                continue;

            CConsultationModifier consultation = view.ModifyConsultation(it->first, pindexNew->nHeight);

            if (consultation->GetLastState() == DAOFlags::ACCEPTED)
                consultation->nExclude = nCacheExclude;
        }

        for (CConsultationAnswerMap::iterator it = mapConsultationAnswers.begin(); it != mapConsultationAnswers.end(); it++)
        {
            if (!view.HaveConsultationAnswer(it->first))
                continue;

            CConsultationAnswerModifier answer = view.ModifyConsultationAnswer(it->first, pindexNew->nHeight);

            if (answer->CanBeVoted(view))
                answer->nExclude = nCacheExclude;
        }
    }
    
>>>>>>> 4e395936
    std::vector<uint256> vClearAnswers;

    if(lastConsensusStateHash != lastConsensusStateHash)
    {
        if (fCFund)
        {
            for (CPaymentRequestMap::iterator it = mapPaymentRequests.begin(); it != mapPaymentRequests.end(); it++)
            {
                if (!view.HavePaymentRequest(it->first))
                    continue;

                CPaymentRequestModifier prequest = view.ModifyPaymentRequest(it->first, pindexNew->nHeight);

                if (!mapSeen.count(prequest->hash) && prequest->CanVote(view))
                {
                    prequest->nVotesYes = 0;
                    prequest->nVotesNo = 0;
                    prequest->fDirty = true;
                }
            }

            for (CProposalMap::iterator it = mapProposals.begin(); it != mapProposals.end(); it++)
            {
                if (!view.HaveProposal(it->first))
                    continue;

                CProposalModifier proposal = view.ModifyProposal(it->first, pindexNew->nHeight);

                if (!mapSeen.count(proposal->hash) && proposal->CanVote(view))
                {
                    proposal->nVotesYes = 0;
                    proposal->nVotesNo = 0;
                    proposal->fDirty = true;
                }
            }
        }

        if (fDAOConsultations)
        {
            for (CConsultationMap::iterator it = mapConsultations.begin(); it != mapConsultations.end(); it++)
            {
                if (!view.HaveConsultation(it->first))
                    continue;

                CConsultationModifier consultation = view.ModifyConsultation(it->first, pindexNew->nHeight);

                if (consultation->CanBeSupported() && !mapSeenSupport.count(consultation->hash))
                {
                    consultation->nSupport = 0;
                    consultation->fDirty = true;
                }

                if (consultation->GetLastState() == DAOFlags::ACCEPTED)
                {
                    if (!consultation->IsRange())
                        vClearAnswers.push_back(consultation->hash);
                    if ((consultation->mapVotes.count(VoteFlags::VOTE_ABSTAIN) || consultation->IsRange()) && !mapSeen.count(consultation->hash))
                        consultation->mapVotes.clear();
                }
            }

            for (CConsultationAnswerMap::iterator it = mapConsultationAnswers.begin(); it != mapConsultationAnswers.end(); it++)
            {
                if (!view.HaveConsultationAnswer(it->first) || mapSeen.count(it->first))
                    continue;

                CConsultationAnswerModifier answer = view.ModifyConsultationAnswer(it->first, pindexNew->nHeight);

                if (answer->CanBeSupported(view) && !mapSeenSupport.count(answer->hash))
                {
                    answer->nSupport = 0;
                    answer->fDirty = true;
                }

                if (std::find(vClearAnswers.begin(), vClearAnswers.end(), it->second.parent) == vClearAnswers.end())
                    continue;

                answer->nVotes = 0;
                answer->fDirty = true;
            }
        }
    }

    if (fCFund)
    {
        for (CPaymentRequestMap::iterator it = mapPaymentRequests.begin(); it != mapPaymentRequests.end(); it++)
        {
            if (!view.HavePaymentRequest(it->first))
                continue;

            CPaymentRequestModifier prequest = view.ModifyPaymentRequest(it->first, pindexNew->nHeight);

            if (prequest->txblockhash == uint256())
                continue;

            CBlockIndex* pblockindex = mapBlockIndex[prequest->txblockhash];

            uint64_t nCreatedOnCycle = (pblockindex->nHeight / nCycleLength);
            uint64_t nCurrentCycle = (pindexNew->nHeight / nCycleLength);
            uint64_t nElapsedCycles = std::max(nCurrentCycle - nCreatedOnCycle, (uint64_t)0);
            uint64_t nVotingCycles = std::min(nElapsedCycles, nCycleLength + 1);

            auto oldCycle = prequest->nVotingCycle;

            CProposal proposal;

            if (!view.GetProposal(prequest->proposalhash, proposal))
                continue;

            if(fUndo)
            {
                prequest->ClearState(pindexDelete);
                if(prequest->GetLastState() == DAOFlags::NIL)
                    prequest->nVotingCycle = nVotingCycles;
                prequest->fDirty = true;
            }
            else
            {
                auto oldState = prequest->GetLastState();

                if(oldState == DAOFlags::NIL)
                {
                    prequest->nVotingCycle = nVotingCycles;
                    prequest->fDirty = true;
                }

                if((pindexNew->nHeight + 1) % nCycleLength == 0)
                {
                    if(prequest->IsExpired(view))
                    {
                        if (oldState != DAOFlags::EXPIRED)
                        {
                            prequest->SetState(pindexNew, DAOFlags::EXPIRED);
                            prequest->fDirty = true;
                        }
                    }
                    else if(prequest->IsRejected(view))
                    {
                        if (oldState != DAOFlags::REJECTED)
                        {
                            prequest->SetState(pindexNew, DAOFlags::REJECTED);
                            prequest->fDirty = true;
                        }
                    }
                    else if(oldState == DAOFlags::NIL)
                    {
                        flags proposalOldState = proposal.GetLastState();
                        if((proposalOldState == DAOFlags::ACCEPTED || proposalOldState == DAOFlags::PENDING_VOTING_PREQ) && prequest->IsAccepted(view))
                        {
                            if(prequest->nAmount <= pindexNew->nCFLocked && prequest->nAmount <= proposal.GetAvailable(view))
                            {
                                pindexNew->nCFLocked -= prequest->nAmount;
                                prequest->SetState(pindexNew, DAOFlags::ACCEPTED);
                                prequest->fDirty = true;
                                LogPrint("daoextra", "%s: Updated nCFSupply %s nCFLocked %s\n", __func__, FormatMoney(pindexNew->nCFSupply), FormatMoney(pindexNew->nCFLocked));
                            }
                        }
                    }
                }
            }
        }

        int64_t nTimeEnd4 = GetTimeMicros();
        LogPrint("bench", "   - CFund update payment request status: %.2fms (%d entries)\n", (nTimeEnd4 - nTimeStart4) * 0.001, mapPaymentRequests.size());

        int64_t nTimeStart5 = GetTimeMicros();

        for (CProposalMap::iterator it = mapProposals.begin(); it != mapProposals.end(); it++)
        {
            if (!view.HaveProposal(it->first))
                continue;

            CProposalModifier proposal = view.ModifyProposal(it->first, pindexNew->nHeight);

            if (proposal->txblockhash == uint256())
                continue;

            if (mapBlockIndex.count(proposal->txblockhash) == 0)
            {
                LogPrintf("%s: Can't find block %s of proposal %s\n",
                          __func__, proposal->txblockhash.ToString(), proposal->hash.ToString());
                continue;
            }

            CBlockIndex* pblockindex = mapBlockIndex[proposal->txblockhash];

            uint64_t nCreatedOnCycle = (pblockindex->nHeight / nCycleLength);
            uint64_t nCurrentCycle = (pindexNew->nHeight / nCycleLength);
            uint64_t nElapsedCycles = std::max(nCurrentCycle - nCreatedOnCycle, (uint64_t)0);
            uint64_t nVotingCycles = std::min(nElapsedCycles, GetConsensusParameter(Consensus::CONSENSUS_PARAM_PROPOSAL_MAX_VOTING_CYCLES, view) + 1);

            auto oldCycle = proposal->nVotingCycle;

            if(fUndo)
            {
                proposal->ClearState(pindexDelete);
                if(proposal->GetLastState() == DAOFlags::NIL)
                    proposal->nVotingCycle = nVotingCycles;
                proposal->fDirty = true;
            }
            else
            {
                auto oldState = proposal->GetLastState();

                if(oldState == DAOFlags::NIL)
                {
                    proposal->nVotingCycle = nVotingCycles;
                    proposal->fDirty = true;
                }

                if((pindexNew->nHeight + 1) % nCycleLength == 0)
                {
                    if(proposal->IsExpired(pindexNew->GetBlockTime(), view))
                    {
                        if (oldState != DAOFlags::EXPIRED)
                        {
                            if (proposal->HasPendingPaymentRequests(view))
                            {
                                proposal->SetState(pindexNew, DAOFlags::PENDING_VOTING_PREQ);
                                proposal->fDirty = true;
                            }
                            else
                            {
                                if(oldState == DAOFlags::ACCEPTED || oldState == DAOFlags::PENDING_VOTING_PREQ)
                                {
                                    pindexNew->nCFSupply += proposal->GetAvailable(view);
                                    pindexNew->nCFLocked -= proposal->GetAvailable(view);
                                    LogPrint("daoextra", "%s: Updated nCFSupply %s nCFLocked %s\n", __func__, FormatMoney(pindexNew->nCFSupply), FormatMoney(pindexNew->nCFLocked));
                                }
                                proposal->SetState(pindexNew, DAOFlags::EXPIRED);
                                proposal->fDirty = true;
                            }
                        }
                    }
                    else if(proposal->IsRejected(view))
                    {
                        if(oldState != DAOFlags::REJECTED)
                        {
                            proposal->SetState(pindexNew, DAOFlags::REJECTED);
                        }
                    } else if(proposal->IsAccepted(view))
                    {
                        if((oldState == DAOFlags::NIL || oldState == DAOFlags::PENDING_FUNDS))
                        {
                            if(pindexNew->nCFSupply >= proposal->GetAvailable(view))
                            {
                                pindexNew->nCFSupply -= proposal->GetAvailable(view);
                                pindexNew->nCFLocked += proposal->GetAvailable(view);
                                LogPrint("daoextra", "%s: Updated nCFSupply %s nCFLocked %s\n", __func__, FormatMoney(pindexNew->nCFSupply), FormatMoney(pindexNew->nCFLocked));
                                proposal->SetState(pindexNew, DAOFlags::ACCEPTED);
                                proposal->fDirty = true;
                            }
                            else if(oldState != DAOFlags::PENDING_FUNDS)
                            {
                                proposal->SetState(pindexNew, DAOFlags::PENDING_FUNDS);
                                proposal->fDirty = true;
                            }
                        }
                    }
                }
            }
        }

        int64_t nTimeEnd5 = GetTimeMicros();

        LogPrint("bench", "   - CFund update proposal status: %.2fms (%d entries)\n", (nTimeEnd5 - nTimeStart5) * 0.001, mapProposals.size());
    }

    int64_t nTimeStart6 = GetTimeMicros();

    std::map<uint64_t, uint64_t> mapConsensusToChange;

    if (fDAOConsultations)
    {
        for (CConsultationAnswerMap::iterator it = mapConsultationAnswers.begin(); it != mapConsultationAnswers.end(); it++)
        {
            if (!view.HaveConsultationAnswer(it->first))
                continue;

            bool fParentExpired = false;
            bool fParentPassed = false;

            CConsultationAnswerModifier answer = view.ModifyConsultationAnswer(it->first, pindexNew->nHeight);

            if (answer->txblockhash == uint256())
                continue;

            if (mapBlockIndex.count(answer->txblockhash) == 0)
            {
                LogPrintf("%s: Can't find block %s of answer %s\n",
                          __func__, answer->txblockhash.ToString(), answer->hash.ToString());
                continue;
            }

            if(fUndo)
            {
                answer->ClearState(pindexDelete);
                answer->fDirty = true;
            }
            else if((pindexNew->nHeight + 1) % nCycleLength == 0)
            {

                flags oldState = answer->GetLastState();

                if(answer->IsSupported(view))
                {
                    if(oldState == DAOFlags::NIL)
                    {
                        answer->SetState(pindexNew, DAOFlags::ACCEPTED);
                        answer->fDirty = true;
                    }
                }

                if (answer->IsConsensusAccepted(view) && oldState != DAOFlags::PASSED)
                {
                    CConsultation parent;
                    if (view.GetConsultation(answer->parent, parent) && parent.IsAboutConsensusParameter())
                    {
                        mapConsensusToChange.insert(std::make_pair(parent.nMin, stoll(answer->sAnswer)));
                        answer->SetState(pindexNew, DAOFlags::PASSED);
                        answer->fDirty = true;
                    }
                }
            }
        }

        int64_t nTimeEnd6 = GetTimeMicros();

        LogPrint("bench", "   - CFund update consultation answer status: %.2fms (%d entries)\n", (nTimeEnd6 - nTimeStart6) * 0.001, mapConsultationAnswers.size());

        int64_t nTimeStart7 = GetTimeMicros();

        for (CConsultationMap::iterator it = mapConsultations.begin(); it != mapConsultations.end(); it++)
        {
            if (!view.HaveConsultation(it->first))
                continue;

            CConsultationModifier consultation = view.ModifyConsultation(it->first, pindexNew->nHeight);

            if (consultation->txblockhash == uint256())
                continue;

            if (mapBlockIndex.count(consultation->txblockhash) == 0)
            {
                LogPrintf("%s: Can't find block %s of consultation %s\n",
                          __func__, consultation->txblockhash.ToString(), consultation->hash.ToString());
                continue;
            }

            CBlockIndex* pblockindex = mapBlockIndex[consultation->txblockhash];

            uint64_t nCreatedOnCycle = (pblockindex->nHeight / nCycleLength);
            uint64_t nCurrentCycle = (pindexNew->nHeight / nCycleLength);
            uint64_t nElapsedCycles = std::max(nCurrentCycle - nCreatedOnCycle, (uint64_t)0);
            uint64_t nVotingCycles = std::min(nElapsedCycles, GetConsensusParameter(Consensus::CONSENSUS_PARAM_CONSULTATION_MAX_VOTING_CYCLES, view) + 1);

            if(fUndo)
            {
                consultation->ClearState(pindexDelete);
                auto newState = consultation->GetLastState();
                if (newState != DAOFlags::EXPIRED && newState != DAOFlags::PASSED)
                    consultation->nVotingCycle = nVotingCycles;
                consultation->fDirty = true;
            }
            else
            {
                auto oldState = consultation->GetLastState();

                if (oldState != DAOFlags::EXPIRED && oldState != DAOFlags::PASSED)
                {
                    consultation->nVotingCycle = nVotingCycles;
                    consultation->fDirty = true;
                }

                if((pindexNew->nHeight + 1) % nCycleLength == 0)
                {
                    if(consultation->IsExpired(pindexNew, view))
                    {
                        if (oldState != DAOFlags::EXPIRED)
                        {
                            consultation->SetState(pindexNew, DAOFlags::EXPIRED);
                            consultation->fDirty = true;
                        }
                    }
                    else if(consultation->IsSupported(view))
                    {
                        if(oldState == DAOFlags::NIL)
                        {
                            consultation->SetState(pindexNew, DAOFlags::SUPPORTED);
                            consultation->fDirty = true;
                        }
                        else if(oldState == DAOFlags::SUPPORTED && consultation->CanMoveInReflection(view))
                        {
                            consultation->SetState(pindexNew, DAOFlags::REFLECTION);
                            consultation->fDirty = true;
                        }
                        else if(oldState == DAOFlags::REFLECTION && consultation->IsReflectionOver(pindexNew, view))
                        {
                            consultation->SetState(pindexNew, DAOFlags::ACCEPTED);
                            consultation->fDirty = true;
                        }
                    }
                    CConsensusParameter cparameter;

                    if (consultation->IsAboutConsensusParameter() && mapConsensusToChange.count(consultation->nMin) && oldState == DAOFlags::ACCEPTED && consultation->GetLastState() != DAOFlags::EXPIRED)
                    {
                        consultation->SetState(pindexNew, DAOFlags::PASSED);
                        consultation->fDirty = true;
                    }
                }

            }
        }
        int64_t nTimeEnd7 = GetTimeMicros();
        LogPrint("bench", "   - CFund update consultation status: %.2fms (%d entries)\n", (nTimeEnd7 - nTimeStart7) * 0.001, mapConsultations.size());
    }

    int64_t nTimeStart71 = GetTimeMicros();

    if(fScanningWholeCycle)
    {
        if (fCFund)
        {
            for (CPaymentRequestMap::iterator it = mapPaymentRequests.begin(); it != mapPaymentRequests.end(); it++)
            {
                if (!view.HavePaymentRequest(it->first))
                    continue;

                CPaymentRequestModifier prequest = view.ModifyPaymentRequest(it->first, pindexNew->nHeight);

                if (!mapSeen.count(prequest->hash) && prequest->CanVote(view))
                {
                    prequest->nVotesYes = 0;
                    prequest->nVotesNo = 0;
                    prequest->fDirty = true;
                }
            }

            for (CProposalMap::iterator it = mapProposals.begin(); it != mapProposals.end(); it++)
            {
                if (!view.HaveProposal(it->first))
                    continue;

                CProposalModifier proposal = view.ModifyProposal(it->first, pindexNew->nHeight);

                if (!mapSeen.count(proposal->hash) && proposal->CanVote(view))
                {
                    proposal->nVotesYes = 0;
                    proposal->nVotesNo = 0;
                    proposal->fDirty = true;
                }
            }
        }

        if (fDAOConsultations)
        {
            for (CConsultationMap::iterator it = mapConsultations.begin(); it != mapConsultations.end(); it++)
            {
                if (!view.HaveConsultation(it->first))
                    continue;

                CConsultationModifier consultation = view.ModifyConsultation(it->first, pindexNew->nHeight);

                if (consultation->CanBeSupported() && !mapSeenSupport.count(consultation->hash))
                {
                    consultation->nSupport = 0;
                    consultation->fDirty = true;
                }

                if (consultation->GetLastState() == DAOFlags::ACCEPTED)
                {
                    if (!consultation->IsRange())
                        vClearAnswers.push_back(consultation->hash);
                    if ((consultation->mapVotes.count(VoteFlags::VOTE_ABSTAIN) || consultation->IsRange()) && !mapSeen.count(consultation->hash))
                        consultation->mapVotes.clear();
                }
            }

            for (CConsultationAnswerMap::iterator it = mapConsultationAnswers.begin(); it != mapConsultationAnswers.end(); it++)
            {
                if (!view.HaveConsultationAnswer(it->first) || mapSeen.count(it->first))
                    continue;

                CConsultationAnswerModifier answer = view.ModifyConsultationAnswer(it->first, pindexNew->nHeight);

                if (answer->CanBeSupported(view) && !mapSeenSupport.count(answer->hash))
                {
                    answer->nSupport = 0;
                    answer->fDirty = true;
                }

                if (std::find(vClearAnswers.begin(), vClearAnswers.end(), it->second.parent) == vClearAnswers.end())
                    continue;

                answer->nVotes = 0;
                answer->fDirty = true;
            }
        }
        int64_t nTimeEnd71 = GetTimeMicros();
        LogPrint("bench", "   - CFund restart vote counters: %.2fms\n", (nTimeEnd71 - nTimeStart71) * 0.001);
    }

    int64_t nTimeStart8 = GetTimeMicros();

    for (auto &it: mapConsensusToChange)
    {
        CConsensusParameterModifier mcparameter = view.ModifyConsensusParameter(it.first, pindexNew->nHeight);
        mcparameter->Set(pindexNew->nHeight, it.second);
    }

    int64_t nTimeEnd8 = GetTimeMicros();
    LogPrint("bench", "   - CFund update consensus parameter status: %.2fms\n", (nTimeEnd8 - nTimeStart8) * 0.001);

    int64_t nTimeEnd = GetTimeMicros();
    LogPrint("bench", "  - CFund total VoteStep() function: %.2fms\n", (nTimeEnd - nTimeStart) * 0.001);

    return true;
}


bool IsValidDaoTxVote(const CTransaction& tx, const CStateViewCache& view)
{
    CAmount nAmountContributed = 0;
    bool fHasVote = false;

    for (const CTxOut& out: tx.vout)
    {
        if (out.IsCommunityFundContribution())
            nAmountContributed += out.nValue;
        if (out.IsVote() || out.IsSupportVote() || out.IsConsultationVote())
            fHasVote = true;
    }

    return (tx.nVersion&0xF) == CTransaction::VOTE_VERSION && fHasVote && nAmountContributed >= GetConsensusParameter(Consensus::CONSENSUS_PARAMS_DAO_VOTE_LIGHT_MIN_FEE, view);
}

// CONSENSUS PARAMETERS

bool CConsensusParameter::Get(uint64_t& val)
{
    bool ret = false;
    int nHeight = 0;
    for (auto& it: list)
    {
        if (it.first < nHeight)
            continue;

        ret = true;
        val = it.second;
        nHeight = it.first;
    }
    return ret;
}

int CConsensusParameter::GetHeight() const
{
    int nHeight = 0;
    for (auto& it: list)
    {
        if (it.first < nHeight)
            continue;
        nHeight = it.first;
    }
    return nHeight;
}

bool CConsensusParameter::Set(const int& height, const uint64_t& val)
{
    if (list.count(height) == 0)
        list.insert(std::make_pair(height, val));
    else
        list[height] = val;

    return true;
}

bool CConsensusParameter::Clear(const int& height)
{
    auto it = list.find(height);
    if (it != list.end())
        list.erase(it);
    return true;
}

std::map<int, uint64_t>* CConsensusParameter::GetFullList()
{
    return &list;
}

std::string CConsensusParameter::ToString() const
{
    std::string sList;
    for (auto& it:list)
    {
        sList += strprintf("{height %d => %d},", it.first, it.second);
    }
    return strprintf("CConsensusParameter([%s])", sList);
}

// VOTES

bool CVoteList::Get(const uint256& hash, int64_t& val)
{
    bool ret = false;
    int nHeight = 0;
    for (auto& it: list)
    {
        if (it.first < nHeight)
            continue;

        for (auto& it2: it.second)
        {
            if (it.first > nHeight && it2.first == hash)
            {
                ret = true;
                val = it2.second;
                nHeight = it.first;
            }
        }
    }
    return ret;
}

bool CVoteList::Set(const int& height, const uint256& hash, int64_t vote)
{
    int64_t prevVote;

    if (Get(hash, prevVote) && prevVote == vote)
        return false;

    if (list.count(height) == 0)
    {
        std::map<uint256, int64_t> mapVote;
        mapVote.insert(std::make_pair(hash, vote));
        list.insert(std::make_pair(height, mapVote));
    }
    else if (list[height].count(hash) == 0)
        list[height].insert(std::make_pair(hash, vote));
    else
        list[height][hash] = vote;

    return true;
}

bool CVoteList::Clear(const int& height, const uint256& hash)
{
    if (list.count(height))
    {
        auto it = list[height].find(hash);
        if (it != list[height].end())
            list[height].erase(it);
    }

    return true;
}

bool CVoteList::Clear(const int& height)
{
    auto it = list.find(height);
    if (it != list.end())
        list.erase(it);

    return true;
}

std::map<uint256, int64_t> CVoteList::GetList()
{
    std::map<uint256, int64_t> ret;
    std::map<uint256, int> mapCacheHeight;
    for (auto &it: list)
    {
        for (auto &it2: it.second)
        {
            if (mapCacheHeight.count(it2.first) == 0)
                mapCacheHeight[it2.first] = 0;
            if (it.first > mapCacheHeight[it2.first])
            {
                ret[it2.first] = it2.second;
                mapCacheHeight[it2.first] = it.first;
            }
        }
    }
    return ret;
}


std::map<int, std::map<uint256, int64_t>>* CVoteList::GetFullList()
{
    return &list;
}

std::string CVoteList::ToString() const
{
    std::string sList;
    for (auto& it:list)
    {
        sList += strprintf("{height %d => {", it.first);
        for (auto&it2: it.second)
        {
            sList += strprintf("\n\t%s => %d,", it2.first.ToString(), it2.second);
        }
        sList += strprintf("}},");
    }
    return strprintf("CVoteList([%s])", sList);
}

// CONSULTATIONS

bool IsValidConsultationAnswer(CTransaction tx, CStateViewCache& coins, uint64_t nMaskVersion, CBlockIndex* pindex)
{
    if(tx.strDZeel.length() > 255)
        return error("%s: Too long strdzeel for answer %s", __func__, tx.GetHash().ToString());

    UniValue metadata(UniValue::VOBJ);
    try {
        UniValue valRequest;
        if (!valRequest.read(tx.strDZeel))
            return error("%s: Wrong strdzeel for answer %s", __func__, tx.GetHash().ToString());

        if (valRequest.isObject())
            metadata = valRequest.get_obj();
        else
            return error("%s: Wrong strdzeel for answer %s", __func__, tx.GetHash().ToString());

    } catch (const UniValue& objError) {
        return error("%s: Wrong strdzeel for answer %s", __func__, tx.GetHash().ToString());
    } catch (const std::exception& e) {
        return error("%s: Wrong strdzeel for answer %s: %s", __func__, tx.GetHash().ToString(), e.what());
    }

    try
    {
        if(!find_value(metadata, "a").isStr() || !find_value(metadata, "h").isStr())
        {
            return error("%s: Wrong strdzeel for answer %s ()", __func__, tx.GetHash().ToString(), tx.strDZeel);
        }

        std::string sAnswer = find_value(metadata, "a").get_str();

        if (sAnswer == "")
            return error("%s: Empty text for answer %s", __func__, tx.GetHash().ToString());

        std::string Hash = find_value(metadata, "h").get_str();
        int nVersion = find_value(metadata, "v").isNum() ? find_value(metadata, "v").get_int64() : CConsultationAnswer::BASE_VERSION;

        CConsultation consultation;

        if(!coins.GetConsultation(uint256S(Hash), consultation))
            return error("%s: Could not find consultation %s for answer %s", __func__, Hash.c_str(), tx.GetHash().ToString());

        CHashWriter hashAnswer(0,0);

        hashAnswer << uint256S(Hash);
        hashAnswer << sAnswer;

        if(coins.HaveConsultationAnswer(hashAnswer.GetHash()))
            return error("%s: Duplicated answers are forbidden, we already have %s.", __func__, hashAnswer.GetHash().ToString());

        if(consultation.nVersion & CConsultation::ANSWER_IS_A_RANGE_VERSION)
            return error("%s: The consultation %s does not admit new answers", __func__, Hash.c_str());

        if(consultation.nVersion & CConsultation::CONSENSUS_PARAMETER_VERSION && !IsValidConsensusParameterProposal((Consensus::ConsensusParamsPos)consultation.nMin, sAnswer, pindex, coins))
            return error("%s: Invalid consultation %s. The proposed parameter %s is not valid", __func__, Hash, sAnswer);

        CAmount nContribution = 0;

        for(unsigned int i=0;i<tx.vout.size();i++)
            if(tx.vout[i].IsCommunityFundContribution())
                nContribution +=tx.vout[i].nValue;

        bool ret = (nContribution >= GetConsensusParameter(Consensus::CONSENSUS_PARAM_CONSULTATION_ANSWER_MIN_FEE, coins));

        if (!ret)
            return error("%s: Not enough fee for answer %s (%d < %d)", __func__, hashAnswer.GetHash().ToString(), nContribution, GetConsensusParameter(Consensus::CONSENSUS_PARAM_CONSULTATION_ANSWER_MIN_FEE, coins));
    }
    catch(...)
    {
        return false;
    }

    return true;

}

bool IsValidConsultation(CTransaction tx, CStateViewCache& coins, uint64_t nMaskVersion, CBlockIndex* pindex)
{
    if(tx.strDZeel.length() > 1024)
        return error("%s: Too long strdzeel for consultation %s", __func__, tx.GetHash().ToString());

    UniValue metadata(UniValue::VOBJ);
    try {
        UniValue valRequest;
        if (!valRequest.read(tx.strDZeel))
            return error("%s: Wrong strdzeel for consultation %s", __func__, tx.GetHash().ToString());

        if (valRequest.isObject())
            metadata = valRequest.get_obj();
        else
            return error("%s: Wrong strdzeel for consultation %s", __func__, tx.GetHash().ToString());

    } catch (const UniValue& objError) {
        return error("%s: Wrong strdzeel for consultation %s", __func__, tx.GetHash().ToString());
    } catch (const std::exception& e) {
        return error("%s: Wrong strdzeel for consultation %s: %s", __func__, tx.GetHash().ToString(), e.what());
    }

    try
    {
        if(!(find_value(metadata, "n").isNum() &&
             find_value(metadata, "q").isStr()))
        {
            return error("%s: Wrong strdzeel for consultation %s (%s)", __func__, tx.GetHash().ToString(), tx.strDZeel);
        }

        CAmount nMin = find_value(metadata, "m").isNum() ? find_value(metadata, "m").get_int64() : 0;
        CAmount nMax = find_value(metadata, "n").get_int64();
        std::string sQuestion = find_value(metadata, "q").get_str();

        CAmount nContribution = 0;
        int nVersion = find_value(metadata, "v").isNum() ? find_value(metadata, "v").get_int64() : CConsultation::BASE_VERSION;

        for(unsigned int i = 0; i < tx.vout.size(); i++)
            if(tx.vout[i].IsCommunityFundContribution())
                nContribution +=tx.vout[i].nValue;

        bool fRange = nVersion & CConsultation::ANSWER_IS_A_RANGE_VERSION;
        bool fAcceptMoreAnswers = nVersion & CConsultation::MORE_ANSWERS_VERSION;
        bool fIsAboutConsensusParameter = nVersion & CConsultation::CONSENSUS_PARAMETER_VERSION;

        if (fIsAboutConsensusParameter)
        {
            if (fRange || !fAcceptMoreAnswers)
                return error("%s: Invalid consultation %s. A consultation about consensus parameters must allow proposals for answers and can't be a range", __func__, tx.GetHash().ToString());

            if (nMax != 1)
                return error("%s: Invalid consultation %s. n must be 1", __func__, tx.GetHash().ToString());

            if (nMin < Consensus::CONSENSUS_PARAM_VOTING_CYCLE_LENGTH || nMin >= Consensus::MAX_CONSENSUS_PARAMS)
                return error("%s: Invalid consultation %s. Invalid m", __func__, tx.GetHash().ToString());

            CConsultationMap consultationMap;

            if (coins.GetAllConsultations(consultationMap))
            {
                for (auto& it: consultationMap)
                {
                    CConsultation consultation = it.second;

                    if (consultation.txblockhash != uint256()) // only check if not mempool
                    {
                        if (mapBlockIndex.count(consultation.txblockhash) == 0)
                            continue;

                        if (!chainActive.Contains(mapBlockIndex[consultation.txblockhash]))
                            continue;
                    }

                    if (consultation.IsAboutConsensusParameter() && !consultation.IsFinished() && consultation.nMin == nMin)
                        return error("%s: Invalid consultation %s. There already exists an active consultation %s about that consensus parameter.", __func__, tx.GetHash().ToString(), consultation.ToString(pindex, coins));
                }
            }
        }

        UniValue answers(UniValue::VARR);

        if (find_value(metadata, "a").isArray())
            answers = find_value(metadata, "a").get_array();

        std::map<std::string, bool> mapSeen;
        UniValue answersArray = answers.get_array();

        if (fRange && fAcceptMoreAnswers)
        {
            return error("%s: Invalid consultation %s. Range consultations can't accept answers.", __func__, tx.GetHash().ToString());
        }

        if (!fAcceptMoreAnswers && !fRange)
        {
            if (nMax > answersArray.size())
            {
                return error("%s: Invalid consultation %s. Wrong number of max answers %d.", __func__, tx.GetHash().ToString(), nMax);
            }
        }

        for (unsigned int i = 0; i < answersArray.size(); i++)
        {
            if (!answersArray[i].isStr())
                continue;
            std::string it = answersArray[i].get_str();
            if (mapSeen.count(it) == 0)
                mapSeen[it] = true;
            if(fIsAboutConsensusParameter && !IsValidConsensusParameterProposal((Consensus::ConsensusParamsPos)nMin, it, pindex, coins))
                return error("%s: Invalid consultation %s. The proposed value %s is not valid", __func__, tx.GetHash().ToString(), it);
        }

        CAmount nMinFee = GetConsensusParameter(Consensus::CONSENSUS_PARAM_CONSULTATION_MIN_FEE, coins) + GetConsensusParameter(Consensus::CONSENSUS_PARAM_CONSULTATION_ANSWER_MIN_FEE, coins) * answersArray.size();

        // Check if we have a question
        if (sQuestion == "")
            return error("%s: Question can't be empty for proposal %s", __func__, tx.GetHash().ToString());

        // Make sure we have enough fee
        if (nContribution < nMinFee)
            return error("%s: Contribution %d is less than %d for proposal %s", __func__, nContribution, nMinFee, tx.GetHash().ToString());

        // Check if we need to validate a range value
        if (fRange)
        {
            if (nMax <= nMin)
                return error("%s: Max (%d) value for range must be more than min (%d) value for proposal %s", __func__, nMax, nMin, tx.GetHash().ToString());

            if (nMin < 1)
                return error("%s: Min (%d) value for range must be atleast 1 for proposal %s", __func__, nMin, tx.GetHash().ToString());

            if (nMax >= (uint64_t) VoteFlags::VOTE_ABSTAIN)
                return error("%s: Max (%d) value for range must be less than %d for proposal %s", __func__, nMax, (uint64_t) VoteFlags::VOTE_ABSTAIN, tx.GetHash().ToString());
        }
        else
        {
            if (nMax < 1 || nMax > 15)
                return error("%s: Max (%d) value must be between 1-15 for proposal %s", __func__, tx.GetHash().ToString());
        }

        // Make sure we have atleast 2 answers if we don't accept suggestions and it's not a range
        if (!((!fAcceptMoreAnswers && mapSeen.size() > 1) || fAcceptMoreAnswers || fRange))
            return error("%s: Need atleast 1 answer for proposal %s", __func__, tx.GetHash().ToString());

        // Check our version
        if ((nVersion & ~nMaskVersion) != 0)
            return error("%s: Wrong version %d for proposal %s", __func__, nVersion, tx.GetHash().ToString());
    }
    catch(...)
    {
        return false;
    }

    return true;

}

bool IsValidConsensusParameterProposal(Consensus::ConsensusParamsPos pos, std::string proposal, CBlockIndex *pindex, CStateViewCache& coins)
{
    if (proposal.empty() || proposal.find_first_not_of("0123456789") != string::npos)
        return error("%s: Proposed parameter is empty or not integer", __func__);

    uint64_t val = stoll(proposal);

    if (Consensus::vConsensusParamsType[pos] == Consensus::TYPE_PERCENT)
    {
        if (val < 0 || val > 10000)
            return error("%s: Proposed parameter out of range for percentages", __func__);
    }

    if (Consensus::vConsensusParamsType[pos] == Consensus::TYPE_NAV)
    {
        if (val < 0 || val > MAX_MONEY)
            return error("%s: Proposed parameter out of range for coin amounts", __func__);
    }

    if (Consensus::vConsensusParamsType[pos] == Consensus::TYPE_NUMBER)
    {
        if (val <= 0 || val > pow(2,24))
            return error("%s: Proposed parameter out of range for type number", __func__);
    }

    if (pos == Consensus::CONSENSUS_PARAM_CONSULTATION_MIN_CYCLES && val > GetConsensusParameter(Consensus::CONSENSUS_PARAM_CONSULTATION_MAX_SUPPORT_CYCLES, coins))
        return error("%s: Proposed cycles number out of range", __func__);

    if (pos == Consensus::CONSENSUS_PARAM_CONSULTATION_MAX_SUPPORT_CYCLES && val < GetConsensusParameter(Consensus::CONSENSUS_PARAM_CONSULTATION_MIN_CYCLES, coins))
        return error("%s: Proposed cycles number out of range", __func__);

    if (pos == Consensus::CONSENSUS_PARAM_CONSULTATION_MIN_CYCLES || pos == Consensus::CONSENSUS_PARAM_CONSULTATION_MAX_SUPPORT_CYCLES)
    {
        auto lookFor = (pos == Consensus::CONSENSUS_PARAM_CONSULTATION_MIN_CYCLES) ? Consensus::CONSENSUS_PARAM_CONSULTATION_MAX_SUPPORT_CYCLES : Consensus::CONSENSUS_PARAM_CONSULTATION_MIN_CYCLES;

        CConsultationMap consultationMap;

        if (coins.GetAllConsultations(consultationMap))
        {
            for (auto& it: consultationMap)
            {
                CConsultation consultation = it.second;

                if (consultation.txblockhash != uint256()) // only check if not mempool
                {
                    if (mapBlockIndex.count(consultation.txblockhash) == 0)
                        continue;

                    if (!chainActive.Contains(mapBlockIndex[consultation.txblockhash]))
                        continue;
                }

                if (consultation.IsAboutConsensusParameter() && !consultation.IsFinished() && consultation.nMin == lookFor)
                    return error("%s: There already exists an active consultation %s about the consensus parameter %d. Both can not happen at the same time", __func__, consultation.ToString(pindex, coins), lookFor);
            }
        }
    }

    if (val == GetConsensusParameter(pos, coins))
        return error("%s: The proposed value is the current one", __func__);

    if (Consensus::vConsensusParamsType[pos] == Consensus::TYPE_BOOL && val != 0 && val != 1)
        return error("%s: Boolean values can only be 0 or 1", __func__);

    return true;
}

bool CConsultation::IsAboutConsensusParameter() const
{
    return (nVersion & CConsultation::CONSENSUS_PARAMETER_VERSION);
}

bool CConsultation::HaveEnoughAnswers(const CStateViewCache& view) const {
    AssertLockHeld(cs_main);

    int nSupportedAnswersCount = 0;

    if (nVersion & CConsultation::ANSWER_IS_A_RANGE_VERSION)
    {
        return true;
    }
    else
    {
        CConsultationAnswer answer;

        for (auto& it: vAnswers)
        {
            if (!view.GetConsultationAnswer(it, answer))
                continue;

            if (answer.parent != hash)
                continue;

            if (!answer.IsSupported(view))
                continue;

            nSupportedAnswersCount++;
        }
    }

    return nSupportedAnswersCount >= (IsAboutConsensusParameter() ? 1 : 2);
}

flags CConsultation::GetLastState() const {
    flags ret = NIL;
    int nHeight = 0;
    for (auto& it: mapState)
    {
        if (mapBlockIndex.count(it.first) == 0)
            continue;

        if (mapBlockIndex[it.first]->nHeight > nHeight)
        {
            nHeight = mapBlockIndex[it.first]->nHeight;
            ret = it.second;
        }
    }
    return ret;
}

CBlockIndex* CConsultation::GetLastStateBlockIndex() const {
    CBlockIndex* ret = nullptr;
    int nHeight = 0;
    for (auto& it: mapState)
    {
        if (mapBlockIndex.count(it.first) == 0)
            continue;

        if (mapBlockIndex[it.first]->nHeight > nHeight)
        {
            nHeight = mapBlockIndex[it.first]->nHeight;
            ret = mapBlockIndex[it.first];
        }
    }
    return ret;
}

CBlockIndex* CConsultation::GetLastStateBlockIndexForState(flags state) const {
    CBlockIndex* ret = nullptr;
    int nHeight = 0;
    for (auto& it: mapState)
    {
        if (it.second != state)
            continue;

        if (mapBlockIndex.count(it.first) == 0)
            continue;

        if (mapBlockIndex[it.first]->nHeight > nHeight)
        {
            nHeight = mapBlockIndex[it.first]->nHeight;
            ret = mapBlockIndex[it.first];
        }
    }
    return ret;
}

bool CConsultation::SetState(const CBlockIndex* pindex, flags state) {
    mapState[pindex->GetBlockHash()] = state;
    return true;
}

bool CConsultation::ClearState(const CBlockIndex* pindex) {
    mapState.erase(pindex->GetBlockHash());
    return true;
}

bool CConsultation::IsFinished() const {
    flags fState = GetLastState();
    return fState == DAOFlags::EXPIRED || fState == DAOFlags::PASSED;
}

std::string CConsultation::GetState(const CBlockIndex* pindex, const CStateViewCache& view) const {
    std::string sFlags = "waiting for support";
    flags fState = GetLastState();

    if (!HaveEnoughAnswers(view))
        sFlags += ", waiting for having enough supported answers";

    if(IsSupported(view))
    {
        sFlags = "found support";
        if (!HaveEnoughAnswers(view))
            sFlags += ", waiting for having enough supported answers";
        if(fState != DAOFlags::SUPPORTED)
            sFlags += ", waiting for end of voting period";
        if(fState == DAOFlags::REFLECTION)
            sFlags = "reflection phase";
        else if(fState == DAOFlags::ACCEPTED)
            sFlags = "voting started";
    }

    if(IsExpired(pindex, view))
    {
        sFlags = IsSupported(view) ? "finished" : "expired";
        if (fState != DAOFlags::EXPIRED)
            sFlags = IsSupported(view) ? "last cycle, waiting for end of voting period" : "expiring, waiting for end of voting period";
    }

    if (fState == DAOFlags::PASSED)
        sFlags = "passed";

    return sFlags;
}

bool CConsultation::IsSupported(const CStateViewCache& view) const
{
    if (IsRange())
    {
        float nMinimumSupport = GetConsensusParameter(Consensus::CONSENSUS_PARAM_CONSULTATION_MIN_SUPPORT, view) / 10000.0;
        return nSupport > GetConsensusParameter(Consensus::CONSENSUS_PARAM_VOTING_CYCLE_LENGTH, view) * nMinimumSupport;
    }
    else
        return HaveEnoughAnswers(view);
}

bool CConsultation::CanMoveInReflection(const CStateViewCache& view) const
{
    return nVotingCycle >= GetConsensusParameter(Consensus::CONSENSUS_PARAM_CONSULTATION_MIN_CYCLES, view);
}

std::string CConsultation::ToString(const CBlockIndex* pindex, const CStateViewCache& view) const {
    AssertLockHeld(cs_main);

    flags fState = GetLastState();
    uint256 blockhash;
    CBlockIndex* pblockindex = GetLastStateBlockIndex();
    if (pblockindex) blockhash = pblockindex->GetBlockHash();

    std::string sRet = strprintf("CConsultation(hash=%s, nVersion=%d, strDZeel=\"%s\", fState=%s, status=%s, answers=[",
                                 hash.ToString(), nVersion, strDZeel, fState, GetState(pindex, view));

    UniValue answers(UniValue::VARR);
    if (nVersion & CConsultation::ANSWER_IS_A_RANGE_VERSION)
    {
        UniValue a(UniValue::VOBJ);
        for (auto &it: mapVotes)
        {
            sRet += ((it.first == VoteFlags::VOTE_ABSTAIN ? "abstain" : to_string(it.first)) + "=" + to_string(it.second) + ", ");
        }

    }
    else
    {
        if (mapVotes.count(VoteFlags::VOTE_ABSTAIN) != 0)
        {
            sRet += "abstain=" + to_string(mapVotes.at(VoteFlags::VOTE_ABSTAIN)) + ", ";
        }
        CConsultationAnswerMap mapConsultationAnswers;

        CConsultationAnswer answer;

        for (auto& it: vAnswers)
        {
            if (!view.GetConsultationAnswer(it, answer))
                continue;

            if (answer.parent != hash)
                continue;

            sRet += answer.ToString();
        }
    }

    sRet += strprintf("]");

    if (IsRange())
        sRet += strprintf(", fRange=true, nMin=%u, nMax=%u", nMin, nMax);

    sRet += strprintf(", nVotingCycle=%u, nSupport=%u, blockhash=%s)",
                      nVotingCycle, nSupport, blockhash.ToString().substr(0,10));

    return sRet;
}

void CConsultation::ToJson(UniValue& ret, const CStateViewCache& view) const
{
    flags fState = GetLastState();
    uint256 blockhash;
    CBlockIndex* pblockindex = GetLastStateBlockIndex();
    if (pblockindex) blockhash = pblockindex->GetBlockHash();

    ret.pushKV("version",(uint64_t)nVersion);
    ret.pushKV("hash", hash.ToString());
    ret.pushKV("blockhash", txblockhash.ToString());
    ret.pushKV("question", strDZeel);
    ret.pushKV("support", nSupport);
    UniValue answers(UniValue::VARR);
    if (nVersion & CConsultation::ANSWER_IS_A_RANGE_VERSION)
    {
        UniValue a(UniValue::VOBJ);
        bool fAbstainAdded = false;
        for (auto &it: mapVotes)
        {
            if (it.first == VoteFlags::VOTE_ABSTAIN)
            {
                fAbstainAdded = true;
                ret.pushKV("abstain", it.second);
            }
            else
                a.pushKV(to_string(it.first), it.second);
        }
        if (!fAbstainAdded)
            ret.pushKV("abstain", 0);
        answers.push_back(a);
    }
    else
    {
        if (mapVotes.count(VoteFlags::VOTE_ABSTAIN) != 0)
        {
            ret.pushKV("abstain", mapVotes.at(VoteFlags::VOTE_ABSTAIN));
        }
        else
        {
            ret.pushKV("abstain", 0);
        }
        CConsultationAnswerMap mapConsultationAnswers;
        CConsultationAnswer answer;

        for (auto& it: vAnswers)
        {
            if (!view.GetConsultationAnswer(it, answer))
                continue;

            if (answer.parent != hash)
                continue;

            UniValue a(UniValue::VOBJ);
            answer.ToJson(a, view);
            answers.push_back(a);
        }
    }
    UniValue mapState(UniValue::VOBJ);
    for (auto&it: this->mapState)
    {
        mapState.pushKV(std::to_string(it.second), it.first.ToString());
    }
    ret.pushKV("excludedVotes", nExclude);
    ret.pushKV("mapState", mapState);
    ret.pushKV("answers", answers);
    ret.pushKV("min", nMin);
    ret.pushKV("max", nMax);
    ret.pushKV("votingCyclesFromCreation", std::min((uint64_t)nVotingCycle, GetConsensusParameter(Consensus::CONSENSUS_PARAM_CONSULTATION_MAX_VOTING_CYCLES, view)+GetConsensusParameter(Consensus::CONSENSUS_PARAM_CONSULTATION_REFLECTION_LENGTH, view)+GetConsensusParameter(Consensus::CONSENSUS_PARAM_CONSULTATION_MAX_SUPPORT_CYCLES, view)));

    auto nMaxCycles = 0;
    auto nCurrentCycle = 0;
    auto nVotingLength = GetConsensusParameter(Consensus::CONSENSUS_PARAM_VOTING_CYCLE_LENGTH, view);

    nMaxCycles = GetConsensusParameter(Consensus::CONSENSUS_PARAM_CONSULTATION_MAX_VOTING_CYCLES, view)+GetConsensusParameter(Consensus::CONSENSUS_PARAM_CONSULTATION_REFLECTION_LENGTH, view)+GetConsensusParameter(Consensus::CONSENSUS_PARAM_CONSULTATION_MAX_SUPPORT_CYCLES, view);

    if (pblockindex)
    {
        auto nCreated = (unsigned int)(pblockindex->nHeight / nVotingLength);
        auto nCurrent = (unsigned int)(chainActive.Tip()->nHeight / nVotingLength);
        nCurrentCycle = std::min(nCurrent - nCreated, nVotingCycle);
    }
    else
    {
        nCurrentCycle = nVotingCycle;
    }

    if (fState == DAOFlags::NIL || fState == DAOFlags::SUPPORTED)
    {
        nCurrentCycle = nVotingCycle;
        nMaxCycles = GetConsensusParameter(Consensus::CONSENSUS_PARAM_CONSULTATION_MAX_SUPPORT_CYCLES, view);
    }
    else if (fState == DAOFlags::REFLECTION)
    {
        nMaxCycles = GetConsensusParameter(Consensus::CONSENSUS_PARAM_CONSULTATION_REFLECTION_LENGTH, view);
    }
    else if (fState == DAOFlags::ACCEPTED)
    {
        nMaxCycles = GetConsensusParameter(Consensus::CONSENSUS_PARAM_CONSULTATION_MAX_VOTING_CYCLES, view);
    }

    UniValue votingCycleForState(UniValue::VOBJ);
    votingCycleForState.pushKV("current", (uint64_t)nCurrentCycle);
    votingCycleForState.pushKV("max", (uint64_t)nMaxCycles);
    ret.pushKV("votingCycleForState", votingCycleForState);


    ret.pushKV("status", GetState(chainActive.Tip(), view));
    ret.pushKV("state", (uint64_t)fState);
    ret.pushKV("stateChangedOnBlock", blockhash.ToString());
}

bool CConsultation::IsExpired(const CBlockIndex* pindex, const CStateViewCache& view) const
{
    flags fState = GetLastState();

    CBlockIndex* pblockindex = GetLastStateBlockIndexForState(ACCEPTED);

    if (fState == DAOFlags::ACCEPTED && pblockindex) {
        uint64_t nAcceptedOnCycle = ((uint64_t)pblockindex->nHeight / GetConsensusParameter(Consensus::CONSENSUS_PARAM_VOTING_CYCLE_LENGTH, view));
        uint64_t nCurrentCycle = ((uint64_t)pindex->nHeight / GetConsensusParameter(Consensus::CONSENSUS_PARAM_VOTING_CYCLE_LENGTH, view));
        uint64_t nElapsedCycles = std::max(nCurrentCycle - nAcceptedOnCycle, (uint64_t)0);
        return (nElapsedCycles >= GetConsensusParameter(Consensus::CONSENSUS_PARAM_CONSULTATION_MAX_VOTING_CYCLES, view));
    }

    return (fState == DAOFlags::EXPIRED) || (ExceededMaxVotingCycles(view) && fState == DAOFlags::NIL);
};

bool CConsultation::IsReflectionOver(const CBlockIndex* pindex, const CStateViewCache& view) const
{
    auto nVotingLength = GetConsensusParameter(Consensus::CONSENSUS_PARAM_VOTING_CYCLE_LENGTH, view);
    CBlockIndex* pblockindex = GetLastStateBlockIndexForState(REFLECTION);

    if (pblockindex) {
        auto nCreated = (unsigned int)(pblockindex->nHeight / nVotingLength);
        auto nCurrent = (unsigned int)(pindex->nHeight / nVotingLength);
        auto nElapsedCycles = nCurrent - nCreated;
        auto nMaxCycles = GetConsensusParameter(Consensus::CONSENSUS_PARAM_CONSULTATION_REFLECTION_LENGTH, view);
        return nElapsedCycles >= nMaxCycles;
    }
    return false;
}
bool CConsultation::CanBeSupported() const
{
    flags fState = GetLastState();
    return fState == DAOFlags::NIL && IsRange();
}

bool CConsultation::CanBeVoted(int64_t vote) const
{
    flags fState = GetLastState();
    return fState == DAOFlags::ACCEPTED && (IsRange() || vote == VoteFlags::VOTE_ABSTAIN);
}

bool CConsultation::IsRange() const
{
    return (nVersion & CConsultation::ANSWER_IS_A_RANGE_VERSION);
}

bool CConsultation::CanHaveNewAnswers() const
{
    flags fState = GetLastState();
    return CanHaveAnswers() && (nVersion & MORE_ANSWERS_VERSION);
}

bool CConsultation::CanHaveAnswers() const
{
    flags fState = GetLastState();
    return (fState == DAOFlags::NIL || fState == DAOFlags::SUPPORTED) && !IsRange();
}

bool CConsultation::IsValidVote(int64_t vote) const
{
    return vote == VoteFlags::VOTE_ABSTAIN || (IsRange() && vote >= nMin && vote <= nMax);
}

bool CConsultation::ExceededMaxVotingCycles(const CStateViewCache& view) const
{
    return nVotingCycle >= GetConsensusParameter(Consensus::CONSENSUS_PARAM_CONSULTATION_MAX_SUPPORT_CYCLES, view);
};

void CConsultationAnswer::Vote() {
    nVotes++;
}

void CConsultationAnswer::DecVote() {
    nVotes = std::max(0,nVotes-1);
}

void CConsultationAnswer::ClearVotes() {
    nVotes=0;
}

int CConsultationAnswer::GetVotes() const {
    return nVotes;
}

flags CConsultationAnswer::GetLastState() const {
    flags ret = NIL;
    int nHeight = 0;
    for (auto& it: mapState)
    {
        if (mapBlockIndex.count(it.first) == 0)
            continue;

        if (mapBlockIndex[it.first]->nHeight > nHeight)
        {
            nHeight = mapBlockIndex[it.first]->nHeight;
            ret = it.second;
        }
    }
    return ret;
}

CBlockIndex* CConsultationAnswer::GetLastStateBlockIndex() const {
    CBlockIndex* ret = nullptr;
    int nHeight = 0;
    for (auto& it: mapState)
    {
        if (mapBlockIndex.count(it.first) == 0)
            continue;

        if (mapBlockIndex[it.first]->nHeight > nHeight)
        {
            nHeight = mapBlockIndex[it.first]->nHeight;
            ret = mapBlockIndex[it.first];
        }
    }
    return ret;
}

CBlockIndex* CConsultationAnswer::GetLastStateBlockIndexForState(flags state) const {
    CBlockIndex* ret = nullptr;
    int nHeight = 0;
    for (auto& it: mapState)
    {
        if (it.second != state)
            continue;

        if (mapBlockIndex.count(it.first) == 0)
            continue;

        if (mapBlockIndex[it.first]->nHeight > nHeight)
        {
            nHeight = mapBlockIndex[it.first]->nHeight;
            ret = mapBlockIndex[it.first];
        }
    }
    return ret;
}

bool CConsultationAnswer::SetState(const CBlockIndex* pindex, flags state) {
    mapState[pindex->GetBlockHash()] = state;
    return true;
}

bool CConsultationAnswer::ClearState(const CBlockIndex* pindex) {
    mapState.erase(pindex->GetBlockHash());
    return true;
}

std::string CConsultationAnswer::GetState(const CStateViewCache& view) const {
    flags fState = GetLastState();
    std::string sFlags = "waiting for support";
    if(IsSupported(view)) {
        sFlags = "found support";
        if(fState != DAOFlags::ACCEPTED)
            sFlags += ", waiting for end of voting period";
    }
    if (fState == DAOFlags::PASSED)
        sFlags = "passed";
    return sFlags;
}

std::string CConsultationAnswer::GetText() const {
    return sAnswer;
}

bool CConsultationAnswer::CanBeSupported(const CStateViewCache& view) const {
    CConsultation consultation;

    flags fState = GetLastState();

    if (!view.GetConsultation(parent, consultation))
        return error("%s: Can't find parent consultation %s of answer %s", __func__, parent.ToString(), hash.ToString());

    flags fConsultationState = consultation.GetLastState();

    if (fConsultationState != DAOFlags::NIL && fConsultationState != DAOFlags::SUPPORTED)
        return false;

    return fState == DAOFlags::NIL;
}


bool CConsultationAnswer::CanBeVoted(const CStateViewCache& view) const {
    CConsultation consultation;

    flags fState = GetLastState();

    if (!view.GetConsultation(parent, consultation))
        return false;

    if (consultation.IsRange())
        return false;

    flags fConsultationState = consultation.GetLastState();

    return fState == DAOFlags::ACCEPTED && fConsultationState == DAOFlags::ACCEPTED &&
            !(consultation.nVersion & CConsultation::ANSWER_IS_A_RANGE_VERSION);
}

bool CConsultationAnswer::IsSupported(const CStateViewCache& view) const
{
    float nMinimumSupport = GetConsensusParameter(Consensus::CONSENSUS_PARAM_CONSULTATION_ANSWER_MIN_SUPPORT, view) / 10000.0;

    return nSupport >= GetConsensusParameter(Consensus::CONSENSUS_PARAM_VOTING_CYCLE_LENGTH, view) * nMinimumSupport;
}

bool CConsultationAnswer::IsConsensusAccepted(const CStateViewCache& view) const
{
    float nMinimumQuorum = Params().GetConsensus().nConsensusChangeMinAccept/10000.0;

    int exclude = 0;
    if (nVersion & CConsultationAnswer::EXCLUDE_VERSION)
        exclude = nExclude;

    return nVotes >= (GetConsensusParameter(Consensus::CONSENSUS_PARAM_VOTING_CYCLE_LENGTH, view) * nMinimumQuorum) - exclude;

}

std::string CConsultationAnswer::ToString() const {
    flags fState = GetLastState();
    return strprintf("CConsultationAnswer(hash=%s, fState=%u, sAnswer=\"%s\", nVotes=%u, nSupport=%u)", hash.ToString(), fState, sAnswer, nVotes, nSupport);
}

void CConsultationAnswer::ToJson(UniValue& ret, const CStateViewCache& view) const {
    flags fState = GetLastState();
    uint256 blockhash;
    CBlockIndex* pblockindex = GetLastStateBlockIndex();
    if (pblockindex) blockhash = pblockindex->GetBlockHash();
    CConsultation consultation;

    ret.pushKV("version",(uint64_t)nVersion);
    if(view.GetConsultation(parent, consultation) && consultation.IsAboutConsensusParameter() && (consultation.nMin == Consensus::CONSENSUS_PARAM_PROPOSAL_MAX_VOTING_CYCLES || consultation.nMin == Consensus::CONSENSUS_PARAM_PAYMENT_REQUEST_MAX_VOTING_CYCLES))
        ret.pushKV("answer", std::to_string(stoll(sAnswer)+1));
    else
        ret.pushKV("answer", sAnswer);
    ret.pushKV("support", nSupport);
    ret.pushKV("votes", nVotes);
    UniValue mapState(UniValue::VOBJ);
    for (auto&it: this->mapState)
    {
        mapState.pushKV(std::to_string(it.second), it.first.ToString());
    }
    ret.pushKV("excludedVotes", nExclude);
    ret.pushKV("mapState", mapState);
    ret.pushKV("status", GetState(view));
    ret.pushKV("state", (uint64_t)fState);
    ret.pushKV("stateChangedOnBlock", blockhash.ToString());
    ret.pushKV("txblockhash", txblockhash.ToString());
    ret.pushKV("parent", parent.ToString());
    if (hash != uint256())
        ret.pushKV("hash", hash.ToString());
}

// CFUND

bool IsValidPaymentRequest(CTransaction tx, CStateViewCache& coins, uint64_t nMaskVersion)
{
    if(tx.strDZeel.length() > 1024)
        return error("%s: Too long strdzeel for payment request %s", __func__, tx.GetHash().ToString());

    UniValue metadata(UniValue::VOBJ);
    try {
        UniValue valRequest;
        if (!valRequest.read(tx.strDZeel))
            return error("%s: Wrong strdzeel for payment request %s", __func__, tx.GetHash().ToString());

        if (valRequest.isObject())
            metadata = valRequest.get_obj();
        else
            return error("%s: Wrong strdzeel for payment request %s", __func__, tx.GetHash().ToString());

    } catch (const UniValue& objError) {
        return error("%s: Wrong strdzeel for payment request %s", __func__, tx.GetHash().ToString());
    } catch (const std::exception& e) {
        return error("%s: Wrong strdzeel for payment request %s: %s", __func__, tx.GetHash().ToString(), e.what());
    }

    if(!(find_value(metadata, "n").isNum() && find_value(metadata, "s").isStr() && find_value(metadata, "h").isStr() && find_value(metadata, "i").isStr()))
        return error("%s: Wrong strdzeel for payment request %s", __func__, tx.GetHash().ToString());

    CAmount nAmount = find_value(metadata, "n").get_int64();
    std::string Signature = find_value(metadata, "s").get_str();
    std::string Hash = find_value(metadata, "h").get_str();
    std::string strDZeel = find_value(metadata, "i").get_str();
    int nVersion = find_value(metadata, "v").isNum() ? find_value(metadata, "v").get_int64() : 1;

    if (nAmount < 0) {
        return error("%s: Payment Request cannot have amount less than 0: %s", __func__, tx.GetHash().ToString());
    }

    CProposal proposal;

    if(!coins.GetProposal(uint256S(Hash), proposal)  || proposal.GetLastState() != DAOFlags::ACCEPTED)
        return error("%s: Could not find parent proposal %s for payment request %s", __func__, Hash.c_str(),tx.GetHash().ToString());

    std::string sRandom = "";

    if (nVersion >= CPaymentRequest::BASE_VERSION && find_value(metadata, "r").isStr())
        sRandom = find_value(metadata, "r").get_str();

    std::string Secret = sRandom + "I kindly ask to withdraw " +
            std::to_string(nAmount) + "NAV from the proposal " +
            proposal.hash.ToString() + ". Payment request id: " + strDZeel;

    CNavCoinAddress addr(proposal.GetOwnerAddress());
    if (!addr.IsValid())
        return error("%s: Address %s is not valid for payment request %s", __func__, proposal.GetOwnerAddress(), Hash.c_str(), tx.GetHash().ToString());

    CKeyID keyID;
    addr.GetKeyID(keyID);

    bool fInvalid = false;
    std::vector<unsigned char> vchSig = DecodeBase64(Signature.c_str(), &fInvalid);

    if (fInvalid)
        return error("%s: Invalid signature for payment request  %s", __func__, tx.GetHash().ToString());

    CHashWriter ss(SER_GETHASH, 0);
    ss << strMessageMagic;
    ss << Secret;

    CPubKey pubkey;
    if (!pubkey.RecoverCompact(ss.GetHash(), vchSig) || pubkey.GetID() != keyID)
        return error("%s: Invalid signature for payment request %s", __func__, tx.GetHash().ToString());

    if(nAmount > proposal.GetAvailable(coins, true))
        return error("%s: Invalid requested amount for payment request %s (%d vs %d available)",
                     __func__, tx.GetHash().ToString(), nAmount, proposal.GetAvailable(coins, true));

    CAmount nContribution = 0;

    for(unsigned int i=0;i<tx.vout.size();i++)
        if(tx.vout[i].IsCommunityFundContribution())
            nContribution +=tx.vout[i].nValue;

    bool ret = (nContribution >= GetConsensusParameter(Consensus::CONSENSUS_PARAM_PAYMENT_REQUEST_MIN_FEE, coins) &&
                nVersion & ~nMaskVersion) == 0;

    if(!ret)
        return error("%s: Invalid version for payment request %s", __func__, tx.GetHash().ToString());

    return true;

}

flags CPaymentRequest::GetLastState() const {
    flags ret = NIL;
    int nHeight = 0;
    for (auto& it: mapState)
    {
        if (mapBlockIndex.count(it.first) == 0)
            continue;

        if (mapBlockIndex[it.first]->nHeight > nHeight)
        {
            nHeight = mapBlockIndex[it.first]->nHeight;
            ret = it.second;
        }
    }
    return ret;
}

CBlockIndex* CPaymentRequest::GetLastStateBlockIndex() const {
    CBlockIndex* ret = nullptr;
    int nHeight = 0;
    for (auto& it: mapState)
    {
        if (mapBlockIndex.count(it.first) == 0)
            continue;

        if (mapBlockIndex[it.first]->nHeight > nHeight)
        {
            nHeight = mapBlockIndex[it.first]->nHeight;
            ret = mapBlockIndex[it.first];
        }
    }
    return ret;
}

CBlockIndex* CPaymentRequest::GetLastStateBlockIndexForState(flags state) const {
    CBlockIndex* ret = nullptr;
    int nHeight = 0;
    for (auto& it: mapState)
    {
        if (it.second != state)
            continue;

        if (mapBlockIndex.count(it.first) == 0)
            continue;

        if (mapBlockIndex[it.first]->nHeight > nHeight)
        {
            nHeight = mapBlockIndex[it.first]->nHeight;
            ret = mapBlockIndex[it.first];
        }
    }
    return ret;
}

bool CPaymentRequest::SetState(const CBlockIndex* pindex, flags state) {
    mapState[pindex->GetBlockHash()] = state;
    return true;
}

bool CPaymentRequest::ClearState(const CBlockIndex* pindex) {
    mapState.erase(pindex->GetBlockHash());
    return true;
}

bool CPaymentRequest::CanVote(CStateViewCache& coins) const
{
    AssertLockHeld(cs_main);

    CProposal proposal;
    if(!coins.GetProposal(proposalhash, proposal))
        return false;

    flags fLastState = GetLastState();
    flags fProposalLastState = proposal.GetLastState();

    auto nProposalAvailable = proposal.GetAvailable(coins);

    return nAmount <= nProposalAvailable && fLastState == NIL &&
            (fProposalLastState == DAOFlags::ACCEPTED || fProposalLastState == DAOFlags::PENDING_VOTING_PREQ);
}

bool CPaymentRequest::IsExpired(const CStateViewCache& view) const {
    if(nVersion >= BASE_VERSION)
    {
        flags fLastState = GetLastState();
        return (ExceededMaxVotingCycles(view) && fLastState != ACCEPTED && fLastState != REJECTED && fLastState != PAID);
    }
    return false;
}

bool IsValidProposal(CTransaction tx, const CStateViewCache& view, uint64_t nMaskVersion)
{
    if(tx.strDZeel.length() > 1024)
        return error("%s: Too long strdzeel for proposal %s", __func__, tx.GetHash().ToString());

    UniValue metadata(UniValue::VOBJ);
    try {
        UniValue valRequest;
        if (!valRequest.read(tx.strDZeel))
            return error("%s: Wrong strdzeel for proposal %s", __func__, tx.GetHash().ToString());

        if (valRequest.isObject())
            metadata = valRequest.get_obj();
        else
            return error("%s: Wrong strdzeel for proposal %s", __func__, tx.GetHash().ToString());

    } catch (const UniValue& objError) {
        return error("%s: Wrong strdzeel for proposal %s", __func__, tx.GetHash().ToString());
    } catch (const std::exception& e) {
        return error("%s: Wrong strdzeel for proposal %s: %s", __func__, tx.GetHash().ToString(), e.what());
    }

    if(!(find_value(metadata, "n").isNum() &&
         find_value(metadata, "a").isStr() &&
         find_value(metadata, "d").isNum() &&
         find_value(metadata, "s").isStr()))
    {

        return error("%s: Wrong strdzeel for proposal %s", __func__, tx.GetHash().ToString());
    }

    CAmount nAmount = find_value(metadata, "n").get_int64();
    std::string ownerAddress = find_value(metadata, "a").get_str();
    std::string paymentAddress = find_value(metadata, "p").isStr() ? find_value(metadata, "p").get_str() : ownerAddress;
    int64_t nDeadline = find_value(metadata, "d").get_int64();
    CAmount nContribution = 0;
    int nVersion = find_value(metadata, "v").isNum() ? find_value(metadata, "v").get_int64() : 1;

    CNavCoinAddress oaddress(ownerAddress);
    if (!oaddress.IsValid())
        return error("%s: Wrong address %s for proposal %s", __func__, ownerAddress.c_str(), tx.GetHash().ToString());

    CNavCoinAddress paddress(paymentAddress);
    if (!paddress.IsValid())
        return error("%s: Wrong address %s for proposal %s", __func__, paymentAddress.c_str(), tx.GetHash().ToString());

    for(unsigned int i=0;i<tx.vout.size();i++)
        if(tx.vout[i].IsCommunityFundContribution())
            nContribution +=tx.vout[i].nValue;

    bool ret = (nContribution >= GetConsensusParameter(Consensus::CONSENSUS_PARAM_PROPOSAL_MIN_FEE, view) &&
                ownerAddress != "" &&
            paymentAddress != "" &&
            nAmount < MAX_MONEY &&
            nAmount > 0 &&
            nDeadline > 0 &&
            (nVersion & ~nMaskVersion) == 0);

    if (!ret)
        return error("%s: Wrong strdzeel %s for proposal %s", __func__, tx.strDZeel.c_str(), tx.GetHash().ToString());

    return true;

}

bool CPaymentRequest::IsAccepted(const CStateViewCache& view) const
{
    int nTotalVotes = nVotesYes + nVotesNo;
    float nMinimumQuorum = GetConsensusParameter(Consensus::CONSENSUS_PARAM_PAYMENT_REQUEST_MIN_QUORUM, view)/10000.0;

    if (nVersion & REDUCED_QUORUM_VERSION)
        nMinimumQuorum = nVotingCycle > GetConsensusParameter(Consensus::CONSENSUS_PARAM_PAYMENT_REQUEST_MAX_VOTING_CYCLES, view) / 2 ? Params().GetConsensus().nMinimumQuorumSecondHalf : Params().GetConsensus().nMinimumQuorumFirstHalf;

    int exclude = 0;
    if (nVersion & CConsultationAnswer::EXCLUDE_VERSION)
        exclude = nExclude;

    if (nVersion & ABSTAIN_VOTE_VERSION)
        nTotalVotes += nVotesAbs;

    return nTotalVotes > (GetConsensusParameter(Consensus::CONSENSUS_PARAM_VOTING_CYCLE_LENGTH, view) * nMinimumQuorum) - exclude
            && ((float)nVotesYes > ((float)(nTotalVotes) * GetConsensusParameter(Consensus::CONSENSUS_PARAM_PAYMENT_REQUEST_MIN_ACCEPT, view) / 10000.0));
}

bool CPaymentRequest::IsRejected(const CStateViewCache& view) const {
    int nTotalVotes = nVotesYes + nVotesNo;
    float nMinimumQuorum = GetConsensusParameter(Consensus::CONSENSUS_PARAM_PAYMENT_REQUEST_MIN_QUORUM, view)/10000.0;

    if (nVersion & REDUCED_QUORUM_VERSION)
        nMinimumQuorum = nVotingCycle > GetConsensusParameter(Consensus::CONSENSUS_PARAM_PAYMENT_REQUEST_MAX_VOTING_CYCLES, view) / 2 ? Params().GetConsensus().nMinimumQuorumSecondHalf : Params().GetConsensus().nMinimumQuorumFirstHalf;

    if (nVersion & ABSTAIN_VOTE_VERSION)
        nTotalVotes += nVotesAbs;

    int exclude = 0;
    if (nVersion & CConsultationAnswer::EXCLUDE_VERSION)
        exclude -= nExclude;

    return nTotalVotes > (GetConsensusParameter(Consensus::CONSENSUS_PARAM_VOTING_CYCLE_LENGTH, view) * nMinimumQuorum) - exclude
            && ((float)nVotesNo > ((float)(nTotalVotes) * GetConsensusParameter(Consensus::CONSENSUS_PARAM_PAYMENT_REQUEST_MIN_REJECT, view) / 10000.0));
}

bool CPaymentRequest::ExceededMaxVotingCycles(const CStateViewCache& view) const {
    return nVotingCycle > GetConsensusParameter(Consensus::CONSENSUS_PARAM_PAYMENT_REQUEST_MAX_VOTING_CYCLES, view);
}

bool CProposal::IsAccepted(const CStateViewCache& view) const
{
    int nTotalVotes = nVotesYes + nVotesNo;
    float nMinimumQuorum = GetConsensusParameter(Consensus::CONSENSUS_PARAM_PROPOSAL_MIN_QUORUM, view)/10000.0;

    if (nVersion & REDUCED_QUORUM_VERSION)
        nMinimumQuorum = nVotingCycle > GetConsensusParameter(Consensus::CONSENSUS_PARAM_PROPOSAL_MAX_VOTING_CYCLES, view) / 2 ? Params().GetConsensus().nMinimumQuorumSecondHalf : Params().GetConsensus().nMinimumQuorumFirstHalf;

    if (nVersion & ABSTAIN_VOTE_VERSION)
        nTotalVotes += nVotesAbs;

    int exclude = 0;
    if (nVersion & CConsultationAnswer::EXCLUDE_VERSION)
        exclude -= nExclude;

    return nTotalVotes > (GetConsensusParameter(Consensus::CONSENSUS_PARAM_VOTING_CYCLE_LENGTH, view) * nMinimumQuorum) - exclude
            && ((float)nVotesYes > ((float)(nTotalVotes) * GetConsensusParameter(Consensus::CONSENSUS_PARAM_PROPOSAL_MIN_ACCEPT, view) / 10000.0));
}

bool CProposal::IsRejected(const CStateViewCache& view) const
{
    int nTotalVotes = nVotesYes + nVotesNo;
    float nMinimumQuorum = GetConsensusParameter(Consensus::CONSENSUS_PARAM_PROPOSAL_MIN_QUORUM, view)/10000.0;

    if (nVersion & REDUCED_QUORUM_VERSION)
        nMinimumQuorum = nVotingCycle > GetConsensusParameter(Consensus::CONSENSUS_PARAM_PROPOSAL_MAX_VOTING_CYCLES, view) / 2 ? Params().GetConsensus().nMinimumQuorumSecondHalf : Params().GetConsensus().nMinimumQuorumFirstHalf;

    if (nVersion & ABSTAIN_VOTE_VERSION)
        nTotalVotes += nVotesAbs;

    int exclude = 0;
    if (nVersion & CConsultationAnswer::EXCLUDE_VERSION)
        exclude -= nExclude;

    return nTotalVotes > (GetConsensusParameter(Consensus::CONSENSUS_PARAM_VOTING_CYCLE_LENGTH, view) * nMinimumQuorum) - exclude
            && ((float)nVotesNo > ((float)(nTotalVotes) * GetConsensusParameter(Consensus::CONSENSUS_PARAM_PROPOSAL_MIN_REJECT, view)/ 10000.0));
}

std::string CProposal::GetOwnerAddress() const {
    return ownerAddress;
}

std::string CProposal::GetPaymentAddress() const {
    return (nVersion & PAYMENT_ADDRESS_VERSION) ? paymentAddress : ownerAddress;
}

bool CProposal::CanVote(const CStateViewCache& view) const {
    AssertLockHeld(cs_main);

    auto fLastState = GetLastState();

    return (fLastState == NIL);
}

uint64_t CProposal::getTimeTillExpired(uint32_t currentTime) const
{
    if(nVersion & BASE_VERSION) {
        CBlockIndex* pblockindex = GetLastStateBlockIndexForState(ACCEPTED);
        if (pblockindex) {
            return currentTime - (pblockindex->GetBlockTime() + nDeadline);
        }
    }
    return 0;
}

bool CProposal::IsExpired(uint32_t currentTime, const CStateViewCache& view) const {
    if(nVersion & BASE_VERSION) {
        CBlockIndex* pblockindex = GetLastStateBlockIndexForState(ACCEPTED);
        flags fLastState = GetLastState();
        if (fLastState == ACCEPTED && pblockindex) {
            return (pblockindex->GetBlockTime() + nDeadline < currentTime);
        }
        return (fLastState == EXPIRED) || (fLastState == PENDING_VOTING_PREQ) || (ExceededMaxVotingCycles(view) && fLastState == NIL);
    } else {
        return (nDeadline < currentTime);
    }
}

bool CProposal::ExceededMaxVotingCycles(const CStateViewCache& view) const {
    return nVotingCycle > GetConsensusParameter(Consensus::CONSENSUS_PARAM_PROPOSAL_MAX_VOTING_CYCLES, view);
}

CAmount CProposal::GetAvailable(CStateViewCache& coins, bool fIncludeRequests) const
{
    AssertLockHeld(cs_main);

    CAmount initial = nAmount;
    CPaymentRequestMap mapPaymentRequests;

    if(coins.GetAllPaymentRequests(mapPaymentRequests))
    {
        for (CPaymentRequestMap::iterator it_ = mapPaymentRequests.begin(); it_ != mapPaymentRequests.end(); it_++)
        {
            CPaymentRequest prequest;

            if (!coins.GetPaymentRequest(it_->first, prequest))
                continue;

            if (prequest.proposalhash != hash)
                continue;

            flags fLastState = prequest.GetLastState();

            if((fIncludeRequests && fLastState != DAOFlags::REJECTED && fLastState != DAOFlags::EXPIRED) || (!fIncludeRequests && (fLastState == DAOFlags::ACCEPTED || fLastState == DAOFlags::PAID)))
                initial -= prequest.nAmount;
        }
    }
    return initial;
}

std::string CProposal::ToString(CStateViewCache& coins, uint32_t currentTime) const {
    AssertLockHeld(cs_main);

    uint256 blockhash;
    CBlockIndex* pblockindex = GetLastStateBlockIndex();
    if (pblockindex) blockhash = pblockindex->GetBlockHash();

    std::string str;
    str += strprintf("CProposal(hash=%s, nVersion=%i, nAmount=%f, available=%f, nFee=%f, ownerAddress=%s, paymentAddress=%s, nDeadline=%u, nVotesYes=%u, "
                     "nVotesAbs=%u, nVotesNo=%u, nVotingCycle=%u, fState=%s, strDZeel=%s, blockhash=%s)",
                     hash.ToString(), nVersion, (float)nAmount/COIN, (float)GetAvailable(coins)/COIN, (float)nFee/COIN, ownerAddress, paymentAddress, nDeadline,
                     nVotesYes, nVotesAbs, nVotesNo, nVotingCycle, GetState(currentTime, coins), strDZeel, blockhash.ToString().substr(0,10));
    CPaymentRequestMap mapPaymentRequests;

    if(coins.GetAllPaymentRequests(mapPaymentRequests))
    {
        for (CPaymentRequestMap::iterator it_ = mapPaymentRequests.begin(); it_ != mapPaymentRequests.end(); it_++)
        {
            CPaymentRequest prequest;

            if (!coins.GetPaymentRequest(it_->first, prequest))
                continue;

            if (prequest.proposalhash != hash)
                continue;

            str += "\n    " + prequest.ToString(coins);
        }
    }
    return str + "\n";
}

bool CProposal::HasPendingPaymentRequests(CStateViewCache& coins) const {
    AssertLockHeld(cs_main);

    CPaymentRequestMap mapPaymentRequests;

    if(coins.GetAllPaymentRequests(mapPaymentRequests))
    {
        for (CPaymentRequestMap::iterator it_ = mapPaymentRequests.begin(); it_ != mapPaymentRequests.end(); it_++)
        {
            CPaymentRequest prequest;

            if (!coins.GetPaymentRequest(it_->first, prequest))
                continue;

            if (prequest.proposalhash != hash)
                continue;

            if(prequest.CanVote(coins))
                return true;
        }
    }
    return false;
}

std::string CProposal::GetState(uint32_t currentTime, const CStateViewCache& view) const {
    std::string sFlags = "pending";
    flags fState = GetLastState();
    if(IsAccepted(view)) {
        sFlags = "accepted";
        if(fState == DAOFlags::PENDING_FUNDS)
            sFlags += ", waiting for enough coins in fund";
        else if(fState != DAOFlags::ACCEPTED)
            sFlags += ", waiting for end of voting period";
    }
    if(IsRejected(view)) {
        sFlags = "rejected";
        if(fState != DAOFlags::REJECTED)
            sFlags += ", waiting for end of voting period";
    }
    if(currentTime > 0 && IsExpired(currentTime, view)) {
        sFlags = "expired";
        if(fState != DAOFlags::EXPIRED)
            sFlags += ", waiting for end of voting period";
    }
    if(fState == DAOFlags::PENDING_VOTING_PREQ) {
        sFlags = "expired, pending voting of payment requests";
    }
    return sFlags;
}

flags CProposal::GetLastState() const {
    flags ret = NIL;
    int nHeight = 0;
    for (auto& it: mapState)
    {
        if (mapBlockIndex.count(it.first) == 0)
            continue;

        if (mapBlockIndex[it.first]->nHeight > nHeight)
        {
            nHeight = mapBlockIndex[it.first]->nHeight;
            ret = it.second;
        }
    }
    return ret;
}

CBlockIndex* CProposal::GetLastStateBlockIndex() const {
    CBlockIndex* ret = nullptr;
    int nHeight = 0;
    for (auto& it: mapState)
    {
        if (mapBlockIndex.count(it.first) == 0)
            continue;

        if (mapBlockIndex[it.first]->nHeight > nHeight)
        {
            nHeight = mapBlockIndex[it.first]->nHeight;
            ret = mapBlockIndex[it.first];
        }
    }
    return ret;
}

CBlockIndex* CProposal::GetLastStateBlockIndexForState(flags state) const {
    CBlockIndex* ret = nullptr;
    int nHeight = 0;
    for (auto& it: mapState)
    {
        if (it.second != state)
            continue;

        if (mapBlockIndex.count(it.first) == 0)
            continue;

        if (mapBlockIndex[it.first]->nHeight > nHeight)
        {
            nHeight = mapBlockIndex[it.first]->nHeight;
            ret = mapBlockIndex[it.first];
        }
    }
    return ret;
}

bool CProposal::SetState(const CBlockIndex* pindex, flags state) {
    mapState[pindex->GetBlockHash()] = state;
    return true;
}

bool CProposal::ClearState(const CBlockIndex* pindex) {
    mapState.erase(pindex->GetBlockHash());
    return true;
}

void CProposal::ToJson(UniValue& ret, CStateViewCache& coins) const {
    AssertLockHeld(cs_main);

    flags fState = GetLastState();
    uint256 blockhash;
    CBlockIndex* pblockindex = GetLastStateBlockIndex();
    if (pblockindex) blockhash = pblockindex->GetBlockHash();

    ret.pushKV("version", (uint64_t)nVersion);
    ret.pushKV("hash", hash.ToString());
    ret.pushKV("blockHash", txblockhash.ToString());
    ret.pushKV("description", strDZeel);
    ret.pushKV("requestedAmount", FormatMoney(nAmount));
    ret.pushKV("notPaidYet", FormatMoney(GetAvailable(coins)));
    ret.pushKV("notRequestedYet", FormatMoney(GetAvailable(coins, true)));
    ret.pushKV("userPaidFee", FormatMoney(nFee));
    ret.pushKV("ownerAddress", GetOwnerAddress());
    ret.pushKV("paymentAddress", GetPaymentAddress());
    if(nVersion & BASE_VERSION) {
        ret.pushKV("proposalDuration", (uint64_t)nDeadline);
        if ((fState == DAOFlags::ACCEPTED || fState == DAOFlags::PAID) && mapBlockIndex.count(blockhash) > 0) {
            ret.pushKV("expiresOn", pblockindex->GetBlockTime() + (uint64_t)nDeadline);
        }
    } else {
        ret.pushKV("expiresOn", (uint64_t)nDeadline);
    }
    ret.pushKV("votesYes", nVotesYes);
    ret.pushKV("votesAbs", nVotesAbs);
    ret.pushKV("votesNo", nVotesNo);
    ret.pushKV("excludedVotes", nExclude);
    ret.pushKV("votingCycle", std::min((uint64_t)nVotingCycle, GetConsensusParameter(Consensus::CONSENSUS_PARAM_PROPOSAL_MAX_VOTING_CYCLES, coins)+1));
    // votingCycle does not return higher than nCyclesProposalVoting to avoid reader confusion, since votes are not counted anyway when votingCycle > nCyclesProposalVoting
    UniValue mapState(UniValue::VOBJ);
    for (auto&it: this->mapState)
    {
        mapState.pushKV(std::to_string(it.second), it.first.ToString());
    }
    ret.pushKV("mapState", mapState);
    ret.pushKV("status", GetState(chainActive.Tip()->GetBlockTime(), coins));
    ret.pushKV("state", (uint64_t)fState);
    if(blockhash != uint256())
        ret.pushKV("stateChangedOnBlock", blockhash.ToString());
    CPaymentRequestMap mapPaymentRequests;

    if(coins.GetAllPaymentRequests(mapPaymentRequests))
    {
        UniValue preq(UniValue::VOBJ);
        UniValue arr(UniValue::VARR);
        CPaymentRequest prequest;

        for (CPaymentRequestMap::iterator it_ = mapPaymentRequests.begin(); it_ != mapPaymentRequests.end(); it_++)
        {
            CPaymentRequest prequest;

            if (!coins.GetPaymentRequest(it_->first, prequest))
                continue;

            if (prequest.proposalhash != hash)
                continue;

            prequest.ToJson(preq, coins);
            arr.push_back(preq);
        }

        ret.pushKV("paymentRequests", arr);
    }
}

std::string CPaymentRequest::ToString(const CStateViewCache& view) const {
    uint256 blockhash = uint256();
    CBlockIndex* pblockindex = GetLastStateBlockIndex();

    if (pblockindex)
        blockhash = pblockindex->GetBlockHash();

    return strprintf("CPaymentRequest(hash=%s, nVersion=%d, nAmount=%f, fState=%s, nVotesYes=%u, nVotesNo=%u, nVotesAbs=%u, nVotingCycle=%u, "
                     " proposalhash=%s, blockhash=%s, strDZeel=%s)",
                     hash.ToString(), nVersion, (float)nAmount/COIN, GetState(view), nVotesYes, nVotesNo, nVotesAbs,
                     nVotingCycle, proposalhash.ToString(), blockhash.ToString().substr(0,10), strDZeel);
}

void CPaymentRequest::ToJson(UniValue& ret, const CStateViewCache& view) const {
    ret.pushKV("version",(uint64_t)nVersion);
    ret.pushKV("hash", hash.ToString());
    ret.pushKV("blockHash", txblockhash.ToString());
    ret.pushKV("proposalHash", proposalhash.ToString());
    ret.pushKV("description", strDZeel);
    ret.pushKV("requestedAmount", FormatMoney(nAmount));
    ret.pushKV("votesYes", nVotesYes);
    ret.pushKV("votesAbs", nVotesAbs);
    ret.pushKV("votesNo", nVotesNo);
    ret.pushKV("excludedVotes", nExclude);
    ret.pushKV("votingCycle", std::min((uint64_t)nVotingCycle, GetConsensusParameter(Consensus::CONSENSUS_PARAM_PAYMENT_REQUEST_MAX_VOTING_CYCLES, view)+1));
    // votingCycle does not return higher than nCyclesPaymentRequestVoting to avoid reader confusion, since votes are not counted anyway when votingCycle > nCyclesPaymentRequestVoting
    UniValue mapState(UniValue::VOBJ);
    for (auto&it: this->mapState)
    {
        mapState.pushKV(std::to_string(it.second), it.first.ToString());
    }
    ret.pushKV("mapState", mapState);
    ret.pushKV("status", GetState(view));
    ret.pushKV("state", (uint64_t)GetLastState());
    CBlockIndex* pblockindex = GetLastStateBlockIndex();
    if (pblockindex)
        ret.pushKV("stateChangedOnBlock", pblockindex->GetBlockHash().ToString());
}

uint256 GetConsensusStateHash(CStateViewCache& view)
{
    CHashWriter writer(0,0);

    for (unsigned int i = 0; i < Consensus::MAX_CONSENSUS_PARAMS; i++)
    {
        Consensus::ConsensusParamsPos id = (Consensus::ConsensusParamsPos)i;
        writer << GetConsensusParameter(id, view);
    }

    uint256 ret = writer.GetHash();

    return ret;
}

uint256 GetDAOStateHash(CStateViewCache& view, const CAmount& nCFLocked, const CAmount& nCFSupply)
{
    CPaymentRequestMap mapPaymentRequests;
    CProposalMap mapProposals;
    CConsultationMap mapConsultations;
    CConsultationAnswerMap mapAnswers;
    CVoteMap mapVotes;

    int64_t nTimeStart = GetTimeMicros();

    CHashWriter writer(0,0);

    writer << nCFSupply;
    writer << nCFLocked;

    if (view.GetAllProposals(mapProposals) && view.GetAllPaymentRequests(mapPaymentRequests) &&
            view.GetAllConsultations(mapConsultations) && view.GetAllVotes(mapVotes) &&
            view.GetAllConsultationAnswers(mapAnswers))
    {

        for (auto &it: mapProposals)
        {
            if (!it.second.IsNull())
            {
                writer << it.second;
            }
        }

        for (auto &it: mapPaymentRequests)
        {
            if (!it.second.IsNull())
            {
                writer << it.second;
            }
        }

        for (auto &it: mapConsultations)
        {
            if (!it.second.IsNull())
            {
                writer << it.second;
            }
        }

        for (auto &it: mapVotes)
        {
            if (!it.second.IsNull())
            {
                writer << it.first;
                writer << it.second.GetList();
            }
        }

        for (auto &it: mapAnswers)
        {
            if (!it.second.IsNull())
            {
                writer << it.second;
            }
        }

        for (unsigned int i = 0; i < Consensus::MAX_CONSENSUS_PARAMS; i++)
        {
            Consensus::ConsensusParamsPos id = (Consensus::ConsensusParamsPos)i;
            writer << GetConsensusParameter(id, view);
        }

    }

    uint256 ret = writer.GetHash();
    int64_t nTimeEnd = GetTimeMicros();
    LogPrint("bench", " Benchmark: Calculate CFundDB state hash: %.2fms\n", (nTimeEnd - nTimeStart) * 0.001);

    return ret;
}<|MERGE_RESOLUTION|>--- conflicted
+++ resolved
@@ -778,8 +778,6 @@
             return false;
     }
 
-<<<<<<< HEAD
-=======
     if (fCFund)
     {
         for (CPaymentRequestMap::iterator it = mapPaymentRequests.begin(); it != mapPaymentRequests.end(); it++)
@@ -830,7 +828,6 @@
         }
     }
     
->>>>>>> 4e395936
     std::vector<uint256> vClearAnswers;
 
     if(lastConsensusStateHash != lastConsensusStateHash)
