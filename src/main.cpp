// Copyright (c) 2009-2010 Satoshi Nakamoto
// Copyright (c) 2009-2015 The Bitcoin Core developers
// Copyright (c) 2017-2018 The NavCoin Core developers
// Distributed under the MIT software license, see the accompanying
// file COPYING or http://www.opensource.org/licenses/mit-license.php.

#include <main.h>

#include <addrman.h>
#include <arith_uint256.h>
#include <base58.h>
#include <blockencodings.h>
#include <chainparams.h>
#include <checkpoints.h>
#include <checkqueue.h>
#include <consensus/consensus.h>
#include <consensus/merkle.h>
#include <consensus/validation.h>
#include <core_io.h>
#include <hash.h>
#include <init.h>
#include <merkleblock.h>
#include <net.h>
#include <policy/fees.h>
#include <policy/policy.h>
#include <pow.h>
#include <primitives/block.h>
#include <primitives/transaction.h>
#include <random.h>
#include <script/script.h>
#include <script/sigcache.h>
#include <script/standard.h>
#include <tinyformat.h>
#include <timedata.h>
#include <txdb.h>
#include <txmempool.h>
#include <ui_interface.h>
#include <undo.h>
#include <util.h>
#include <utilmoneystr.h>
#include <utilstrencodings.h>
#include <validationinterface.h>
#include <versionbits.h>
#include <wallet/wallet.h>

#include <atomic>
#include <sstream>

#include <boost/algorithm/string/join.hpp>
#include <boost/algorithm/string/replace.hpp>
#include <boost/filesystem.hpp>
#include <boost/filesystem/fstream.hpp>
#include <boost/math/distributions/poisson.hpp>
#include <boost/range/adaptor/reversed.hpp>
#include <boost/thread.hpp>

using namespace std;

#if defined(NDEBUG)
# error "Navcoin cannot be compiled without assertions."
#endif

/**
 * Global state
 */

CCriticalSection cs_main;

BlockMap mapBlockIndex;
CChain chainActive;
CBlockIndex *pindexBestHeader = nullptr;
int64_t nTimeBestReceived = 0;
CWaitableCriticalSection csBestBlock;
CConditionVariable cvBlockChange;
int nScriptCheckThreads = 0;
bool fImporting = false;
bool fReindex = false;
bool fTxIndex = false;
bool fAddressIndex = false;
bool fTimestampIndex = false;
bool fSpentIndex = false;
bool fHavePruned = false;
bool fPruneMode = false;
bool fIsBareMultisigStd = DEFAULT_PERMIT_BAREMULTISIG;
bool fRequireStandard = true;
bool fCheckBlockIndex = false;
bool fCheckpointsEnabled = DEFAULT_CHECKPOINTS_ENABLED;
size_t nCoinCacheUsage = 5000 * 300;
uint64_t nPruneTarget = 0;
int64_t nMaxTipAge = DEFAULT_MAX_TIP_AGE;
bool fEnableReplacement = DEFAULT_ENABLE_REPLACEMENT;


CFeeRate minRelayTxFee = CFeeRate(DEFAULT_MIN_RELAY_TX_FEE);
CAmount maxTxFee = DEFAULT_TRANSACTION_MAXFEE;

uint256 hashBestChain = uint256();
CBlockIndex* pindexBest = nullptr;

set<pair<COutPoint, unsigned int> > setStakeSeen;

CTxMemPool mempool(::minRelayTxFee);
FeeFilterRounder filterRounder(::minRelayTxFee);

struct IteratorComparator
{
    template<typename I>
    bool operator()(const I& a, const I& b)
    {
        return &(*a) < &(*b);
    }
};

struct COrphanTx {
    CTransaction tx;
    NodeId fromPeer;
    int64_t nTimeExpire;
};
map<uint256, COrphanTx> mapOrphanTransactions GUARDED_BY(cs_main);
map<COutPoint, set<map<uint256, COrphanTx>::iterator, IteratorComparator>> mapOrphanTransactionsByPrev GUARDED_BY(cs_main);
void EraseOrphansFor(NodeId peer) EXCLUSIVE_LOCKS_REQUIRED(cs_main);

/**
 * Returns true if there are nRequired or more blocks of minVersion or above
 * in the last Consensus::Params::nMajorityWindow blocks, starting at pstart and going backwards.
 */
static bool IsSuperMajority(int minVersion, const CBlockIndex* pstart, unsigned nRequired, const Consensus::Params& consensusParams);
static void CheckBlockIndex(const Consensus::Params& consensusParams);

/* Proof of Stake constants */

extern std::set<std::pair<COutPoint, unsigned int> > setStakeSeen;

arith_uint256 bnProofOfStakeLimit(~arith_uint256() >> 20);
arith_uint256 bnProofOfStakeLimitV2(~arith_uint256() >> 20);

/** Constant stuff for coinbase transactions we create: */
CScript COINBASE_FLAGS;

const string strMessageMagic = "Navcoin Signed Message:\n";


enum FlushStateMode {
    FLUSH_STATE_NONE,
    FLUSH_STATE_IF_NEEDED,
    FLUSH_STATE_PERIODIC,
    FLUSH_STATE_ALWAYS
};

// Internal stuff
namespace {

    struct CBlockIndexWorkComparator
    {
        bool operator()(CBlockIndex *pa, CBlockIndex *pb) const {
            // First sort by most total work, ...
            if (pa->nChainWork > pb->nChainWork) return false;
            if (pa->nChainWork < pb->nChainWork) return true;

            // ... then by earliest time received, ...
            if (pa->nSequenceId < pb->nSequenceId) return false;
            if (pa->nSequenceId > pb->nSequenceId) return true;

            // Use pointer address as tie breaker (should only happen with blocks
            // loaded from disk, as those all have id 0).
            if (pa < pb) return false;
            if (pa > pb) return true;

            // Identical blocks.
            return false;
        }
    };

    CBlockIndex *pindexBestInvalid;

    /**
     * The set of all CBlockIndex entries with BLOCK_VALID_TRANSACTIONS (for itself and all ancestors) and
     * as good as our current tip or better. Entries may be failed, though, and pruning nodes may be
     * missing the data for the block.
     */
    set<CBlockIndex*, CBlockIndexWorkComparator> setBlockIndexCandidates;
    /** Number of nodes with fSyncStarted. */
    int nSyncStarted = 0;
    /** All pairs A->B, where A (or one of its ancestors) misses transactions, but B has transactions.
     * Pruned nodes may have entries where B is missing data.
     */
    multimap<CBlockIndex*, CBlockIndex*> mapBlocksUnlinked;

    CCriticalSection cs_LastBlockFile;
    std::vector<CBlockFileInfo> vinfoBlockFile;
    int nLastBlockFile = 0;
    /** Global flag to indicate we should check to see if there are
     *  block/undo files that should be deleted.  Set on startup
     *  or if we allocate more file space when we're in prune mode
     */
    bool fCheckForPruning = false;

    /**
     * Every received block is assigned a unique and increasing identifier, so we
     * know which one to give priority in case of a fork.
     */
    CCriticalSection cs_nBlockSequenceId;
    /** Blocks loaded from disk are assigned id 0, so start the counter at 1. */
    uint32_t nBlockSequenceId = 1;

    /**
     * Sources of received blocks, saved to be able to send them reject
     * messages or ban them when processing happens afterwards. Protected by
     * cs_main.
     */
    map<uint256, NodeId> mapBlockSource;

    /**
     * Filter for transactions that were recently rejected by
     * AcceptToMemoryPool. These are not rerequested until the chain tip
     * changes, at which point the entire filter is reset. Protected by
     * cs_main.
     *
     * Without this filter we'd be re-requesting txs from each of our peers,
     * increasing bandwidth consumption considerably. For instance, with 100
     * peers, half of which relay a tx we don't accept, that might be a 50x
     * bandwidth increase. A flooding attacker attempting to roll-over the
     * filter using minimum-sized, 60byte, transactions might manage to send
     * 1000/sec if we have fast peers, so we pick 120,000 to give our peers a
     * two minute window to send invs to us.
     *
     * Decreasing the false positive rate is fairly cheap, so we pick one in a
     * million to make it highly unlikely for users to have issues with this
     * filter.
     *
     * Memory used: 1.3 MB
     */
    boost::scoped_ptr<CRollingBloomFilter> recentRejects;
    uint256 hashRecentRejectsChainTip;

    /** Blocks that are in flight, and that are in the queue to be downloaded. Protected by cs_main. */
    struct QueuedBlock {
        uint256 hash;
        CBlockIndex* pindex;                                     //!< Optional.
        bool fValidatedHeaders;                                  //!< Whether this block has validated headers at the time of request.
        std::unique_ptr<PartiallyDownloadedBlock> partialBlock;  //!< Optional, used for CMPCTBLOCK downloads
    };
    map<uint256, pair<NodeId, list<QueuedBlock>::iterator> > mapBlocksInFlight;

    /** Stack of nodes which we have set to announce using compact blocks */
    list<NodeId> lNodesAnnouncingHeaderAndIDs;

    /** Number of preferable block download peers. */
    int nPreferredDownload = 0;

    /** Dirty block index entries. */
    set<CBlockIndex*> setDirtyBlockIndex;

    /** Dirty block file entries. */
    set<int> setDirtyFileInfo;

    /** Number of peers from which we're downloading blocks. */
    int nPeersWithValidatedDownloads = 0;

    /** Relay map, protected by cs_main. */
    typedef std::map<uint256, std::shared_ptr<const CTransaction>> MapRelay;
    MapRelay mapRelay;
    /** Expiration-time ordered list of (expire time, relay map entry) pairs, protected by cs_main). */
    std::deque<std::pair<int64_t, MapRelay::iterator>> vRelayExpiration;
} // anon namespace

//////////////////////////////////////////////////////////////////////////////
//
// Registration of network node signals.
//

namespace {

struct CBlockReject {
    unsigned char chRejectCode;
    string strRejectReason;
    uint256 hashBlock;
};

class CNodeHeaders
{
public:
    CNodeHeaders():
        maxSize(0),
        maxAvg(0)
    {
        maxSize = GetArg("-headerspamfiltermaxsize", DEFAULT_HEADER_SPAM_FILTER_MAX_SIZE);
        maxAvg = GetArg("-headerspamfiltermaxavg", DEFAULT_HEADER_SPAM_FILTER_MAX_AVG);
    }

    bool addHeaders(int nBegin, int nEnd)
    {

        if(nBegin > 0 && nEnd > 0 && maxSize && maxAvg)
        {

            for(int point = nBegin; point<= nEnd; point++)
            {
                addPoint(point);
            }

            return true;
        }

        return false;
    }

    bool updateState(CValidationState& state, bool ret)
    {
        // No headers
        size_t size = points.size();
        if(size == 0)
            return ret;

        // Compute the number of the received headers
        size_t nHeaders = 0;
        for(auto point : points)
        {
            nHeaders += point.second;
        }

        // Compute the average value per height
        double nAvgValue = (double)nHeaders / size;

        // Ban the node if try to spam
        bool banNode = (nAvgValue >= 1.5 * maxAvg && size >= maxAvg) ||
                (nAvgValue >= maxAvg && nHeaders >= maxSize) ||
                (nHeaders >= maxSize * 3);
        if(banNode)
        {
            // Clear the points and ban the node
            points.clear();
            return state.DoS(100, false, REJECT_INVALID, "header-spam", false, "ban node for sending spam");
        }

        return ret;
    }

private:
    void addPoint(int height)
    {
        // Erace the last element in the list
        if(points.size() == maxSize)
        {
            points.erase(points.begin());
        }

        // Add the point to the list
        int occurrence = 0;
        auto mi = points.find(height);
         if (mi != points.end())
             occurrence = (*mi).second;
         occurrence++;
         points[height] = occurrence;
     }

 private:
     std::map<int,int> points;
     size_t maxSize;
     size_t maxAvg;
 };

/**
 * Maintain validation-specific state about nodes, protected by cs_main, instead
 * by CNode's own locks. This simplifies asynchronous operation, where
 * processing of incoming data is done after the ProcessMessage call returns,
 * and we're no longer holding the node's locks.
 */
struct CNodeState {
    //! The peer's address
    CService address;
    //! Whether we have a fully established connection.
    bool fCurrentlyConnected;
    //! Accumulated misbehaviour score for this peer.
    int nMisbehavior;
    //! Whether this peer should be disconnected and banned (unless whitelisted).
    bool fShouldBan;
    //! String name of this peer (debugging/logging purposes).
    std::string name;
    //! List of asynchronously-determined block rejections to notify this peer about.
    std::vector<CBlockReject> rejects;
    //! The best known block we know this peer has announced.
    CBlockIndex *pindexBestKnownBlock;
    //! The hash of the last unknown block this peer has announced.
    uint256 hashLastUnknownBlock;
    //! The last full block we both have.
    CBlockIndex *pindexLastCommonBlock;
    //! The best header we have sent our peer.
    CBlockIndex *pindexBestHeaderSent;
    //! Length of current-streak of unconnecting headers announcements
    int nUnconnectingHeaders;
    //! Whether we've started headers synchronization with this peer.
    bool fSyncStarted;
    //! Since when we're stalling block download progress (in microseconds), or 0.
    int64_t nStallingSince;
    list<QueuedBlock> vBlocksInFlight;
    //! When the first entry in vBlocksInFlight started downloading. Don't care when vBlocksInFlight is empty.
    int64_t nDownloadingSince;
    int nBlocksInFlight;
    int nBlocksInFlightValidHeaders;
    //! Whether we consider this a preferred download peer.
    bool fPreferredDownload;
    //! Whether this peer wants invs or headers (when possible) for block announcements.
    bool fPreferHeaders;
    //! Whether this peer wants invs or cmpctblocks (when possible) for block announcements.
    bool fPreferHeaderAndIDs;
    //! Whether this peer will send us cmpctblocks if we request them
    bool fProvidesHeaderAndIDs;
    //! Whether this peer can give us witnesses
    bool fHaveWitness;

    CNodeState() {
        fCurrentlyConnected = false;
        nMisbehavior = 0;
        fShouldBan = false;
        pindexBestKnownBlock = nullptr;
        hashLastUnknownBlock.SetNull();
        pindexLastCommonBlock = nullptr;
        pindexBestHeaderSent = nullptr;
        nUnconnectingHeaders = 0;
        fSyncStarted = false;
        nStallingSince = 0;
        nDownloadingSince = 0;
        nBlocksInFlight = 0;
        nBlocksInFlightValidHeaders = 0;
        fPreferredDownload = false;
        fPreferHeaders = false;
        fPreferHeaderAndIDs = false;
        fProvidesHeaderAndIDs = false;
        fHaveWitness = false;
    }
};

/** Map maintaining per-node state. Requires cs_main. */
map<NodeId, CNodeState> mapNodeState;
map<CService, CNodeHeaders> mapServiceHeaders;

// Requires cs_main.
CNodeState *State(NodeId pnode) {
    map<NodeId, CNodeState>::iterator it = mapNodeState.find(pnode);
    if (it == mapNodeState.end())
        return nullptr;
    return &it->second;
}

static CNodeHeaders &ServiceHeaders(const CService& address) EXCLUSIVE_LOCKS_REQUIRED(cs_main) {
    unsigned short port =
            GetBoolArg("-headerspamfilterignoreport", DEFAULT_HEADER_SPAM_FILTER_IGNORE_PORT) ? 0 : address.GetPort();
    CService addr(address, port);
    return mapServiceHeaders[addr];
}

static void CleanAddressHeaders(const CAddress& addr) EXCLUSIVE_LOCKS_REQUIRED(cs_main) {
    CSubNet subNet(addr);
    for (std::map<CService, CNodeHeaders>::iterator it=mapServiceHeaders.begin(); it!=mapServiceHeaders.end();){
        if(subNet.Match(it->first))
        {
            it = mapServiceHeaders.erase(it);
        }
        else{
            it++;
        }
    }
}

int GetHeight()
{
    LOCK(cs_main);
    return chainActive.Height();
}

void UpdatePreferredDownload(CNode* node, CNodeState* state)
{
    nPreferredDownload -= state->fPreferredDownload;

    // Whether this node should be marked as a preferred download node.
    state->fPreferredDownload = (!node->fInbound || node->fWhitelisted) && !node->fOneShot && !node->fClient;

    nPreferredDownload += state->fPreferredDownload;
}

void InitializeNode(NodeId nodeid, const CNode *pnode) {
    LOCK(cs_main);
    CNodeState &state = mapNodeState.insert(std::make_pair(nodeid, CNodeState())).first->second;
    state.name = pnode->addrName;
    state.address = pnode->addr;
}

void FinalizeNode(NodeId nodeid) {
    LOCK(cs_main);
    CNodeState *state = State(nodeid);

    if (state->fSyncStarted)
        nSyncStarted--;

    if (state->nMisbehavior == 0 && state->fCurrentlyConnected) {
        AddressCurrentlyConnected(state->address);
    }

    for(const QueuedBlock& entry: state->vBlocksInFlight) {
        mapBlocksInFlight.erase(entry.hash);
    }
    EraseOrphansFor(nodeid);
    nPreferredDownload -= state->fPreferredDownload;
    nPeersWithValidatedDownloads -= (state->nBlocksInFlightValidHeaders != 0);
    assert(nPeersWithValidatedDownloads >= 0);

    mapNodeState.erase(nodeid);

    if (mapNodeState.empty()) {
        // Do a consistency check after the last peer is removed.
        assert(mapBlocksInFlight.empty());
        assert(nPreferredDownload == 0);
        assert(nPeersWithValidatedDownloads == 0);
    }
}

// Requires cs_main.
// Returns a bool indicating whether we requested this block.
// Also used if a block was /not/ received and timed out or started with another peer
bool MarkBlockAsReceived(const uint256& hash) {
    map<uint256, pair<NodeId, list<QueuedBlock>::iterator> >::iterator itInFlight = mapBlocksInFlight.find(hash);
    if (itInFlight != mapBlocksInFlight.end()) {
        CNodeState *state = State(itInFlight->second.first);
        state->nBlocksInFlightValidHeaders -= itInFlight->second.second->fValidatedHeaders;
        if (state->nBlocksInFlightValidHeaders == 0 && itInFlight->second.second->fValidatedHeaders) {
            // Last validated block on the queue was received.
            nPeersWithValidatedDownloads--;
        }
        if (state->vBlocksInFlight.begin() == itInFlight->second.second) {
            // First block on the queue was received, update the start download time for the next one
            state->nDownloadingSince = std::max(state->nDownloadingSince, GetTimeMicros());
        }
        state->vBlocksInFlight.erase(itInFlight->second.second);
        state->nBlocksInFlight--;
        state->nStallingSince = 0;
        mapBlocksInFlight.erase(itInFlight);
        return true;
    }
    return false;
}

// Requires cs_main.
// returns false, still setting pit, if the block was already in flight from the same peer
// pit will only be valid as long as the same cs_main lock is being held
bool MarkBlockAsInFlight(NodeId nodeid, const uint256& hash, const Consensus::Params& consensusParams, CBlockIndex *pindex = nullptr, list<QueuedBlock>::iterator **pit = nullptr) {
    CNodeState *state = State(nodeid);
    assert(state != nullptr);

    // Short-circuit most stuff in case its from the same node
    map<uint256, pair<NodeId, list<QueuedBlock>::iterator> >::iterator itInFlight = mapBlocksInFlight.find(hash);
    if (itInFlight != mapBlocksInFlight.end() && itInFlight->second.first == nodeid) {
        *pit = &itInFlight->second.second;
        return false;
    }

    // Make sure it's not listed somewhere already.
    MarkBlockAsReceived(hash);

    list<QueuedBlock>::iterator it = state->vBlocksInFlight.insert(state->vBlocksInFlight.end(),
            {hash, pindex, pindex != nullptr, std::unique_ptr<PartiallyDownloadedBlock>(pit ? new PartiallyDownloadedBlock(&mempool) : nullptr)});
    state->nBlocksInFlight++;
    state->nBlocksInFlightValidHeaders += it->fValidatedHeaders;
    if (state->nBlocksInFlight == 1) {
        // We're starting a block download (batch) from this peer.
        state->nDownloadingSince = GetTimeMicros();
    }
    if (state->nBlocksInFlightValidHeaders == 1 && pindex != nullptr) {
        nPeersWithValidatedDownloads++;
    }
    itInFlight = mapBlocksInFlight.insert(std::make_pair(hash, std::make_pair(nodeid, it))).first;
    if (pit)
        *pit = &itInFlight->second.second;
    return true;
}

/** Check whether the last unknown block a peer advertised is not yet known. */
void ProcessBlockAvailability(NodeId nodeid) {
    CNodeState *state = State(nodeid);
    assert(state != nullptr);

    if (!state->hashLastUnknownBlock.IsNull()) {
        BlockMap::iterator itOld = mapBlockIndex.find(state->hashLastUnknownBlock);

        if (itOld != mapBlockIndex.end()) {
            if (state->pindexBestKnownBlock == NULL || itOld->second->nChainWork >= state->pindexBestKnownBlock->nChainWork){
                state->pindexBestKnownBlock = itOld->second;
            }
            state->hashLastUnknownBlock.SetNull();
        }
    }
}

/** Update tracking information about which blocks a peer is assumed to have. */
void UpdateBlockAvailability(NodeId nodeid, const uint256 &hash) {
    CNodeState *state = State(nodeid);
    assert(state != nullptr);

    ProcessBlockAvailability(nodeid);

    BlockMap::iterator it = mapBlockIndex.find(hash);
    if (it != mapBlockIndex.end() && it->second->nChainWork > 0) {
        // An actually better block was announced.
        if (state->pindexBestKnownBlock == NULL || it->second->nChainWork >= state->pindexBestKnownBlock->nChainWork)
            state->pindexBestKnownBlock = it->second;
    } else {
        // An unknown block was announced; just assume that the latest one is the best one.
        state->hashLastUnknownBlock = hash;
    }
}

//void MaybeSetPeerAsAnnouncingHeaderAndIDs(const CNodeState* nodestate, CNode* pfrom) {
//    if (nLocalServices & NODE_WITNESS) {
//        // Don't ever request compact blocks when segwit is enabled.
//        return;
//    }
//    if (nodestate->fProvidesHeaderAndIDs) {
//        BOOST_FOREACH(const NodeId nodeid, lNodesAnnouncingHeaderAndIDs)
//            if (nodeid == pfrom->GetId())
//                return;
//        bool fAnnounceUsingCMPCTBLOCK = false;
//        uint64_t nCMPCTBLOCKVersion = 1;
//        if (lNodesAnnouncingHeaderAndIDs.size() >= 3) {
//            // As per BIP152, we only get 3 of our peers to announce
//            // blocks using compact encodings.
//            CNode* pnodeStop = FindNode(lNodesAnnouncingHeaderAndIDs.front());
//            if (pnodeStop) {
//                pnodeStop->PushMessage(NetMsgType::SENDCMPCT, fAnnounceUsingCMPCTBLOCK, nCMPCTBLOCKVersion);
//                lNodesAnnouncingHeaderAndIDs.pop_front();
//            }
//        }
//        fAnnounceUsingCMPCTBLOCK = true;
//        pfrom->PushMessage(NetMsgType::SENDCMPCT, fAnnounceUsingCMPCTBLOCK, nCMPCTBLOCKVersion);
//        lNodesAnnouncingHeaderAndIDs.push_back(pfrom->GetId());
//    }
//}

// Requires cs_main
bool CanDirectFetch(const Consensus::Params &consensusParams)
{
    return chainActive.Tip()->GetBlockTime() > GetAdjustedTime() - consensusParams.nPowTargetSpacing * 20;
}

// Requires cs_main
bool PeerHasHeader(CNodeState *state, CBlockIndex *pindex)
{
    if (state->pindexBestKnownBlock && pindex == state->pindexBestKnownBlock->GetAncestor(pindex->nHeight))
        return true;
    if (state->pindexBestHeaderSent && pindex == state->pindexBestHeaderSent->GetAncestor(pindex->nHeight))
        return true;
    return false;
}

/** Find the last common ancestor two blocks have.
 *  Both pa and pb must be non-NULL. */
CBlockIndex* LastCommonAncestor(CBlockIndex* pa, CBlockIndex* pb) {
    if (pa->nHeight > pb->nHeight) {
        pa = pa->GetAncestor(pb->nHeight);
    } else if (pb->nHeight > pa->nHeight) {
        pb = pb->GetAncestor(pa->nHeight);
    }

    while (pa != pb && pa && pb) {
        pa = pa->pprev;
        pb = pb->pprev;
    }

    // Eventually all chain branches meet at the genesis block.
    assert(pa == pb);
    return pa;
}

/** Update pindexLastCommonBlock and add not-in-flight missing successors to vBlocks, until it has
 *  at most count entries. */
void FindNextBlocksToDownload(NodeId nodeid, unsigned int count, std::vector<CBlockIndex*>& vBlocks, NodeId& nodeStaller) {
    if (count == 0)
        return;

    vBlocks.reserve(vBlocks.size() + count);
    CNodeState *state = State(nodeid);
    assert(state != nullptr);

    // Make sure pindexBestKnownBlock is up to date, we'll need it.
    ProcessBlockAvailability(nodeid);

    if (state->pindexBestKnownBlock == NULL || state->pindexBestKnownBlock->nChainWork < chainActive.Tip()->nChainWork) {
        // This peer has nothing interesting.
        return;
    }

    if (state->pindexLastCommonBlock == nullptr) {
        // Bootstrap quickly by guessing a parent of our best tip is the forking point.
        // Guessing wrong in either direction is not a problem.
        state->pindexLastCommonBlock = chainActive[std::min(state->pindexBestKnownBlock->nHeight, chainActive.Height())];
    }

    // If the peer reorganized, our previous pindexLastCommonBlock may not be an ancestor
    // of its current tip anymore. Go back enough to fix that.
    state->pindexLastCommonBlock = LastCommonAncestor(state->pindexLastCommonBlock, state->pindexBestKnownBlock);
    if (state->pindexLastCommonBlock == state->pindexBestKnownBlock)
        return;

    std::vector<CBlockIndex*> vToFetch;
    CBlockIndex *pindexWalk = state->pindexLastCommonBlock;
    // Never fetch further than the best block we know the peer has, or more than BLOCK_DOWNLOAD_WINDOW + 1 beyond the last
    // linked block we have in common with this peer. The +1 is so we can detect stalling, namely if we would be able to
    // download that next block if the window were 1 larger.
    int nWindowEnd = state->pindexLastCommonBlock->nHeight + BLOCK_DOWNLOAD_WINDOW;
    int nMaxHeight = std::min<int>(state->pindexBestKnownBlock->nHeight, nWindowEnd + 1);
    NodeId waitingfor = -1;
    while (pindexWalk->nHeight < nMaxHeight) {
        // Read up to 128 (or more, if more blocks than that are needed) successors of pindexWalk (towards
        // pindexBestKnownBlock) into vToFetch. We fetch 128, because CBlockIndex::GetAncestor may be as expensive
        // as iterating over ~100 CBlockIndex* entries anyway.
        int nToFetch = std::min(nMaxHeight - pindexWalk->nHeight, std::max<int>(count - vBlocks.size(), 128));
        vToFetch.resize(nToFetch);
        pindexWalk = state->pindexBestKnownBlock->GetAncestor(pindexWalk->nHeight + nToFetch);
        vToFetch[nToFetch - 1] = pindexWalk;
        for (unsigned int i = nToFetch - 1; i > 0; i--) {
            vToFetch[i - 1] = vToFetch[i]->pprev;
        }

        // Iterate over those blocks in vToFetch (in forward direction), adding the ones that
        // are not yet downloaded and not in flight to vBlocks. In the mean time, update
        // pindexLastCommonBlock as long as all ancestors are already downloaded, or if it's
        // already part of our chain (and therefore don't need it even if pruned).
        for(CBlockIndex* pindex: vToFetch) {
            if (!pindex->IsValid(BLOCK_VALID_TREE)) {
                // We consider the chain that this peer is on invalid.
                return;
            }
            if (pindex->nStatus & BLOCK_HAVE_DATA || chainActive.Contains(pindex)) {
                if (pindex->nChainTx)
                    state->pindexLastCommonBlock = pindex;
            } else if (mapBlocksInFlight.count(pindex->GetBlockHash()) == 0) {
                // The block is not already downloaded, and not yet in flight.
                if (pindex->nHeight > nWindowEnd) {
                    // We reached the end of the window.
                    if (vBlocks.size() == 0 && waitingfor != nodeid) {
                        // We aren't able to fetch anything, but we would be if the download window was one larger.
                        nodeStaller = waitingfor;
                    }
                    return;
                }
                vBlocks.push_back(pindex);
                if (vBlocks.size() == count) {
                    return;
                }
            } else if (waitingfor == -1) {
                // This is the first already-in-flight block.
                waitingfor = mapBlocksInFlight[pindex->GetBlockHash()].first;
            }
        }
    }
}

} // anon namespace

bool GetNodeStateStats(NodeId nodeid, CNodeStateStats &stats) {
    LOCK(cs_main);
    CNodeState *state = State(nodeid);
    if (state == nullptr)
        return false;
    stats.nMisbehavior = state->nMisbehavior;
    stats.nSyncHeight = state->pindexBestKnownBlock ? state->pindexBestKnownBlock->nHeight : -1;
    stats.nCommonHeight = state->pindexLastCommonBlock ? state->pindexLastCommonBlock->nHeight : -1;
    for(const QueuedBlock& queue: state->vBlocksInFlight) {
        if (queue.pindex)
            stats.vHeightInFlight.push_back(queue.pindex->nHeight);
    }
    return true;
}

void RegisterNodeSignals(CNodeSignals& nodeSignals)
{
    nodeSignals.GetHeight.connect(&GetHeight);
    nodeSignals.ProcessMessages.connect(&ProcessMessages);
    nodeSignals.SendMessages.connect(&SendMessages);
    nodeSignals.InitializeNode.connect(&InitializeNode);
    nodeSignals.FinalizeNode.connect(&FinalizeNode);
}

void UnregisterNodeSignals(CNodeSignals& nodeSignals)
{
    nodeSignals.GetHeight.disconnect(&GetHeight);
    nodeSignals.ProcessMessages.disconnect(&ProcessMessages);
    nodeSignals.SendMessages.disconnect(&SendMessages);
    nodeSignals.InitializeNode.disconnect(&InitializeNode);
    nodeSignals.FinalizeNode.disconnect(&FinalizeNode);
}

CBlockIndex* FindForkInGlobalIndex(const CChain& chain, const CBlockLocator& locator)
{
    // Find the first block the caller has in the main chain
    for(const uint256& hash: locator.vHave) {
        BlockMap::iterator mi = mapBlockIndex.find(hash);
        if (mi != mapBlockIndex.end())
        {
            CBlockIndex* pindex = (*mi).second;
            if (chain.Contains(pindex))
                return pindex;
            if (pindex->GetAncestor(chain.Height()) == chain.Tip()) {
                return chain.Tip();
            }
        }
    }
    return chain.Genesis();
}

CCoinsViewCache *pcoinsTip = nullptr;
CBlockTreeDB *pblocktree = nullptr;

//////////////////////////////////////////////////////////////////////////////
//
// mapOrphanTransactions
//

bool AddOrphanTx(const CTransaction& tx, NodeId peer) EXCLUSIVE_LOCKS_REQUIRED(cs_main)
{
    uint256 hash = tx.GetHash();
    if (mapOrphanTransactions.count(hash))
        return false;

    // Ignore big transactions, to avoid a
    // send-big-orphans memory exhaustion attack. If a peer has a legitimate
    // large transaction with a missing parent then we assume
    // it will rebroadcast it later, after the parent transaction(s)
    // have been mined or received.
    // 100 orphans, each of which is at most 99,999 bytes big is
    // at most 10 megabytes of orphans and somewhat more byprev index (in the worst case):
    unsigned int sz = GetTransactionWeight(tx);
    if (sz >= MAX_STANDARD_TX_WEIGHT)
    {
        LogPrint("mempool", "ignoring large orphan tx (size: %u, hash: %s)\n", sz, hash.ToString());
        return false;
    }

    auto ret = mapOrphanTransactions.emplace(hash, COrphanTx{tx, peer, GetTime() + ORPHAN_TX_EXPIRE_TIME});
    assert(ret.second);
    for(const CTxIn& txin: tx.vin) {
        mapOrphanTransactionsByPrev[txin.prevout].insert(ret.first);
    }

    LogPrint("mempool", "stored orphan tx %s (mapsz %u outsz %u)\n", hash.ToString(),
             mapOrphanTransactions.size(), mapOrphanTransactionsByPrev.size());
    return true;
}

int static EraseOrphanTx(uint256 hash) EXCLUSIVE_LOCKS_REQUIRED(cs_main)
{
    map<uint256, COrphanTx>::iterator it = mapOrphanTransactions.find(hash);
    if (it == mapOrphanTransactions.end())
        return 0;
    for(const CTxIn& txin: it->second.tx.vin)
    {
        auto itPrev = mapOrphanTransactionsByPrev.find(txin.prevout);
        if (itPrev == mapOrphanTransactionsByPrev.end())
            continue;
        itPrev->second.erase(it);
        if (itPrev->second.empty())
            mapOrphanTransactionsByPrev.erase(itPrev);
    }
    mapOrphanTransactions.erase(it);
    return 1;
}

void EraseOrphansFor(NodeId peer)
{
    int nErased = 0;
    map<uint256, COrphanTx>::iterator iter = mapOrphanTransactions.begin();
    while (iter != mapOrphanTransactions.end())
    {
        map<uint256, COrphanTx>::iterator maybeErase = iter++; // increment to avoid iterator becoming invalid
        if (maybeErase->second.fromPeer == peer)
        {
            nErased += EraseOrphanTx(maybeErase->second.tx.GetHash());
        }
    }
    if (nErased > 0) LogPrint("mempool", "Erased %d orphan tx from peer %d\n", nErased, peer);
}


unsigned int LimitOrphanTxSize(unsigned int nMaxOrphans) EXCLUSIVE_LOCKS_REQUIRED(cs_main)
{
    unsigned int nEvicted = 0;
    static int64_t nNextSweep;
    int64_t nNow = GetTime();
    if (nNextSweep <= nNow) {
        // Sweep out expired orphan pool entries:
        int nErased = 0;
        int64_t nMinExpTime = nNow + ORPHAN_TX_EXPIRE_TIME - ORPHAN_TX_EXPIRE_INTERVAL;
        map<uint256, COrphanTx>::iterator iter = mapOrphanTransactions.begin();
        while (iter != mapOrphanTransactions.end())
        {
            map<uint256, COrphanTx>::iterator maybeErase = iter++;
            if (maybeErase->second.nTimeExpire <= nNow) {
                nErased += EraseOrphanTx(maybeErase->second.tx.GetHash());
            } else {
                nMinExpTime = std::min(maybeErase->second.nTimeExpire, nMinExpTime);
            }
        }
        // Sweep again 5 minutes after the next entry that expires in order to batch the linear scan.
        nNextSweep = nMinExpTime + ORPHAN_TX_EXPIRE_INTERVAL;
        if (nErased > 0) LogPrint("mempool", "Erased %d orphan tx due to expiration\n", nErased);
    }
    while (mapOrphanTransactions.size() > nMaxOrphans)
    {
        // Evict a random orphan:
        uint256 randomhash = GetRandHash();
        map<uint256, COrphanTx>::iterator it = mapOrphanTransactions.lower_bound(randomhash);
        if (it == mapOrphanTransactions.end())
            it = mapOrphanTransactions.begin();
        EraseOrphanTx(it->first);
        ++nEvicted;
    }
    return nEvicted;
}

bool IsFinalTx(const CTransaction &tx, int nBlockHeight, int64_t nBlockTime)
{
    if (tx.nLockTime == 0)
        return true;
    if ((int64_t)tx.nLockTime < ((int64_t)tx.nLockTime < LOCKTIME_THRESHOLD ? (int64_t)nBlockHeight : nBlockTime))
        return true;
    for(const CTxIn& txin: tx.vin) {
        if (!(txin.nSequence == CTxIn::SEQUENCE_FINAL))
            return false;
    }
    return true;
}

bool CheckFinalTx(const CTransaction &tx, int flags)
{
    AssertLockHeld(cs_main);

    // By convention a negative value for flags indicates that the
    // current network-enforced consensus rules should be used. In
    // a future soft-fork scenario that would mean checking which
    // rules would be enforced for the next block and setting the
    // appropriate flags. At the present time no soft-forks are
    // scheduled, so no flags are set.
    flags = std::max(flags, 0);

    // CheckFinalTx() uses chainActive.Height()+1 to evaluate
    // nLockTime because when IsFinalTx() is called within
    // CBlock::AcceptBlock(), the height of the block *being*
    // evaluated is what is used. Thus if we want to know if a
    // transaction can be part of the *next* block, we need to call
    // IsFinalTx() with one more than chainActive.Height().
    const int nBlockHeight = chainActive.Height() + 1;

    // BIP113 will require that time-locked transactions have nLockTime set to
    // less than the median time of the previous block they're contained in.
    // When the next block is created its previous block will be the current
    // chain tip, so we use that to calculate the median time passed to
    // IsFinalTx() if LOCKTIME_MEDIAN_TIME_PAST is set.
    const int64_t nBlockTime = (flags & LOCKTIME_MEDIAN_TIME_PAST)
                             ? chainActive.Tip()->GetMedianTimePast()
                             : GetAdjustedTime();

    return IsFinalTx(tx, nBlockHeight, nBlockTime);
}

/**
 * Calculates the block height and previous block's median time past at
 * which the transaction will be considered final in the context of BIP 68.
 * Also removes from the vector of input heights any entries which did not
 * correspond to sequence locked inputs as they do not affect the calculation.
 */
static std::pair<int, int64_t> CalculateSequenceLocks(const CTransaction &tx, int flags, std::vector<int>* prevHeights, const CBlockIndex& block)
{
    assert(prevHeights->size() == tx.vin.size());

    // Will be set to the equivalent height- and time-based nLockTime
    // values that would be necessary to satisfy all relative lock-
    // time constraints given our view of block chain history.
    // The semantics of nLockTime are the last invalid height/time, so
    // use -1 to have the effect of any height or time being valid.
    int nMinHeight = -1;
    int64_t nMinTime = -1;

    // tx.nVersion is signed integer so requires cast to unsigned otherwise
    // we would be doing a signed comparison and half the range of nVersion
    // wouldn't support BIP 68.
    bool fEnforceBIP68 = static_cast<uint32_t>(tx.nVersion) >= 2
                      && flags & LOCKTIME_VERIFY_SEQUENCE;

    // Do not enforce sequence numbers as a relative lock time
    // unless we have been instructed to
    if (!fEnforceBIP68) {
        return std::make_pair(nMinHeight, nMinTime);
    }

    for (size_t txinIndex = 0; txinIndex < tx.vin.size(); txinIndex++) {
        const CTxIn& txin = tx.vin[txinIndex];

        // Sequence numbers with the most significant bit set are not
        // treated as relative lock-times, nor are they given any
        // consensus-enforced meaning at this point.
        if (txin.nSequence & CTxIn::SEQUENCE_LOCKTIME_DISABLE_FLAG) {
            // The height of this input is not relevant for sequence locks
            (*prevHeights)[txinIndex] = 0;
            continue;
        }

        int nCoinHeight = (*prevHeights)[txinIndex];

        if (txin.nSequence & CTxIn::SEQUENCE_LOCKTIME_TYPE_FLAG) {
            int64_t nCoinTime = block.GetAncestor(std::max(nCoinHeight-1, 0))->GetMedianTimePast();
            // NOTE: Subtract 1 to maintain nLockTime semantics
            // BIP 68 relative lock times have the semantics of calculating
            // the first block or time at which the transaction would be
            // valid. When calculating the effective block time or height
            // for the entire transaction, we switch to using the
            // semantics of nLockTime which is the last invalid block
            // time or height.  Thus we subtract 1 from the calculated
            // time or height.

            // Time-based relative lock-times are measured from the
            // smallest allowed timestamp of the block containing the
            // txout being spent, which is the median time past of the
            // block prior.
            nMinTime = std::max(nMinTime, nCoinTime + (int64_t)((txin.nSequence & CTxIn::SEQUENCE_LOCKTIME_MASK) << CTxIn::SEQUENCE_LOCKTIME_GRANULARITY) - 1);
        } else {
            nMinHeight = std::max(nMinHeight, nCoinHeight + (int)(txin.nSequence & CTxIn::SEQUENCE_LOCKTIME_MASK) - 1);
        }
    }

    return std::make_pair(nMinHeight, nMinTime);
}

static bool EvaluateSequenceLocks(const CBlockIndex& block, std::pair<int, int64_t> lockPair)
{
    assert(block.pprev);
    int64_t nBlockTime = block.pprev->GetMedianTimePast();
    if (lockPair.first >= block.nHeight || lockPair.second >= nBlockTime)
        return false;

    return true;
}

bool SequenceLocks(const CTransaction &tx, int flags, std::vector<int>* prevHeights, const CBlockIndex& block)
{
    return EvaluateSequenceLocks(block, CalculateSequenceLocks(tx, flags, prevHeights, block));
}

bool TestLockPointValidity(const LockPoints* lp)
{
    AssertLockHeld(cs_main);
    assert(lp);
    // If there are relative lock times then the maxInputBlock will be set
    // If there are no relative lock times, the LockPoints don't depend on the chain
    if (lp->maxInputBlock) {
        // Check whether chainActive is an extension of the block at which the LockPoints
        // calculation was valid.  If not LockPoints are no longer valid
        if (!chainActive.Contains(lp->maxInputBlock)) {
            return false;
        }
    }

    // LockPoints still valid
    return true;
}

bool CheckSequenceLocks(const CTransaction &tx, int flags, LockPoints* lp, bool useExistingLockPoints)
{
    AssertLockHeld(cs_main);
    AssertLockHeld(mempool.cs);

    CBlockIndex* tip = chainActive.Tip();
    CBlockIndex index;
    index.pprev = tip;
    // CheckSequenceLocks() uses chainActive.Height()+1 to evaluate
    // height based locks because when SequenceLocks() is called within
    // ConnectBlock(), the height of the block *being*
    // evaluated is what is used.
    // Thus if we want to know if a transaction can be part of the
    // *next* block, we need to use one more than chainActive.Height()
    index.nHeight = tip->nHeight + 1;

    std::pair<int, int64_t> lockPair;
    if (useExistingLockPoints) {
        assert(lp);
        lockPair.first = lp->height;
        lockPair.second = lp->time;
    }
    else {
        // pcoinsTip contains the UTXO set for chainActive.Tip()
        CCoinsViewMemPool viewMemPool(pcoinsTip, mempool);
        std::vector<int> prevheights;
        prevheights.resize(tx.vin.size());
        for (size_t txinIndex = 0; txinIndex < tx.vin.size(); txinIndex++) {
            const CTxIn& txin = tx.vin[txinIndex];
            CCoins coins;
            if (!viewMemPool.GetCoins(txin.prevout.hash, coins)) {
                return error("%s: Missing input", __func__);
            }
            if (coins.nHeight == MEMPOOL_HEIGHT) {
                // Assume all mempool transaction confirm in the next block
                prevheights[txinIndex] = tip->nHeight + 1;
            } else {
                prevheights[txinIndex] = coins.nHeight;
            }
        }
        lockPair = CalculateSequenceLocks(tx, flags, &prevheights, index);
        if (lp) {
            lp->height = lockPair.first;
            lp->time = lockPair.second;
            // Also store the hash of the block with the highest height of
            // all the blocks which have sequence locked prevouts.
            // This hash needs to still be on the chain
            // for these LockPoint calculations to be valid
            // Note: It is impossible to correctly calculate a maxInputBlock
            // if any of the sequence locked inputs depend on unconfirmed txs,
            // except in the special case where the relative lock time/height
            // is 0, which is equivalent to no sequence lock. Since we assume
            // input height of tip+1 for mempool txs and test the resulting
            // lockPair from CalculateSequenceLocks against tip+1.  We know
            // EvaluateSequenceLocks will fail if there was a non-zero sequence
            // lock on a mempool input, so we can use the return value of
            // CheckSequenceLocks to indicate the LockPoints validity
            int maxInputHeight = 0;
            for(int height: prevheights) {
                // Can ignore mempool inputs since we'll fail if they had non-zero locks
                if (height != tip->nHeight+1) {
                    maxInputHeight = std::max(maxInputHeight, height);
                }
            }
            lp->maxInputBlock = tip->GetAncestor(maxInputHeight);
        }
    }
    return EvaluateSequenceLocks(index, lockPair);
}


unsigned int GetLegacySigOpCount(const CTransaction& tx)
{
    unsigned int nSigOps = 0;
    for(const CTxIn& txin: tx.vin)
    {
        nSigOps += txin.scriptSig.GetSigOpCount(false);
    }
    for(const CTxOut& txout: tx.vout)
    {
        nSigOps += txout.scriptPubKey.GetSigOpCount(false);
    }
    return nSigOps;
}

unsigned int GetP2SHSigOpCount(const CTransaction& tx, const CCoinsViewCache& inputs)
{
    if (tx.IsCoinBase())
        return 0;

    unsigned int nSigOps = 0;
    for (unsigned int i = 0; i < tx.vin.size(); i++)
    {
        const CTxOut &prevout = inputs.GetOutputFor(tx.vin[i]);
        if (prevout.scriptPubKey.IsPayToScriptHash())
            nSigOps += prevout.scriptPubKey.GetSigOpCount(tx.vin[i].scriptSig);
    }
    return nSigOps;
}

int64_t GetTransactionSigOpCost(const CTransaction& tx, const CCoinsViewCache& inputs, int flags)
{
    int64_t nSigOps = GetLegacySigOpCount(tx) * WITNESS_SCALE_FACTOR;

    if (tx.IsCoinBase())
        return nSigOps;

    if (flags & SCRIPT_VERIFY_P2SH) {
        nSigOps += GetP2SHSigOpCount(tx, inputs) * WITNESS_SCALE_FACTOR;
    }

    for (unsigned int i = 0; i < tx.vin.size(); i++)
    {
        const CTxOut &prevout = inputs.GetOutputFor(tx.vin[i]);
        nSigOps += CountWitnessSigOps(tx.vin[i].scriptSig, prevout.scriptPubKey, i < tx.wit.vtxinwit.size() ? &tx.wit.vtxinwit[i].scriptWitness : nullptr, flags);
    }
    return nSigOps;
}

bool CheckTransaction(const CTransaction& tx, CValidationState &state)
{

    // Basic checks that don't depend on any context
    if (tx.vin.empty())
        return state.DoS(10, false, REJECT_INVALID, "bad-txns-vin-empty");
    if (tx.vout.empty())
        return state.DoS(10, false, REJECT_INVALID, "bad-txns-vout-empty");
    // Size limits (this doesn't take the witness into account, as that hasn't been checked for malleability)
    if (::GetSerializeSize(tx, SER_NETWORK, PROTOCOL_VERSION | SERIALIZE_TRANSACTION_NO_WITNESS) > MAX_BLOCK_BASE_SIZE)
        return state.DoS(100, false, REJECT_INVALID, "bad-txns-oversize");

    // Check for negative or overflow output values
    CAmount nValueOut = 0;
    for(const CTxOut& txout: tx.vout)
    {
        if (txout.IsEmpty() && !tx.IsCoinBase() && !tx.IsCoinStake())
            return state.DoS(100, error("CTransaction::CheckTransaction() : txout empty for user transaction"));
        if (txout.nValue < 0)
            return state.DoS(100, false, REJECT_INVALID, "bad-txns-vout-negative");
        if (txout.nValue > MAX_MONEY)
            return state.DoS(100, false, REJECT_INVALID, "bad-txns-vout-toolarge");
        nValueOut += txout.nValue;
        if (!MoneyRange(nValueOut))
            return state.DoS(100, false, REJECT_INVALID, "bad-txns-txouttotal-toolarge");
    }

    // Check for duplicate inputs
    set<COutPoint> vInOutPoints;
    for(const CTxIn& txin: tx.vin)
    {
        if (vInOutPoints.count(txin.prevout))
            return state.DoS(100, false, REJECT_INVALID, "bad-txns-inputs-duplicate");
        vInOutPoints.insert(txin.prevout);
    }

    if (tx.IsCoinBase())
    {
        if (tx.vin[0].scriptSig.size() < 2 || tx.vin[0].scriptSig.size() > 100)
            return state.DoS(100, false, REJECT_INVALID, "bad-cb-length");
    }
    else
    {
        for(const CTxIn& txin: tx.vin)
            if (txin.prevout.IsNull())
                return state.DoS(10, false, REJECT_INVALID, "bad-txns-prevout-null");
    }

    return true;
}

void LimitMempoolSize(CTxMemPool& pool, size_t limit, unsigned long age) {
    int expired = pool.Expire(GetTime() - age);
    if (expired != 0)
        LogPrint("mempool", "Expired %i transactions from the memory pool\n", expired);

    std::vector<uint256> vNoSpendsRemaining;
    pool.TrimToSize(limit, &vNoSpendsRemaining);
    for(const uint256& removed: vNoSpendsRemaining)
        pcoinsTip->Uncache(removed);
}

/** Convert CValidationState to a human-readable message for logging */
std::string FormatStateMessage(const CValidationState &state)
{
    return strprintf("%s%s (code %i)",
        state.GetRejectReason(),
        state.GetDebugMessage().empty() ? "" : ", "+state.GetDebugMessage(),
        state.GetRejectCode());
}

bool AcceptToMemoryPoolWorker(CTxMemPool& pool, CValidationState& state, const CTransaction& tx, bool fLimitFree,
                              bool* pfMissingInputs, bool fOverrideMempoolLimit, const CAmount& nAbsurdFee,
                              std::vector<uint256>& vHashTxnToUncache)
{
    const uint256 hash = tx.GetHash();
    AssertLockHeld(cs_main);
    if (pfMissingInputs)
        *pfMissingInputs = false;
    if (!CheckTransaction(tx, state))
        return false; // state filled in by CheckTransaction

    if (IsCommunityFundEnabled(chainActive.Tip(), Params().GetConsensus()) && tx.nVersion < CTransaction::TXDZEEL_VERSION_V2)
      return state.DoS(100, false, REJECT_INVALID, "old-version");

    // Coinbase is only valid in a block, not as a loose transaction
    if (tx.IsCoinBase())
        return state.DoS(100, false, REJECT_INVALID, "coinbase");

    // Coinbase is only valid in a block, not as a loose transaction
    if (tx.IsCoinStake())
        return state.DoS(100, false, REJECT_INVALID, "coinstake");

    // Reject transactions with witness before segregated witness activates (override with -prematurewitness)
    bool witnessEnabled = IsWitnessEnabled(chainActive.Tip(), Params().GetConsensus());
    if (!GetBoolArg("-prematurewitness",false) && !tx.wit.IsNull() && !witnessEnabled) {
        return state.DoS(0, false, REJECT_NONSTANDARD, "no-witness-yet", true);
    }

    // Rather not work on nonstandard transactions (unless -testnet/-regtest)
    string reason;
    if (fRequireStandard && !IsStandardTx(tx, reason, witnessEnabled))
        return state.DoS(0, false, REJECT_NONSTANDARD, reason);

    // Only accept nLockTime-using transactions that can be mined in the next
    // block; we don't want our mempool filled up with transactions that can't
    // be mined yet.
    if (!CheckFinalTx(tx, STANDARD_LOCKTIME_VERIFY_FLAGS))
        return state.DoS(0, false, REJECT_NONSTANDARD, "non-final");

    // is it already in the memory pool?
    if (pool.exists(hash))
        return state.Invalid(false, REJECT_ALREADY_KNOWN, "txn-already-in-mempool");

    // Check for conflicts with in-memory transactions
    set<uint256> setConflicts;
    {
    LOCK(pool.cs); // protect pool.mapNextTx
    for(const CTxIn &txin: tx.vin)
    {
        auto itConflicting = pool.mapNextTx.find(txin.prevout);
        if (itConflicting != pool.mapNextTx.end())
        {
            const CTransaction *ptxConflicting = itConflicting->second;
            if (!setConflicts.count(ptxConflicting->GetHash()))
            {
                // Allow opt-out of transaction replacement by setting
                // nSequence >= maxint-1 on all inputs.
                //
                // maxint-1 is picked to still allow use of nLockTime by
                // non-replacable transactions. All inputs rather than just one
                // is for the sake of multi-party protocols, where we don't
                // want a single party to be able to disable replacement.
                //
                // The opt-out ignores descendants as anyone relying on
                // first-seen mempool behavior should be checking all
                // unconfirmed ancestors anyway; doing otherwise is hopelessly
                // insecure.
                bool fReplacementOptOut = true;
                if (fEnableReplacement)
                {
                    for(const CTxIn &txin: ptxConflicting->vin)
                    {
                        if (txin.nSequence < std::numeric_limits<unsigned int>::max()-1)
                        {
                            fReplacementOptOut = false;
                            break;
                        }
                    }
                }
                if (fReplacementOptOut)
                    return state.Invalid(false, REJECT_CONFLICT, "txn-mempool-conflict");

                setConflicts.insert(ptxConflicting->GetHash());
            }
        }
    }
    }

    {
        CCoinsView dummy;
        CCoinsViewCache view(&dummy);

        CAmount nValueIn = 0;
        LockPoints lp;
        {
        LOCK(pool.cs);
        CCoinsViewMemPool viewMemPool(pcoinsTip, pool);
        view.SetBackend(viewMemPool);

        if (IsCommunityFundEnabled(chainActive.Tip(), Params().GetConsensus())) {
            bool fReducedQuorum = IsReducedCFundQuorumEnabled(chainActive.Tip(), Params().GetConsensus());
            int nMaxVersionProposal = fReducedQuorum ? Params().GetConsensus().nProposalMaxVersion : 2;
            int nMaxVersionPaymentRequest = fReducedQuorum ? Params().GetConsensus().nPaymentRequestMaxVersion : 2;

            if(tx.nVersion == CTransaction::PROPOSAL_VERSION) // Community Fund Proposal
                if(!CFund::IsValidProposal(tx, nMaxVersionProposal))
                    return state.DoS(10, false, REJECT_INVALID, "bad-cfund-proposal");

            if(tx.nVersion == CTransaction::PAYMENT_REQUEST_VERSION) // Community Fund Payment Request
                if(!CFund::IsValidPaymentRequest(tx, view, nMaxVersionPaymentRequest))
                    return state.DoS(10, false, REJECT_INVALID, "bad-cfund-payment-request");
        }

        // do we already have it?
        bool fHadTxInCache = pcoinsTip->HaveCoinsInCache(hash);
        if (view.HaveCoins(hash)) {
            if (!fHadTxInCache)
                vHashTxnToUncache.push_back(hash);
            return state.Invalid(false, REJECT_ALREADY_KNOWN, "txn-already-known");
        }

        // do all inputs exist?
        // Note that this does not check for the presence of actual outputs (see the next check for that),
        // and only helps with filling in pfMissingInputs (to determine missing vs spent).
        for(const CTxIn txin: tx.vin) {
            if (!pcoinsTip->HaveCoinsInCache(txin.prevout.hash))
                vHashTxnToUncache.push_back(txin.prevout.hash);
            if (!view.HaveCoins(txin.prevout.hash)) {
                if (pfMissingInputs)
                    *pfMissingInputs = true;
                return false; // fMissingInputs and !state.IsInvalid() is used to detect this condition, don't set state.Invalid()
            }
        }

        // are the actual inputs available?
        if (!view.HaveInputs(tx))
            return state.Invalid(false, REJECT_DUPLICATE, "bad-txns-inputs-spent");

        // Bring the best block into scope
        view.GetBestBlock();

        nValueIn = view.GetValueIn(tx);

        if (!IsColdStakingEnabled(chainActive.Tip(), Params().GetConsensus()))
        {
            for (const CTxOut& txout: tx.vout)
            {
                if(txout.scriptPubKey.IsColdStaking())
                    return state.DoS(100, false, REJECT_INVALID, "cold-staking-not-enabled");
            }
        }

        if(IsCommunityFundEnabled(chainActive.Tip(), Params().GetConsensus())) {
            CAmount nProposalFee = 0;
            bool fReducedQuorum = IsReducedCFundQuorumEnabled(chainActive.Tip(), Params().GetConsensus());
            int nMaxVersionProposal = fReducedQuorum ? Params().GetConsensus().nProposalMaxVersion : 2;
            int nMaxVersionPaymentRequest = fReducedQuorum ? Params().GetConsensus().nPaymentRequestMaxVersion : 2;

            for(const CTxOut& vout: tx.vout)
            {
              if(vout.IsCommunityFundContribution())
              {
                nProposalFee += vout.nValue;
              }
            }

            if(nProposalFee > 0 && tx.nVersion == CTransaction::PROPOSAL_VERSION && CFund::IsValidProposal(tx, nMaxVersionProposal)){
                CFund::CProposal proposal;
                if (TxToProposal(tx.strDZeel, tx.GetHash(), uint256(), nProposalFee, proposal))
                {
                    viewMemPool.AddProposal(proposal);
<<<<<<< HEAD
                    LogPrint("cfund","New proposal (mempool) %s\n", proposal.ToString(view, GetTime()));
=======
                    LogPrintf("%s: New proposal (mempool) %s\n", __func__, proposal.ToString(view, GetTime()));
>>>>>>> 55d93746
                }
                else
                {
                    return state.DoS(0, false, REJECT_NONSTANDARD, "invalid proposal");
                }
            }

            if(tx.nVersion == CTransaction::PAYMENT_REQUEST_VERSION && CFund::IsValidPaymentRequest(tx, view, nMaxVersionPaymentRequest)){
                CFund::CPaymentRequest prequest;
                if (TxToPaymentRequest(tx.strDZeel, tx.GetHash(), uint256(), prequest, view))
                {
                    viewMemPool.AddPaymentRequest(prequest);
<<<<<<< HEAD
                    LogPrint("cfund","New payment request (mempool) %s\n", prequest.ToString());
=======
                    LogPrintf("%s: New payment request (mempool) %s\n", __func__, prequest.ToString());
>>>>>>> 55d93746
                }
                else
                {
                    return state.DoS(0, false, REJECT_NONSTANDARD, "invalid payment request");
                }
            }
        }

        // we have all inputs cached now, so switch back to dummy, so we don't need to keep lock on mempool
        view.SetBackend(dummy);

        // Only accept BIP68 sequence locked transactions that can be mined in the next
        // block; we don't want our mempool filled up with transactions that can't
        // be mined yet.
        // Must keep pool.cs for this unless we change CheckSequenceLocks to take a
        // CoinsViewCache instead of create its own
        if (!CheckSequenceLocks(tx, STANDARD_LOCKTIME_VERIFY_FLAGS, &lp))
            return state.DoS(0, false, REJECT_NONSTANDARD, "non-BIP68-final");
        }

        // Check for non-standard pay-to-script-hash in inputs
        if (fRequireStandard && !AreInputsStandard(tx, view))
            return state.Invalid(false, REJECT_NONSTANDARD, "bad-txns-nonstandard-inputs");

        int64_t nSigOpsCost = GetTransactionSigOpCost(tx, view, STANDARD_SCRIPT_VERIFY_FLAGS);

        CAmount nValueOut = tx.GetValueOut();
        CAmount nFees = (!tx.IsCoinStake())?nValueIn-nValueOut:0;
        // nModifiedFees includes any fee deltas from PrioritiseTransaction
        CAmount nModifiedFees = nFees;
        double nPriorityDummy = 0;
        pool.ApplyDeltas(hash, nPriorityDummy, nModifiedFees);

        CAmount inChainInputValue;
        double dPriority = view.GetPriority(tx, chainActive.Height(), inChainInputValue);

        // Keep track of transactions that spend a coinbase, which we re-scan
        // during reorgs to ensure Params().GetConsensus().nCoinbaseMaturity is still met.
        bool fSpendsCoinbase = false;
        for(const CTxIn &txin: tx.vin) {
            const CCoins *coins = view.AccessCoins(txin.prevout.hash);
            if (coins->IsCoinBase() || coins->IsCoinStake()) {
                fSpendsCoinbase = true;
                break;
            }
        }

        CTxMemPoolEntry entry(tx, nFees, GetTime(), dPriority, chainActive.Height(), pool.HasNoInputsOf(tx), inChainInputValue, fSpendsCoinbase, nSigOpsCost, lp);
        unsigned int nSize = entry.GetTxSize();

        // Check that the transaction doesn't have an excessive number of
        // sigops, making it impossible to mine. Since the coinbase transaction
        // itself can contain sigops MAX_STANDARD_TX_SIGOPS is less than
        // MAX_BLOCK_SIGOPS; we still consider this an invalid rather than
        // merely non-standard transaction.
        if (nSigOpsCost > MAX_STANDARD_TX_SIGOPS_COST)
            return state.DoS(0, false, REJECT_NONSTANDARD, "bad-txns-too-many-sigops", false,
                strprintf("%d", nSigOpsCost));

        CAmount mempoolRejectFee = pool.GetMinFee(GetArg("-maxmempool", DEFAULT_MAX_MEMPOOL_SIZE) * 1000000).GetFee(nSize);
        if (mempoolRejectFee > 0 && nModifiedFees < mempoolRejectFee) {
            return state.DoS(0, false, REJECT_INSUFFICIENTFEE, "mempool min fee not met", false, strprintf("%d < %d", nFees, mempoolRejectFee));
        } else if (GetBoolArg("-relaypriority", DEFAULT_RELAYPRIORITY) && nModifiedFees < ::minRelayTxFee.GetFee(nSize) && !AllowFree(entry.GetPriority(chainActive.Height() + 1))) {
            // Require that free transactions have sufficient priority to be mined in the next block.
            return state.DoS(0, false, REJECT_INSUFFICIENTFEE, "insufficient priority");
        }

        // Continuously rate-limit free (really, very-low-fee) transactions
        // This mitigates 'penny-flooding' -- sending thousands of free transactions just to
        // be annoying or make others' transactions take longer to confirm.
        if (fLimitFree && nModifiedFees < ::minRelayTxFee.GetFee(nSize))
        {
            static CCriticalSection csFreeLimiter;
            static double dFreeCount;
            static int64_t nLastTime;
            int64_t nNow = GetTime();

            LOCK(csFreeLimiter);

            // Use an exponentially decaying ~10-minute window:
            dFreeCount *= pow(1.0 - 1.0/600.0, (double)(nNow - nLastTime));
            nLastTime = nNow;
            // -limitfreerelay unit is thousand-bytes-per-minute
            // At default rate it would take over a month to fill 1GB
            if (dFreeCount + nSize >= GetArg("-limitfreerelay", DEFAULT_LIMITFREERELAY) * 10 * 1000)
                return state.DoS(0, false, REJECT_INSUFFICIENTFEE, "rate limited free transaction");
            LogPrint("mempool", "Rate limit dFreeCount: %g => %g\n", dFreeCount, dFreeCount+nSize);
            dFreeCount += nSize;
        }

        if (nAbsurdFee && nFees > nAbsurdFee)
            return state.Invalid(false,
                REJECT_HIGHFEE, "absurdly-high-fee",
                strprintf("%d > %d", nFees, nAbsurdFee));

        // Calculate in-mempool ancestors, up to a limit.
        CTxMemPool::setEntries setAncestors;
        size_t nLimitAncestors = GetArg("-limitancestorcount", DEFAULT_ANCESTOR_LIMIT);
        size_t nLimitAncestorSize = GetArg("-limitancestorsize", DEFAULT_ANCESTOR_SIZE_LIMIT)*1000;
        size_t nLimitDescendants = GetArg("-limitdescendantcount", DEFAULT_DESCENDANT_LIMIT);
        size_t nLimitDescendantSize = GetArg("-limitdescendantsize", DEFAULT_DESCENDANT_SIZE_LIMIT)*1000;
        std::string errString;
        if (!pool.CalculateMemPoolAncestors(entry, setAncestors, nLimitAncestors, nLimitAncestorSize, nLimitDescendants, nLimitDescendantSize, errString)) {
            return state.DoS(0, false, REJECT_NONSTANDARD, "too-long-mempool-chain", false, errString);
        }

        // A transaction that spends outputs that would be replaced by it is invalid. Now
        // that we have the set of all ancestors we can detect this
        // pathological case by making sure setConflicts and setAncestors don't
        // intersect.
        for(CTxMemPool::txiter ancestorIt: setAncestors)
        {
            const uint256 &hashAncestor = ancestorIt->GetTx().GetHash();
            if (setConflicts.count(hashAncestor))
            {
                return state.DoS(10, false,
                                 REJECT_INVALID, "bad-txns-spends-conflicting-tx", false,
                                 strprintf("%s spends conflicting transaction %s",
                                           hash.ToString(),
                                           hashAncestor.ToString()));
            }
        }

        // Check if it's economically rational to mine this transaction rather
        // than the ones it replaces.
        CAmount nConflictingFees = 0;
        size_t nConflictingSize = 0;
        uint64_t nConflictingCount = 0;
        CTxMemPool::setEntries allConflicting;

        // If we don't hold the lock allConflicting might be incomplete; the
        // subsequent RemoveStaged() and addUnchecked() calls don't guarantee
        // mempool consistency for us.
        LOCK(pool.cs);
        if (setConflicts.size())
        {
            CFeeRate newFeeRate(nModifiedFees, nSize);
            set<uint256> setConflictsParents;
            const int maxDescendantsToVisit = 100;
            CTxMemPool::setEntries setIterConflicting;
            for(const uint256 &hashConflicting: setConflicts)
            {
                CTxMemPool::txiter mi = pool.mapTx.find(hashConflicting);
                if (mi == pool.mapTx.end())
                    continue;

                // Save these to avoid repeated lookups
                setIterConflicting.insert(mi);

                // Don't allow the replacement to reduce the feerate of the
                // mempool.
                //
                // We usually don't want to accept replacements with lower
                // feerates than what they replaced as that would lower the
                // feerate of the next block. Requiring that the feerate always
                // be increased is also an easy-to-reason about way to prevent
                // DoS attacks via replacements.
                //
                // The mining code doesn't (currently) take children into
                // account (CPFP) so we only consider the feerates of
                // transactions being directly replaced, not their indirect
                // descendants. While that does mean high feerate children are
                // ignored when deciding whether or not to replace, we do
                // require the replacement to pay more overall fees too,
                // mitigating most cases.
                CFeeRate oldFeeRate(mi->GetModifiedFee(), mi->GetTxSize());
                if (newFeeRate <= oldFeeRate)
                {
                    return state.DoS(0, false,
                            REJECT_INSUFFICIENTFEE, "insufficient fee", false,
                            strprintf("rejecting replacement %s; new feerate %s <= old feerate %s",
                                  hash.ToString(),
                                  newFeeRate.ToString(),
                                  oldFeeRate.ToString()));
                }

                for(const CTxIn &txin: mi->GetTx().vin)
                {
                    setConflictsParents.insert(txin.prevout.hash);
                }

                nConflictingCount += mi->GetCountWithDescendants();
            }
            // This potentially overestimates the number of actual descendants
            // but we just want to be conservative to avoid doing too much
            // work.
            if (nConflictingCount <= maxDescendantsToVisit) {
                // If not too many to replace, then calculate the set of
                // transactions that would have to be evicted
                for(CTxMemPool::txiter it: setIterConflicting) {
                    pool.CalculateDescendants(it, allConflicting);
                }
                for(CTxMemPool::txiter it: allConflicting) {
                    nConflictingFees += it->GetModifiedFee();
                    nConflictingSize += it->GetTxSize();
                }
            } else {
                return state.DoS(0, false,
                        REJECT_NONSTANDARD, "too many potential replacements", false,
                        strprintf("rejecting replacement %s; too many potential replacements (%d > %d)\n",
                            hash.ToString(),
                            nConflictingCount,
                            maxDescendantsToVisit));
            }

            for (unsigned int j = 0; j < tx.vin.size(); j++)
            {
                // We don't want to accept replacements that require low
                // feerate junk to be mined first. Ideally we'd keep track of
                // the ancestor feerates and make the decision based on that,
                // but for now requiring all new inputs to be confirmed works.
                if (!setConflictsParents.count(tx.vin[j].prevout.hash))
                {
                    // Rather than check the UTXO set - potentially expensive -
                    // it's cheaper to just check if the new input refers to a
                    // tx that's in the mempool.
                    if (pool.mapTx.find(tx.vin[j].prevout.hash) != pool.mapTx.end())
                        return state.DoS(0, false,
                                         REJECT_NONSTANDARD, "replacement-adds-unconfirmed", false,
                                         strprintf("replacement %s adds unconfirmed input, idx %d",
                                                  hash.ToString(), j));
                }
            }

            // The replacement must pay greater fees than the transactions it
            // replaces - if we did the bandwidth used by those conflicting
            // transactions would not be paid for.
            if (nModifiedFees < nConflictingFees)
            {
                return state.DoS(0, false,
                                 REJECT_INSUFFICIENTFEE, "insufficient fee", false,
                                 strprintf("rejecting replacement %s, less fees than conflicting txs; %s < %s",
                                          hash.ToString(), FormatMoney(nModifiedFees), FormatMoney(nConflictingFees)));
            }

            // Finally in addition to paying more fees than the conflicts the
            // new transaction must pay for its own bandwidth.
            CAmount nDeltaFees = nModifiedFees - nConflictingFees;
            if (nDeltaFees < ::minRelayTxFee.GetFee(nSize))
            {
                return state.DoS(0, false,
                        REJECT_INSUFFICIENTFEE, "insufficient fee", false,
                        strprintf("rejecting replacement %s, not enough additional fees to relay; %s < %s",
                              hash.ToString(),
                              FormatMoney(nDeltaFees),
                              FormatMoney(::minRelayTxFee.GetFee(nSize))));
            }
        }

        unsigned int scriptVerifyFlags = STANDARD_SCRIPT_VERIFY_FLAGS;
        if (!Params().RequireStandard()) {
            scriptVerifyFlags = GetArg("-promiscuousmempoolflags", scriptVerifyFlags);
        }

        // Check against previous transactions
        // This is done last to help prevent CPU exhaustion denial-of-service attacks.
        PrecomputedTransactionData txdata(tx);
        if (!CheckInputs(tx, state, view, true, scriptVerifyFlags, true, txdata)) {
            // SCRIPT_VERIFY_CLEANSTACK requires SCRIPT_VERIFY_WITNESS, so we
            // need to turn both off, and compare against just turning off CLEANSTACK
            // to see if the failure is specifically due to witness validation.
            if (CheckInputs(tx, state, view, true, scriptVerifyFlags & ~(SCRIPT_VERIFY_WITNESS | SCRIPT_VERIFY_CLEANSTACK), true, txdata) &&
                !CheckInputs(tx, state, view, true, scriptVerifyFlags & ~SCRIPT_VERIFY_CLEANSTACK, true, txdata)) {
                // Only the witness is wrong, so the transaction itself may be fine.
                state.SetCorruptionPossible();
            }
            return false;
        }

        // Check again against just the consensus-critical mandatory script
        // verification flags, in case of bugs in the standard flags that cause
        // transactions to pass as valid when they're actually invalid. For
        // instance the STRICTENC flag was incorrectly allowing certain
        // CHECKSIG NOT scripts to pass, even though they were invalid.
        //
        // There is a similar check in CreateNewBlock() to prevent creating
        // invalid blocks, however allowing such transactions into the mempool
        // can be exploited as a DoS attack.
        if (!CheckInputs(tx, state, view, true, MANDATORY_SCRIPT_VERIFY_FLAGS, true, txdata))
        {
            return error("%s: BUG! PLEASE REPORT THIS! ConnectInputs failed against MANDATORY but not STANDARD flags %s, %s",
                __func__, hash.ToString(), FormatStateMessage(state));
        }

        // Remove conflicting transactions from the mempool
        for(const CTxMemPool::txiter it: allConflicting)
        {
            LogPrint("mempool", "replacing tx %s with %s for %s BTC additional fees, %d delta bytes\n",
                    it->GetTx().GetHash().ToString(),
                    hash.ToString(),
                    FormatMoney(nModifiedFees - nConflictingFees),
                    (int)nSize - (int)nConflictingSize);
        }
        pool.RemoveStaged(allConflicting, false);

        // Store transaction in memory
        pool.addUnchecked(hash, entry, setAncestors, !IsInitialBlockDownload());

        // Add memory address index
        if (fAddressIndex) {
            pool.addAddressIndex(entry, view);
        }

        // Add memory spent index
        if (fSpentIndex) {
            pool.addSpentIndex(entry, view);
        }

        // trim mempool and check if tx was trimmed
        if (!fOverrideMempoolLimit) {
            LimitMempoolSize(pool, GetArg("-maxmempool", DEFAULT_MAX_MEMPOOL_SIZE) * 1000000, GetArg("-mempoolexpiry", DEFAULT_MEMPOOL_EXPIRY) * 60 * 60);
            if (!pool.exists(hash))
                return state.DoS(0, false, REJECT_INSUFFICIENTFEE, "mempool full");
        }
    }

    SyncWithWallets(tx, nullptr, nullptr);

    return true;
}

bool AcceptToMemoryPool(CTxMemPool& pool, CValidationState &state, const CTransaction &tx, bool fLimitFree,
                        bool* pfMissingInputs, bool fOverrideMempoolLimit, const CAmount nAbsurdFee)
{
    std::vector<uint256> vHashTxToUncache;
    bool res = AcceptToMemoryPoolWorker(pool, state, tx, fLimitFree, pfMissingInputs, fOverrideMempoolLimit, nAbsurdFee, vHashTxToUncache);
    if (!res) {
        for(const uint256& hashTx: vHashTxToUncache)
            pcoinsTip->Uncache(hashTx);
    }
    return res;
}

bool GetTimestampIndex(const unsigned int &high, const unsigned int &low, const bool fActiveOnly, std::vector<std::pair<uint256, unsigned int> > &hashes)
{
    if (!fTimestampIndex)
        return error("Timestamp index not enabled");

    if (!pblocktree->ReadTimestampIndex(high, low, fActiveOnly, hashes))
        return error("Unable to get hashes for timestamps");

    return true;
}

bool GetSpentIndex(CSpentIndexKey &key, CSpentIndexValue &value)
{
    if (!fSpentIndex)
        return false;

    if (mempool.getSpentIndex(key, value))
        return true;

    if (!pblocktree->ReadSpentIndex(key, value))
        return false;

    return true;
}

bool HashOnchainActive(const uint256 &hash)
{
    CBlockIndex* pblockindex = mapBlockIndex[hash];

    if (!chainActive.Contains(pblockindex)) {
        return false;
    }

    return true;
}

bool GetAddressIndex(uint160 addressHash, int type,
                     std::vector<std::pair<CAddressIndexKey, CAmount> > &addressIndex, int start, int end)
{
    if (!fAddressIndex)
        return error("address index not enabled");

    if (!pblocktree->ReadAddressIndex(addressHash, type, addressIndex, start, end))
        return error("unable to get txids for address");

    return true;
}

bool GetAddressUnspent(uint160 addressHash, int type,
                       std::vector<std::pair<CAddressUnspentKey, CAddressUnspentValue> > &unspentOutputs)
{
    if (!fAddressIndex)
        return error("address index not enabled");

    if (!pblocktree->ReadAddressUnspentIndex(addressHash, type, unspentOutputs))
        return error("unable to get txids for address");

    return true;
}

/** Return transaction in tx, and if it was found inside a block, its hash is placed in hashBlock */
bool GetTransaction(const uint256 &hash, CTransaction &txOut, const Consensus::Params& consensusParams, uint256 &hashBlock, const CCoinsViewCache& view, bool fAllowSlow)
{

    CBlockIndex *pindexSlow = nullptr;

    LOCK(cs_main);

    std::shared_ptr<const CTransaction> ptx = mempool.get(hash);
    if (ptx)
    {
        txOut = *ptx;
        return true;
    }

    if (fTxIndex) {
        CDiskTxPos postx;
        if (pblocktree->ReadTxIndex(hash, postx)) {
            CAutoFile file(OpenBlockFile(postx, true), SER_DISK, CLIENT_VERSION);
            if (file.IsNull())
                return error("%s: OpenBlockFile failed", __func__);
            CBlockHeader header;
            try {
                file >> header;
                fseek(file.Get(), postx.nTxOffset, SEEK_CUR);
                file >> txOut;
            } catch (const std::exception& e) {
                return error("%s: Deserialize or I/O error - %s", __func__, e.what());
            }
            hashBlock = header.GetHash();
            if (txOut.GetHash() != hash)
                return error("%s: txid mismatch", __func__);
            return true;
        }
    }

    if (fAllowSlow) { // use coin database to locate block that contains transaction, and scan it
        int nHeight = -1;
        {
            const CCoins* coins = view.AccessCoins(hash);
            if (coins)
                nHeight = coins->nHeight;
        }
        if (nHeight > 0)
            pindexSlow = chainActive[nHeight];
    }

    if (pindexSlow) {
        CBlock block;
        if (ReadBlockFromDisk(block, pindexSlow, consensusParams)) {
            for(const CTransaction &tx: block.vtx) {
                if (tx.GetHash() == hash) {
                    txOut = tx;
                    hashBlock = pindexSlow->GetBlockHash();
                    return true;
                }
            }
        }
    }

    return false;
}






//////////////////////////////////////////////////////////////////////////////
//
// CBlock and CBlockIndex
//

bool WriteBlockToDisk(const CBlock& block, CDiskBlockPos& pos, const CMessageHeader::MessageStartChars& messageStart)
{
    // Open history file to append
    CAutoFile fileout(OpenBlockFile(pos), SER_DISK, CLIENT_VERSION);
    if (fileout.IsNull())
        return error("WriteBlockToDisk: OpenBlockFile failed");

    // Write index header
    unsigned int nSize = fileout.GetSerializeSize(block);
    fileout << FLATDATA(messageStart) << nSize;

    // Write block
    long fileOutPos = ftell(fileout.Get());
    if (fileOutPos < 0)
        return error("WriteBlockToDisk: ftell failed");
    pos.nPos = (unsigned int)fileOutPos;
    fileout << block;

    return true;
}

bool ReadBlockFromDisk(CBlock& block, const CDiskBlockPos& pos, const Consensus::Params& consensusParams)
{
    block.SetNull();

    // Open history file to read
    CAutoFile filein(OpenBlockFile(pos, true), SER_DISK, CLIENT_VERSION);
    if (filein.IsNull())
        return error("ReadBlockFromDisk: OpenBlockFile failed for %s", pos.ToString());

    // Read block
    try {
        filein >> block;
    }
    catch (const std::exception& e) {
        return error("%s: Deserialize or I/O error - %s at %s", __func__, e.what(), pos.ToString());
    }

    return true;
}

bool ReadBlockFromDisk(CBlock& block, const CBlockIndex* pindex, const Consensus::Params& consensusParams)
{
    if (!ReadBlockFromDisk(block, pindex->GetBlockPos(), consensusParams))
        return false;
    if (block.GetHash() != pindex->GetBlockHash())
        return error("ReadBlockFromDisk(CBlock&, CBlockIndex*): GetHash() doesn't match index for %s at %s",
                pindex->ToString(), pindex->GetBlockPos().ToString());
    return true;
}

CAmount GetBlockSubsidy(int nHeight, const Consensus::Params& consensusParams)
{

    if (nHeight == 1)
    {
        CAmount nSubsidy = 59800000 * COIN;
        return nSubsidy;
    }

    if (nHeight <= Params().GetConsensus().nLastPOWBlock)
        return CAmount(50 * COIN);

    return 0;
}

bool IsInitialBlockDownload()
{
    const CChainParams& chainParams = Params();

    // Once this function has returned false, it must remain false.
    static std::atomic<bool> latchToFalse{false};
    // Optimization: pre-test latch before taking the lock.
    if (latchToFalse.load(std::memory_order_relaxed))
        return false;

    LOCK(cs_main);
    if (latchToFalse.load(std::memory_order_relaxed))
        return false;
    if (fImporting || fReindex)
        return true;
    if (fCheckpointsEnabled && chainActive.Height() < Checkpoints::GetTotalBlocksEstimate(chainParams.Checkpoints()))
        return true;
    bool state = (chainActive.Height() < pindexBestHeader->nHeight - 24 * 6 ||
            std::max(chainActive.Tip()->GetBlockTime(), pindexBestHeader->GetBlockTime()) < GetTime() - nMaxTipAge);
    if (!state)
        latchToFalse.store(true, std::memory_order_relaxed);
    return state;
}

bool fLargeWorkForkFound = false;
bool fLargeWorkInvalidChainFound = false;
CBlockIndex *pindexBestForkTip = nullptr, *pindexBestForkBase = nullptr;

void CheckForkWarningConditions()
{
    AssertLockHeld(cs_main);
    // Before we get past initial download, we cannot reliably alert about forks
    // (we assume we don't get stuck on a fork before the last checkpoint)
    if (IsInitialBlockDownload())
        return;

    // If our best fork is no longer within 72 blocks (+/- 12 hours if no one mines it)
    // of our head, drop it
    if (pindexBestForkTip && chainActive.Height() - pindexBestForkTip->nHeight >= 72)
        pindexBestForkTip = nullptr;

    if (pindexBestForkTip || (pindexBestInvalid && pindexBestInvalid->nChainWork > chainActive.Tip()->nChainWork + (GetBlockProof(*chainActive.Tip()) * 6)))
    {
        if (!fLargeWorkForkFound && pindexBestForkBase)
        {
            std::string warning = std::string("'Warning: Large-work fork detected, forking after block ") +
                pindexBestForkBase->phashBlock->ToString() + std::string("'");
            AlertNotify(warning);
        }
        if (pindexBestForkTip && pindexBestForkBase)
        {
            LogPrintf("%s: Warning: Large valid fork found\n  forking the chain at height %d (%s)\n  lasting to height %d (%s).\nChain state database corruption likely.\n", __func__,
                   pindexBestForkBase->nHeight, pindexBestForkBase->phashBlock->ToString(),
                   pindexBestForkTip->nHeight, pindexBestForkTip->phashBlock->ToString());
            fLargeWorkForkFound = true;
        }
        else
        {
            LogPrintf("%s: Warning: Found invalid chain at least ~6 blocks longer than our best chain.\nChain state database corruption likely.\n", __func__);
            fLargeWorkInvalidChainFound = true;
        }
    }
    else
    {
        fLargeWorkForkFound = false;
        fLargeWorkInvalidChainFound = false;
    }
}

void CheckForkWarningConditionsOnNewFork(CBlockIndex* pindexNewForkTip)
{
    AssertLockHeld(cs_main);
    // If we are on a fork that is sufficiently large, set a warning flag
    CBlockIndex* pfork = pindexNewForkTip;
    CBlockIndex* plonger = chainActive.Tip();
    while (pfork && pfork != plonger)
    {
        while (plonger && plonger->nHeight > pfork->nHeight)
            plonger = plonger->pprev;
        if (pfork == plonger)
            break;
        pfork = pfork->pprev;
    }

    // We define a condition where we should warn the user about as a fork of at least 7 blocks
    // with a tip within 72 blocks (+/- 12 hours if no one mines it) of ours
    // We use 7 blocks rather arbitrarily as it represents just under 10% of sustained network
    // hash rate operating on the fork.
    // or a chain that is entirely longer than ours and invalid (note that this should be detected by both)
    // We define it this way because it allows us to only store the highest fork tip (+ base) which meets
    // the 7-block condition and from this always have the most-likely-to-cause-warning fork
    if (pfork && (!pindexBestForkTip || (pindexBestForkTip && pindexNewForkTip->nHeight > pindexBestForkTip->nHeight)) &&
            pindexNewForkTip->nChainWork - pfork->nChainWork > (GetBlockProof(*pfork) * 7) &&
            chainActive.Height() - pindexNewForkTip->nHeight < 72)
    {
        pindexBestForkTip = pindexNewForkTip;
        pindexBestForkBase = pfork;
    }

    CheckForkWarningConditions();
}

// Requires cs_main.
void Misbehaving(NodeId pnode, int howmuch)
{
    if (howmuch == 0)
        return;

    CNodeState *state = State(pnode);
    if (state == nullptr)
        return;

    state->nMisbehavior += howmuch;
    int banscore = GetArg("-banscore", DEFAULT_BANSCORE_THRESHOLD);
    if (state->nMisbehavior >= banscore && state->nMisbehavior - howmuch < banscore)
    {
        LogPrintf("%s: %s (%d -> %d) BAN THRESHOLD EXCEEDED\n", __func__, state->name, state->nMisbehavior-howmuch, state->nMisbehavior);
        state->fShouldBan = true;
    } else
        LogPrintf("%s: %s (%d -> %d)\n", __func__, state->name, state->nMisbehavior-howmuch, state->nMisbehavior);
}

void static InvalidChainFound(CBlockIndex* pindexNew)
{
    if (!pindexBestInvalid || pindexNew->nChainWork > pindexBestInvalid->nChainWork)
        pindexBestInvalid = pindexNew;

    LogPrintf("%s: invalid block=%s  height=%d  log2_work=%.8g  date=%s\n", __func__,
      pindexNew->GetBlockHash().ToString(), pindexNew->nHeight,
      log(pindexNew->nChainWork.getdouble())/log(2.0), DateTimeStrFormat("%Y-%m-%d %H:%M:%S",
      pindexNew->GetBlockTime()));
    CBlock block;
    CBlockIndex *tip = chainActive.Tip();
    assert (tip);
    if (ReadBlockFromDisk(block, pindexNew, Params().GetConsensus())) {
        for(const CTransaction &tx: block.vtx) {
            SyncWithWallets(tx, tip, nullptr, false);
        }
    }
    LogPrintf("%s:  current best=%s  height=%d  log2_work=%.8g  date=%s\n", __func__,
      tip->GetBlockHash().ToString(), chainActive.Height(), log(tip->nChainWork.getdouble())/log(2.0),
      DateTimeStrFormat("%Y-%m-%d %H:%M:%S", tip->GetBlockTime()));
    CheckForkWarningConditions();
}

void static InvalidBlockFound(CBlockIndex *pindex, const CValidationState &state) {
    int nDoS = 0;
    if (state.IsInvalid(nDoS)) {
        std::map<uint256, NodeId>::iterator it = mapBlockSource.find(pindex->GetBlockHash());
        if (it != mapBlockSource.end() && State(it->second)) {
            assert (state.GetRejectCode() < REJECT_INTERNAL); // Blocks are never rejected with internal reject codes
            CBlockReject reject = {(unsigned char)state.GetRejectCode(), state.GetRejectReason().substr(0, MAX_REJECT_MESSAGE_LENGTH), pindex->GetBlockHash()};
            State(it->second)->rejects.push_back(reject);
            if (nDoS > 0)
                Misbehaving(it->second, nDoS);
        }
    }
    if (!state.CorruptionPossible()) {
        pindex->nStatus |= BLOCK_FAILED_VALID;
        setDirtyBlockIndex.insert(pindex);
        setBlockIndexCandidates.erase(pindex);
        InvalidChainFound(pindex);
    }
}

void UpdateCoins(const CTransaction& tx, CCoinsViewCache& inputs, CTxUndo &txundo, int nHeight)
{
    // mark inputs spent
    if (!tx.IsCoinBase()) {
        txundo.vprevout.reserve(tx.vin.size());
        for(const CTxIn &txin: tx.vin) {
            CCoinsModifier coins = inputs.ModifyCoins(txin.prevout.hash);
            unsigned nPos = txin.prevout.n;

            if (nPos >= coins->vout.size() || coins->vout[nPos].IsNull())
                assert(false);
            // mark an outpoint spent, and construct undo information
            txundo.vprevout.push_back(CTxInUndo(coins->vout[nPos]));
            coins->Spend(nPos);
            if (coins->vout.size() == 0) {
                CTxInUndo& undo = txundo.vprevout.back();
                undo.nHeight = coins->nHeight;
                undo.fCoinBase = coins->fCoinBase;
                undo.nVersion = coins->nVersion;
            }
        }
    }
    // add outputs
    inputs.ModifyNewCoins(tx.GetHash(), tx.IsCoinBase())->FromTx(tx, nHeight);
}

void UpdateCoins(const CTransaction& tx, CCoinsViewCache& inputs, int nHeight)
{
    CTxUndo txundo;
    UpdateCoins(tx, inputs, txundo, nHeight);
}

bool CScriptCheck::operator()() {
    const CScript &scriptSig = ptxTo->vin[nIn].scriptSig;
    const CScriptWitness *witness = (nIn < ptxTo->wit.vtxinwit.size()) ? &ptxTo->wit.vtxinwit[nIn].scriptWitness : nullptr;

    if (!VerifyScript(scriptSig, scriptPubKey, witness, nFlags, CachingTransactionSignatureChecker(ptxTo, nIn, amount, cacheStore, *txdata), &error)) {
        return false;
    }
    return true;
}

int GetSpendHeight(const CCoinsViewCache& inputs)
{
    LOCK(cs_main);
    CBlockIndex* pindexPrev = mapBlockIndex.find(inputs.GetBestBlock())->second;
    return pindexPrev->nHeight + 1;
}

namespace Consensus {
bool CheckTxInputs(const CTransaction& tx, CValidationState& state, const CCoinsViewCache& inputs, int nSpendHeight)
{
        // This doesn't trigger the DoS code on purpose; if it did, it would make it easier
        // for an attacker to attempt to split the network.
        if (!inputs.HaveInputs(tx))
            return state.Invalid(false, 0, "", "Inputs unavailable");
        CAmount nValueIn = 0;
        CAmount nFees = 0;
        for (unsigned int i = 0; i < tx.vin.size(); i++)
        {
            const COutPoint &prevout = tx.vin[i].prevout;
            const CCoins *coins = inputs.AccessCoins(prevout.hash);
            assert(coins);

            // If prev is coinbase, check that it's matured
            if ((coins->IsCoinBase() || coins->IsCoinStake()) && !GetBoolArg("-testnet",false)) {
                if (nSpendHeight - coins->nHeight < ::Params().GetConsensus().nCoinbaseMaturity && nSpendHeight - coins->nHeight > 0)
                    return state.Invalid(false,
                        REJECT_INVALID, "bad-txns-premature-spend-of-coinbase",
                        strprintf("tried to spend %s at depth %d", coins->IsCoinBase() ?"coinbase":"coinstake",nSpendHeight - coins->nHeight));
            }

            // Check for negative or overflow input values
            nValueIn += coins->vout[prevout.n].nValue;
            if (!MoneyRange(coins->vout[prevout.n].nValue) || !MoneyRange(nValueIn))
                return state.DoS(100, false, REJECT_INVALID, "bad-txns-inputvalues-outofrange");

        }

        if(!tx.IsCoinBase() && !tx.IsCoinStake()){
          if (nValueIn < tx.GetValueOut())
              return state.DoS(100, false, REJECT_INVALID, "bad-txns-in-belowout", false,
                  strprintf("value in (%s) < value out (%s)", FormatMoney(nValueIn), FormatMoney(tx.GetValueOut())));

          // Tally transaction fees
          CAmount nTxFee = nValueIn - tx.GetValueOut();
          if (nTxFee < 0)
              return state.DoS(100, false, REJECT_INVALID, "bad-txns-fee-negative");
          nFees += nTxFee;
          if (!MoneyRange(nFees))
              return state.DoS(100, false, REJECT_INVALID, "bad-txns-fee-outofrange");
        }


    return true;
}
}// namespace Consensus

bool CheckInputs(const CTransaction& tx, CValidationState &state, const CCoinsViewCache &inputs, bool fScriptChecks, unsigned int flags, bool cacheStore, PrecomputedTransactionData& txdata, std::vector<CScriptCheck> *pvChecks)
{
    if (!tx.IsCoinBase())
    {
        if (!Consensus::CheckTxInputs(tx, state, inputs, GetSpendHeight(inputs)))
            return false;

        if (pvChecks)
            pvChecks->reserve(tx.vin.size());

        // The first loop above does all the inexpensive checks.
        // Only if ALL inputs pass do we perform expensive ECDSA signature checks.
        // Helps prevent CPU exhaustion attacks.

        // Skip ECDSA signature verification when connecting blocks before the
        // last block chain checkpoint. Assuming the checkpoints are valid this
        // is safe because block merkle hashes are still computed and checked,
        // and any change will be caught at the next checkpoint. Of course, if
        // the checkpoint is for a chain that's invalid due to false scriptSigs
        // this optimisation would allow an invalid chain to be accepted.
        if (fScriptChecks) {
            for (unsigned int i = 0; i < tx.vin.size(); i++) {
                const COutPoint &prevout = tx.vin[i].prevout;
                const CCoins* coins = inputs.AccessCoins(prevout.hash);
                assert(coins);

                CTransaction txPrev;
                uint256 hashBlock = uint256();
                int valid = 1;

                if (!GetTransaction(prevout.hash, txPrev, Params().GetConsensus(), hashBlock, inputs, true))
                   valid = 0;

                if (mapBlockIndex.count(hashBlock) == 0)
                   valid = 0;

                if(valid){ // prev out is already checked in CheckTxInputs
                    CBlockIndex* pblockindex = mapBlockIndex[hashBlock];

                    // ppcoin: check transaction timestamp
                    if (txPrev.nTime > tx.nTime && pblockindex->nHeight > 1294597)
                        return state.DoS(100, false, REJECT_INVALID, "tx-timestamp-earlier-as-output");
                }

                // Verify signature
                CScriptCheck check(*coins, tx, i, flags, cacheStore, &txdata);
                if (pvChecks) {
                    pvChecks->push_back(CScriptCheck());
                    check.swap(pvChecks->back());
                } else if (!check()) {
                    if (flags & STANDARD_NOT_MANDATORY_VERIFY_FLAGS) {
                        // Check whether the failure was caused by a
                        // non-mandatory script verification check, such as
                        // non-standard DER encodings or non-null dummy
                        // arguments; if so, don't trigger DoS protection to
                        // avoid splitting the network between upgraded and
                        // non-upgraded nodes.
                        CScriptCheck check2(*coins, tx, i,
                                flags & ~STANDARD_NOT_MANDATORY_VERIFY_FLAGS, cacheStore, &txdata);
                        if (check2())
                            return state.Invalid(false, REJECT_NONSTANDARD, strprintf("non-mandatory-script-verify-flag (%s)", ScriptErrorString(check.GetScriptError())));
                    }
                    // Failures of other flags indicate a transaction that is
                    // invalid in new blocks, e.g. a invalid P2SH. We DoS ban
                    // such nodes as they are not following the protocol. That
                    // said during an upgrade careful thought should be taken
                    // as to the correct behavior - we may want to continue
                    // peering with non-upgraded nodes even after soft-fork
                    // super-majority signaling has occurred.
                    return state.DoS(100,false, REJECT_INVALID, strprintf("mandatory-script-verify-flag-failed (%s)", ScriptErrorString(check.GetScriptError())));
                }
            }
        }
    }

    return true;
}

namespace {

bool UndoWriteToDisk(const CBlockUndo& blockundo, CDiskBlockPos& pos, const uint256& hashBlock, const CMessageHeader::MessageStartChars& messageStart)
{
    // Open history file to append
    CAutoFile fileout(OpenUndoFile(pos), SER_DISK, CLIENT_VERSION);
    if (fileout.IsNull())
        return error("%s: OpenUndoFile failed", __func__);

    // Write index header
    unsigned int nSize = fileout.GetSerializeSize(blockundo);
    fileout << FLATDATA(messageStart) << nSize;

    // Write undo data
    long fileOutPos = ftell(fileout.Get());
    if (fileOutPos < 0)
        return error("%s: ftell failed", __func__);
    pos.nPos = (unsigned int)fileOutPos;
    fileout << blockundo;

    // calculate & write checksum
    CHashWriter hasher(SER_GETHASH, PROTOCOL_VERSION);
    hasher << hashBlock;
    hasher << blockundo;
    fileout << hasher.GetHash();

    return true;
}

bool UndoReadFromDisk(CBlockUndo& blockundo, const CDiskBlockPos& pos, const uint256& hashBlock)
{
    // Open history file to read
    CAutoFile filein(OpenUndoFile(pos, true), SER_DISK, CLIENT_VERSION);
    if (filein.IsNull())
        return error("%s: OpenBlockFile failed", __func__);

    // Read block
    uint256 hashChecksum;
    try {
        filein >> blockundo;
        filein >> hashChecksum;
    }
    catch (const std::exception& e) {
        return error("%s: Deserialize or I/O error - %s", __func__, e.what());
    }

    // Verify checksum
    CHashWriter hasher(SER_GETHASH, PROTOCOL_VERSION);
    hasher << hashBlock;
    hasher << blockundo;
    if (hashChecksum != hasher.GetHash())
        return error("%s: Checksum mismatch", __func__);

    return true;
}

/** Abort with a message */
bool AbortNode(const std::string& strMessage, const std::string& userMessage="")
{
    strMiscWarning = strMessage;
    LogPrintf("*** %s\n", strMessage);
    uiInterface.ThreadSafeMessageBox(
        userMessage.empty() ? _("Error: A fatal internal error occurred, see debug.log for details") : userMessage,
        "", CClientUIInterface::MSG_ERROR);
    StartShutdown();
    return false;
}

bool AbortNode(CValidationState& state, const std::string& strMessage, const std::string& userMessage="")
{
    AbortNode(strMessage, userMessage);
    return state.Error(strMessage);
}

} // anon namespace

/**
 * Apply the undo operation of a CTxInUndo to the given chain state.
 * @param undo The undo object.
 * @param view The coins view to which to apply the changes.
 * @param out The out point that corresponds to the tx input.
 * @return True on success.
 */
static bool ApplyTxInUndo(const CTxInUndo& undo, CCoinsViewCache& view, const COutPoint& out)
{
    bool fClean = true;

    CCoinsModifier coins = view.ModifyCoins(out.hash);
    if (undo.nHeight != 0) {
        // undo data contains height: this is the last output of the prevout tx being spent
        if (!coins->IsPruned())
            fClean = fClean && error("%s: undo data overwriting existing transaction", __func__);
        coins->Clear();
        coins->fCoinBase = undo.fCoinBase;
        coins->nHeight = undo.nHeight;
        coins->nVersion = undo.nVersion;
    } else {
        if (coins->IsPruned())
            fClean = fClean && error("%s: undo data adding output to missing transaction", __func__);
    }
    if (coins->IsAvailable(out.n))
        fClean = fClean && error("%s: undo data overwriting existing output", __func__);
    if (coins->vout.size() < out.n+1)
        coins->vout.resize(out.n+1);
    coins->vout[out.n] = undo.txout;

    return fClean;
}

bool DisconnectBlock(const CBlock& block, CValidationState& state, const CBlockIndex* pindex, CCoinsViewCache& view, bool* pfClean)
{
    assert(pindex->GetBlockHash() == view.GetBestBlock());

    if (pfClean)
        *pfClean = false;

    bool fClean = true;

    CBlockUndo blockUndo;
    CDiskBlockPos pos = pindex->GetUndoPos();
    if (pos.IsNull())
        return error("DisconnectBlock(): no undo data available");
    if (!UndoReadFromDisk(blockUndo, pos, pindex->pprev->GetBlockHash()))
        return error("DisconnectBlock(): failure reading undo data");

    if (blockUndo.vtxundo.size() + 1 != block.vtx.size())
        return error("DisconnectBlock(): block and undo data inconsistent");

    std::vector<std::pair<CAddressIndexKey, CAmount> > addressIndex;
    std::vector<std::pair<CAddressUnspentKey, CAddressUnspentValue> > addressUnspentIndex;
    std::vector<std::pair<CSpentIndexKey, CSpentIndexValue> > spentIndex;

    // undo transactions in reverse order
    for (int i = block.vtx.size() - 1; i >= 0; i--) {
        const CTransaction &tx = block.vtx[i];
        uint256 hash = tx.GetHash();

        if(IsCommunityFundEnabled(pindex->pprev, Params().GetConsensus())) {
            bool fReducedQuorum = IsReducedCFundQuorumEnabled(chainActive.Tip(), Params().GetConsensus());
            int nMaxVersionProposal = fReducedQuorum ? Params().GetConsensus().nProposalMaxVersion : 2;
            int nMaxVersionPaymentRequest = fReducedQuorum ? Params().GetConsensus().nPaymentRequestMaxVersion : 2;

            if(tx.nVersion == CTransaction::PROPOSAL_VERSION) {
                view.RemoveProposal(hash);
<<<<<<< HEAD
=======
                LogPrintf("%s: Removed proposal %s\n", __func__, hash.ToString());
>>>>>>> 55d93746
            }

            if(tx.nVersion == CTransaction::PAYMENT_REQUEST_VERSION) {
                view.RemovePaymentRequest(hash);
<<<<<<< HEAD
=======
                LogPrintf("%s: Removed payment request %s\n", __func__, hash.ToString());
>>>>>>> 55d93746
            }
        }

        if (fAddressIndex)
        {
            for (unsigned int k = tx.vout.size(); k-- > 0;) {
                const CTxOut &out = tx.vout[k];

                if (out.scriptPubKey.IsPayToScriptHash()) {
                    vector<unsigned char> hashBytes(out.scriptPubKey.begin()+2, out.scriptPubKey.begin()+22);

                    // undo receiving activity
                    addressIndex.push_back(make_pair(CAddressIndexKey(2, uint160(hashBytes), pindex->nHeight, i, hash, k, false), out.nValue));

                    // undo unspent index
                    addressUnspentIndex.push_back(make_pair(CAddressUnspentKey(2, uint160(hashBytes), hash, k), CAddressUnspentValue()));


                }  else if (out.scriptPubKey.IsPayToPublicKey() || out.scriptPubKey.IsColdStaking()) {
                    uint160 hashBytes;
                    int type = 0;
                    CTxDestination destination;
                    ExtractDestination(out.scriptPubKey, destination);
                    CNavCoinAddress address(destination);
                    if (out.scriptPubKey.IsColdStaking())
                        address.GetSpendingAddress(address);
                    address.GetIndexKey(hashBytes, type);

                    // undo spending activity
                    addressIndex.push_back(make_pair(CAddressIndexKey(type, uint160(hashBytes), pindex->nHeight, i, hash, k, true), out.nValue));

                    // restore unspent index
                    addressUnspentIndex.push_back(make_pair(CAddressUnspentKey(type, uint160(hashBytes), hash, k), CAddressUnspentValue()));


                } else if (out.scriptPubKey.IsPayToPublicKeyHash()) {
                    vector<unsigned char> hashBytes(out.scriptPubKey.begin()+3, out.scriptPubKey.begin()+23);

                    // undo receiving activity
                    addressIndex.push_back(make_pair(CAddressIndexKey(1, uint160(hashBytes), pindex->nHeight, i, hash, k, false), out.nValue));

                    // undo unspent index
                    addressUnspentIndex.push_back(make_pair(CAddressUnspentKey(1, uint160(hashBytes), hash, k), CAddressUnspentValue()));

                } else {
                    continue;
                }

            }

        }

        // Check that all outputs are available and match the outputs in the block itself
        // exactly.
        {
        CCoinsModifier outs = view.ModifyCoins(hash);
        outs->ClearUnspendable();

        CCoins outsBlock(tx, pindex->nHeight);
        // The CCoins serialization does not serialize negative numbers.
        // No network rules currently depend on the version here, so an inconsistency is harmless
        // but it must be corrected before txout nversion ever influences a network rule.
        if (outsBlock.nVersion < 0)
            outs->nVersion = outsBlock.nVersion;

        if (*outs != outsBlock)
            fClean = fClean && error("DisconnectBlock(): added transaction mismatch? database corrupted");

        // remove outputs
        outs->Clear();
        }

        // restore inputs
        if (i > 0) { // not coinbases
            const CTxUndo &txundo = blockUndo.vtxundo[i-1];
            if (txundo.vprevout.size() != tx.vin.size())
                return error("DisconnectBlock(): transaction and undo data inconsistent");
            for (unsigned int j = tx.vin.size(); j-- > 0;) {
                const COutPoint &out = tx.vin[j].prevout;
                const CTxInUndo &undo = txundo.vprevout[j];
                if (!ApplyTxInUndo(undo, view, out))
                    fClean = false;

                const CTxIn input = tx.vin[j];

                if (fSpentIndex) {
                    // undo and delete the spent index
                    spentIndex.push_back(make_pair(CSpentIndexKey(input.prevout.hash, input.prevout.n), CSpentIndexValue()));
                }

                if (fAddressIndex) {
                    const CTxOut &prevout = view.GetOutputFor(tx.vin[j]);
                    if (prevout.scriptPubKey.IsPayToScriptHash()) {
                        vector<unsigned char> hashBytes(prevout.scriptPubKey.begin()+2, prevout.scriptPubKey.begin()+22);

                        // undo spending activity
                        addressIndex.push_back(make_pair(CAddressIndexKey(2, uint160(hashBytes), pindex->nHeight, i, hash, j, true), prevout.nValue * -1));

                        // restore unspent index
                        addressUnspentIndex.push_back(make_pair(CAddressUnspentKey(2, uint160(hashBytes), input.prevout.hash, input.prevout.n), CAddressUnspentValue(prevout.nValue, prevout.scriptPubKey, undo.nHeight)));


                    } else if (prevout.scriptPubKey.IsPayToPublicKey() || prevout.scriptPubKey.IsColdStaking()) {
                        uint160 hashBytes;
                        int type = 0;
                        CTxDestination destination;
                        ExtractDestination(prevout.scriptPubKey, destination);
                        CNavCoinAddress address(destination);
                        if (prevout.scriptPubKey.IsColdStaking())
                            address.GetSpendingAddress(address);
                        address.GetIndexKey(hashBytes, type);

                        // undo spending activity
                        addressIndex.push_back(make_pair(CAddressIndexKey(type, uint160(hashBytes), pindex->nHeight, i, hash, j, true), prevout.nValue * -1));

                        // restore unspent index
                        addressUnspentIndex.push_back(make_pair(CAddressUnspentKey(type, uint160(hashBytes), input.prevout.hash, input.prevout.n), CAddressUnspentValue(prevout.nValue, prevout.scriptPubKey, undo.nHeight)));


                    } else if (prevout.scriptPubKey.IsPayToPublicKeyHash()) {
                        vector<unsigned char> hashBytes(prevout.scriptPubKey.begin()+3, prevout.scriptPubKey.begin()+23);

                        // undo spending activity
                        addressIndex.push_back(make_pair(CAddressIndexKey(1, uint160(hashBytes), pindex->nHeight, i, hash, j, true), prevout.nValue * -1));

                        // restore unspent index
                        addressUnspentIndex.push_back(make_pair(CAddressUnspentKey(1, uint160(hashBytes), input.prevout.hash, input.prevout.n), CAddressUnspentValue(prevout.nValue, prevout.scriptPubKey, undo.nHeight)));

                    } else {
                        continue;
                    }
                }

            }
        }
    }

    std::map<uint256, bool> vSeen;

    for(unsigned int i = 0; i < pindex->vProposalVotes.size(); i++)
    {
        if(!view.HaveProposal(pindex->vProposalVotes[i].first))
            continue;

        CProposalModifier proposal = view.ModifyProposal(pindex->vProposalVotes[i].first);

        if(vSeen.count(proposal->hash) == 0)
        {
            if(pindex->vProposalVotes[i].second)
                proposal->nVotesYes = max(proposal->nVotesYes - 1, 0);
            else
                proposal->nVotesNo = max(proposal->nVotesNo - 1, 0);

<<<<<<< HEAD
=======
            proposal->fDirty = true;

            LogPrintf("%s: Updated proposal %s votes at height %d: yes(%d) no(%d)\n", __func__, proposal->hash.ToString(), pindex->nHeight, proposal->nVotesYes, proposal->nVotesNo);

>>>>>>> 55d93746
            vSeen[pindex->vProposalVotes[i].first]=true;
        }
    }

    for(unsigned int i = 0; i < pindex->vPaymentRequestVotes.size(); i++)
    {
        if(!view.HavePaymentRequest(pindex->vPaymentRequestVotes[i].first))
            continue;

        CPaymentRequestModifier prequest = view.ModifyPaymentRequest(pindex->vPaymentRequestVotes[i].first);
<<<<<<< HEAD
        CFund::CProposal proposal;

        if(!view.GetProposal(prequest->proposalhash, proposal))
            continue;

        if (mapBlockIndex.count(proposal.blockhash) == 0)
            continue;

        CBlockIndex* pindexblockparent = mapBlockIndex[proposal.blockhash];

        if(pindexblockparent == nullptr)
            continue;
=======
>>>>>>> 55d93746

        if(vSeen.count(prequest->hash) == 0)
        {
            if(pindex->vPaymentRequestVotes[i].second)
                prequest->nVotesYes = max(prequest->nVotesYes - 1, 0);
            else
                prequest->nVotesNo = max(prequest->nVotesNo - 1, 0);

<<<<<<< HEAD
=======
            LogPrintf("%s: Updated payment request %s votes at height %d: yes(%d) no(%d)\n", __func__, prequest->hash.ToString(),  pindex->nHeight, prequest->nVotesYes, prequest->nVotesNo);

            prequest->fDirty = true;

>>>>>>> 55d93746
            vSeen[pindex->vPaymentRequestVotes[i].first]=true;
        }
    }

    // move best block pointer to prevout block
    view.SetBestBlock(pindex->pprev->GetBlockHash());

    if (pfClean) {
        *pfClean = fClean;
        return true;
    }

    if (fAddressIndex) {
        if (!pblocktree->EraseAddressIndex(addressIndex)) {
            return AbortNode(state, "Failed to delete address index");
        }
        if (!pblocktree->UpdateAddressUnspentIndex(addressUnspentIndex)) {
            return AbortNode(state, "Failed to write address unspent index");
        }
    }

    return fClean;
}

void static FlushBlockFile(bool fFinalize = false)
{
    LOCK(cs_LastBlockFile);

    CDiskBlockPos posOld(nLastBlockFile, 0);

    FILE *fileOld = OpenBlockFile(posOld);
    if (fileOld) {
        if (fFinalize)
            TruncateFile(fileOld, vinfoBlockFile[nLastBlockFile].nSize);
        FileCommit(fileOld);
        fclose(fileOld);
    }

    fileOld = OpenUndoFile(posOld);
    if (fileOld) {
        if (fFinalize)
            TruncateFile(fileOld, vinfoBlockFile[nLastBlockFile].nUndoSize);
        FileCommit(fileOld);
        fclose(fileOld);
    }
}

bool FindUndoPos(CValidationState &state, int nFile, CDiskBlockPos &pos, unsigned int nAddSize);

static CCheckQueue<CScriptCheck> scriptcheckqueue(128);

void ThreadScriptCheck() {
    RenameThread("navcoin-scriptch");
    scriptcheckqueue.Thread();
}

// Protected by cs_main
VersionBitsCache versionbitscache;

int32_t ComputeBlockVersion(const CBlockIndex* pindexPrev, const Consensus::Params& params)
{
    LOCK(cs_main);
    int32_t nVersion = IsSigHFEnabled(Params().GetConsensus(), pindexPrev) ? VERSIONBITS_TOP_BITS_SIG : VERSIONBITS_TOP_BITS;

    for (int i = 0; i < (int)Consensus::MAX_VERSION_BITS_DEPLOYMENTS; i++) {
        ThresholdState state = VersionBitsState(pindexPrev, params, (Consensus::DeploymentPos)i, versionbitscache);
        if ((state == THRESHOLD_LOCKED_IN || state == THRESHOLD_ACTIVE  ||
             (state == THRESHOLD_STARTED && !IsVersionBitRejected(params, (Consensus::DeploymentPos)i)))) {
            nVersion |= VersionBitsMask(params, (Consensus::DeploymentPos)i);
        }
    }

    if(IsWitnessEnabled(pindexPrev,Params().GetConsensus()))
        nVersion |= nSegWitVersionMask;

    if(IsNtpSyncEnabled(pindexPrev,Params().GetConsensus()))
        nVersion |= nNSyncVersionMask;

    if(IsCommunityFundEnabled(pindexPrev,Params().GetConsensus()))
        nVersion |= nCFundVersionMask;

    if(IsCommunityFundAccumulationEnabled(pindexPrev,Params().GetConsensus(), true))
        nVersion |= nCFundAccVersionMask;

    if(IsColdStakingEnabled(pindexPrev,Params().GetConsensus()))
        nVersion |= nColdStakingVersionMask;

    if(IsCommunityFundAccumulationSpreadEnabled(pindexPrev,Params().GetConsensus()))
        nVersion |= nCFundAccSpreadVersionMask;

    if(IsCommunityFundAmountV2Enabled(pindexPrev,Params().GetConsensus()))
        nVersion |= nCFundAmountV2Mask;

    if(IsStaticRewardEnabled(pindexPrev,Params().GetConsensus()))
        nVersion |= nStaticRewardVersionMask;

    if(IsReducedCFundQuorumEnabled(pindexPrev,Params().GetConsensus()))
        nVersion |= nCFundReducedQuorumMask;

    if(pindexPrev->nHeight >= Params().GetConsensus().nHeightv451Fork)
        nVersion |= nV451ForkMask;

    if(pindexPrev->nHeight >= Params().GetConsensus().nHeightv452Fork)
        nVersion |= nV452ForkMask;

    return nVersion;
}

static bool IsSigHFEnabled(const Consensus::Params &consensus, int64_t nMedianTimePast) {
    return nMedianTimePast >=
           consensus.sigActivationTime;
}

bool IsSigHFEnabled(const Consensus::Params &consensus, const CBlockIndex *pindexPrev) {
    if (pindexPrev == nullptr) {
        return false;
    }

    return IsSigHFEnabled(consensus, pindexPrev->GetMedianTimePast());
}

/**
 * Threshold condition checker that triggers when unknown versionbits are seen on the network.
 */
class WarningBitsConditionChecker : public AbstractThresholdConditionChecker
{
private:
    int bit;

public:
    WarningBitsConditionChecker(int bitIn) : bit(bitIn) {}

    int64_t BeginTime(const Consensus::Params& params) const { return 0; }
    int64_t EndTime(const Consensus::Params& params) const { return std::numeric_limits<int64_t>::max(); }
    int Period(const Consensus::Params& params) const { return params.nMinerConfirmationWindow; }
    int Threshold(const Consensus::Params& params) const { return params.nRuleChangeActivationThreshold; }

    bool Condition(const CBlockIndex* pindex, const Consensus::Params& params) const
    {
        return  (pindex->nVersion & VERSIONBITS_TOP_MASK) == (IsSigHFEnabled(Params().GetConsensus(), pindex) ? VERSIONBITS_TOP_BITS_SIG : VERSIONBITS_TOP_BITS) &&
               ((pindex->nVersion >> bit) & 1) != 0 &&
               ((ComputeBlockVersion(pindex->pprev, params) >> bit) & 1) == 0;
    }
};

bool TxToProposal(std::string strDZeel, uint256 hash, const uint256& blockhash, const CAmount& nProposalFee, CFund::CProposal& proposal)
{
    UniValue metadata(UniValue::VOBJ);
    try {
        UniValue valRequest;
        if (!valRequest.read(strDZeel))
            return error("%s: Could not read strDZeel of Proposal\n", __func__);

        if (valRequest.isObject())
            metadata = valRequest.get_obj();
        else
            return error("%s: Could not read strDZeel of Proposal\n", __func__);

    } catch (const UniValue& objError) {
        error("%s: Could not read strDZeel of Proposal\n", __func__);
    } catch (const std::exception& e) {
        return error("%s: Could not read strDZeel of Proposal: %s\n", __func__, e.what());
    }

    proposal.nAmount = find_value(metadata, "n").get_int64();
    proposal.Address = find_value(metadata, "a").get_str();
    proposal.nDeadline = find_value(metadata, "d").get_int64();
    proposal.strDZeel = find_value(metadata, "s").get_str();
    proposal.nVersion = find_value(metadata, "v").isNum() ? find_value(metadata, "v").get_int() : 1;
    proposal.nFee = nProposalFee;
    proposal.hash = hash;
    proposal.txblockhash = blockhash;
    proposal.fDirty = true;

    if(proposal.nAmount < 0) {
        return error("%s: Proposal cannot have an amount less than 0\n", __func__);
    }

    return true;
}

bool TxToPaymentRequest(std::string strDZeel, uint256 hash, const uint256& blockhash,  CFund::CPaymentRequest& prequest, CCoinsViewCache& view)
{
    UniValue metadata(UniValue::VOBJ);
    try {
        UniValue valRequest;
        if (!valRequest.read(strDZeel))
            return error("%s: Could not read strDZeel of Payment Request\n", __func__);

        if (valRequest.isObject())
            metadata = valRequest.get_obj();
        else
            return error("%s: Could not read strDZeel of Payment Request\n", __func__);

    } catch (const UniValue& objError) {
        return error("%s: Could not read strDZeel of Payment Request\n", __func__);
    } catch (const std::exception& e) {
        return error("%s: Could not read strDZeel of Payment Request: %s\n", __func__, e.what());
    }  // May not return ever false, as transactions were already checked.

    prequest.hash = hash;
    prequest.nAmount = find_value(metadata, "n").get_int64();
    prequest.proposalhash = uint256S("0x" + find_value(metadata, "h").get_str());
    prequest.strDZeel = find_value(metadata, "i").get_str();
    prequest.nVersion = find_value(metadata, "v").isNum() ? find_value(metadata, "v").get_int() : 1;
    prequest.txblockhash = blockhash;
    prequest.fDirty = true;

    if(prequest.nAmount < 0) {
        return error("%s: Payment request cannot have an amount less than 0\n", __func__);
    }

    return true;
}

// Protected by cs_main
static ThresholdConditionCache warningcache[VERSIONBITS_NUM_BITS];

static int64_t nTimeCheck = 0;
static int64_t nTimeForks = 0;
static int64_t nTimeVerify = 0;
static int64_t nTimeConnect = 0;
static int64_t nTimeIndex = 0;
static int64_t nTimeCallbacks = 0;
static int64_t nTimeTotal = 0;

bool ConnectBlock(const CBlock& block, CValidationState& state, CBlockIndex* pindex,
                  CCoinsViewCache& view, const CChainParams& chainparams, bool fJustCheck, bool fProofOfStake)
{

    AssertLockHeld(cs_main);

    pindex->nCFSupply = pindex->pprev != NULL ? pindex->pprev->nCFSupply : 0;
    pindex->nCFLocked = pindex->pprev != NULL ? pindex->pprev->nCFLocked : 0;

    pindex->vProposalVotes.clear();
    pindex->vPaymentRequestVotes.clear();

    if (block.IsProofOfStake())
    {
        pindex->SetProofOfStake();
        pindex->prevoutStake = block.vtx[1].vin[0].prevout;
        pindex->nStakeTime = block.vtx[1].nTime;
    }
    else
    {
        pindex->prevoutStake.SetNull();
        pindex->nStakeTime = 0;
    }

    int64_t nTimeStart = GetTimeMicros();
    int64_t nStakeReward = 0;

    // Check it again in case a previous version let a bad block in
    if (!CheckBlock(block, state, chainparams.GetConsensus(), !fJustCheck, !fJustCheck, !fJustCheck))
        return error("%s: Consensus::CheckBlock: %s", __func__, FormatStateMessage(state));

    // verify that the view's current state corresponds to the previous block
    uint256 hashPrevBlock = pindex->pprev == NULL ? uint256() : pindex->pprev->GetBlockHash();

    assert(hashPrevBlock == view.GetBestBlock());

    // Special case for the genesis block, skipping connection of its transactions
    // (its coinbase is unspendable)

    if (block.GetHash() == chainparams.GetConsensus().hashGenesisBlock) {
        if (!fJustCheck)
            view.SetBestBlock(pindex->GetBlockHash());
        return true;
    }

    if (pindex->IsProofOfStake())
        setStakeSeen.insert(make_pair(pindex->prevoutStake, pindex->nStakeTime));

    // Check proof of stake
    if (block.nBits != GetNextTargetRequired(pindex->pprev, block.IsProofOfStake())){
        return state.DoS(1,error("ContextualCheckBlock() : incorrect %s at height %d (%d)", !block.IsProofOfStake() ? "proof-of-work" : "proof-of-stake",pindex->pprev->nHeight, block.nBits), REJECT_INVALID, "bad-diffbits");
    }

    arith_uint256 hashProof;

    // Verify hash target and signature of coinstake tx
    if (block.IsProofOfStake())
    {
        arith_uint256 targetProofOfStake;
        // Signature will be checked in CheckInputs(), we can avoid it here (fCheckSignature = false)
        if (!CheckProofOfStake(pindex->pprev, block.vtx[1], block.nBits, hashProof, targetProofOfStake, nullptr, view, false))
        {
              return error("ContextualCheckBlock() : check proof-of-stake signature failed for block %s", block.GetHash().GetHex());
        }
    }

    if (block.IsProofOfWork())
        hashProof = UintToArith256(block.GetPoWHash());

    if (!pindex->SetStakeEntropyBit(block.GetStakeEntropyBit()))
        return state.DoS(1,error("ContextualCheckBlock() : SetStakeEntropyBit() failed"), REJECT_INVALID, "bad-entropy-bit");

    // Record proof hash value
    pindex->hashProof = hashProof;

    uint64_t nStakeModifier = 0;
    bool fGeneratedStakeModifier = false;
    if (!ComputeNextStakeModifier(pindex->pprev, nStakeModifier, fGeneratedStakeModifier))
        return state.DoS(1, error("ContextualCheckBlock() : ComputeNextStakeModifier() failed"), REJECT_INVALID, "bad-stake-modifier");

    pindex->SetStakeModifier(nStakeModifier, fGeneratedStakeModifier);

    // Flag the block index so we can be sure it will be saved on disk
    if (!pindex->IsValid(BLOCK_VALID_STAKE))
    {
        pindex->RaiseValidity(BLOCK_VALID_STAKE);
        setDirtyBlockIndex.insert(pindex);
    }


    bool fScriptChecks = true;
    if (fCheckpointsEnabled) {
        CBlockIndex *pindexLastCheckpoint = Checkpoints::GetLastCheckpoint(chainparams.Checkpoints());
        if (pindexLastCheckpoint && pindexLastCheckpoint->GetAncestor(pindex->nHeight) == pindex) {
            // This block is an ancestor of a checkpoint: disable script checks
            fScriptChecks = false;
        }
    }

    int64_t nTime1 = GetTimeMicros(); nTimeCheck += nTime1 - nTimeStart;
    LogPrint("bench", "    - Sanity checks: %.2fms [%.2fs]\n", 0.001 * (nTime1 - nTimeStart), nTimeCheck * 0.000001);

    // Do not allow blocks that contain transactions which 'overwrite' older transactions,
    // unless those are already completely spent.
    // If such overwrites are allowed, coinbases and transactions depending upon those
    // can be duplicated to remove the ability to spend the first instance -- even after
    // being sent to another address.
    // See BIP30 and http://r6.ca/blog/20120206T005236Z.html for more information.
    // This logic is not necessary for memory pool transactions, as AcceptToMemoryPool
    // already refuses previously-known transaction ids entirely.
    // This rule was originally applied to all blocks with a timestamp after March 15, 2012, 0:00 UTC.
    // Now that the whole chain is irreversibly beyond that time it is applied to all blocks except the
    // two in the chain that violate it. This prevents exploiting the issue against nodes during their
    // initial block download.
    bool fEnforceBIP30 = (!pindex->phashBlock); // || Enforce on CreateNewBlock invocations which don't have a hash.
                          // !((pindex->nHeight==91842 && pindex->GetBlockHash() == uint256S("0x00000000000a4d0a398161ffc163c503763b1f4360639393e0e4c8e300e0caec")) ||
                          //  (pindex->nHeight==91880 && pindex->GetBlockHash() == uint256S("0x00000000000743f190a18c5577a3c2d2a1f610ae9601ac046a38084ccb7cd721")));

    // Once BIP34 activated it was not possible to create new duplicate coinbases and thus other than starting
    // with the 2 existing duplicate coinbase pairs, not possible to create overwriting txs.  But by the
    // time BIP34 activated, in each of the existing pairs the duplicate coinbase had overwritten the first
    // before the first had been spent.  Since those coinbases are sufficiently buried its no longer possible to create further
    // duplicate transactions descending from the known pairs either.
    // If we're on the known chain at height greater than where BIP34 activated, we can save the db accesses needed for the BIP30 check.
    CBlockIndex *pindexBIP34height = pindex->pprev->GetAncestor(chainparams.GetConsensus().BIP34Height);
    //Only continue to enforce if we're below BIP34 activation height or the block hash at that height doesn't correspond.
    fEnforceBIP30 = fEnforceBIP30 && (!pindexBIP34height || !(pindexBIP34height->GetBlockHash() == chainparams.GetConsensus().BIP34Hash));

    if (fEnforceBIP30) {
        for(const CTransaction& tx: block.vtx) {
            const CCoins* coins = view.AccessCoins(tx.GetHash());
            if (coins && !coins->IsPruned())
                return state.DoS(100, error("ConnectBlock(): tried to overwrite transaction"),
                                 REJECT_INVALID, "bad-txns-BIP30");
        }
    }

    // BIP16 didn't become active until Apr 1 2012
    int64_t nBIP16SwitchTime = 1333238400;
    bool fStrictPayToScriptHash = (pindex->GetBlockTime() >= nBIP16SwitchTime);

    unsigned int flags = fStrictPayToScriptHash ? SCRIPT_VERIFY_P2SH : SCRIPT_VERIFY_NONE;

    // Start enforcing the DERSIG (BIP66) rules, for block.nVersion=3 blocks,
    // when 75% of the network has upgraded:
    if (block.nVersion >= 3 && IsSuperMajority(3, pindex->pprev, chainparams.GetConsensus().nMajorityEnforceBlockUpgrade, chainparams.GetConsensus())) {
        flags |= SCRIPT_VERIFY_DERSIG;
    }

    // Start enforcing CHECKLOCKTIMEVERIFY, (BIP65) for block.nVersion=4
    // blocks, when 75% of the network has upgraded:
    if (block.nVersion >= 4 && IsSuperMajority(4, pindex->pprev, chainparams.GetConsensus().nMajorityEnforceBlockUpgrade, chainparams.GetConsensus())) {
        flags |= SCRIPT_VERIFY_CHECKLOCKTIMEVERIFY;
    }

    // Start enforcing BIP68 (sequence locks) and BIP112 (CHECKSEQUENCEVERIFY) using versionbits logic.
    int nLockTimeFlags = 0;
    if (VersionBitsState(pindex->pprev, chainparams.GetConsensus(), Consensus::DEPLOYMENT_CSV, versionbitscache) == THRESHOLD_ACTIVE) {
        flags |= SCRIPT_VERIFY_CHECKSEQUENCEVERIFY;
        nLockTimeFlags |= LOCKTIME_VERIFY_SEQUENCE;
    }

    // Start enforcing WITNESS rules using versionbits logic.
    if (IsWitnessEnabled(pindex->pprev, chainparams.GetConsensus())) {
        flags |= SCRIPT_VERIFY_WITNESS;
    }

    int64_t nTime2 = GetTimeMicros(); nTimeForks += nTime2 - nTime1;
    LogPrint("bench", "    - Fork checks: %.2fms [%.2fs]\n", 0.001 * (nTime2 - nTime1), nTimeForks * 0.000001);

    CBlockUndo blockundo;

    std::vector<uint256> vOrphanErase;
    std::vector<int> prevheights;
    CAmount nFees = 0;
    int nInputs = 0;
    int64_t nSigOpsCost = 0;
    CDiskTxPos pos(pindex->GetBlockPos(), GetSizeOfCompactSize(block.vtx.size()));
    std::vector<std::pair<uint256, CDiskTxPos> > vPos;
    vPos.reserve(block.vtx.size());
    blockundo.vtxundo.reserve(block.vtx.size() - 1);
    std::vector<std::pair<CAddressIndexKey, CAmount> > addressIndex;
    std::vector<std::pair<CAddressUnspentKey, CAddressUnspentValue> > addressUnspentIndex;
    std::vector<std::pair<CSpentIndexKey, CSpentIndexValue> > spentIndex;

    CCheckQueueControl<CScriptCheck> control(fScriptChecks && nScriptCheckThreads ? &scriptcheckqueue : nullptr);
    std::vector<PrecomputedTransactionData> txdata;
    txdata.reserve(block.vtx.size()); // Required so that pointers to individual PrecomputedTransactionData don't get invalidated

    for (unsigned int i = 0; i < block.vtx.size(); i++)
    {
        const CTransaction &tx = block.vtx[i];
        const uint256 txhash = tx.GetHash();

        nInputs += tx.vin.size();

        if (IsCommunityFundEnabled(pindex->pprev, chainparams.GetConsensus()))
        {
            // Add Community Fund Votes from the block coinbase
            if(tx.IsCoinBase())
            {
                for (size_t j = 0; j < tx.vout.size(); j++)
                {
                    std::map<uint256, bool> votes;
                    uint256 hash;
                    bool vote;

                    if(tx.vout[j].IsVote())
                        tx.vout[j].scriptPubKey.ExtractVote(hash, vote);

                    if(tx.vout[j].IsProposalVote())
                    {
<<<<<<< HEAD
=======
                        LogPrint("dao", "%s: Checking proposal vote output %s\n", __func__, tx.vout[j].ToString());

>>>>>>> 55d93746
                        if(votes.count(hash) == 0)
                        {
                            votes[hash] = vote;
                            CProposal proposal;
                            if(view.GetProposal(hash, proposal))
                            {
                                if(proposal.CanVote())
                                {
                                    pindex->vProposalVotes.push_back(make_pair(hash, vote));
                                }
<<<<<<< HEAD
                            }
=======
                                else
                                {
                                    LogPrint("dao", "%s: Ignoring vote output, proposal %s can not receive votes",
                                             __func__, hash.ToString());
                                }
                            }
                            else
                            {
                                LogPrint("dao", "%s: Ignoring vote output, could not find proposal %s\n", __func__, hash.ToString());
                            }
                        }
                        else
                        {
                            LogPrint("dao", "%s: Ignoring duplicated vote for %s\n", __func__, hash.ToString());
>>>>>>> 55d93746
                        }
                    }
                    else if (tx.vout[j].IsPaymentRequestVote())
                    {
<<<<<<< HEAD
=======
                        LogPrint("dao", "%s: Checking prequest vote output %s\n", __func__, tx.vout[j].ToString());
>>>>>>> 55d93746
                        if(votes.count(hash) == 0)
                        {
                            votes[hash] = vote;
                            CPaymentRequest prequest;

                            if (view.GetPaymentRequest(hash, prequest))
                            {
                                CProposal proposal;

                                if (view.GetProposal(prequest.proposalhash, proposal))
                                {
<<<<<<< HEAD
                                    if (mapBlockIndex.count(proposal.blockhash) == 0)
                                        continue;

                                    CBlockIndex* pblockindex = mapBlockIndex[proposal.blockhash];

                                    if(pblockindex == nullptr)
                                        continue;

                                    if((proposal.CanRequestPayments() || proposal.fState == CFund::PENDING_VOTING_PREQ)
=======
                                    CBlockIndex* pblockindex = proposal.GetLastStateBlockIndexForState(CFund::ACCEPTED);

                                    if(pblockindex && (proposal.CanRequestPayments() || proposal.GetLastState() == CFund::PENDING_VOTING_PREQ)
>>>>>>> 55d93746
                                            && prequest.CanVote(view)
                                            && pindex->nHeight - pblockindex->nHeight > Params().GetConsensus().nCommunityFundMinAge)
                                    {
                                        pindex->vPaymentRequestVotes.push_back(make_pair(hash, vote));
                                    }
<<<<<<< HEAD

                                }
                            }
=======
                                    else
                                    {
                                        LogPrint("dao", "%s: Ignoring vote output, payment request %s can not receive votes\n",
                                                 __func__, hash.ToString());
                                    }
                                }
                                else
                                {
                                    LogPrint("dao", "%s: Ignoring vote output, could not find proposal %s\n", __func__, prequest.proposalhash.ToString());
                                }
                            }
                            else
                            {
                                LogPrint("dao", "%s: Ignoring vote output, could not find payment request %s\n", __func__, hash.ToString());
                            }
                        }
                        else
                        {
                            LogPrint("dao", "%s: Ignoring duplicated vote for %s\n", __func__, hash.ToString());
>>>>>>> 55d93746
                        }
                    }
                }
            }

            bool fReducedQuorum = IsReducedCFundQuorumEnabled(chainActive.Tip(), Params().GetConsensus());
            int nMaxVersionProposal = fReducedQuorum ? Params().GetConsensus().nProposalMaxVersion : 2;
            int nMaxVersionPaymentRequest = fReducedQuorum ? Params().GetConsensus().nPaymentRequestMaxVersion : 2;

            if(tx.nVersion == CTransaction::PROPOSAL_VERSION) // Community Fund Proposal
                if(!CFund::IsValidProposal(tx, nMaxVersionProposal))
                    return state.DoS(10, false, REJECT_INVALID, "bad-cfund-proposal");

            if(tx.nVersion == CTransaction::PAYMENT_REQUEST_VERSION) // Community Fund Payment Request
                if(!CFund::IsValidPaymentRequest(tx, view, nMaxVersionPaymentRequest))
                    return state.DoS(10, false, REJECT_INVALID, "bad-cfund-payment-request");
        }

        if (!tx.IsCoinBase())
        {
            if (!view.HaveInputs(tx))
                return state.DoS(100, error("ConnectBlock(): inputs missing/spent"),
                                 REJECT_INVALID, "bad-txns-inputs-missingorspent");

            // Check that transaction is BIP68 final
            // BIP68 lock checks (as opposed to nLockTime checks) must
            // be in ConnectBlock because they require the UTXO set
            prevheights.resize(tx.vin.size());
            for (size_t j = 0; j < tx.vin.size(); j++) {
                prevheights[j] = view.AccessCoins(tx.vin[j].prevout.hash)->nHeight;
            }

            // Which orphan pool entries must we evict?
            for (size_t j = 0; j < tx.vin.size(); j++) {
                auto itByPrev = mapOrphanTransactionsByPrev.find(tx.vin[j].prevout);
                if (itByPrev == mapOrphanTransactionsByPrev.end()) continue;
                for (auto mi = itByPrev->second.begin(); mi != itByPrev->second.end(); ++mi) {
                    const CTransaction& orphanTx = (*mi)->second.tx;
                    const uint256& orphanHash = orphanTx.GetHash();
                    vOrphanErase.push_back(orphanHash);
                }
            }

            if (!SequenceLocks(tx, nLockTimeFlags, &prevheights, *pindex)) {
                return state.DoS(100, error("%s: contains a non-BIP68-final transaction", __func__),
                                 REJECT_INVALID, "bad-txns-nonfinal");
            }

            if (fAddressIndex || fSpentIndex)
            {
                for (size_t j = 0; j < tx.vin.size(); j++) {

                    const CTxIn input = tx.vin[j];
                    const CTxOut &prevout = view.GetOutputFor(tx.vin[j]);
                    uint160 hashBytes;
                    int addressType;

                    if (prevout.scriptPubKey.IsPayToScriptHash()) {
                        hashBytes = uint160(vector <unsigned char>(prevout.scriptPubKey.begin()+2, prevout.scriptPubKey.begin()+22));
                        addressType = 2;
                    } else if (prevout.scriptPubKey.IsPayToPublicKeyHash()) {
                        hashBytes = uint160(vector <unsigned char>(prevout.scriptPubKey.begin()+3, prevout.scriptPubKey.begin()+23));
                        addressType = 1;
                    } else if (prevout.scriptPubKey.IsPayToPublicKey() || prevout.scriptPubKey.IsColdStaking()) {
                        CTxDestination destination;
                        ExtractDestination(prevout.scriptPubKey, destination);
                        CNavCoinAddress address(destination);
                        if (prevout.scriptPubKey.IsColdStaking())
                            address.GetSpendingAddress(address);
                        address.GetIndexKey(hashBytes, addressType);
                    } else {
                        hashBytes.SetNull();
                        addressType = 0;
                    }

                    if (fAddressIndex && addressType > 0) {
                        // record spending activity
                        addressIndex.push_back(make_pair(CAddressIndexKey(addressType, hashBytes, pindex->nHeight, i, txhash, j, true), prevout.nValue * -1));

                        // remove address from unspent index
                        addressUnspentIndex.push_back(make_pair(CAddressUnspentKey(addressType, hashBytes, input.prevout.hash, input.prevout.n), CAddressUnspentValue()));
                    }

                    if (fSpentIndex) {
                        // add the spent index to determine the txid and input that spent an output
                        // and to find the amount and address from an input
                        spentIndex.push_back(make_pair(CSpentIndexKey(input.prevout.hash, input.prevout.n), CSpentIndexValue(txhash, j, pindex->nHeight, prevout.nValue, addressType, hashBytes)));
                    }
                }

            }
        }

        // GetTransactionSigOpCost counts 3 types of sigops:
        // * legacy (always)
        // * p2sh (when P2SH enabled in flags and excludes coinbase)
        // * witness (when witness enabled in flags and excludes coinbase)
        nSigOpsCost += GetTransactionSigOpCost(tx, view, flags);
        if (nSigOpsCost > MAX_BLOCK_SIGOPS_COST)
            return state.DoS(100, error("ConnectBlock(): too many sigops"),
                             REJECT_INVALID, "bad-blk-sigops");

        txdata.emplace_back(tx);

        if (!tx.IsCoinBase())
        {

            if (!tx.IsCoinStake())
                nFees += view.GetValueIn(tx) - tx.GetValueOut();
            if (tx.IsCoinStake())
            {

                nStakeReward = tx.GetValueOut() - view.GetValueIn(tx);
                pindex->strDZeel = tx.strDZeel;

                if(IsCommunityFundAccumulationEnabled(pindex->pprev, Params().GetConsensus(), false))
                {
                    int nMultiplier = 1;

                    if(IsCommunityFundAccumulationSpreadEnabled(pindex->pprev, Params().GetConsensus()))
                        nMultiplier = (pindex->nHeight % Params().GetConsensus().nBlockSpreadCFundAccumulation) == 0 ? Params().GetConsensus().nBlockSpreadCFundAccumulation : 0;

                    if(!tx.vout[tx.vout.size() - 1].IsCommunityFundContribution() && nMultiplier > 0)
                        return state.DoS(100, error("ConnectBlock(): block does not contribute to the community fund"),
                                         REJECT_INVALID, "no-cf-amount");


                    if(IsCommunityFundAmountV2Enabled(pindex->pprev, Params().GetConsensus())) {
                        if(tx.vout[tx.vout.size() - 1].nValue != Params().GetConsensus().nCommunityFundAmountV2 * nMultiplier && nMultiplier > 0)
                            return state.DoS(100, error("ConnectBlock(): block pays incorrect amount to community fund (actual=%d vs consensus=%d)",
                                                        tx.vout[tx.vout.size() - 1].nValue, Params().GetConsensus().nCommunityFundAmountV2 * nMultiplier),
                                    REJECT_INVALID, "bad-cf-amount");
                    } else {
                        if(tx.vout[tx.vout.size() - 1].nValue != Params().GetConsensus().nCommunityFundAmount * nMultiplier && nMultiplier > 0)
                            return state.DoS(100, error("ConnectBlock(): block pays incorrect amount to community fund (actual=%d vs consensus=%d)",
                                                        tx.vout[tx.vout.size() - 1].nValue, Params().GetConsensus().nCommunityFundAmount * nMultiplier),
                                    REJECT_INVALID, "bad-cf-amount");
                    }


                    if(IsCommunityFundAmountV2Enabled(pindex->pprev, Params().GetConsensus()))
                    {
                        nStakeReward -= Params().GetConsensus().nCommunityFundAmountV2 * nMultiplier;
                    } else {
                        nStakeReward -= Params().GetConsensus().nCommunityFundAmount * nMultiplier;
                    }
                }
            }

            std::vector<CScriptCheck> vChecks;
            bool fCacheResults = fJustCheck; /* Don't cache results if we're actually connecting blocks (still consult the cache, though) */
            if (!CheckInputs(tx, state, view, fScriptChecks, flags, fCacheResults, txdata[i], nScriptCheckThreads ? &vChecks : nullptr))
                return error("ConnectBlock(): CheckInputs on %s failed with %s",
                    tx.GetHash().ToString(), FormatStateMessage(state));
            control.Add(vChecks);

        } else {
            if (tx.nTime < block.nTime && pindex->nHeight > Params().GetConsensus().nCoinbaseTimeActivationHeight)
                return error("ConnectBlock(): Coinbase timestamp doesn't meet protocol (tx=%d vs block=%d)",
                             tx.nTime, block.nTime);
        }

        if (fAddressIndex) {
            for (unsigned int k = 0; k < tx.vout.size(); k++) {
                const CTxOut &out = tx.vout[k];

                if (out.scriptPubKey.IsPayToScriptHash()) {
                    vector<unsigned char> hashBytes(out.scriptPubKey.begin()+2, out.scriptPubKey.begin()+22);

                    // record receiving activity
                    addressIndex.push_back(make_pair(CAddressIndexKey(2, uint160(hashBytes), pindex->nHeight, i, txhash, k, false), out.nValue));

                    // record unspent output
                    addressUnspentIndex.push_back(make_pair(CAddressUnspentKey(2, uint160(hashBytes), txhash, k), CAddressUnspentValue(out.nValue, out.scriptPubKey, pindex->nHeight)));

                } else if (out.scriptPubKey.IsPayToPublicKey() || out.scriptPubKey.IsColdStaking()) {
                    uint160 hashBytes;
                    int type = 0;
                    CTxDestination destination;
                    ExtractDestination(out.scriptPubKey, destination);
                    CNavCoinAddress address(destination);
                    if (out.scriptPubKey.IsColdStaking())
                        address.GetSpendingAddress(address);
                    address.GetIndexKey(hashBytes, type);

                    // undo spending activity
                    addressIndex.push_back(make_pair(CAddressIndexKey(type, uint160(hashBytes), pindex->nHeight, i, txhash, k, true), out.nValue));

                    // restore unspent index
                    addressUnspentIndex.push_back(make_pair(CAddressUnspentKey(type, uint160(hashBytes), txhash, k), CAddressUnspentValue(out.nValue, out.scriptPubKey, pindex->nHeight)));

                } else if (out.scriptPubKey.IsPayToPublicKeyHash()) {
                    vector<unsigned char> hashBytes(out.scriptPubKey.begin()+3, out.scriptPubKey.begin()+23);

                    // record receiving activity
                    addressIndex.push_back(make_pair(CAddressIndexKey(1, uint160(hashBytes), pindex->nHeight, i, txhash, k, false), out.nValue));

                    // record unspent output
                    addressUnspentIndex.push_back(make_pair(CAddressUnspentKey(1, uint160(hashBytes), txhash, k), CAddressUnspentValue(out.nValue, out.scriptPubKey, pindex->nHeight)));

                } else {
                    continue;
                }

            }
        }

        bool fContribution = false;
        CAmount nProposalFee = 0;

        for(const CTxOut& vout: tx.vout)
        {
            if(vout.IsCommunityFundContribution())
            {
                fContribution=true;
                pindex->nCFSupply += vout.nValue;
                nProposalFee += vout.nValue;
                LogPrint("dao", "%s: Updated nCFSupply %s nCFLocked %s\n", __func__, FormatMoney(pindex->nCFSupply), FormatMoney(pindex->nCFLocked));
            }
        }

        if(IsCommunityFundEnabled(pindex->pprev, Params().GetConsensus())) {
            bool fReducedQuorum = IsReducedCFundQuorumEnabled(chainActive.Tip(), Params().GetConsensus());
            int nMaxVersionProposal = fReducedQuorum ? Params().GetConsensus().nProposalMaxVersion : 2;
            int nMaxVersionPaymentRequest = fReducedQuorum ? Params().GetConsensus().nPaymentRequestMaxVersion : 2;

            if(fContribution && tx.nVersion == CTransaction::PROPOSAL_VERSION && CFund::IsValidProposal(tx, nMaxVersionProposal)){
                CFund::CProposal proposal;
                if (TxToProposal(tx.strDZeel, tx.GetHash(), block.GetHash(), nProposalFee, proposal))
                {
                    view.AddProposal(proposal);
<<<<<<< HEAD
                    LogPrint("cfund","New proposal %s\n", proposal.ToString(view, block.nTime));
=======
                    LogPrintf("%s: New proposal %s\n", __func__, proposal.ToString(view, block.nTime));
>>>>>>> 55d93746
                }
                else
                {
                    return false;
                }
            }

            if(tx.nVersion == CTransaction::PAYMENT_REQUEST_VERSION && CFund::IsValidPaymentRequest(tx, view, nMaxVersionPaymentRequest)){
                CFund::CPaymentRequest prequest;
                if (TxToPaymentRequest(tx.strDZeel, tx.GetHash(), block.GetHash(), prequest, view))
                {
                    view.AddPaymentRequest(prequest);
<<<<<<< HEAD
                    LogPrint("cfund","New payment request %s\n", prequest.ToString());
=======
                    LogPrintf("%s: New payment request %s\n", __func__, prequest.ToString());
>>>>>>> 55d93746
                }
                else
                {
                    return false;
                }
            }
        }


        CTxUndo undoDummy;
        if (i > 0) {
            blockundo.vtxundo.push_back(CTxUndo());
        }
        UpdateCoins(tx, view, i == 0 ? undoDummy : blockundo.vtxundo.back(), pindex->nHeight);

        vPos.push_back(std::make_pair(tx.GetHash(), pos));
        pos.nTxOffset += ::GetSerializeSize(tx, SER_DISK, CLIENT_VERSION);
    }

    int64_t nTime3 = GetTimeMicros(); nTimeConnect += nTime3 - nTime2;
    LogPrint("bench", "      - Connect %u transactions: %.2fms (%.3fms/tx, %.3fms/txin) [%.2fs]\n", (unsigned)block.vtx.size(), 0.001 * (nTime3 - nTime2), 0.001 * (nTime3 - nTime2) / block.vtx.size(), nInputs <= 1 ? 0 : 0.001 * (nTime3 - nTime2) / (nInputs-1), nTimeConnect * 0.000001);

    CAmount nPOWBlockReward = block.IsProofOfWork() ? nFees + GetBlockSubsidy(pindex->nHeight, chainparams.GetConsensus()) : 0;

    // Coinbase output can only include outputs with value if:
    //  - its a POW block, POW blocks are allowed and the value meets the consensus rules, or
    //  - if it contains an accepted payment request which is correctly referred on the strDZeel.

    int nPaymentRequestsCount = 0;
    CAmount nAccValue = 0;
    for (unsigned int i = 0; i < block.vtx[0].vout.size(); i++) {
        bool isJson = true;
        UniValue metadata(UniValue::VARR);
        try {
            UniValue valRequest;
            if (!valRequest.read(block.vtx[0].strDZeel))
                isJson = false;

            if (valRequest.isArray())
                metadata = valRequest.get_array();
            else
                isJson = false;

        } catch (const UniValue& objError) {
            isJson = false;
        } catch (const std::exception& e) {
            isJson = false;
        }

        nAccValue += block.vtx[0].vout[i].nValue;

        if(nAccValue > nPOWBlockReward && block.vtx[0].vout[i].nValue > 0) {
            if(!isJson)
                return state.DoS(100, error("CheckBlock() : coinbase pays too much (%d vs %d).", block.vtx[0].GetValueOut(), nPOWBlockReward));
            if(metadata[nPaymentRequestsCount].isStr())
            {
                uint256 prid = uint256S(metadata[nPaymentRequestsCount].get_str());

<<<<<<< HEAD
                if(!view.HavePaymentRequest(prid))
                    return state.DoS(100, error("CheckBlock() : coinbase strdzeel refers wrong payment request hash."));

                CPaymentRequestModifier prequest = view.ModifyPaymentRequest(prid);
                CFund::CProposal proposal;

                if(!view.GetProposal(prequest->proposalhash, proposal))
=======
                CPaymentRequest prequest;

                if(!view.GetPaymentRequest(prid, prequest))
                    return state.DoS(100, error("CheckBlock() : coinbase strdzeel refers wrong payment request hash."));

                CFund::CProposal proposal;

                if(!view.GetProposal(prequest.proposalhash, proposal))
>>>>>>> 55d93746
                    return state.DoS(100, error("CheckBlock() : coinbase strdzeel payment request does not have parent proposal."));

                CTxDestination address;
                bool fValidAddress = ExtractDestination(block.vtx[0].vout[i].scriptPubKey, address);

                if(!fValidAddress)
                    return state.DoS(100, error("CheckBlock() : coinbase cant extract destination from scriptpubkey."));

<<<<<<< HEAD
                if (mapBlockIndex.count(prequest->blockhash) == 0)
                    return state.DoS(100, error("CheckBlock() : cant find payment request block %s", prequest->blockhash.ToString()));

                CBlockIndex* pblockindex = mapBlockIndex[prequest->blockhash];

                if(pblockindex == nullptr)
                    return state.DoS(100, error("CheckBlock() : cant find payment request block %s.", prequest->blockhash.ToString()));

                if(!(pindex->pprev->nHeight - pblockindex->nHeight > Params().GetConsensus().nCommunityFundMinAge))
                    return state.DoS(100, error("CheckBlock() : payment request not mature enough."));

                if(block.vtx[0].vout[i].nValue != prequest->nAmount || prequest->fState != CFund::ACCEPTED || proposal.Address != CNavCoinAddress(address).ToString())
                    return state.DoS(100, error("CheckBlock() : coinbase output does not match an accepted payment request"));

                if(prequest->paymenthash != uint256() && pindex->pprev->nHeight >= Params().GetConsensus().nHeightv452Fork)
                    return state.DoS(100, error("CheckBlock() : coinbase output tries to pay an already paid payment request"));

                prequest->paymenthash = block.GetHash();
=======
                bool fv452Fork = (pindex->pprev->nHeight >= Params().GetConsensus().nHeightv452Fork);

                if(block.vtx[0].vout[i].nValue != prequest.nAmount || (fv452Fork && prequest.GetLastState() != CFund::ACCEPTED) || proposal.Address != CNavCoinAddress(address).ToString())
                    return state.DoS(100, error("CheckBlock() : coinbase output does not match an accepted payment request"));

                CBlockIndex* pblockindex = prequest.GetLastStateBlockIndexForState(CFund::ACCEPTED);

                if(fv452Fork && !(pindex->pprev->nHeight - pblockindex->nHeight > Params().GetConsensus().nCommunityFundMinAge))
                    return state.DoS(100, error("CheckBlock() : payment request not mature enough."));

                CPaymentRequestModifier mprequest = view.ModifyPaymentRequest(prid);

                mprequest->SetState(pindex, CFund::PAID);
                mprequest->fDirty = true;

                LogPrintf("%s: Updated payment request %s at height %d: %s\n", __func__, mprequest->ToString(), pindex->nHeight, mprequest->diff(prequest));
>>>>>>> 55d93746
            }
            else
            {
                return state.DoS(100, error("CheckBlock() : coinbase strdzeel %s array does not include a string (%d) at position %d",
                                            block.vtx[0].strDZeel, metadata[nPaymentRequestsCount].type(), nPaymentRequestsCount));
            }
            nPaymentRequestsCount++;
        }
    }

    if (block.IsProofOfStake())
    {
        // ppcoin: coin stake tx earns reward instead of paying fee
        uint64_t nCoinAge;
        if (!TransactionGetCoinAge(const_cast<CTransaction&>(block.vtx[1]), nCoinAge, view))
            return error("ConnectBlock() : %s unable to get coin age for coinstake", block.vtx[1].GetHash().ToString());

        int64_t nCalculatedStakeReward = GetProofOfStakeReward(pindex->nHeight, nCoinAge, nFees, pindex->pprev);

        if (nStakeReward > nCalculatedStakeReward)
            return state.DoS(100, error("ConnectBlock() : coinstake pays too much(actual=%d vs calculated=%d)", nStakeReward, nCalculatedStakeReward));
    }

    if (!control.Wait()) {
        return state.DoS(100, false);
    }
    int64_t nTime4 = GetTimeMicros(); nTimeVerify += nTime4 - nTime2;
    LogPrint("bench", "    - Verify %u txins: %.2fms (%.3fms/txin) [%.2fs]\n", nInputs - 1, 0.001 * (nTime4 - nTime2), nInputs <= 1 ? 0 : 0.001 * (nTime4 - nTime2) / (nInputs-1), nTimeVerify * 0.000001);

    if (fJustCheck)
        return true;

    // Write undo information to disk
    if (pindex->GetUndoPos().IsNull() || !pindex->IsValid(BLOCK_VALID_SCRIPTS))
    {
        if (pindex->GetUndoPos().IsNull()) {
            CDiskBlockPos pos;
            if (!FindUndoPos(state, pindex->nFile, pos, ::GetSerializeSize(blockundo, SER_DISK, CLIENT_VERSION) + 40))
                return error("ConnectBlock(): FindUndoPos failed");
            if (!UndoWriteToDisk(blockundo, pos, pindex->pprev->GetBlockHash(), chainparams.MessageStart()))
                return AbortNode(state, "Failed to write undo data");

            // update nUndoPos in block index
            pindex->nUndoPos = pos.nPos;
            pindex->nStatus |= BLOCK_HAVE_UNDO;
        }

        pindex->RaiseValidity(BLOCK_VALID_SCRIPTS);
        setDirtyBlockIndex.insert(pindex);
    }

    if (fTxIndex)
        if (!pblocktree->WriteTxIndex(vPos))
            return AbortNode(state, "Failed to write transaction index");

    if (fAddressIndex) {
        if (!pblocktree->WriteAddressIndex(addressIndex)) {
            return AbortNode(state, "Failed to write address index");
        }

        if (!pblocktree->UpdateAddressUnspentIndex(addressUnspentIndex)) {
            return AbortNode(state, "Failed to write address unspent index");
        }
    }

    if (fSpentIndex)
        if (!pblocktree->UpdateSpentIndex(spentIndex))
            return AbortNode(state, "Failed to write transaction index");

    if (fTimestampIndex) {
        unsigned int logicalTS = pindex->nTime;
        unsigned int prevLogicalTS = 0;

        // retrieve logical timestamp of the previous block
        if (pindex->pprev)
            if (!pblocktree->ReadTimestampBlockIndex(pindex->pprev->GetBlockHash(), prevLogicalTS))
                LogPrintf("%s: Failed to read previous block's logical timestamp\n", __func__);

        if (logicalTS <= prevLogicalTS) {
            logicalTS = prevLogicalTS + 1;
            LogPrintf("%s: Previous logical timestamp is newer Actual[%d] prevLogical[%d] Logical[%d]\n", __func__, pindex->nTime, prevLogicalTS, logicalTS);
        }

        if (!pblocktree->WriteTimestampIndex(CTimestampIndexKey(logicalTS, pindex->GetBlockHash())))
            return AbortNode(state, "Failed to write timestamp index");

        if (!pblocktree->WriteTimestampBlockIndex(CTimestampBlockIndexKey(pindex->GetBlockHash()), CTimestampBlockIndexValue(logicalTS)))
            return AbortNode(state, "Failed to write blockhash index");
    }

    // add this block to the view's block chain
    view.SetBestBlock(pindex->GetBlockHash());

    int64_t nTime5 = GetTimeMicros(); nTimeIndex += nTime5 - nTime4;
    LogPrint("bench", "    - Index writing: %.2fms [%.2fs]\n", 0.001 * (nTime5 - nTime4), nTimeIndex * 0.000001);

    // Watch for changes to the previous coinbase transaction.
    static uint256 hashPrevBestCoinBase;
    GetMainSignals().UpdatedTransaction(hashPrevBestCoinBase);
    hashPrevBestCoinBase = block.vtx[0].GetHash();

    // Erase orphan transactions include or precluded by this block
    if (vOrphanErase.size()) {
        int nErased = 0;
        for(uint256 &orphanHash: vOrphanErase) {
            nErased += EraseOrphanTx(orphanHash);
        }
        LogPrint("mempool", "Erased %d orphan tx included or conflicted by block\n", nErased);
    }

    int64_t nTime6 = GetTimeMicros(); nTimeCallbacks += nTime6 - nTime5;
    LogPrint("bench", "    - Callbacks: %.2fms [%.2fs]\n", 0.001 * (nTime6 - nTime5), nTimeCallbacks * 0.000001);

    return true;
}


/**
 * Update the on-disk chain state.
 * The caches and indexes are flushed depending on the mode we're called with
 * if they're too large, if it's been a while since the last write,
 * or always and in all cases if we're in prune mode and are deleting files.
 */
bool static FlushStateToDisk(CValidationState &state, FlushStateMode mode) {
    const CChainParams& chainparams = Params();
    int64_t nMempoolUsage = mempool.DynamicMemoryUsage();
    LOCK2(cs_main, cs_LastBlockFile);
    static int64_t nLastWrite = 0;
    static int64_t nLastFlush = 0;
    static int64_t nLastSetChain = 0;
    std::set<int> setFilesToPrune;
    bool fFlushForPrune = false;
    try {
    if (fPruneMode && fCheckForPruning && !fReindex) {
        FindFilesToPrune(setFilesToPrune, chainparams.PruneAfterHeight());
        fCheckForPruning = false;
        if (!setFilesToPrune.empty()) {
            fFlushForPrune = true;
            if (!fHavePruned) {
                pblocktree->WriteFlag("prunedblockfiles", true);
                fHavePruned = true;
            }
        }
    }
    int64_t nNow = GetTimeMicros();
    // Avoid writing/flushing immediately after startup.
    if (nLastWrite == 0) {
        nLastWrite = nNow;
    }
    if (nLastFlush == 0) {
        nLastFlush = nNow;
    }
    if (nLastSetChain == 0) {
        nLastSetChain = nNow;
    }

    int64_t nMempoolSizeMax = GetArg("-maxmempool", DEFAULT_MAX_MEMPOOL_SIZE) * 1000000;
    int64_t cacheSize = pcoinsTip->DynamicMemoryUsage() * DB_PEAK_USAGE_FACTOR;
    int64_t nTotalSpace = nCoinCacheUsage + std::max<int64_t>(nMempoolSizeMax - nMempoolUsage, 0);
    // The cache is large and we're within 10% and 200 MiB or 50% and 50MiB of the limit, but we have time now (not in the middle of a block processing).
    bool fCacheLarge = mode == FLUSH_STATE_PERIODIC && cacheSize > std::min(std::max(nTotalSpace / 2, nTotalSpace - MIN_BLOCK_COINSDB_USAGE * 1024 * 1024),
        std::max((9 * nTotalSpace) / 10, nTotalSpace - MAX_BLOCK_COINSDB_USAGE * 1024 * 1024));
    // The cache is over the limit, we have to write now.
    bool fCacheCritical = mode == FLUSH_STATE_IF_NEEDED && cacheSize > (int64_t)nCoinCacheUsage;
    // It's been a while since we wrote the block index to disk. Do this frequently, so we don't need to redownload after a crash.
    bool fPeriodicWrite = mode == FLUSH_STATE_PERIODIC && nNow > nLastWrite + (int64_t)DATABASE_WRITE_INTERVAL * 1000000;
    // It's been very long since we flushed the cache. Do this infrequently, to optimize cache usage.
    bool fPeriodicFlush = mode == FLUSH_STATE_PERIODIC && nNow > nLastFlush + (int64_t)DATABASE_FLUSH_INTERVAL * 1000000;
    // Combine all conditions that result in a full cache flush.
    bool fDoFullFlush = (mode == FLUSH_STATE_ALWAYS) || fCacheLarge || fCacheCritical || fPeriodicFlush || fFlushForPrune;
    // Write blocks and block index to disk.
    if (fDoFullFlush || fPeriodicWrite) {
        // Depend on nMinDiskSpace to ensure we can write block index
        if (!CheckDiskSpace(0))
            return state.Error("out of disk space");
        // First make sure all block and undo data is flushed to disk.
        FlushBlockFile();
        // Then update all block file information (which may refer to block and undo files).
        {
            std::vector<std::pair<int, const CBlockFileInfo*> > vFiles;
            vFiles.reserve(setDirtyFileInfo.size());
            for (set<int>::iterator it = setDirtyFileInfo.begin(); it != setDirtyFileInfo.end(); ) {
                vFiles.push_back(make_pair(*it, &vinfoBlockFile[*it]));
                setDirtyFileInfo.erase(it++);
            }
            std::vector<const CBlockIndex*> vBlocks;
            vBlocks.reserve(setDirtyBlockIndex.size());
            for (set<CBlockIndex*>::iterator it = setDirtyBlockIndex.begin(); it != setDirtyBlockIndex.end(); ) {
                vBlocks.push_back(*it);
                setDirtyBlockIndex.erase(it++);
            }
            if (!pblocktree->WriteBatchSync(vFiles, nLastBlockFile, vBlocks)) {
                return AbortNode(state, "Files to write to block index database");
            }
        }
        // Finally remove any pruned files
        if (fFlushForPrune)
            UnlinkPrunedFiles(setFilesToPrune);
        nLastWrite = nNow;
    }
    // Flush best chain related state. This can only be done if the blocks / block index write was also done.
    if (fDoFullFlush) {
        // Typical CCoins structures on disk are around 128 bytes in size.
        // Pushing a new one to the database can cause it to be written
        // twice (once in the log, and once in the tables). This is already
        // an overestimation, as most will delete an existing entry or
        // overwrite one. Still, use a conservative safety factor of 2.
        if (!CheckDiskSpace(128 * 2 * 2 * pcoinsTip->GetCacheSize()))
            return state.Error("out of disk space");
        // Flush the chainstate (which may refer to block index entries).
        if (!pcoinsTip->Flush())
            return AbortNode(state, "Failed to write to coin database");
        nLastFlush = nNow;
    }
    if (fDoFullFlush || ((mode == FLUSH_STATE_ALWAYS || mode == FLUSH_STATE_PERIODIC) && nNow > nLastSetChain + (int64_t)DATABASE_WRITE_INTERVAL * 1000000)) {
        // Update best block in wallet (so we can detect restored wallets).
        GetMainSignals().SetBestChain(chainActive.GetLocator());
        nLastSetChain = nNow;
    }
    } catch (const std::runtime_error& e) {
        return AbortNode(state, std::string("System error while flushing: ") + e.what());
    }
    return true;
}
//boost

void FlushStateToDisk() {
    CValidationState state;
    FlushStateToDisk(state, FLUSH_STATE_ALWAYS);
}

void FlushStateToDiskIfNeeded() {
    CValidationState state;
    FlushStateToDisk(state, FLUSH_STATE_IF_NEEDED);
}

void PruneAndFlush() {
    CValidationState state;
    fCheckForPruning = true;
    FlushStateToDisk(state, FLUSH_STATE_NONE);
}

/** Update chainActive and related internal data structures. */
void static UpdateTip(CBlockIndex *pindexNew, uint256 statehash, const CChainParams& chainParams) {
    chainActive.SetTip(pindexNew);

    // New best block
    nTimeBestReceived = GetTime();
    mempool.AddTransactionsUpdated(1);

    cvBlockChange.notify_all();

    static bool fWarned = false;
    std::vector<std::string> warningMessages;
    if (!IsInitialBlockDownload())
    {
        int nUpgraded = 0;
        const CBlockIndex* pindex = chainActive.Tip();
//
// Commented - NavCoin uses now version control
//
//        for (int bit = 0; bit < VERSIONBITS_NUM_BITS; bit++) {
//            WarningBitsConditionChecker checker(bit);
//            ThresholdState state = checker.GetStateFor(pindex, chainParams.GetConsensus(), warningcache[bit], bit);
//            if (state == THRESHOLD_ACTIVE || state == THRESHOLD_LOCKED_IN) {
//                if (state == THRESHOLD_ACTIVE) {
//                    warningMessages.push_back(strprintf(_("Warning: unknown new rules activated (versionbit %i)"), bit));
//                    if (!fWarned) {
//                        AlertNotify(strMiscWarning);
//                        fWarned = true;
//                    }
//                } else {
//                    warningMessages.push_back(strprintf("unknown new rules are about to activate (versionbit %i)", bit));
//                }
//            }
//        }

        // Check the version of the last 1000 blocks to see if we need to upgrade:
        for (int i = 0; i < 1000 && pindex != nullptr; i++)
        {
            int32_t nExpectedVersion = CLIENT_VERSION;
            if (atoi(pindex->strDZeel.substr(pindex->strDZeel.find(";") + 1).c_str()) > nExpectedVersion
                    && pindex->strDZeel.find(';') != std::string::npos)
                ++nUpgraded;
            pindex = pindex->pprev;
        }
        if (nUpgraded > 0)
            warningMessages.push_back(strprintf("%d of last 1000 blocks use a new version of the wallet", nUpgraded));
        if (nUpgraded > 1000/2.5)
        {
            // strMiscWarning is read by GetWarnings(), called by Qt and the JSON-RPC code to warn the user:
            strMiscWarning = _("A new version of the wallet has been released. Please update as soon as possible.");
            warningMessages.push_back("A new version of the wallet has been released. Please update as soon as possible.");
            if (!fWarned) {
                /*uiInterface.ThreadSafeMessageBox(
                    strMiscWarning,
                    "", CClientUIInterface::MSG_WARNING);*/
                AlertNotify(strMiscWarning);
                fWarned = true;
            }
        }
    }
    hashBestChain = chainActive.Tip()->GetBlockHash();

    LogPrintf("%s: new best=%s height=%d version=0x%08x %slog2_work=%.8g tx=%lu date='%s' progress=%f cache=%.1fMiB(%utx)", __func__,
      chainActive.Tip()->GetBlockHash().ToString(), chainActive.Height(), chainActive.Tip()->nVersion, LogAcceptCategory("statehash") ? strprintf("statehash=%s ", statehash.ToString()) : "",
      log(chainActive.Tip()->nChainWork.getdouble())/log(2.0), (unsigned long)chainActive.Tip()->nChainTx,
      DateTimeStrFormat("%Y-%m-%d %H:%M:%S", chainActive.Tip()->GetBlockTime()),
      Checkpoints::GuessVerificationProgress(chainParams.Checkpoints(), chainActive.Tip()), pcoinsTip->DynamicMemoryUsage() * (1.0 / (1<<20)), pcoinsTip->GetCacheSize());
    if (!warningMessages.empty())
        LogPrintf(" warning='%s'", boost::algorithm::join(warningMessages, ", "));
    LogPrintf("\n");

}

/** Disconnect chainActive's tip. You probably want to call mempool.removeForReorg and manually re-limit mempool size after this, with cs_main held. */
bool static DisconnectTip(CValidationState& state, const CChainParams& chainparams, bool fBare = false)
{
    CBlockIndex *pindexDelete = chainActive.Tip();
    assert(pindexDelete);
    // Read block from disk.
    CBlock block;
    if (!ReadBlockFromDisk(block, pindexDelete, chainparams.GetConsensus()))
        return AbortNode(state, "Failed to read block");
    // Apply the block atomically to the chain state.
    int64_t nStart = GetTimeMicros();
    uint256 statehash;
    {
        CCoinsViewCache view(pcoinsTip);
        if (!DisconnectBlock(block, state, pindexDelete, view))
            return error("DisconnectTip(): DisconnectBlock %s failed", pindexDelete->GetBlockHash().ToString());
        CFundStep(state, pindexDelete, true, view);
        assert(view.Flush());
        if (LogAcceptCategory("statehash"))
            statehash = view.GetCFundDBStateHash(pindexDelete->pprev->nCFLocked, pindexDelete->pprev->nCFSupply);
    }
    LogPrint("bench", "- Disconnect block: %.2fms\n", (GetTimeMicros() - nStart) * 0.001);

    // Write the chain state to disk, if necessary.
    if (!FlushStateToDisk(state, FLUSH_STATE_IF_NEEDED))
        return false;

    if (!fBare) {
        // Resurrect mempool transactions from the disconnected block.
        std::vector<uint256> vHashUpdate;
        for(const CTransaction &tx: block.vtx) {
            // ignore validation errors in resurrected transactions
            list<CTransaction> removed;
            CValidationState stateDummy;
            if (!(tx.IsCoinBase() || tx.IsCoinStake()) || !AcceptToMemoryPool(mempool, stateDummy, tx, false, nullptr, true)) {
                mempool.removeRecursive(tx, removed);
            } else if (mempool.exists(tx.GetHash())) {
                vHashUpdate.push_back(tx.GetHash());
            }
        }
        // AcceptToMemoryPool/addUnchecked all assume that new mempool entries have
        // no in-mempool children, which is generally not true when adding
        // previously-confirmed transactions back to the mempool.
        // UpdateTransactionsFromBlock finds descendants of any transactions in this
        // block that were added back and cleans up the mempool state.
        mempool.UpdateTransactionsFromBlock(vHashUpdate);
    }

    // Update chainActive and related variables.
<<<<<<< HEAD
    UpdateTip(pindexDelete->pprev, chainparams);
=======
    UpdateTip(pindexDelete->pprev, statehash, chainparams);
>>>>>>> 55d93746

    // Let wallets know transactions went from 1-confirmed to
    // 0-confirmed or conflicted:
    for(const CTransaction &tx: block.vtx) {
        SyncWithWallets(tx, pindexDelete->pprev, nullptr, false);
    }
    return true;
}

static int64_t nTimeReadFromDisk = 0;
static int64_t nTimeConnectTotal = 0;
static int64_t nTimeFlush = 0;
static int64_t nTimeChainState = 0;
static int64_t nTimePostConnect = 0;

/**
 * Connect a new block to chainActive. pblock is either NULL or a pointer to a CBlock
 * corresponding to pindexNew, to bypass loading it again from disk.
 */
bool static ConnectTip(CValidationState& state, const CChainParams& chainparams, CBlockIndex* pindexNew, const CBlock* pblock)
{
    assert(pindexNew->pprev == chainActive.Tip());
    // Read block from disk.
    int64_t nTime1 = GetTimeMicros();
    CBlock block;
    if (!pblock) {
        if (!ReadBlockFromDisk(block, pindexNew, chainparams.GetConsensus()))
            return AbortNode(state, "Failed to read block");
        pblock = &block;
    }
    // Apply the block atomically to the chain state.
    int64_t nTime2 = GetTimeMicros(); nTimeReadFromDisk += nTime2 - nTime1;
    int64_t nTime3;
    int64_t nTime4;
    LogPrint("bench", "  - Load block from disk: %.2fms [%.2fs]\n", (nTime2 - nTime1) * 0.001, nTimeReadFromDisk * 0.000001);
    uint256 statehash;
    {
        CCoinsViewCache view(pcoinsTip);

        bool rv = ConnectBlock(*pblock, state, pindexNew, view, chainparams);

        GetMainSignals().BlockChecked(*pblock, state);
        if (!rv) {
            if (state.IsInvalid())
                InvalidBlockFound(pindexNew, state);
            return error("ConnectTip(): ConnectBlock %s failed: ", pindexNew->GetBlockHash().ToString());
        }
        mapBlockSource.erase(pindexNew->GetBlockHash());
        nTime3 = GetTimeMicros(); nTimeConnectTotal += nTime3 - nTime2;
        LogPrint("bench", "  - Connect total: %.2fms [%.2fs]\n", (nTime3 - nTime2) * 0.001, nTimeConnectTotal * 0.000001);
        CFundStep(state, pindexNew, false, view);
        nTime4 = GetTimeMicros(); nTimeConnectTotal += nTime4 - nTime3;
<<<<<<< HEAD
=======
        if (LogAcceptCategory("statehash"))
            statehash = view.GetCFundDBStateHash(pindexNew->nCFLocked, pindexNew->nCFSupply);
>>>>>>> 55d93746
        assert(view.Flush());
    }
    int64_t nTime5 = GetTimeMicros(); nTimeFlush += nTime5 - nTime4;
    LogPrint("bench", "  - Flush: %.2fms [%.2fs]\n", (nTime5 - nTime4) * 0.001, nTimeFlush * 0.000001);
    // Write the chain state to disk, if necessary.
    if (!FlushStateToDisk(state, FLUSH_STATE_IF_NEEDED))
        return false;
    int64_t nTime6 = GetTimeMicros(); nTimeChainState += nTime6 - nTime5;
    LogPrint("bench", "  - Writing chainstate: %.2fms [%.2fs]\n", (nTime6 - nTime5) * 0.001, nTimeChainState * 0.000001);
    // Remove conflicting transactions from the mempool.
    list<CTransaction> txConflicted;
    mempool.removeForBlock(pblock->vtx, pindexNew->nHeight, txConflicted, !IsInitialBlockDownload());
    // Update chainActive & related variables.
<<<<<<< HEAD
    UpdateTip(pindexNew, chainparams);
=======
    UpdateTip(pindexNew, statehash, chainparams);
>>>>>>> 55d93746
    // Tell wallet about transactions that went from mempool
    // to conflicted:
    for(const CTransaction &tx: txConflicted) {
        SyncWithWallets(tx, pindexNew, nullptr);
    }
    // ... and about transactions that got confirmed:
    for(const CTransaction &tx: pblock->vtx) {
        SyncWithWallets(tx, pindexNew, pblock);
    }

    int64_t nTime7 = GetTimeMicros(); nTimePostConnect += nTime7 - nTime6; nTimeTotal += nTime7 - nTime1;
    LogPrint("bench", "  - Connect postprocess: %.2fms [%.2fs]\n", (nTime7 - nTime6) * 0.001, nTimePostConnect * 0.000001);
    LogPrint("bench", "- Connect block: %.2fms [%.2fs]\n", (nTime7 - nTime1) * 0.001, nTimeTotal * 0.000001);
    return true;
}

/**
 * Return the tip of the chain with the most work in it, that isn't
 * known to be invalid (it's however far from certain to be valid).
 */
static CBlockIndex* FindMostWorkChain() {
    do {
        CBlockIndex *pindexNew = nullptr;

        // Find the best candidate header.
        {
            std::set<CBlockIndex*, CBlockIndexWorkComparator>::reverse_iterator it = setBlockIndexCandidates.rbegin();
            if (it == setBlockIndexCandidates.rend())
                return nullptr;
            pindexNew = *it;
        }

        // Check whether all blocks on the path between the currently active chain and the candidate are valid.
        // Just going until the active chain is an optimization, as we know all blocks in it are valid already.
        CBlockIndex *pindexTest = pindexNew;
        bool fInvalidAncestor = false;
        while (pindexTest && !chainActive.Contains(pindexTest)) {
            assert(pindexTest->nChainTx || pindexTest->nHeight == 0);

            // Pruned nodes may have entries in setBlockIndexCandidates for
            // which block files have been deleted.  Remove those as candidates
            // for the most work chain if we come across them; we can't switch
            // to a chain unless we have all the non-active-chain parent blocks.
            bool fFailedChain = pindexTest->nStatus & BLOCK_FAILED_MASK;
            bool fMissingData = !(pindexTest->nStatus & BLOCK_HAVE_DATA);
            if (fFailedChain || fMissingData) {
                // Candidate chain is not usable (either invalid or missing data)
                if (fFailedChain && (pindexBestInvalid == NULL || pindexNew->nChainWork > pindexBestInvalid->nChainWork))
                    pindexBestInvalid = pindexNew;
                CBlockIndex *pindexFailed = pindexNew;
                // Remove the entire chain from the set.
                while (pindexTest != pindexFailed) {
                    if (fFailedChain) {
                        pindexFailed->nStatus |= BLOCK_FAILED_CHILD;
                    } else if (fMissingData) {
                        // If we're missing data, then add back to mapBlocksUnlinked,
                        // so that if the block arrives in the future we can try adding
                        // to setBlockIndexCandidates again.
                        mapBlocksUnlinked.insert(std::make_pair(pindexFailed->pprev, pindexFailed));
                    }
                    setBlockIndexCandidates.erase(pindexFailed);
                    pindexFailed = pindexFailed->pprev;
                }
                setBlockIndexCandidates.erase(pindexTest);
                fInvalidAncestor = true;
                break;
            }
            pindexTest = pindexTest->pprev;
        }
        if (!fInvalidAncestor)
            return pindexNew;
    } while(true);
}

/** Delete all entries in setBlockIndexCandidates that are worse than the current tip. */
static void PruneBlockIndexCandidates() {
    // Note that we can't delete the current block itself, as we may need to return to it later in case a
    // reorganization to a better block fails.
    std::set<CBlockIndex*, CBlockIndexWorkComparator>::iterator it = setBlockIndexCandidates.begin();
    while (it != setBlockIndexCandidates.end() && setBlockIndexCandidates.value_comp()(*it, chainActive.Tip())) {
        setBlockIndexCandidates.erase(it++);
    }
    // Either the current tip or a successor of it we're working towards is left in setBlockIndexCandidates.
    assert(!setBlockIndexCandidates.empty());
}

/**
 * Try to make some progress towards making pindexMostWork the active block.
 * pblock is either NULL or a pointer to a CBlock corresponding to pindexMostWork.
 */
static bool ActivateBestChainStep(CValidationState& state, const CChainParams& chainparams, CBlockIndex* pindexMostWork, const CBlock* pblock, bool& fInvalidFound)
{
    AssertLockHeld(cs_main);
    const CBlockIndex *pindexOldTip = chainActive.Tip();
    const CBlockIndex *pindexFork = chainActive.FindFork(pindexMostWork);

    // Disconnect active blocks which are no longer in the best chain.
    bool fBlocksDisconnected = false;
    while (chainActive.Tip() && chainActive.Tip() != pindexFork) {
        if (!DisconnectTip(state, chainparams))
            return false;
        fBlocksDisconnected = true;
    }

    // Build list of new blocks to connect.
    std::vector<CBlockIndex*> vpindexToConnect;
    bool fContinue = true;
    int nHeight = pindexFork ? pindexFork->nHeight : -1;
    while (fContinue && nHeight != pindexMostWork->nHeight) {
        // Don't iterate the entire list of potential improvements toward the best tip, as we likely only need
        // a few blocks along the way.
        int nTargetHeight = std::min(nHeight + 32, pindexMostWork->nHeight);
        vpindexToConnect.clear();
        vpindexToConnect.reserve(nTargetHeight - nHeight);
        CBlockIndex *pindexIter = pindexMostWork->GetAncestor(nTargetHeight);
        while (pindexIter && pindexIter->nHeight != nHeight) {
            vpindexToConnect.push_back(pindexIter);
            pindexIter = pindexIter->pprev;
        }
        nHeight = nTargetHeight;

        // Connect new blocks.
        for(CBlockIndex *pindexConnect: boost::adaptors::reverse(vpindexToConnect)) {
            if (!ConnectTip(state, chainparams, pindexConnect, pindexConnect == pindexMostWork ? pblock : nullptr)) {
                if (state.IsInvalid()) {
                    // The block violates a consensus rule.
                    if (!state.CorruptionPossible())
                        InvalidChainFound(vpindexToConnect.back());
                    state = CValidationState();
                    fInvalidFound = true;
                    fContinue = false;
                    break;
                } else {
                    // A system error occurred (disk space, database error, ...).
                    return false;
                }
            } else {
                PruneBlockIndexCandidates();
                if (!pindexOldTip || chainActive.Tip()->nChainWork > pindexOldTip->nChainWork) {
                    // We're in a better position than we were. Return temporarily to release the lock.
                    fContinue = false;
                    break;
                }
            }
        }
    }

    if (fBlocksDisconnected) {
        mempool.removeForReorg(pcoinsTip, chainActive.Tip()->nHeight + 1, STANDARD_LOCKTIME_VERIFY_FLAGS);
        LimitMempoolSize(mempool, GetArg("-maxmempool", DEFAULT_MAX_MEMPOOL_SIZE) * 1000000, GetArg("-mempoolexpiry", DEFAULT_MEMPOOL_EXPIRY) * 60 * 60);
    }
    mempool.check(pcoinsTip);

    // Callbacks/notifications for a new best chain.
    if (fInvalidFound)
        CheckForkWarningConditionsOnNewFork(vpindexToConnect.back());
    else
        CheckForkWarningConditions();

    return true;
}

static void NotifyHeaderTip() {
    bool fNotify = false;
    bool fInitialBlockDownload = false;
    static CBlockIndex* pindexHeaderOld = nullptr;
    CBlockIndex* pindexHeader = nullptr;
    {
        LOCK(cs_main);
        if (pindexBestHeader != pindexHeaderOld) {
            fNotify = true;
            fInitialBlockDownload = IsInitialBlockDownload();
            pindexHeaderOld = pindexBestHeader;
        }
    }
    // Send block tip changed notifications without cs_main
    if (fNotify) {
        uiInterface.NotifyHeaderTip(fInitialBlockDownload, pindexBestHeader);
    }
}

/**
 * Make the best chain active, in multiple steps. The result is either failure
 * or an activated best chain. pblock is either NULL or a pointer to a block
 * that is already loaded (to avoid loading it again from disk).
 */
bool ActivateBestChain(CValidationState &state, const CChainParams& chainparams, const CBlock *pblock) {
    CBlockIndex *pindexMostWork = nullptr;
    CBlockIndex *pindexNewTip = nullptr;
    do {
        boost::this_thread::interruption_point();
        if (ShutdownRequested())
            break;

        const CBlockIndex *pindexFork;
        bool fInitialDownload;
        int nNewHeight;
        {
            LOCK(cs_main);
            CBlockIndex *pindexOldTip = chainActive.Tip();
            if (pindexMostWork == nullptr) {
                pindexMostWork = FindMostWorkChain();
            }

            // Whether we have anything to do at all.
            if (pindexMostWork == NULL || pindexMostWork == chainActive.Tip())
                return true;

            bool fInvalidFound = false;
            if (!ActivateBestChainStep(state, chainparams, pindexMostWork, pblock && pblock->GetHash() == pindexMostWork->GetBlockHash() ? pblock : nullptr, fInvalidFound))
                return false;

            if (fInvalidFound) {
                // Wipe cache, we may need another branch now.
                pindexMostWork = nullptr;
            }
            pindexNewTip = chainActive.Tip();
            pindexFork = chainActive.FindFork(pindexOldTip);
            fInitialDownload = IsInitialBlockDownload();
            nNewHeight = chainActive.Height();
        }
        // When we reach this point, we switched to a new tip (stored in pindexNewTip).

        // Notifications/callbacks that can run without cs_main
        // Always notify the UI if a new block tip was connected
        if (pindexFork != pindexNewTip) {
            uiInterface.NotifyBlockTip(fInitialDownload, pindexNewTip);

            if (!fInitialDownload) {
                // Find the hashes of all blocks that weren't previously in the best chain.
                std::vector<uint256> vHashes;
                CBlockIndex *pindexToAnnounce = pindexNewTip;
                while (pindexToAnnounce != pindexFork) {
                    vHashes.push_back(pindexToAnnounce->GetBlockHash());
                    pindexToAnnounce = pindexToAnnounce->pprev;
                    if (vHashes.size() == MAX_BLOCKS_TO_ANNOUNCE) {
                        // Limit announcements in case of a huge reorganization.
                        // Rely on the peer's synchronization mechanism in that case.
                        break;
                    }
                }
                // Relay inventory, but don't relay old inventory during initial block download.
                int nBlockEstimate = 0;
                if (fCheckpointsEnabled)
                    nBlockEstimate = Checkpoints::GetTotalBlocksEstimate(chainparams.Checkpoints());
                {
                    LOCK(cs_vNodes);
                    for(CNode* pnode: vNodes) {
                        if (nNewHeight > (pnode->nStartingHeight != -1 ? pnode->nStartingHeight - 2000 : nBlockEstimate)) {
                            for(const uint256& hash: boost::adaptors::reverse(vHashes)) {
                                pnode->PushBlockHash(hash);
                            }
                        }
                    }
                }
                // Notify external listeners about the new tip.
                if (!vHashes.empty()) {
                    GetMainSignals().UpdatedBlockTip(pindexNewTip);
                }
            }
        }
    } while (pindexNewTip != pindexMostWork);
    CheckBlockIndex(chainparams.GetConsensus());

    // Write changes periodically to disk, after relay.
    if (!FlushStateToDisk(state, FLUSH_STATE_PERIODIC)) {
        return false;
    }

    return true;
}

bool InvalidateBlock(CValidationState& state, const CChainParams& chainparams, CBlockIndex *pindex)
{
    AssertLockHeld(cs_main);

    // Mark the block itself as invalid.
    pindex->nStatus |= BLOCK_FAILED_VALID;
    setDirtyBlockIndex.insert(pindex);
    setBlockIndexCandidates.erase(pindex);

    while (chainActive.Contains(pindex)) {
        CBlockIndex *pindexWalk = chainActive.Tip();
        pindexWalk->nStatus |= BLOCK_FAILED_CHILD;
        setDirtyBlockIndex.insert(pindexWalk);
        setBlockIndexCandidates.erase(pindexWalk);
        // ActivateBestChain considers blocks already in chainActive
        // unconditionally valid already, so force disconnect away from it.
        if (!DisconnectTip(state, chainparams)) {
            mempool.removeForReorg(pcoinsTip, chainActive.Tip()->nHeight + 1, STANDARD_LOCKTIME_VERIFY_FLAGS);
            return false;
        }
    }

    LimitMempoolSize(mempool, GetArg("-maxmempool", DEFAULT_MAX_MEMPOOL_SIZE) * 1000000, GetArg("-mempoolexpiry", DEFAULT_MEMPOOL_EXPIRY) * 60 * 60);

    // The resulting new best tip may not be in setBlockIndexCandidates anymore, so
    // add it again.
    BlockMap::iterator it = mapBlockIndex.begin();
    while (it != mapBlockIndex.end()) {
        if (it->second->IsValid(BLOCK_VALID_TRANSACTIONS) && it->second->nChainTx && !setBlockIndexCandidates.value_comp()(it->second, chainActive.Tip())) {
            setBlockIndexCandidates.insert(it->second);
        }
        it++;
    }

    InvalidChainFound(pindex);
    mempool.removeForReorg(pcoinsTip, chainActive.Tip()->nHeight + 1, STANDARD_LOCKTIME_VERIFY_FLAGS);
    return true;
}

bool ResetBlockFailureFlags(CBlockIndex *pindex) {
    AssertLockHeld(cs_main);

    int nHeight = pindex->nHeight;

    // Remove the invalidity flag from this block and all its descendants.
    BlockMap::iterator it = mapBlockIndex.begin();
    while (it != mapBlockIndex.end()) {
        if (!it->second->IsValid() && it->second->GetAncestor(nHeight) == pindex) {
            it->second->nStatus &= ~BLOCK_FAILED_MASK;
            setDirtyBlockIndex.insert(it->second);
            if (it->second->IsValid(BLOCK_VALID_TRANSACTIONS) && it->second->nChainTx && setBlockIndexCandidates.value_comp()(chainActive.Tip(), it->second)) {
                setBlockIndexCandidates.insert(it->second);
            }
            if (it->second == pindexBestInvalid) {
                // Reset invalid block marker if it was pointing to one of those.
                pindexBestInvalid = nullptr;
            }
        }
        it++;
    }

    // Remove the invalidity flag from all ancestors too.
    while (pindex != nullptr) {
        if (pindex->nStatus & BLOCK_FAILED_MASK) {
            pindex->nStatus &= ~BLOCK_FAILED_MASK;
            setDirtyBlockIndex.insert(pindex);
        }
        pindex = pindex->pprev;
    }
    return true;
}

CBlockIndex* AddToBlockIndex(const CBlockHeader& block)
{
    // Check for duplicate
    uint256 hash = block.GetHash();
    BlockMap::iterator it = mapBlockIndex.find(hash);
    if (it != mapBlockIndex.end())
        return it->second;

    // Construct new block index object
    CBlockIndex* pindexNew = new CBlockIndex(block);
    assert(pindexNew);
    // We assign the sequence id to blocks only when the full data is available,
    // to avoid miners withholding blocks but broadcasting headers, to get a
    // competitive advantage.
    pindexNew->nSequenceId = 0;
    BlockMap::iterator mi = mapBlockIndex.insert(make_pair(hash, pindexNew)).first;
    pindexNew->phashBlock = &((*mi).first);
    BlockMap::iterator miPrev = mapBlockIndex.find(block.hashPrevBlock);
    if (miPrev != mapBlockIndex.end())
    {
        pindexNew->pprev = (*miPrev).second;
        pindexNew->nHeight = pindexNew->pprev->nHeight + 1;
        pindexNew->BuildSkip();
    }

    // ppcoin: compute chain trust score
    pindexNew->nChainWork = (pindexNew->pprev ? pindexNew->pprev->nChainWork : 0) + GetBlockProof(*pindexNew);

    if (pindexBestHeader == NULL || pindexBestHeader->nChainWork < pindexNew->nChainWork)
        pindexBestHeader = pindexNew;

    pindexNew->RaiseValidity(BLOCK_VALID_TREE);
    setDirtyBlockIndex.insert(pindexNew);

    return pindexNew;
}

/** Mark a block as having its data received and checked (up to BLOCK_VALID_TRANSACTIONS). */
bool ReceivedBlockTransactions(const CBlock &block, CValidationState& state, CBlockIndex *pindexNew, const CDiskBlockPos& pos)
{
    pindexNew->nTx = block.vtx.size();
    pindexNew->nChainTx = 0;
    pindexNew->nFile = pos.nFile;
    pindexNew->nDataPos = pos.nPos;
    pindexNew->nUndoPos = 0;
    pindexNew->nStatus |= BLOCK_HAVE_DATA;
    if (IsWitnessEnabled(pindexNew->pprev, Params().GetConsensus())) {
        pindexNew->nStatus |= BLOCK_OPT_WITNESS;
    }
    pindexNew->RaiseValidity(BLOCK_VALID_TRANSACTIONS);
    setDirtyBlockIndex.insert(pindexNew);

    if (pindexNew->pprev == NULL || pindexNew->pprev->nChainTx) {
        // If pindexNew is the genesis block or all parents are BLOCK_VALID_TRANSACTIONS.
        deque<CBlockIndex*> queue;
        queue.push_back(pindexNew);

        // Recursively process any descendant blocks that now may be eligible to be connected.
        while (!queue.empty()) {
            CBlockIndex *pindex = queue.front();
            queue.pop_front();
            pindex->nChainTx = (pindex->pprev ? pindex->pprev->nChainTx : 0) + pindex->nTx;
            {
                LOCK(cs_nBlockSequenceId);
                pindex->nSequenceId = nBlockSequenceId++;
            }
            if (chainActive.Tip() == NULL || !setBlockIndexCandidates.value_comp()(pindex, chainActive.Tip())) {
                setBlockIndexCandidates.insert(pindex);
            }
            std::pair<std::multimap<CBlockIndex*, CBlockIndex*>::iterator, std::multimap<CBlockIndex*, CBlockIndex*>::iterator> range = mapBlocksUnlinked.equal_range(pindex);
            while (range.first != range.second) {
                std::multimap<CBlockIndex*, CBlockIndex*>::iterator it = range.first;
                queue.push_back(it->second);
                range.first++;
                mapBlocksUnlinked.erase(it);
            }
        }
    } else {
        if (pindexNew->pprev && pindexNew->pprev->IsValid(BLOCK_VALID_TREE)) {
            mapBlocksUnlinked.insert(std::make_pair(pindexNew->pprev, pindexNew));
        }
    }

    return true;
}

bool FindBlockPos(CValidationState &state, CDiskBlockPos &pos, unsigned int nAddSize, unsigned int nHeight, uint64_t nTime, bool fKnown = false)
{
    LOCK(cs_LastBlockFile);

    unsigned int nFile = fKnown ? pos.nFile : nLastBlockFile;
    if (vinfoBlockFile.size() <= nFile) {
        vinfoBlockFile.resize(nFile + 1);
    }

    if (!fKnown) {
        while (vinfoBlockFile[nFile].nSize + nAddSize >= MAX_BLOCKFILE_SIZE) {
            nFile++;
            if (vinfoBlockFile.size() <= nFile) {
                vinfoBlockFile.resize(nFile + 1);
            }
        }
        pos.nFile = nFile;
        pos.nPos = vinfoBlockFile[nFile].nSize;
    }

    if ((int)nFile != nLastBlockFile) {
        if (!fKnown) {
            LogPrintf("Leaving block file %i: %s\n", nLastBlockFile, vinfoBlockFile[nLastBlockFile].ToString());
        }
        FlushBlockFile(!fKnown);
        nLastBlockFile = nFile;
    }

    vinfoBlockFile[nFile].AddBlock(nHeight, nTime);
    if (fKnown)
        vinfoBlockFile[nFile].nSize = std::max(pos.nPos + nAddSize, vinfoBlockFile[nFile].nSize);
    else
        vinfoBlockFile[nFile].nSize += nAddSize;

    if (!fKnown) {
        unsigned int nOldChunks = (pos.nPos + BLOCKFILE_CHUNK_SIZE - 1) / BLOCKFILE_CHUNK_SIZE;
        unsigned int nNewChunks = (vinfoBlockFile[nFile].nSize + BLOCKFILE_CHUNK_SIZE - 1) / BLOCKFILE_CHUNK_SIZE;
        if (nNewChunks > nOldChunks) {
            if (fPruneMode)
                fCheckForPruning = true;
            if (CheckDiskSpace(nNewChunks * BLOCKFILE_CHUNK_SIZE - pos.nPos)) {
                FILE *file = OpenBlockFile(pos);
                if (file) {
                    LogPrintf("Pre-allocating up to position 0x%x in blk%05u.dat\n", nNewChunks * BLOCKFILE_CHUNK_SIZE, pos.nFile);
                    AllocateFileRange(file, pos.nPos, nNewChunks * BLOCKFILE_CHUNK_SIZE - pos.nPos);
                    fclose(file);
                }
            }
            else
                return state.Error("out of disk space");
        }
    }

    setDirtyFileInfo.insert(nFile);
    return true;
}

bool FindUndoPos(CValidationState &state, int nFile, CDiskBlockPos &pos, unsigned int nAddSize)
{
    pos.nFile = nFile;

    LOCK(cs_LastBlockFile);

    unsigned int nNewSize;
    pos.nPos = vinfoBlockFile[nFile].nUndoSize;
    nNewSize = vinfoBlockFile[nFile].nUndoSize += nAddSize;
    setDirtyFileInfo.insert(nFile);

    unsigned int nOldChunks = (pos.nPos + UNDOFILE_CHUNK_SIZE - 1) / UNDOFILE_CHUNK_SIZE;
    unsigned int nNewChunks = (nNewSize + UNDOFILE_CHUNK_SIZE - 1) / UNDOFILE_CHUNK_SIZE;
    if (nNewChunks > nOldChunks) {
        if (fPruneMode)
            fCheckForPruning = true;
        if (CheckDiskSpace(nNewChunks * UNDOFILE_CHUNK_SIZE - pos.nPos)) {
            FILE *file = OpenUndoFile(pos);
            if (file) {
                LogPrintf("Pre-allocating up to position 0x%x in rev%05u.dat\n", nNewChunks * UNDOFILE_CHUNK_SIZE, pos.nFile);
                AllocateFileRange(file, pos.nPos, nNewChunks * UNDOFILE_CHUNK_SIZE - pos.nPos);
                fclose(file);
            }
        }
        else
            return state.Error("out of disk space");
    }

    return true;
}

bool CheckBlockHeader(const CBlockHeader& block, CValidationState& state, const Consensus::Params& consensusParams, bool fCheckPOW)
{
    // Check proof of work matches claimed amount
    CBlockIndex pblock = CBlockIndex(block);
    if (pblock.IsProofOfWork())
        if (!CheckProofOfWork(block.GetHash(), block.nBits, consensusParams))
            return state.DoS(50, false, REJECT_INVALID, "high-hash", false, "proof of work failed");

    return true;
}

bool CheckBlock(const CBlock& block, CValidationState& state, const Consensus::Params& consensusParams, bool fCheckPOW, bool fCheckMerkleRoot, bool fCheckSig)
{
    // These are checks that are independent of context.
    if (block.fChecked)
        return true;

    // Check that the header is valid (particularly PoW).  This is mostly
    // redundant with the call in AcceptBlockHeader.
    if(block.IsProofOfWork())
        if (!CheckBlockHeader(block, state, consensusParams, false))
            return false;

    // Check the merkle root.
    if (fCheckMerkleRoot) {
        bool mutated;
        uint256 hashMerkleRoot2 = BlockMerkleRoot(block, &mutated);

        if (block.hashMerkleRoot != hashMerkleRoot2)
            return state.DoS(100, false, REJECT_INVALID, "bad-txnmrklroot", true, "hashMerkleRoot mismatch");

        // Check for merkle tree malleability (CVE-2012-2459): repeating sequences
        // of transactions in a block without affecting the merkle root of a block,
        // while still invalidating it.
        if (mutated)
            return state.DoS(100, false, REJECT_INVALID, "bad-txns-duplicate", true, "duplicate transaction");
    }

    if (block.IsProofOfStake())
    {
        // Second transaction must be coinstake, the rest must not be
        if (block.vtx.empty() || !block.vtx[1].IsCoinStake())
            return state.DoS(100, error("CheckBlock() : second tx is not coinstake"));
        for (unsigned int i = 2; i < block.vtx.size(); i++)
            if (block.vtx[i].IsCoinStake())
                return state.DoS(100, error("CheckBlock() : more than one coinstake"));
    }

    // All potential-corruption validation must be done before we do any
    // transaction validation, as otherwise we may mark the header as invalid
    // because we receive the wrong transactions for it.
    // Note that witness malleability is checked in ContextualCheckBlock, so no
    // checks that use witness data may be performed here.

    // Size limits
    if (block.vtx.empty() || block.vtx.size() > MAX_BLOCK_BASE_SIZE || ::GetSerializeSize(block, SER_NETWORK, PROTOCOL_VERSION | SERIALIZE_TRANSACTION_NO_WITNESS) > MAX_BLOCK_BASE_SIZE)
        return state.DoS(100, false, REJECT_INVALID, "bad-blk-length", false, "size limits failed");

    // First transaction must be coinbase, the rest must not be
    if (block.vtx.empty() || !block.vtx[0].IsCoinBase())
        return state.DoS(100, false, REJECT_INVALID, "bad-cb-missing", false, "first tx is not coinbase");
    for (unsigned int i = 1; i < block.vtx.size(); i++)
        if (block.vtx[i].IsCoinBase())
            return state.DoS(100, false, REJECT_INVALID, "bad-cb-multiple", false, "more than one coinbase");

    // Check proof-of-stake block signature
    if (fCheckSig && !CheckBlockSignature(block))
    {
        return error("CheckBlock() : bad proof-of-stake block signature");
    }

    bool fColdStakingEnabled = IsColdStakingEnabled(chainActive.Tip(), Params().GetConsensus());

    // Check transactions
    for(const CTransaction& tx: block.vtx)
    {
        if (!CheckTransaction(tx, state))
            return state.Invalid(false, state.GetRejectCode(), state.GetRejectReason(),
                                 strprintf("Transaction check failed (tx hash %s) %s\n%s", tx.GetHash().ToString(), state.GetDebugMessage(), tx.ToString()));
    }

        if (!fColdStakingEnabled)
        {
            for (const CTxOut& txout: tx.vout)
                if(txout.scriptPubKey.IsColdStaking())
                    return state.DoS(100, false, REJECT_INVALID, "cold-staking-not-enabled");
        }
    }

    unsigned int nSigOps = 0;
    for(const CTransaction& tx: block.vtx)
        nSigOps += GetLegacySigOpCount(tx);

    if (nSigOps * WITNESS_SCALE_FACTOR > MAX_BLOCK_SIGOPS_COST)
        return state.DoS(100, false, REJECT_INVALID, "bad-blk-sigops", false, "out-of-bounds SigOpCount");

    if (fCheckMerkleRoot)
        block.fChecked = true;

    return true;
}

bool CheckBlockSignature(const CBlock& block)
{
    if (block.IsProofOfWork())
    {
        return block.vchBlockSig.empty() ? true : error("CheckBlockSignature: Bad Block - can't check signature of a proof of work block\n");
    }

    if (block.vchBlockSig.empty())
    {
        return error("CheckBlockSignature: Bad Block - vchBlockSig empty\n");
    }

    vector<std::vector<unsigned char>> vSolutions;
    txnouttype whichType;

    const CTxOut& txout = block.vtx[1].vout[1];

    if (!Solver(txout.scriptPubKey, whichType, vSolutions))
    {
        LogPrintf("CheckBlockSignature: Bad Block - wrong signature\n");
        return false;
    }

    if (whichType == TX_PUBKEY)
    {
        std::vector<unsigned char>& vchPubKey = vSolutions[0];
        return CPubKey(vchPubKey).Verify(block.GetHash(), block.vchBlockSig);
    }

    if(whichType == TX_COLDSTAKING) // We need to get the public key from the input's scriptSig
    {
        if(block.vtx[1].vin[0].scriptSig.size() <= 0x21)
            return false;

        vector<unsigned char> signerPubKey(block.vtx[1].vin[0].scriptSig.end()-0x21,block.vtx[1].vin[0].scriptSig.end());
        return CPubKey(signerPubKey).Verify(block.GetHash(), block.vchBlockSig);
    }

    LogPrintf("CheckBlockSignature: Unknown type\n");
    return false;
}

static bool CheckIndexAgainstCheckpoint(const CBlockIndex* pindexPrev, CValidationState& state, const CChainParams& chainparams, const uint256& hash)
{
    if (*pindexPrev->phashBlock == chainparams.GetConsensus().hashGenesisBlock)
        return true;

    int nHeight = pindexPrev->nHeight+1;
    // Don't accept any forks from the main chain prior to last checkpoint
    CBlockIndex* pcheckpoint = Checkpoints::GetLastCheckpoint(chainparams.Checkpoints());
    if (pcheckpoint && nHeight < pcheckpoint->nHeight)
        return state.DoS(100, error("%s: forked chain older than last checkpoint (height %d)", __func__, nHeight));

    return true;
}

bool IsWitnessEnabled(const CBlockIndex* pindexPrev, const Consensus::Params& params)
{
    LOCK(cs_main);
    return (VersionBitsState(pindexPrev, params, Consensus::DEPLOYMENT_SEGWIT, versionbitscache) == THRESHOLD_ACTIVE);
}

bool IsWitnessLocked(const CBlockIndex* pindexPrev, const Consensus::Params& params)
{
    LOCK(cs_main);
    return (VersionBitsState(pindexPrev, params, Consensus::DEPLOYMENT_SEGWIT, versionbitscache) == THRESHOLD_LOCKED_IN);
}

bool IsCommunityFundEnabled(const CBlockIndex* pindexPrev, const Consensus::Params& params)
{
    LOCK(cs_main);
    return (VersionBitsState(pindexPrev, params, Consensus::DEPLOYMENT_COMMUNITYFUND, versionbitscache) == THRESHOLD_ACTIVE);
}

bool IsReducedCFundQuorumEnabled(const CBlockIndex* pindexPrev, const Consensus::Params& params)
{
    LOCK(cs_main);
    return (VersionBitsState(pindexPrev, params, Consensus::DEPLOYMENT_QUORUM_CFUND, versionbitscache) == THRESHOLD_ACTIVE);
}

bool IsCommunityFundAccumulationEnabled(const CBlockIndex* pindexPrev, const Consensus::Params& params, bool fStrict)
{
    LOCK(cs_main);
    return (IsCommunityFundEnabled(pindexPrev, params) && !fStrict) ||
          (VersionBitsState(pindexPrev, params, Consensus::DEPLOYMENT_COMMUNITYFUND_ACCUMULATION, versionbitscache) == THRESHOLD_ACTIVE);
}

bool IsCommunityFundAmountV2Enabled(const CBlockIndex* pindexPrev, const Consensus::Params& params)
{
    LOCK(cs_main);
    return (VersionBitsState(pindexPrev, params, Consensus::DEPLOYMENT_COMMUNITYFUND_AMOUNT_V2, versionbitscache) == THRESHOLD_ACTIVE);
}

bool IsCommunityFundAccumulationSpreadEnabled(const CBlockIndex* pindexPrev, const Consensus::Params& params)
{
    LOCK(cs_main);
    return (VersionBitsState(pindexPrev, params, Consensus::DEPLOYMENT_COMMUNITYFUND_ACCUMULATION_SPREAD, versionbitscache) == THRESHOLD_ACTIVE);
}

bool IsNtpSyncEnabled(const CBlockIndex* pindexPrev, const Consensus::Params& params)
{
    LOCK(cs_main);
    return (VersionBitsState(pindexPrev, params, Consensus::DEPLOYMENT_NTPSYNC, versionbitscache) == THRESHOLD_ACTIVE);
}

bool IsCommunityFundLocked(const CBlockIndex* pindexPrev, const Consensus::Params& params)
{
    LOCK(cs_main);
    return (VersionBitsState(pindexPrev, params, Consensus::DEPLOYMENT_COMMUNITYFUND, versionbitscache) == THRESHOLD_LOCKED_IN);
}

bool IsColdStakingEnabled(const CBlockIndex* pindexPrev, const Consensus::Params& params)
{
    LOCK(cs_main);
    return (VersionBitsState(pindexPrev, params, Consensus::DEPLOYMENT_COLDSTAKING, versionbitscache) == THRESHOLD_ACTIVE);
}

bool IsColdStakingPoolFeeEnabled(const CBlockIndex* pindexPrev, const Consensus::Params& params)
{
    LOCK(cs_main);
    return (VersionBitsState(pindexPrev, params, Consensus::DEPLOYMENT_POOL_FEE, versionbitscache) == THRESHOLD_ACTIVE);
}

bool IsStaticRewardLocked(const CBlockIndex* pindexPrev, const Consensus::Params& params)
{
    LOCK(cs_main);
    return (VersionBitsState(pindexPrev, params, Consensus::DEPLOYMENT_STATIC_REWARD, versionbitscache) == THRESHOLD_LOCKED_IN);
}

bool IsStaticRewardEnabled(const CBlockIndex* pindexPrev, const Consensus::Params& params)
{
    LOCK(cs_main);
    return (VersionBitsState(pindexPrev, params, Consensus::DEPLOYMENT_STATIC_REWARD, versionbitscache) == THRESHOLD_ACTIVE);
}

// Compute at which vout of the block's coinbase transaction the witness
// commitment occurs, or -1 if not found.
static int GetWitnessCommitmentIndex(const CBlock& block)
{
    int commitpos = -1;
    for (size_t o = 0; o < block.vtx[0].vout.size(); o++) {
        if (block.vtx[0].vout[o].scriptPubKey.size() >= 38 && block.vtx[0].vout[o].scriptPubKey[0] == OP_RETURN && block.vtx[0].vout[o].scriptPubKey[1] == 0x24 && block.vtx[0].vout[o].scriptPubKey[2] == 0xaa && block.vtx[0].vout[o].scriptPubKey[3] == 0x21 && block.vtx[0].vout[o].scriptPubKey[4] == 0xa9 && block.vtx[0].vout[o].scriptPubKey[5] == 0xed) {
            commitpos = o;
        }
    }
    return commitpos;
}

void UpdateUncommittedBlockStructures(CBlock& block, const CBlockIndex* pindexPrev, const Consensus::Params& consensusParams)
{
    int commitpos = GetWitnessCommitmentIndex(block);
    static const std::vector<unsigned char> nonce(32, 0x00);
    if (commitpos != -1 && IsWitnessEnabled(pindexPrev, consensusParams) && block.vtx[0].wit.IsEmpty()) {
        block.vtx[0].wit.vtxinwit.resize(1);
        block.vtx[0].wit.vtxinwit[0].scriptWitness.stack.resize(1);
        block.vtx[0].wit.vtxinwit[0].scriptWitness.stack[0] = nonce;
    }
}

std::vector<unsigned char> GenerateCoinbaseCommitment(CBlock& block, const CBlockIndex* pindexPrev, const Consensus::Params& consensusParams)
{
    std::vector<unsigned char> commitment;
    int commitpos = GetWitnessCommitmentIndex(block);
    bool fHaveWitness = false;
    for (size_t t = 1; t < block.vtx.size(); t++) {
        if (!block.vtx[t].wit.IsNull()) {
            fHaveWitness = true;
            break;
        }
    }
    std::vector<unsigned char> ret(32, 0x00);
    if (fHaveWitness && IsWitnessEnabled(pindexPrev, consensusParams)) {
        if (commitpos == -1) {
            uint256 witnessroot = BlockWitnessMerkleRoot(block, nullptr);
            CHash256().Write(witnessroot.begin(), 32).Write(&ret[0], 32).Finalize(witnessroot.begin());
            CTxOut out;
            out.nValue = 0;
            out.scriptPubKey.resize(38);
            out.scriptPubKey[0] = OP_RETURN;
            out.scriptPubKey[1] = 0x24;
            out.scriptPubKey[2] = 0xaa;
            out.scriptPubKey[3] = 0x21;
            out.scriptPubKey[4] = 0xa9;
            out.scriptPubKey[5] = 0xed;
            memcpy(&out.scriptPubKey[6], witnessroot.begin(), 32);
            commitment = std::vector<unsigned char>(out.scriptPubKey.begin(), out.scriptPubKey.end());
            const_cast<std::vector<CTxOut>*>(&block.vtx[0].vout)->push_back(out);
            block.vtx[0].UpdateHash();
        }
    }
    UpdateUncommittedBlockStructures(block, pindexPrev, consensusParams);
    return commitment;
}

bool ContextualCheckBlockHeader(const CBlockHeader& block, CValidationState& state, const Consensus::Params& consensusParams, CBlockIndex * const pindexPrev, int64_t nAdjustedTime)
{

    // Check timestamp
    if (block.GetBlockTime() > nAdjustedTime + (IsNtpSyncEnabled(pindexPrev,Params().GetConsensus()) ? Params().GetConsensus().nMaxFutureDrift : 2 * 60 * 60))
        return state.Invalid(false, REJECT_INVALID, "time-too-new", "block timestamp too far in the future");

    // Reject outdated version blocks when 95% (75% on testnet) of the network has upgraded:
    for (int32_t version = 2; version < 5; ++version) // check for version 2, 3 and 4 upgrades
        if (block.nVersion < version && IsSuperMajority(version, pindexPrev, consensusParams.nMajorityRejectBlockOutdated, consensusParams))
            return state.Invalid(false, REJECT_OBSOLETE, strprintf("bad-version(0x%08x)", version - 1),
                                 strprintf("rejected nVersion=0x%08x block", version - 1));

    if((block.nVersion & VERSIONBITS_TOP_BITS_SIG) != VERSIONBITS_TOP_BITS_SIG && IsSigHFEnabled(Params().GetConsensus(), pindexPrev))
        return state.Invalid(false, REJECT_OBSOLETE, strprintf("bad-version(0x%08x)", block.nVersion),
                           "rejected no sig block");

    if((block.nVersion & nSegWitVersionMask) != nSegWitVersionMask && IsWitnessEnabled(pindexPrev,Params().GetConsensus()))
        return state.Invalid(false, REJECT_OBSOLETE, strprintf("bad-version(0x%08x)", block.nVersion),
                           "rejected no segwit block");

    if((block.nVersion & nCFundVersionMask) != nCFundVersionMask && IsCommunityFundEnabled(pindexPrev,Params().GetConsensus()))
        return state.Invalid(false, REJECT_OBSOLETE, strprintf("bad-version(0x%08x)", block.nVersion),
                           "rejected no cfund block");

    if(!GetBoolArg("-testnet",false)) {
        if((block.nVersion & nCFundAccVersionMask) != nCFundAccVersionMask && IsCommunityFundAccumulationEnabled(pindexPrev,Params().GetConsensus(), true))
            return state.Invalid(false, REJECT_OBSOLETE, strprintf("bad-version(0x%08x)", block.nVersion),
                               "rejected no cfund accumulation block");
        if((block.nVersion & nColdStakingVersionMask) != nColdStakingVersionMask && IsColdStakingEnabled(pindexPrev,Params().GetConsensus()))
            return state.Invalid(false, REJECT_OBSOLETE, strprintf("bad-version(0x%08x)", block.nVersion),
                               "rejected no cold-staking block");
    }

    if((block.nVersion & nCFundAccSpreadVersionMask) != nCFundAccSpreadVersionMask && IsCommunityFundAccumulationSpreadEnabled(pindexPrev,Params().GetConsensus()))
        return state.Invalid(false, REJECT_OBSOLETE, strprintf("bad-version(0x%08x)", block.nVersion),
                           "rejected no cfund accumulation spread block");

    if((block.nVersion & nCFundAmountV2Mask) != nCFundAmountV2Mask && IsCommunityFundAmountV2Enabled(pindexPrev,Params().GetConsensus()))
        return state.Invalid(false, REJECT_OBSOLETE, strprintf("bad-version(0x%08x)", block.nVersion),
                           "rejected no cfund amount v2 block");

    if((block.nVersion & nNSyncVersionMask) != nNSyncVersionMask && IsNtpSyncEnabled(pindexPrev,Params().GetConsensus()))
        return state.Invalid(false, REJECT_OBSOLETE, strprintf("bad-version(0x%08x)", block.nVersion),
                           "rejected no nsync block");

   if((block.nVersion & nStaticRewardVersionMask) != nStaticRewardVersionMask && IsStaticRewardEnabled(pindexPrev,Params().GetConsensus()))
     return state.Invalid(false, REJECT_OBSOLETE, strprintf("bad-version(0x%08x)", block.nVersion),
                        "rejected no static reward block");

   if((block.nVersion & nCFundReducedQuorumMask) != nCFundReducedQuorumMask && IsReducedCFundQuorumEnabled(pindexPrev,Params().GetConsensus()))
       return state.Invalid(false, REJECT_OBSOLETE, strprintf("bad-version(0x%08x)", block.nVersion),
                        "rejected no reduced quorum block");

   if((block.nVersion & nV451ForkMask) != nV451ForkMask && pindexPrev->nHeight >= Params().GetConsensus().nHeightv451Fork)
       return state.Invalid(false, REJECT_OBSOLETE, strprintf("bad-version(0x%08x)", block.nVersion),
                        "rejected, block version isn't v4.5.1");

    if((block.nVersion & nV452ForkMask) != nV452ForkMask && pindexPrev->nHeight >= Params().GetConsensus().nHeightv452Fork)
        return state.Invalid(false, REJECT_OBSOLETE, strprintf("bad-version(0x%08x)", block.nVersion),
                         "rejected, block version isn't v4.5.2");

    return true;
}

bool ContextualCheckBlock(const CBlock& block, CValidationState& state, CBlockIndex * const pindexPrev, bool fProofOfStake)
{
    const int nHeight = pindexPrev == NULL ? 0 : pindexPrev->nHeight + 1;
    const Consensus::Params& consensusParams = Params().GetConsensus();

    // Start enforcing BIP113 (Median Time Past) using versionbits logic.
    int nLockTimeFlags = 0;
    if (VersionBitsState(pindexPrev, consensusParams, Consensus::DEPLOYMENT_CSV, versionbitscache) == THRESHOLD_ACTIVE) {
        nLockTimeFlags |= LOCKTIME_MEDIAN_TIME_PAST;
    }

    if (block.IsProofOfWork() && nHeight > Params().GetConsensus().nLastPOWBlock)
        return state.DoS(10, false, REJECT_INVALID, "check-pow-height", "pow-mined blocks not allowed");

    if (IsNtpSyncEnabled(pindexPrev,Params().GetConsensus()) && block.GetBlockTime() < pindexPrev->GetPastTimeLimit())
        return state.Invalid(false, REJECT_INVALID, "too-old", "block goes too far in the past");

    // Check CheckCoinStakeTimestamp
    if (block.IsProofOfStake() && !CheckCoinStakeTimestamp(nHeight, block.GetBlockTime(), (int64_t)block.vtx[1].nTime))
        return state.Invalid(false, REJECT_INVALID, "check-coinstake-timestamp", "coinstake timestamp violation");

    int64_t nLockTimeCutoff = (nLockTimeFlags & LOCKTIME_MEDIAN_TIME_PAST)
                              ? pindexPrev->GetMedianTimePast()
                              : block.GetBlockTime();

<<<<<<< HEAD
    // Check that all transactions are finalized
=======
    bool fColdStakingEnabled = IsColdStakingEnabled(pindexPrev,Params().GetConsensus());

    // Check that all transactions are finalized and no early cold stake
>>>>>>> 55d93746
    for(const CTransaction& tx: block.vtx) {
        if (!IsFinalTx(tx, nHeight, nLockTimeCutoff)) {
            return state.DoS(10, false, REJECT_INVALID, "bad-txns-nonfinal", false, "non-final transaction");
        }

        if (!fColdStakingEnabled)
        {
            for (const CTxOut& txout: tx.vout)
                if(txout.scriptPubKey.IsColdStaking())
                    return state.DoS(100, false, REJECT_INVALID, "cold-staking-not-enabled");
        }
    }

    // Enforce block.nVersion=2 rule that the coinbase starts with serialized block height
    // if 750 of the last 1,000 blocks are version 2 or greater (51/100 if testnet):
    if (block.nVersion >= 2 && IsSuperMajority(2, pindexPrev, consensusParams.nMajorityEnforceBlockUpgrade, consensusParams))
    {
        CScript expect = CScript() << nHeight;
        if (block.vtx[0].vin[0].scriptSig.size() < expect.size() ||
            !std::equal(expect.begin(), expect.end(), block.vtx[0].vin[0].scriptSig.begin())) {
            return state.DoS(100, false, REJECT_INVALID, "bad-cb-height", false, "block height mismatch in coinbase");
        }
    }

    // Validation for witness commitments.
    // * We compute the witness hash (which is the hash including witnesses) of all the block's transactions, except the
    //   coinbase (where 0x0000....0000 is used instead).
    // * The coinbase scriptWitness is a stack of a single 32-byte vector, containing a witness nonce (unconstrained).
    // * We build a merkle tree with all those witness hashes as leaves (similar to the hashMerkleRoot in the block header).
    // * There must be at least one output whose scriptPubKey is a single 36-byte push, the first 4 bytes of which are
    //   {0xaa, 0x21, 0xa9, 0xed}, and the following 32 bytes are SHA256^2(witness root, witness nonce). In case there are
    //   multiple, the last one is used.
    bool fHaveWitness = false;
    if (IsWitnessEnabled(pindexPrev, consensusParams)) {
        int commitpos = GetWitnessCommitmentIndex(block);
        if (commitpos != -1) {
            bool malleated = false;
            uint256 hashWitness = BlockWitnessMerkleRoot(block, &malleated, true);
            // The malleation check is ignored; as the transaction tree itself
            // already does not permit it, it is impossible to trigger in the
            // witness tree.
            if (block.vtx[0].wit.vtxinwit.size() != 1 || block.vtx[0].wit.vtxinwit[0].scriptWitness.stack.size() != 1 || block.vtx[0].wit.vtxinwit[0].scriptWitness.stack[0].size() != 32) {
                return state.DoS(100, error("%s : invalid witness nonce size", __func__), REJECT_INVALID, "bad-witness-nonce-size", true);
            }
            CHash256().Write(hashWitness.begin(), 32).Write(&block.vtx[0].wit.vtxinwit[0].scriptWitness.stack[0][0], 32).Finalize(hashWitness.begin());
            if (memcmp(hashWitness.begin(), &block.vtx[0].vout[commitpos].scriptPubKey[6], 32)) {
                return state.DoS(100, error("%s : witness merkle commitment mismatch", __func__), REJECT_INVALID, "bad-witness-merkle-match", true);
            }
            fHaveWitness = true;
        }
    }

    // No witness data is allowed in blocks that don't commit to witness data, as this would otherwise leave room for spam
    if (!fHaveWitness) {
        for (size_t i = 0; i < block.vtx.size(); i++) {
            if (!block.vtx[i].wit.IsNull()) {
                return state.DoS(100, error("%s : unexpected witness data found", __func__), REJECT_INVALID, "unexpected-witness", true);
            }
        }
    }

    // After the coinbase witness nonce and commitment are verified,
    // we can check if the block weight passes (before we've checked the
    // coinbase witness, it would be possible for the weight to be too
    // large by filling up the coinbase witness, which doesn't change
    // the block hash, so we couldn't mark the block as permanently
    // failed).
    if (GetBlockWeight(block) > MAX_BLOCK_WEIGHT) {
        return state.DoS(100, error("ContextualCheckBlock(): weight limit failed"), REJECT_INVALID, "bad-blk-weight");
    }

    return true;
}

static bool AcceptBlockHeader(const CBlockHeader& block, CValidationState& state, const CChainParams& chainparams, CBlockIndex** ppindex=NULL)
{
    AssertLockHeld(cs_main);
    // Check for duplicate
    uint256 hash = block.GetHash();
    BlockMap::iterator miSelf = mapBlockIndex.find(hash);
    CBlockIndex *pindex = nullptr;
    if (hash != chainparams.GetConsensus().hashGenesisBlock) {

        if (miSelf != mapBlockIndex.end()) {
            // Block header is already known.
            pindex = miSelf->second;
            if (ppindex)
                *ppindex = pindex;
            if (pindex->nStatus & BLOCK_FAILED_MASK)
                return state.Invalid(error("%s: block %s is marked invalid", __func__, hash.ToString()), 0, "duplicate");
            return true;
        }

        if (!CheckBlockHeader(block, state, chainparams.GetConsensus(), false))
            return error("%s: Consensus::CheckBlockHeader: %s, %s", __func__, hash.ToString(), FormatStateMessage(state));

        // Get prev block index
        CBlockIndex* pindexPrev = nullptr;
        BlockMap::iterator mi = mapBlockIndex.find(block.hashPrevBlock);
        if (mi == mapBlockIndex.end())
            return state.DoS(10, error("%s: prev block not found", __func__), 0, "bad-prevblk");
        pindexPrev = (*mi).second;
        if (pindexPrev->nStatus & BLOCK_FAILED_MASK)
            return state.DoS(100, error("%s: prev block invalid", __func__), REJECT_INVALID, "bad-prevblk");

        assert(pindexPrev);
        if (fCheckpointsEnabled && !CheckIndexAgainstCheckpoint(pindexPrev, state, chainparams, hash))
            return error("%s: CheckIndexAgainstCheckpoint(): %s", __func__, state.GetRejectReason().c_str());

        if (!ContextualCheckBlockHeader(block, state, chainparams.GetConsensus(), pindexPrev, GetAdjustedTime()))
            return error("%s: Consensus::ContextualCheckBlockHeader: %s, %s", __func__, hash.ToString(), FormatStateMessage(state));

    }

    if (pindex == nullptr)
        pindex = AddToBlockIndex(block);

    if (ppindex)
        *ppindex = pindex;

    return true;
}

/** Store block on disk. If dbp is non-NULL, the file is known to already reside on disk */
static bool AcceptBlock(const CBlock& block, CValidationState& state, const CChainParams& chainparams, CBlockIndex** ppindex, bool fRequested, const CDiskBlockPos* dbp, bool* fNewBlock)
{
    if (fNewBlock) *fNewBlock = false;
    AssertLockHeld(cs_main);

    CBlockIndex *pindexDummy = nullptr;
    CBlockIndex *&pindex = ppindex ? *ppindex : pindexDummy;

    if (!AcceptBlockHeader(block, state, chainparams, &pindex))
        return false;

    // Try to process all requested blocks that we don't have, but only
    // process an unrequested block if it's new and has enough work to
    // advance our tip, and isn't too many blocks ahead.
    bool fAlreadyHave = pindex->nStatus & BLOCK_HAVE_DATA;
    bool fHasMoreWork = (chainActive.Tip() ? pindex->nChainWork > chainActive.Tip()->nChainWork : true);
    // Blocks that are too out-of-order needlessly limit the effectiveness of
    // pruning, because pruning will not delete block files that contain any
    // blocks which are too close in height to the tip.  Apply this test
    // regardless of whether pruning is enabled; it should generally be safe to
    // not process unrequested blocks.
    bool fTooFarAhead = (pindex->nHeight > int(chainActive.Height() + MIN_BLOCKS_TO_KEEP));

    // TODO: deal better with return value and error conditions for duplicate
    // and unrequested blocks.
    if (fAlreadyHave) return true;
    if (!fRequested) {  // If we didn't ask for it:
        if (pindex->nTx != 0) return true;  // This is a previously-processed block that was pruned
        if (!fHasMoreWork) return true;     // Don't process less-work chains
        if (fTooFarAhead) return true;      // Block height is too high
    }
    if (fNewBlock) *fNewBlock = true;

    if ((!CheckBlock(block, state, chainparams.GetConsensus(), GetAdjustedTime())) || !ContextualCheckBlock(block, state, pindex->pprev)) {
        if (state.IsInvalid() && !state.CorruptionPossible()) {
            pindex->nStatus |= BLOCK_FAILED_VALID;
            setDirtyBlockIndex.insert(pindex);
        }
        return error("%s: %s", __func__, FormatStateMessage(state));
    }

    int nHeight = pindex->nHeight;

    // Write block to history file
    try {
        unsigned int nBlockSize = ::GetSerializeSize(block, SER_DISK, CLIENT_VERSION);
        CDiskBlockPos blockPos;
        if (dbp != nullptr)
            blockPos = *dbp;
        if (!FindBlockPos(state, blockPos, nBlockSize+8, nHeight, block.GetBlockTime(), dbp != nullptr))
            return error("AcceptBlock(): FindBlockPos failed");
        if (dbp == nullptr)
            if (!WriteBlockToDisk(block, blockPos, chainparams.MessageStart()))
                AbortNode(state, "Failed to write block");
        if (!ReceivedBlockTransactions(block, state, pindex, blockPos))
            return error("AcceptBlock(): ReceivedBlockTransactions failed");
    } catch (const std::runtime_error& e) {
        return AbortNode(state, std::string("System error: ") + e.what());
    }

    if (fCheckForPruning)
        FlushStateToDisk(state, FLUSH_STATE_NONE); // we just allocated more disk space for block files

    return true;
}

static bool IsSuperMajority(int minVersion, const CBlockIndex* pstart, unsigned nRequired, const Consensus::Params& consensusParams)
{
    unsigned int nFound = 0;
    for (int i = 0; i < consensusParams.nMajorityWindow && nFound < nRequired && pstart != nullptr; i++)
    {
        if (pstart->nVersion >= minVersion)
            ++nFound;
        pstart = pstart->pprev;
    }
    return (nFound >= nRequired);
}


bool ProcessNewBlock(CValidationState& state, const CChainParams& chainparams, CNode* pfrom, const CBlock* pblock, bool fForceProcessing, const CDiskBlockPos* dbp)
{
    {
        LOCK(cs_main);
        bool fRequested = MarkBlockAsReceived(pblock->GetHash());
        fRequested |= fForceProcessing;

        // Store to disk
        CBlockIndex *pindex = nullptr;
        bool fNewBlock = false;

        bool ret = AcceptBlock(*pblock, state, chainparams, &pindex, fRequested, dbp, &fNewBlock);
        if (pindex && pfrom) {
            mapBlockSource[pindex->GetBlockHash()] = pfrom->GetId();
            if (fNewBlock) pfrom->nLastBlockTime = GetTime();
        }

        CheckBlockIndex(chainparams.GetConsensus());

        if (!ret)
            return error("%s: AcceptBlock FAILED", __func__);
    }

    NotifyHeaderTip();

    if (!ActivateBestChain(state, chainparams, pblock)){
      return error("%s: ActivateBestChain failed", __func__);
    }

    return true;
}

bool TestBlockValidity(CValidationState& state, const CChainParams& chainparams, const CBlock& block, CBlockIndex* pindexPrev, bool fCheckPOW, bool fCheckMerkleRoot, bool fCheckSig)
{
    AssertLockHeld(cs_main);
    assert(pindexPrev && pindexPrev == chainActive.Tip());
    if (fCheckpointsEnabled && !CheckIndexAgainstCheckpoint(pindexPrev, state, chainparams, block.GetHash()))
        return error("%s: CheckIndexAgainstCheckpoint(): %s", __func__, state.GetRejectReason().c_str());

    CCoinsViewCache viewNew(pcoinsTip);
    CBlockIndex indexDummy(block);
    indexDummy.pprev = pindexPrev;
    indexDummy.nHeight = pindexPrev->nHeight + 1;

    // NOTE: CheckBlockHeader is called by CheckBlock
    if (!ContextualCheckBlockHeader(block, state, chainparams.GetConsensus(), pindexPrev, GetAdjustedTime()))
        return error("%s: Consensus::ContextualCheckBlockHeader: %s", __func__, FormatStateMessage(state));
    if (!CheckBlock(block, state, chainparams.GetConsensus(), fCheckPOW, fCheckMerkleRoot, fCheckSig))
        return error("%s: Consensus::CheckBlock: %s", __func__, FormatStateMessage(state));
    if (!ContextualCheckBlock(block, state, pindexPrev, !fCheckPOW))
        return error("%s: Consensus::ContextualCheckBlock: %s", __func__, FormatStateMessage(state));
    if (!ConnectBlock(block, state, &indexDummy, viewNew, chainparams, true, !fCheckPOW))
        return false;
    assert(state.IsValid());

    return true;
}

/**
 * BLOCK PRUNING CODE
 */

/* Calculate the amount of disk space the block & undo files currently use */
uint64_t CalculateCurrentUsage()
{
    uint64_t retval = 0;
    for(const CBlockFileInfo &file: vinfoBlockFile) {
        retval += file.nSize + file.nUndoSize;
    }
    return retval;
}

/* Prune a block file (modify associated database entries)*/
void PruneOneBlockFile(const int fileNumber)
{
    for (BlockMap::iterator it = mapBlockIndex.begin(); it != mapBlockIndex.end(); ++it) {
        CBlockIndex* pindex = it->second;
        if (pindex->nFile == fileNumber) {
            pindex->nStatus &= ~BLOCK_HAVE_DATA;
            pindex->nStatus &= ~BLOCK_HAVE_UNDO;
            pindex->nFile = 0;
            pindex->nDataPos = 0;
            pindex->nUndoPos = 0;
            setDirtyBlockIndex.insert(pindex);

            // Prune from mapBlocksUnlinked -- any block we prune would have
            // to be downloaded again in order to consider its chain, at which
            // point it would be considered as a candidate for
            // mapBlocksUnlinked or setBlockIndexCandidates.
            std::pair<std::multimap<CBlockIndex*, CBlockIndex*>::iterator, std::multimap<CBlockIndex*, CBlockIndex*>::iterator> range = mapBlocksUnlinked.equal_range(pindex->pprev);
            while (range.first != range.second) {
                std::multimap<CBlockIndex *, CBlockIndex *>::iterator it = range.first;
                range.first++;
                if (it->second == pindex) {
                    mapBlocksUnlinked.erase(it);
                }
            }
        }
    }

    vinfoBlockFile[fileNumber].SetNull();
    setDirtyFileInfo.insert(fileNumber);
}


void UnlinkPrunedFiles(std::set<int>& setFilesToPrune)
{
    for (set<int>::iterator it = setFilesToPrune.begin(); it != setFilesToPrune.end(); ++it) {
        CDiskBlockPos pos(*it, 0);
        boost::filesystem::remove(GetBlockPosFilename(pos, "blk"));
        boost::filesystem::remove(GetBlockPosFilename(pos, "rev"));
        LogPrintf("Prune: %s deleted blk/rev (%05u)\n", __func__, *it);
    }
}

/* Calculate the block/rev files that should be deleted to remain under target*/
void FindFilesToPrune(std::set<int>& setFilesToPrune, uint64_t nPruneAfterHeight)
{
    LOCK2(cs_main, cs_LastBlockFile);
    if (chainActive.Tip() == NULL || nPruneTarget == 0) {
        return;
    }
    if ((uint64_t)chainActive.Tip()->nHeight <= nPruneAfterHeight) {
        return;
    }

    unsigned int nLastBlockWeCanPrune = chainActive.Tip()->nHeight - MIN_BLOCKS_TO_KEEP;
    uint64_t nCurrentUsage = CalculateCurrentUsage();
    // We don't check to prune until after we've allocated new space for files
    // So we should leave a buffer under our target to account for another allocation
    // before the next pruning.
    uint64_t nBuffer = BLOCKFILE_CHUNK_SIZE + UNDOFILE_CHUNK_SIZE;
    uint64_t nBytesToPrune;
    int count=0;

    if (nCurrentUsage + nBuffer >= nPruneTarget) {
        for (int fileNumber = 0; fileNumber < nLastBlockFile; fileNumber++) {
            nBytesToPrune = vinfoBlockFile[fileNumber].nSize + vinfoBlockFile[fileNumber].nUndoSize;

            if (vinfoBlockFile[fileNumber].nSize == 0)
                continue;

            if (nCurrentUsage + nBuffer < nPruneTarget)  // are we below our target?
                break;

            // don't prune files that could have a block within MIN_BLOCKS_TO_KEEP of the main chain's tip but keep scanning
            if (vinfoBlockFile[fileNumber].nHeightLast > nLastBlockWeCanPrune)
                continue;

            PruneOneBlockFile(fileNumber);
            // Queue up the files for removal
            setFilesToPrune.insert(fileNumber);
            nCurrentUsage -= nBytesToPrune;
            count++;
        }
    }

    LogPrint("prune", "Prune: target=%dMiB actual=%dMiB diff=%dMiB max_prune_height=%d removed %d blk/rev pairs\n",
           nPruneTarget/1024/1024, nCurrentUsage/1024/1024,
           ((int64_t)nPruneTarget - (int64_t)nCurrentUsage)/1024/1024,
           nLastBlockWeCanPrune, count);
}

bool CheckDiskSpace(uint64_t nAdditionalBytes)
{
    uint64_t nFreeBytesAvailable = boost::filesystem::space(GetDataDir()).available;

    // Check for nMinDiskSpace bytes (currently 50MB)
    if (nFreeBytesAvailable < nMinDiskSpace + nAdditionalBytes)
        return AbortNode("Disk space is low!", _("Error: Disk space is low!"));

    return true;
}

FILE* OpenDiskFile(const CDiskBlockPos &pos, const char *prefix, bool fReadOnly)
{
    if (pos.IsNull())
        return nullptr;
    boost::filesystem::path path = GetBlockPosFilename(pos, prefix);
    boost::filesystem::create_directories(path.parent_path());
    FILE* file = fopen(path.string().c_str(), "rb+");
    if (!file && !fReadOnly)
        file = fopen(path.string().c_str(), "wb+");
    if (!file) {
        LogPrintf("Unable to open file %s\n", path.string());
        return nullptr;
    }
    if (pos.nPos) {
        if (fseek(file, pos.nPos, SEEK_SET)) {
            LogPrintf("Unable to seek to position %u of %s\n", pos.nPos, path.string());
            fclose(file);
            return nullptr;
        }
    }
    return file;
}

FILE* OpenBlockFile(const CDiskBlockPos &pos, bool fReadOnly) {
    return OpenDiskFile(pos, "blk", fReadOnly);
}

FILE* OpenUndoFile(const CDiskBlockPos &pos, bool fReadOnly) {
    return OpenDiskFile(pos, "rev", fReadOnly);
}

boost::filesystem::path GetBlockPosFilename(const CDiskBlockPos &pos, const char *prefix)
{
    return GetDataDir() / "blocks" / strprintf("%s%05u.dat", prefix, pos.nFile);
}

CBlockIndex * InsertBlockIndex(uint256 hash)
{
    if (hash.IsNull())
        return nullptr;

    // Return existing
    BlockMap::iterator mi = mapBlockIndex.find(hash);
    if (mi != mapBlockIndex.end())
        return (*mi).second;

    // Create new
    CBlockIndex* pindexNew = new CBlockIndex();
    if (!pindexNew)
        throw runtime_error("LoadBlockIndex(): new CBlockIndex failed");
    mi = mapBlockIndex.insert(make_pair(hash, pindexNew)).first;
    pindexNew->phashBlock = &((*mi).first);

    return pindexNew;
}

bool static LoadBlockIndexDB()
{
    const CChainParams& chainparams = Params();
    if (!pblocktree->LoadBlockIndexGuts(InsertBlockIndex))
        return false;

    boost::this_thread::interruption_point();

    // Calculate nChainWork
    vector<pair<int, CBlockIndex*> > vSortedByHeight;
    vSortedByHeight.reserve(mapBlockIndex.size());
    for(const PAIRTYPE(uint256, CBlockIndex*)& item: mapBlockIndex)
    {
        CBlockIndex* pindex = item.second;
        vSortedByHeight.push_back(make_pair(pindex->nHeight, pindex));
    }
    sort(vSortedByHeight.begin(), vSortedByHeight.end());
    for(const PAIRTYPE(int, CBlockIndex*)& item: vSortedByHeight)
    {
        CBlockIndex* pindex = item.second;
        pindex->nChainWork = (pindex->pprev ? pindex->pprev->nChainWork : 0) + GetBlockProof(*pindex);
        // We can link the chain of blocks for which we've received transactions at some point.
        // Pruned nodes may have deleted the block.
        if (pindex->nTx > 0) {
            if (pindex->pprev) {
                if (pindex->pprev->nChainTx) {
                    pindex->nChainTx = pindex->pprev->nChainTx + pindex->nTx;
                } else {
                    pindex->nChainTx = 0;
                    mapBlocksUnlinked.insert(std::make_pair(pindex->pprev, pindex));
                }
            } else {
                pindex->nChainTx = pindex->nTx;
            }
        }
        if (pindex->IsValid(BLOCK_VALID_TRANSACTIONS) && (pindex->nChainTx || pindex->pprev == nullptr))
            setBlockIndexCandidates.insert(pindex);
        if (pindex->nStatus & BLOCK_FAILED_MASK && (!pindexBestInvalid || pindex->nChainWork > pindexBestInvalid->nChainWork))
            pindexBestInvalid = pindex;
        if (pindex->pprev)
            pindex->BuildSkip();
        if (pindex->IsValid(BLOCK_VALID_TREE) && (pindexBestHeader == NULL || CBlockIndexWorkComparator()(pindexBestHeader, pindex)))
            pindexBestHeader = pindex;
    }

    // Load block file info
    pblocktree->ReadLastBlockFile(nLastBlockFile);
    vinfoBlockFile.resize(nLastBlockFile + 1);
    LogPrintf("%s: last block file = %i\n", __func__, nLastBlockFile);
    for (int nFile = 0; nFile <= nLastBlockFile; nFile++) {
        pblocktree->ReadBlockFileInfo(nFile, vinfoBlockFile[nFile]);
    }
    LogPrintf("%s: last block file info: %s\n", __func__, vinfoBlockFile[nLastBlockFile].ToString());
    for (int nFile = nLastBlockFile + 1; true; nFile++) {
        CBlockFileInfo info;
        if (pblocktree->ReadBlockFileInfo(nFile, info)) {
            vinfoBlockFile.push_back(info);
        } else {
            break;
        }
    }

    // Check presence of blk files
    LogPrintf("Checking all blk files are present...\n");
    set<int> setBlkDataFiles;
    for(const PAIRTYPE(uint256, CBlockIndex*)& item: mapBlockIndex)
    {
        CBlockIndex* pindex = item.second;
        if (pindex->nStatus & BLOCK_HAVE_DATA) {
            setBlkDataFiles.insert(pindex->nFile);
        }
    }
    for (std::set<int>::iterator it = setBlkDataFiles.begin(); it != setBlkDataFiles.end(); it++)
    {
        CDiskBlockPos pos(*it, 0);
        if (CAutoFile(OpenBlockFile(pos, true), SER_DISK, CLIENT_VERSION).IsNull()) {
            return false;
        }
    }

    // Check whether we have ever pruned block & undo files
    pblocktree->ReadFlag("prunedblockfiles", fHavePruned);
    if (fHavePruned)
        LogPrintf("LoadBlockIndexDB(): Block files have previously been pruned\n");

    // Check whether we need to continue reindexing
    bool fReindexing = false;
    pblocktree->ReadReindexing(fReindexing);
    fReindex |= fReindexing;

    // Check whether we have a transaction index
    pblocktree->ReadFlag("txindex", fTxIndex);
    LogPrintf("%s: transaction index %s\n", __func__, fTxIndex ? "enabled" : "disabled");

    // Check whether we have an address index
    pblocktree->ReadFlag("addressindex", fAddressIndex);
    LogPrintf("%s: address index %s\n", __func__, fAddressIndex ? "enabled" : "disabled");

    // Check whether we have a timestamp index
    pblocktree->ReadFlag("timestampindex", fTimestampIndex);
    LogPrintf("%s: timestamp index %s\n", __func__, fTimestampIndex ? "enabled" : "disabled");

    // Check whether we have a spent index
    pblocktree->ReadFlag("spentindex", fSpentIndex);
    LogPrintf("%s: spent index %s\n", __func__, fSpentIndex ? "enabled" : "disabled");

    // Load pointer to end of best chain
    BlockMap::iterator it = mapBlockIndex.find(pcoinsTip->GetBestBlock());
    if (it == mapBlockIndex.end())
        return true;
    chainActive.SetTip(it->second);

    PruneBlockIndexCandidates();

    LogPrintf("%s: hashBestChain=%s height=%d date=%s progress=%f\n", __func__,
        chainActive.Tip()->GetBlockHash().ToString(), chainActive.Height(),
        DateTimeStrFormat("%Y-%m-%d %H:%M:%S", chainActive.Tip()->GetBlockTime()),
        Checkpoints::GuessVerificationProgress(chainparams.Checkpoints(), chainActive.Tip()));

    hashBestChain = chainActive.Tip()->GetBlockHash();

    return true;
}

CVerifyDB::CVerifyDB()
{
    uiInterface.ShowProgress(_("Verifying blocks..."), 0);
}

CVerifyDB::~CVerifyDB()
{
    uiInterface.ShowProgress("", 100);
}

bool CVerifyDB::VerifyDB(const CChainParams& chainparams, CCoinsView *coinsview, int nCheckLevel, int nCheckDepth)
{
    LOCK(cs_main);
    if (chainActive.Tip() == NULL || chainActive.Tip()->pprev == nullptr)
        return true;

    // Verify blocks in the best chain
    if (nCheckDepth <= 0)
        nCheckDepth = 1000000000; // suffices until the year 19000
    if (nCheckDepth > chainActive.Height())
        nCheckDepth = chainActive.Height();
    nCheckLevel = std::max(0, std::min(4, nCheckLevel));
    LogPrintf("Verifying last %i blocks at level %i\n", nCheckDepth, nCheckLevel);
    CCoinsViewCache coins(coinsview);
    uint256 prevStateHash;
    if (nCheckLevel >= 4) prevStateHash = coins.GetCFundDBStateHash(chainActive.Tip()->nCFLocked, chainActive.Tip()->nCFSupply);
    std::string sBefore = "";
    if (LogAcceptCategory("dao"))
    {
        CProposalMap proposalMap;
        CPaymentRequestMap paymentRequestMap;
        if (coins.GetAllProposals(proposalMap))
        {
            for (auto& it: proposalMap)
            {
                UniValue prop(UniValue::VOBJ);
                it.second.ToJson(prop, coins);
                sBefore += strprintf("%s\n",prop.write());
            }
        }
        if (coins.GetAllPaymentRequests(paymentRequestMap))
        {
            for (auto& it: paymentRequestMap)
            {
                UniValue preq(UniValue::VOBJ);
                it.second.ToJson(preq, true);
                sBefore += strprintf("%s\n",preq.write());
            }
        }
    }
    CBlockIndex* pindexState = chainActive.Tip();
    CBlockIndex* pindexFailure = nullptr;
    int nGoodTransactions = 0;
    CValidationState state;
    int reportDone = 0;
    LogPrintf("[0%]...");
    for (CBlockIndex* pindex = chainActive.Tip(); pindex && pindex->pprev; pindex = pindex->pprev)
    {
        boost::this_thread::interruption_point();
        int percentageDone = std::max(1, std::min(99, (int)(((double)(chainActive.Height() - pindex->nHeight)) / (double)nCheckDepth * (nCheckLevel >= 4 ? 50 : 100))));
        if (reportDone < percentageDone/10) {
            // report every 10% step
            LogPrintf("[%d%%]...", percentageDone);
            reportDone = percentageDone/10;
        }
        uiInterface.ShowProgress(_("Verifying blocks..."), percentageDone);
        if (pindex->nHeight < chainActive.Height()-nCheckDepth)
            break;
        if (fPruneMode && !(pindex->nStatus & BLOCK_HAVE_DATA)) {
            // If pruning, only go back as far as we have data.
            LogPrintf("VerifyDB(): block verification stopping at height %d (pruning, no data)\n", pindex->nHeight);
            break;
        }
        CBlock block;
        // check level 0: read from disk
        if (!ReadBlockFromDisk(block, pindex, chainparams.GetConsensus()))
            return error("VerifyDB(): *** ReadBlockFromDisk failed at %d, hash=%s", pindex->nHeight, pindex->GetBlockHash().ToString());
        // check level 1: verify block validity
        if (nCheckLevel >= 1 && !CheckBlock(block, state, chainparams.GetConsensus()))
            return error("%s: *** found bad block at %d, hash=%s (%s)\n", __func__,
                         pindex->nHeight, pindex->GetBlockHash().ToString(), FormatStateMessage(state));
        // check level 2: verify undo validity
        if (nCheckLevel >= 2 && pindex) {
            CBlockUndo undo;
            CDiskBlockPos pos = pindex->GetUndoPos();
            if (!pos.IsNull()) {
                if (!UndoReadFromDisk(undo, pos, pindex->pprev->GetBlockHash()))
                    return error("VerifyDB(): *** found bad undo data at %d, hash=%s\n", pindex->nHeight, pindex->GetBlockHash().ToString());
            }
        }
        // check level 3: check for inconsistencies during memory-only disconnect of tip blocks
        if (nCheckLevel >= 3 && pindex == pindexState && (coins.DynamicMemoryUsage() + pcoinsTip->DynamicMemoryUsage()) <= nCoinCacheUsage) {
            bool fClean = true;
            if (!DisconnectBlock(block, state, pindex, coins, &fClean))
                return error("VerifyDB(): *** irrecoverable inconsistency in block data at %d, hash=%s", pindex->nHeight, pindex->GetBlockHash().ToString());
            CFundStep(state, pindex, true, coins);
            pindexState = pindex->pprev;
            if (!fClean) {
                nGoodTransactions = 0;
                pindexFailure = pindex;
            } else
                nGoodTransactions += block.vtx.size();
        }
        if (ShutdownRequested())
            return true;
    }
    if (pindexFailure)
        return error("VerifyDB(): *** coin database inconsistencies found (last %i blocks, %i good transactions before that)\n", chainActive.Height() - pindexFailure->nHeight + 1, nGoodTransactions);

    // check level 4: try reconnecting blocks
    if (nCheckLevel >= 4) {
        CBlockIndex *pindex = pindexState;
        while (pindex != chainActive.Tip()) {
            boost::this_thread::interruption_point();
            uiInterface.ShowProgress(_("Verifying blocks..."), std::max(1, std::min(99, 100 - (int)(((double)(chainActive.Height() - pindex->nHeight)) / (double)nCheckDepth * 50))));
            pindex = chainActive.Next(pindex);
            CBlock block;
            if (!ReadBlockFromDisk(block, pindex, chainparams.GetConsensus()))
                return error("VerifyDB(): *** ReadBlockFromDisk failed at %d, hash=%s", pindex->nHeight, pindex->GetBlockHash().ToString());
            if (!ConnectBlock(block, state, pindex, coins, chainparams))
                return error("VerifyDB(): *** found unconnectable block at %d, hash=%s", pindex->nHeight, pindex->GetBlockHash().ToString());
            CFundStep(state, pindex, false, coins);
        }
        uint256 nowStateHash = coins.GetCFundDBStateHash(pindex->nCFLocked, pindex->nCFSupply);
        if (prevStateHash != nowStateHash)
        {
            std::string sExtra = "";
            std::string sAfter = "";
            if (LogAcceptCategory("dao"))
            {
                CProposalMap proposalMap;
                CPaymentRequestMap paymentRequestMap;
                if (coins.GetAllProposals(proposalMap))
                {
                    for (auto& it: proposalMap)
                    {
                        UniValue prop(UniValue::VOBJ);
                        it.second.ToJson(prop, coins);
                        sAfter += strprintf("%s\n",prop.write());
                    }
                }
                if (coins.GetAllPaymentRequests(paymentRequestMap))
                {
                    for (auto& it: paymentRequestMap)
                    {
                        UniValue preq(UniValue::VOBJ);
                        it.second.ToJson(preq, true);
                        sAfter += strprintf("%s\n",preq.write());
                    }
                }
                ofstream file_before;
                ofstream file_after;
                file_before.open((GetDataDir() / "listproposals_before.out").string().c_str());
                file_after.open((GetDataDir() / "listproposals_after.out").string().c_str());
                if (file_before.is_open() && file_after.is_open())
                {
                    file_before << sBefore;
                    file_after << sAfter;
                    file_before.close();
                    file_after.close();
                    sExtra = " You can find a dump of listproposals after and before the tests in listproposals_before.out and listproposals_after.out in your data folder.";
                }
            }
            return error("VerifyDB(): *** the cfund db state hash differs after reconnecting blocks. it was %d, it is %s after.%s\n", prevStateHash.ToString(), nowStateHash.ToString(), sExtra);
        }
    }

    LogPrintf("[DONE].\n");
    LogPrintf("No coin database inconsistencies in last %i blocks (%i transactions)\n", chainActive.Height() - pindexState->nHeight, nGoodTransactions);

    return true;
}

bool RewindBlockIndex(const CChainParams& params)
{
    LOCK(cs_main);

    int nHeight = 1;
    while (nHeight <= chainActive.Height()) {
        if (IsWitnessEnabled(chainActive[nHeight - 1], params.GetConsensus()) && !(chainActive[nHeight]->nStatus & BLOCK_OPT_WITNESS)) {
            break;
        }
        nHeight++;
    }

    // nHeight is now the height of the first insufficiently-validated block, or tipheight + 1
    CValidationState state;
    CBlockIndex* pindex = chainActive.Tip();
    while (chainActive.Height() >= nHeight) {
        if (fPruneMode && !(chainActive.Tip()->nStatus & BLOCK_HAVE_DATA)) {
            // If pruning, don't try rewinding past the HAVE_DATA point;
            // since older blocks can't be served anyway, there's
            // no need to walk further, and trying to DisconnectTip()
            // will fail (and require a needless reindex/redownload
            // of the blockchain).
            break;
        }
        if (!DisconnectTip(state, params, true)) {
            return error("RewindBlockIndex: unable to disconnect block at height %i", pindex->nHeight);
        }
        // Occasionally flush state to disk.
        if (!FlushStateToDisk(state, FLUSH_STATE_PERIODIC))
            return false;
    }

    // Reduce validity flag and have-data flags.
    // We do this after actual disconnecting, otherwise we'll end up writing the lack of data
    // to disk before writing the chainstate, resulting in a failure to continue if interrupted.
    for (BlockMap::iterator it = mapBlockIndex.begin(); it != mapBlockIndex.end(); it++) {
        CBlockIndex* pindexIter = it->second;

        // Note: If we encounter an insufficiently validated block that
        // is on chainActive, it must be because we are a pruning node, and
        // this block or some successor doesn't HAVE_DATA, so we were unable to
        // rewind all the way.  Blocks remaining on chainActive at this point
        // must not have their validity reduced.
        if (IsWitnessEnabled(pindexIter->pprev, params.GetConsensus()) && !(pindexIter->nStatus & BLOCK_OPT_WITNESS) && !chainActive.Contains(pindexIter)) {
            // Reduce validity
            pindexIter->nStatus = std::min<unsigned int>(pindexIter->nStatus & BLOCK_VALID_MASK, BLOCK_VALID_TREE) | (pindexIter->nStatus & ~BLOCK_VALID_MASK);
            // Remove have-data flags.
            pindexIter->nStatus &= ~(BLOCK_HAVE_DATA | BLOCK_HAVE_UNDO);
            // Remove storage location.
            pindexIter->nFile = 0;
            pindexIter->nDataPos = 0;
            pindexIter->nUndoPos = 0;
            // Remove various other things
            pindexIter->nTx = 0;
            pindexIter->nChainTx = 0;
            pindexIter->nSequenceId = 0;
            // Make sure it gets written.
            setDirtyBlockIndex.insert(pindexIter);
            // Update indexes
            setBlockIndexCandidates.erase(pindexIter);
            std::pair<std::multimap<CBlockIndex*, CBlockIndex*>::iterator, std::multimap<CBlockIndex*, CBlockIndex*>::iterator> ret = mapBlocksUnlinked.equal_range(pindexIter->pprev);
            while (ret.first != ret.second) {
                if (ret.first->second == pindexIter) {
                    mapBlocksUnlinked.erase(ret.first++);
                } else {
                    ++ret.first;
                }
            }
        } else if (pindexIter->IsValid(BLOCK_VALID_TRANSACTIONS) && pindexIter->nChainTx) {
            setBlockIndexCandidates.insert(pindexIter);
        }
    }

    PruneBlockIndexCandidates();

    CheckBlockIndex(params.GetConsensus());

    if (!FlushStateToDisk(state, FLUSH_STATE_ALWAYS)) {
        return false;
    }

    return true;
}

void UnloadBlockIndex()
{
    LOCK(cs_main);
    setBlockIndexCandidates.clear();
    chainActive.SetTip(NULL);
    pindexBestInvalid = nullptr;
    pindexBestHeader = nullptr;
    mempool.clear();
    mapOrphanTransactions.clear();
    mapOrphanTransactionsByPrev.clear();
    nSyncStarted = 0;
    mapBlocksUnlinked.clear();
    vinfoBlockFile.clear();
    nLastBlockFile = 0;
    nBlockSequenceId = 1;
    mapBlockSource.clear();
    mapBlocksInFlight.clear();
    nPreferredDownload = 0;
    setDirtyBlockIndex.clear();
    setDirtyFileInfo.clear();
    mapNodeState.clear();
    recentRejects.reset(NULL);
    versionbitscache.Clear();
    for (int b = 0; b < VERSIONBITS_NUM_BITS; b++) {
        warningcache[b].clear();
    }

    for(BlockMap::value_type& entry: mapBlockIndex) {
        delete entry.second;
    }
    mapBlockIndex.clear();
    fHavePruned = false;
}

bool LoadBlockIndex()
{
    // Load block index from databases
    if (!fReindex && !LoadBlockIndexDB())
        return false;
    return true;
}

bool InitBlockIndex(const CChainParams& chainparams)
{
    LOCK(cs_main);

    // Initialize global variables that cannot be constructed at startup.
    recentRejects.reset(new CRollingBloomFilter(120000, 0.000001));

    // Check whether we're already initialized
    if (chainActive.Genesis() != nullptr)
        return true;

    // Load the flag values | use DEFAULT_* values if not set
    fTxIndex = GetBoolArg("-txindex", DEFAULT_TXINDEX);
    fAddressIndex = GetBoolArg("-addressindex", DEFAULT_ADDRESSINDEX);
    fTimestampIndex = GetBoolArg("-timestampindex", DEFAULT_TIMESTAMPINDEX);
    fSpentIndex = GetBoolArg("-spentindex", DEFAULT_SPENTINDEX);

    // Check if we want all indexes
    if (GetBoolArg("-allindex", false))
    {
        fTxIndex = fAddressIndex = fTimestampIndex = fSpentIndex = true;
    }

    // Use the provided setting for -txindex in the new database
    pblocktree->WriteFlag("txindex", fTxIndex);
    LogPrintf("%s: transaction index %s\n", __func__, fTxIndex ? "enabled" : "disabled");

    // Use the provided setting for -addressindex in the new database
    pblocktree->WriteFlag("addressindex", fAddressIndex);
    LogPrintf("%s: address index %s\n", __func__, fAddressIndex ? "enabled" : "disabled");

    // Use the provided setting for -timestampindex in the new database
    pblocktree->WriteFlag("timestampindex", fTimestampIndex);
    LogPrintf("%s: timestamp index %s\n", __func__, fTimestampIndex ? "enabled" : "disabled");

    // Use the provided setting for -spentindex in the new database
    pblocktree->WriteFlag("spentindex", fSpentIndex);
    LogPrintf("%s: spent index %s\n", __func__, fSpentIndex ? "enabled" : "disabled");

    LogPrintf("Initializing databases...\n");

    // Only add the genesis block if not reindexing (in which case we reuse the one already on disk)
    if (!fReindex) {
        try {
            CBlock &block = const_cast<CBlock&>(chainparams.GenesisBlock());
            // Start new block file
            unsigned int nBlockSize = ::GetSerializeSize(block, SER_DISK, CLIENT_VERSION);
            CDiskBlockPos blockPos;
            CValidationState state;
            if (!FindBlockPos(state, blockPos, nBlockSize+8, 0, block.GetBlockTime()))
                return error("LoadBlockIndex(): FindBlockPos failed");
            if (!WriteBlockToDisk(block, blockPos, chainparams.MessageStart()))
                return error("LoadBlockIndex(): writing genesis block to disk failed");
            CBlockIndex *pindex = AddToBlockIndex(block);
            if (!ReceivedBlockTransactions(block, state, pindex, blockPos))
                return error("LoadBlockIndex(): genesis block not accepted");
            if (!ActivateBestChain(state, chainparams, &block))
                return error("LoadBlockIndex(): genesis block cannot be activated");
            // Force a chainstate write so that when we VerifyDB in a moment, it doesn't check stale data
            return FlushStateToDisk(state, FLUSH_STATE_ALWAYS);
        } catch (const std::runtime_error& e) {
            return error("LoadBlockIndex(): failed to initialize block database: %s", e.what());
        }
    }

    return true;
}

bool LoadExternalBlockFile(const CChainParams& chainparams, FILE* fileIn, CDiskBlockPos *dbp)
{
    // Map of disk positions for blocks with unknown parent (only used for reindex)
    static std::multimap<uint256, CDiskBlockPos> mapBlocksUnknownParent;
    int64_t nStart = GetTimeMillis();

    int nLoaded = 0;
    try {
        // This takes over fileIn and calls fclose() on it in the CBufferedFile destructor
        CBufferedFile blkdat(fileIn, 2*MAX_BLOCK_SERIALIZED_SIZE, MAX_BLOCK_SERIALIZED_SIZE+8, SER_DISK, CLIENT_VERSION);
        uint64_t nRewind = blkdat.GetPos();
        while (!blkdat.eof()) {
            boost::this_thread::interruption_point();

            blkdat.SetPos(nRewind);
            nRewind++; // start one byte further next time, in case of failure
            blkdat.SetLimit(); // remove former limit
            unsigned int nSize = 0;
            try {
                // locate a header
                unsigned char buf[MESSAGE_START_SIZE];
                blkdat.FindByte(chainparams.MessageStart()[0]);
                nRewind = blkdat.GetPos()+1;
                blkdat >> FLATDATA(buf);
                if (memcmp(buf, chainparams.MessageStart(), MESSAGE_START_SIZE))
                    continue;
                // read size
                blkdat >> nSize;
                if (nSize < 80 || nSize > MAX_BLOCK_SERIALIZED_SIZE)
                    continue;
            } catch (const std::exception&) {
                // no valid block header found; don't complain
                break;
            }
            try {
                // read block
                uint64_t nBlockPos = blkdat.GetPos();
                if (dbp)
                    dbp->nPos = nBlockPos;
                blkdat.SetLimit(nBlockPos + nSize);
                blkdat.SetPos(nBlockPos);
                CBlock block;
                blkdat >> block;
                nRewind = blkdat.GetPos();

                // detect out of order blocks, and store them for later
                uint256 hash = block.GetHash();
                if (hash != chainparams.GetConsensus().hashGenesisBlock && mapBlockIndex.find(block.hashPrevBlock) == mapBlockIndex.end()) {
                    LogPrint("reindex", "%s: Out of order block %s, parent %s not known\n", __func__, hash.ToString(),
                            block.hashPrevBlock.ToString());
                    if (dbp)
                        mapBlocksUnknownParent.insert(std::make_pair(block.hashPrevBlock, *dbp));
                    continue;
                }

                // process in case the block isn't known yet
                if (mapBlockIndex.count(hash) == 0 || (mapBlockIndex[hash]->nStatus & BLOCK_HAVE_DATA) == 0) {
                    LOCK(cs_main);
                    CValidationState state;
                    if (AcceptBlock(block, state, chainparams, nullptr, true, dbp, nullptr))
                        nLoaded++;
                    if (state.IsError())
                        break;
                } else if (hash != chainparams.GetConsensus().hashGenesisBlock && mapBlockIndex[hash]->nHeight % 1000 == 0) {
                    LogPrint("reindex", "Block Import: already had block %s at height %d\n", hash.ToString(), mapBlockIndex[hash]->nHeight);
                }

                // Activate the genesis block so normal node progress can continue
                if (hash == chainparams.GetConsensus().hashGenesisBlock) {
                    CValidationState state;
                    if (!ActivateBestChain(state, chainparams)) {
                        break;
                    }
                }

                NotifyHeaderTip();

                // Recursively process earlier encountered successors of this block
                deque<uint256> queue;
                queue.push_back(hash);
                while (!queue.empty()) {
                    uint256 head = queue.front();
                    queue.pop_front();
                    std::pair<std::multimap<uint256, CDiskBlockPos>::iterator, std::multimap<uint256, CDiskBlockPos>::iterator> range = mapBlocksUnknownParent.equal_range(head);
                    while (range.first != range.second) {
                        std::multimap<uint256, CDiskBlockPos>::iterator it = range.first;
                        if (ReadBlockFromDisk(block, it->second, chainparams.GetConsensus()))
                        {
                            LogPrint("reindex", "%s: Processing out of order child %s of %s\n", __func__, block.GetHash().ToString(),
                                    head.ToString());
                            LOCK(cs_main);
                            CValidationState dummy;

                            if (AcceptBlock(block, dummy, chainparams, nullptr, true, &it->second, nullptr))
                            {
                                nLoaded++;
                                queue.push_back(block.GetHash());
                            }
                        }
                        range.first++;
                        mapBlocksUnknownParent.erase(it);
                        NotifyHeaderTip();
                    }
                }
            } catch (const std::exception& e) {
                LogPrintf("%s: Deserialize or I/O error - %s\n", __func__, e.what());
            }
        }
    } catch (const std::runtime_error& e) {
        AbortNode(std::string("System error: ") + e.what());
    }
    if (nLoaded > 0)
        LogPrintf("Loaded %i blocks from external file in %dms\n", nLoaded, GetTimeMillis() - nStart);
    return nLoaded > 0;
}

void static CheckBlockIndex(const Consensus::Params& consensusParams)
{
    if (!fCheckBlockIndex) {
        return;
    }

    LOCK(cs_main);

    // During a reindex, we read the genesis block and call CheckBlockIndex before ActivateBestChain,
    // so we have the genesis block in mapBlockIndex but no active chain.  (A few of the tests when
    // iterating the block tree require that chainActive has been initialized.)
    if (chainActive.Height() < 0) {
        assert(mapBlockIndex.size() <= 1);
        return;
    }

    // Build forward-pointing map of the entire block tree.
    std::multimap<CBlockIndex*,CBlockIndex*> forward;
    for (BlockMap::iterator it = mapBlockIndex.begin(); it != mapBlockIndex.end(); it++) {
        forward.insert(std::make_pair(it->second->pprev, it->second));
    }

    assert(forward.size() == mapBlockIndex.size());

    std::pair<std::multimap<CBlockIndex*,CBlockIndex*>::iterator,std::multimap<CBlockIndex*,CBlockIndex*>::iterator> rangeGenesis = forward.equal_range(NULL);
    CBlockIndex *pindex = rangeGenesis.first->second;
    rangeGenesis.first++;
    assert(rangeGenesis.first == rangeGenesis.second); // There is only one index entry with parent NULL.

    // Iterate over the entire block tree, using depth-first search.
    // Along the way, remember whether there are blocks on the path from genesis
    // block being explored which are the first to have certain properties.
    size_t nNodes = 0;
    int nHeight = 0;
    CBlockIndex* pindexFirstInvalid = nullptr; // Oldest ancestor of pindex which is invalid.
    CBlockIndex* pindexFirstMissing = nullptr; // Oldest ancestor of pindex which does not have BLOCK_HAVE_DATA.
    CBlockIndex* pindexFirstNeverProcessed = nullptr; // Oldest ancestor of pindex for which nTx == 0.
    CBlockIndex* pindexFirstNotTreeValid = nullptr; // Oldest ancestor of pindex which does not have BLOCK_VALID_TREE (regardless of being valid or not).
    CBlockIndex* pindexFirstNotTransactionsValid = nullptr; // Oldest ancestor of pindex which does not have BLOCK_VALID_TRANSACTIONS (regardless of being valid or not).
    CBlockIndex* pindexFirstNotChainValid = nullptr; // Oldest ancestor of pindex which does not have BLOCK_VALID_CHAIN (regardless of being valid or not).
    CBlockIndex* pindexFirstNotScriptsValid = nullptr; // Oldest ancestor of pindex which does not have BLOCK_VALID_SCRIPTS (regardless of being valid or not).
    CBlockIndex* pindexFirstNotStakeValid = nullptr; // Oldest ancestor of pindex which does not have BLOCK_VALID_STAKE (regardless of being valid or not).
    while (pindex != nullptr) {
        nNodes++;
        if (pindexFirstInvalid == NULL && pindex->nStatus & BLOCK_FAILED_VALID) pindexFirstInvalid = pindex;
        if (pindexFirstMissing == NULL && !(pindex->nStatus & BLOCK_HAVE_DATA)) pindexFirstMissing = pindex;
        if (pindexFirstNeverProcessed == NULL && pindex->nTx == 0) pindexFirstNeverProcessed = pindex;
        if (pindex->pprev != NULL && pindexFirstNotTreeValid == NULL && (pindex->nStatus & BLOCK_VALID_MASK) < BLOCK_VALID_TREE) pindexFirstNotTreeValid = pindex;
        if (pindex->pprev != NULL && pindexFirstNotTransactionsValid == NULL && (pindex->nStatus & BLOCK_VALID_MASK) < BLOCK_VALID_TRANSACTIONS) pindexFirstNotTransactionsValid = pindex;
        if (pindex->pprev != NULL && pindexFirstNotChainValid == NULL && (pindex->nStatus & BLOCK_VALID_MASK) < BLOCK_VALID_CHAIN) pindexFirstNotChainValid = pindex;
        if (pindex->pprev != NULL && pindexFirstNotStakeValid == NULL && (pindex->nStatus & BLOCK_VALID_MASK) < BLOCK_VALID_STAKE) pindexFirstNotStakeValid = pindex;
        if (pindex->pprev != NULL && pindexFirstNotScriptsValid == NULL && (pindex->nStatus & BLOCK_VALID_MASK) < BLOCK_VALID_SCRIPTS) pindexFirstNotScriptsValid = pindex;

        // Begin: actual consistency checks.
        if (pindex->pprev == nullptr) {
            // Genesis block checks.
            assert(pindex->GetBlockHash() == consensusParams.hashGenesisBlock); // Genesis block's hash must match.
            assert(pindex == chainActive.Genesis()); // The current active chain's genesis block must be this block.
        }
        if (pindex->nChainTx == 0) assert(pindex->nSequenceId == 0);  // nSequenceId can't be set for blocks that aren't linked
        // VALID_TRANSACTIONS is equivalent to nTx > 0 for all nodes (whether or not pruning has occurred).
        // HAVE_DATA is only equivalent to nTx > 0 (or VALID_TRANSACTIONS) if no pruning has occurred.
        if (!fHavePruned) {
            // If we've never pruned, then HAVE_DATA should be equivalent to nTx > 0
            assert(!(pindex->nStatus & BLOCK_HAVE_DATA) == (pindex->nTx == 0));
            assert(pindexFirstMissing == pindexFirstNeverProcessed);
        } else {
            // If we have pruned, then we can only say that HAVE_DATA implies nTx > 0
            if (pindex->nStatus & BLOCK_HAVE_DATA) assert(pindex->nTx > 0);
        }
        if (pindex->nStatus & BLOCK_HAVE_UNDO) assert(pindex->nStatus & BLOCK_HAVE_DATA);
        assert(((pindex->nStatus & BLOCK_VALID_MASK) >= BLOCK_VALID_TRANSACTIONS) == (pindex->nTx > 0)); // This is pruning-independent.
        // All parents having had data (at some point) is equivalent to all parents being VALID_TRANSACTIONS, which is equivalent to nChainTx being set.
        assert((pindexFirstNeverProcessed != nullptr) == (pindex->nChainTx == 0)); // nChainTx != 0 is used to signal that all parent blocks have been processed (but may have been pruned).
        assert((pindexFirstNotTransactionsValid != nullptr) == (pindex->nChainTx == 0));
        assert(pindex->nHeight == nHeight); // nHeight must be consistent.
        assert(pindex->pprev == NULL || pindex->nChainWork >= pindex->pprev->nChainWork); // For every block except the genesis block, the chainwork must be larger than the parent's.
        assert(nHeight < 2 || (pindex->pskip && (pindex->pskip->nHeight < nHeight))); // The pskip pointer must point back for all but the first 2 blocks.
        assert(pindexFirstNotTreeValid == nullptr); // All mapBlockIndex entries must at least be TREE valid
        if ((pindex->nStatus & BLOCK_VALID_MASK) >= BLOCK_VALID_TREE) assert(pindexFirstNotTreeValid == nullptr); // TREE valid implies all parents are TREE valid
        if ((pindex->nStatus & BLOCK_VALID_MASK) >= BLOCK_VALID_CHAIN) assert(pindexFirstNotChainValid == nullptr); // CHAIN valid implies all parents are CHAIN valid
        if ((pindex->nStatus & BLOCK_VALID_MASK) >= BLOCK_VALID_STAKE) assert(pindexFirstNotStakeValid == nullptr); // STAKE valid implies all parents are STAKE valid
        if ((pindex->nStatus & BLOCK_VALID_MASK) >= BLOCK_VALID_SCRIPTS) assert(pindexFirstNotScriptsValid == nullptr); // SCRIPTS valid implies all parents are SCRIPTS valid
        if (pindexFirstInvalid == nullptr) {
            // Checks for not-invalid blocks.
            assert((pindex->nStatus & BLOCK_FAILED_MASK) == 0); // The failed mask cannot be set for blocks without invalid parents.
        }
        if (!CBlockIndexWorkComparator()(pindex, chainActive.Tip()) && pindexFirstNeverProcessed == nullptr) {
            if (pindexFirstInvalid == nullptr) {
                // If this block sorts at least as good as the current tip and
                // is valid and we have all data for its parents, it must be in
                // setBlockIndexCandidates.  chainActive.Tip() must also be there
                // even if some data has been pruned.
                if (pindexFirstMissing == NULL || pindex == chainActive.Tip()) {
                    assert(setBlockIndexCandidates.count(pindex));
                }
                // If some parent is missing, then it could be that this block was in
                // setBlockIndexCandidates but had to be removed because of the missing data.
                // In this case it must be in mapBlocksUnlinked -- see test below.
            }
        } else { // If this block sorts worse than the current tip or some ancestor's block has never been seen, it cannot be in setBlockIndexCandidates.
            assert(setBlockIndexCandidates.count(pindex) == 0);
        }
        // Check whether this block is in mapBlocksUnlinked.
        std::pair<std::multimap<CBlockIndex*,CBlockIndex*>::iterator,std::multimap<CBlockIndex*,CBlockIndex*>::iterator> rangeUnlinked = mapBlocksUnlinked.equal_range(pindex->pprev);
        bool foundInUnlinked = false;
        while (rangeUnlinked.first != rangeUnlinked.second) {
            assert(rangeUnlinked.first->first == pindex->pprev);
            if (rangeUnlinked.first->second == pindex) {
                foundInUnlinked = true;
                break;
            }
            rangeUnlinked.first++;
        }
        if (pindex->pprev && (pindex->nStatus & BLOCK_HAVE_DATA) && pindexFirstNeverProcessed != NULL && pindexFirstInvalid == nullptr) {
            // If this block has block data available, some parent was never received, and has no invalid parents, it must be in mapBlocksUnlinked.
            assert(foundInUnlinked);
        }
        if (!(pindex->nStatus & BLOCK_HAVE_DATA)) assert(!foundInUnlinked); // Can't be in mapBlocksUnlinked if we don't HAVE_DATA
        if (pindexFirstMissing == nullptr) assert(!foundInUnlinked); // We aren't missing data for any parent -- cannot be in mapBlocksUnlinked.
        if (pindex->pprev && (pindex->nStatus & BLOCK_HAVE_DATA) && pindexFirstNeverProcessed == NULL && pindexFirstMissing != nullptr) {
            // We HAVE_DATA for this block, have received data for all parents at some point, but we're currently missing data for some parent.
            assert(fHavePruned); // We must have pruned.
            // This block may have entered mapBlocksUnlinked if:
            //  - it has a descendant that at some point had more work than the
            //    tip, and
            //  - we tried switching to that descendant but were missing
            //    data for some intermediate block between chainActive and the
            //    tip.
            // So if this block is itself better than chainActive.Tip() and it wasn't in
            // setBlockIndexCandidates, then it must be in mapBlocksUnlinked.
            if (!CBlockIndexWorkComparator()(pindex, chainActive.Tip()) && setBlockIndexCandidates.count(pindex) == 0) {
                if (pindexFirstInvalid == nullptr) {
                    assert(foundInUnlinked);
                }
            }
        }
        // assert(pindex->GetBlockHash() == pindex->GetBlockHeader().GetHash()); // Perhaps too slow
        // End: actual consistency checks.

        // Try descending into the first subnode.
        std::pair<std::multimap<CBlockIndex*,CBlockIndex*>::iterator,std::multimap<CBlockIndex*,CBlockIndex*>::iterator> range = forward.equal_range(pindex);
        if (range.first != range.second) {
            // A subnode was found.
            pindex = range.first->second;
            nHeight++;
            continue;
        }
        // This is a leaf node.
        // Move upwards until we reach a node of which we have not yet visited the last child.
        while (pindex) {
            // We are going to either move to a parent or a sibling of pindex.
            // If pindex was the first with a certain property, unset the corresponding variable.
            if (pindex == pindexFirstInvalid) pindexFirstInvalid = nullptr;
            if (pindex == pindexFirstMissing) pindexFirstMissing = nullptr;
            if (pindex == pindexFirstNeverProcessed) pindexFirstNeverProcessed = nullptr;
            if (pindex == pindexFirstNotTreeValid) pindexFirstNotTreeValid = nullptr;
            if (pindex == pindexFirstNotTransactionsValid) pindexFirstNotTransactionsValid = nullptr;
            if (pindex == pindexFirstNotChainValid) pindexFirstNotChainValid = nullptr;
            if (pindex == pindexFirstNotStakeValid) pindexFirstNotStakeValid = nullptr;
            if (pindex == pindexFirstNotScriptsValid) pindexFirstNotScriptsValid = nullptr;
            // Find our parent.
            CBlockIndex* pindexPar = pindex->pprev;
            // Find which child we just visited.
            std::pair<std::multimap<CBlockIndex*,CBlockIndex*>::iterator,std::multimap<CBlockIndex*,CBlockIndex*>::iterator> rangePar = forward.equal_range(pindexPar);
            while (rangePar.first->second != pindex) {
                assert(rangePar.first != rangePar.second); // Our parent must have at least the node we're coming from as child.
                rangePar.first++;
            }
            // Proceed to the next one.
            rangePar.first++;
            if (rangePar.first != rangePar.second) {
                // Move to the sibling.
                pindex = rangePar.first->second;
                break;
            } else {
                // Move up further.
                pindex = pindexPar;
                nHeight--;
                continue;
            }
        }
    }

    // Check that we actually traversed the entire map.
    assert(nNodes == forward.size());
}

std::string GetWarnings(const std::string& strFor)
{
    return GetWarnings(strFor, false);
}

std::string GetWarnings(const std::string& strFor, bool fForStaking)
{
    string strStatusBar;
    string strRPC;
    string strGUI;

    if (!CLIENT_VERSION_IS_RELEASE)
    {
        strStatusBar = "This is a pre-release Test build - use at your own risk - please make sure your wallet is backed up";
        strGUI = _("This is a pre-release Test build - use at your own risk - please make sure your wallet is backed up");

        if(CLIENT_BUILD_IS_RELEASE_CANDIDATE)
        {
            strStatusBar = "This is a Release Candidate build - use at your own risk - please make sure your wallet is backed up";
            strGUI = _("This is a Release Candidate build - use at your own risk - please make sure your wallet is backed up");
        }
    }

    if (GetBoolArg("-testsafemode", DEFAULT_TESTSAFEMODE))
        strStatusBar = strRPC = strGUI = "testsafemode enabled";

    // Misc warnings like out of disk space and clock is wrong
    if (strMiscWarning != "")
    {
        strStatusBar = strGUI = strMiscWarning;
    }

    if (fLargeWorkForkFound)
    {
        strStatusBar = strRPC = "Warning: The network does not appear to fully agree! Some miners appear to be experiencing issues.";
        strGUI = _(strRPC.c_str());
    }
    else if (fLargeWorkInvalidChainFound)
    {
        strStatusBar = strRPC = "Warning: We do not appear to fully agree with our peers! You may need to upgrade, or other nodes may need to upgrade.";
        strGUI = _(strRPC.c_str());
    }

    if (fForStaking)
    {
        if (pwalletMain->IsLocked())
        {
            strStatusBar = strRPC = "Warning: Wallet is locked. Please enter the wallet passphrase with walletpassphrase first.";
            strGUI = _(strRPC.c_str());
        }

        if (!pwalletMain->GetStakeWeight())
        {
            strStatusBar = strRPC = "Warning: We don't appear to have mature coins.";
            strGUI = _(strRPC.c_str());
        }
    }

    if (strFor == "gui")
        return strGUI;

    if (strFor == "statusbar")
        return strStatusBar;

    if (strFor == "rpc")
        return strRPC;

    assert(!"GetWarnings(): invalid parameter");
    return "error";
}








//////////////////////////////////////////////////////////////////////////////
//
// Messages
//


bool static AlreadyHave(const CInv& inv) EXCLUSIVE_LOCKS_REQUIRED(cs_main)
{
    switch (inv.type)
    {
    case MSG_TX:
    case MSG_WITNESS_TX:
        {
            assert(recentRejects);
            if (chainActive.Tip()->GetBlockHash() != hashRecentRejectsChainTip)
            {
                // If the chain tip has changed previously rejected transactions
                // might be now valid, e.g. due to a nLockTime'd tx becoming valid,
                // or a double-spend. Reset the rejects filter and give those
                // txs a second chance.
                hashRecentRejectsChainTip = chainActive.Tip()->GetBlockHash();
                recentRejects->reset();
            }

            // Use pcoinsTip->HaveCoinsInCache as a quick approximation to exclude
            // requesting or processing some txs which have already been included in a block
            return recentRejects->contains(inv.hash) ||
                   mempool.exists(inv.hash) ||
                   mapOrphanTransactions.count(inv.hash) ||
                   pcoinsTip->HaveCoinsInCache(inv.hash);
        }
    case MSG_BLOCK:
    case MSG_WITNESS_BLOCK:
        return mapBlockIndex.count(inv.hash);
    }
    // Don't know what it is, just say we already got one
    return true;
}

void static ProcessGetData(CNode* pfrom, const Consensus::Params& consensusParams)
{
    std::deque<CInv>::iterator it = pfrom->vRecvGetData.begin();

    vector<CInv> vNotFound;

    LOCK(cs_main);

    while (it != pfrom->vRecvGetData.end()) {
        // Don't bother if send buffer is too full to respond anyway
        if (pfrom->nSendSize >= SendBufferSize())
            break;

        const CInv &inv = *it;
        {
            boost::this_thread::interruption_point();
            it++;

            if (inv.type == MSG_BLOCK || inv.type == MSG_FILTERED_BLOCK || inv.type == MSG_CMPCT_BLOCK || inv.type == MSG_WITNESS_BLOCK)
            {
                bool send = false;
                BlockMap::iterator mi = mapBlockIndex.find(inv.hash);
                if (mi != mapBlockIndex.end())
                {
                    if (chainActive.Contains(mi->second)) {
                        send = true;
                    } else {
                        static const int nOneMonth = 30 * 24 * 60 * 60;
                        // To prevent fingerprinting attacks, only send blocks outside of the active
                        // chain if they are valid, and no more than a month older (both in time, and in
                        // best equivalent proof of work) than the best header chain we know about.
                        send = mi->second->IsValid(BLOCK_VALID_SCRIPTS) && (pindexBestHeader != nullptr) &&
                            (pindexBestHeader->GetBlockTime() - mi->second->GetBlockTime() < nOneMonth) &&
                            (GetBlockProofEquivalentTime(*pindexBestHeader, *mi->second, *pindexBestHeader, consensusParams) < nOneMonth);
                        if (!send) {
                            LogPrintf("%s: ignoring request from peer=%i for old block that isn't in the main chain\n", __func__, pfrom->GetId());
                        }
                    }
                }
                // disconnect node in case we have reached the outbound limit for serving historical blocks
                // never disconnect whitelisted nodes
                static const int nOneWeek = 7 * 24 * 60 * 60; // assume > 1 week = historical
                if (send && CNode::OutboundTargetReached(true) && ( ((pindexBestHeader != nullptr) && (pindexBestHeader->GetBlockTime() - mi->second->GetBlockTime() > nOneWeek)) || inv.type == MSG_FILTERED_BLOCK) && !pfrom->fWhitelisted)
                {
                    LogPrint("net", "historical block serving limit reached, disconnect peer=%d\n", pfrom->GetId());

                    //disconnect node
                    pfrom->fDisconnect = true;
                    send = false;
                }
                // Pruned nodes may have deleted the block, so check whether
                // it's available before trying to send.
                if (send && (mi->second->nStatus & BLOCK_HAVE_DATA))
                {
                    // Send block from disk
                    CBlock block;
                    if (!ReadBlockFromDisk(block, (*mi).second, consensusParams))
                        assert(!"cannot load block from disk");
                    if (inv.type == MSG_BLOCK)
                        pfrom->PushMessageWithFlag(SERIALIZE_TRANSACTION_NO_WITNESS, NetMsgType::BLOCK, block);
                    else if (inv.type == MSG_WITNESS_BLOCK)
                        pfrom->PushMessage(NetMsgType::BLOCK, block);
                    else if (inv.type == MSG_FILTERED_BLOCK)
                    {
                        LOCK(pfrom->cs_filter);
                        if (pfrom->pfilter)
                        {
                            CMerkleBlock merkleBlock(block, *pfrom->pfilter);
                            pfrom->PushMessage(NetMsgType::MERKLEBLOCK, merkleBlock);
                            // CMerkleBlock just contains hashes, so also push any transactions in the block the client did not see
                            // This avoids hurting performance by pointlessly requiring a round-trip
                            // Note that there is currently no way for a node to request any single transactions we didn't send here -
                            // they must either disconnect and retry or request the full block.
                            // Thus, the protocol spec specified allows for us to provide duplicate txn here,
                            // however we MUST always provide at least what the remote peer needs
                            typedef std::pair<unsigned int, uint256> PairType;
                            for(PairType& pair: merkleBlock.vMatchedTxn)
                                pfrom->PushMessageWithFlag(SERIALIZE_TRANSACTION_NO_WITNESS, NetMsgType::TX, block.vtx[pair.first]);
                        }
                        // else
                            // no response
                    }
                    else if (inv.type == MSG_CMPCT_BLOCK)
                    {
                        // If a peer is asking for old blocks, we're almost guaranteed
                        // they wont have a useful mempool to match against a compact block,
                        // and we dont feel like constructing the object for them, so
                        // instead we respond with the full, non-compact block.
//                        if (mi->second->nHeight >= chainActive.Height() - 10) {
//                            CBlockHeaderAndShortTxIDs cmpctblock(block);
//                            pfrom->PushMessageWithFlag(SERIALIZE_TRANSACTION_NO_WITNESS, NetMsgType::CMPCTBLOCK, cmpctblock);
//                        } else
                            pfrom->PushMessageWithFlag(SERIALIZE_TRANSACTION_NO_WITNESS, NetMsgType::BLOCK, block);
                    }

                    // Trigger the peer node to send a getblocks request for the next batch of inventory
                    if (inv.hash == pfrom->hashContinue)
                    {
                        // Bypass PushInventory, this must send even if redundant,
                        // and we want it right after the last block so they don't
                        // wait for other stuff first.
                        vector<CInv> vInv;
                        vInv.push_back(CInv(MSG_BLOCK, chainActive.Tip()->GetBlockHash()));
                        pfrom->PushMessage(NetMsgType::INV, vInv);
                        pfrom->hashContinue.SetNull();
                    }
                }
            }
            else if (inv.type == MSG_TX || inv.type == MSG_WITNESS_TX)
            {
                // Send stream from relay memory
                bool push = false;
                auto mi = mapRelay.find(inv.hash);
                if (mi != mapRelay.end()) {
                    pfrom->PushMessageWithFlag(inv.type == MSG_TX ? SERIALIZE_TRANSACTION_NO_WITNESS : 0, NetMsgType::TX, *mi->second);
                    push = true;
                } else if (pfrom->timeLastMempoolReq) {
                    auto txinfo = mempool.info(inv.hash);
                    // To protect privacy, do not answer getdata using the mempool when
                    // that TX couldn't have been INVed in reply to a MEMPOOL request.
                    if (txinfo.tx && txinfo.nTime <= pfrom->timeLastMempoolReq) {
                        pfrom->PushMessageWithFlag(inv.type == MSG_TX ? SERIALIZE_TRANSACTION_NO_WITNESS : 0, NetMsgType::TX, *txinfo.tx);
                        push = true;
                    }
                }
                if (!push) {
                    vNotFound.push_back(inv);
                }
            }

            // Track requests for our stuff.
            GetMainSignals().Inventory(inv.hash);

            if (inv.type == MSG_BLOCK || inv.type == MSG_FILTERED_BLOCK || inv.type == MSG_CMPCT_BLOCK || inv.type == MSG_WITNESS_BLOCK)
                break;
        }
    }

    pfrom->vRecvGetData.erase(pfrom->vRecvGetData.begin(), it);

    if (!vNotFound.empty()) {
        // Let the peer know that we didn't find what it asked for, so it doesn't
        // have to wait around forever. Currently only SPV clients actually care
        // about this message: it's needed when they are recursively walking the
        // dependencies of relevant unconfirmed transactions. SPV clients want to
        // do that because they want to know about (and store and rebroadcast and
        // risk analyze) the dependencies of transactions relevant to them, without
        // having to download the entire memory pool.
        pfrom->PushMessage(NetMsgType::NOTFOUND, vNotFound);
    }
}

uint32_t GetFetchFlags(CNode* pfrom, CBlockIndex* pprev, const Consensus::Params& chainparams) {
    uint32_t nFetchFlags = 0;
    if (IsWitnessEnabled(pprev, chainparams) && State(pfrom->GetId())->fHaveWitness) {
        nFetchFlags |= MSG_WITNESS_FLAG;
    }
    return nFetchFlags;
}

bool static ProcessMessage(CNode* pfrom, string strCommand, CDataStream& vRecv, int64_t nTimeReceived, const CChainParams& chainparams)
{
    LogPrint("net", "received: %s (%u bytes) peer=%d\n", SanitizeString(strCommand), vRecv.size(), pfrom->id);

    if (mapArgs.count("-dropmessagestest") && GetRand(atoi(mapArgs["-dropmessagestest"])) == 0)
    {
        LogPrintf("dropmessagestest DROPPING RECV MESSAGE\n");
        return true;
    }


    if (!(nLocalServices & NODE_BLOOM) &&
              (strCommand == NetMsgType::FILTERLOAD ||
               strCommand == NetMsgType::FILTERADD ||
               strCommand == NetMsgType::FILTERCLEAR))
    {
        if (pfrom->nVersion >= NO_BLOOM_VERSION) {
            LOCK(cs_main);
            Misbehaving(pfrom->GetId(), 100);
            return false;
        } else {
            pfrom->fDisconnect = true;
            return false;
        }
    }

    if (pfrom->nVersion != 0)
    {
        bool fObsolete = false;
        string reason = "";

        if(pfrom->nVersion < 70015)
        {
            reason = "You are using an old version of NavCoin, please update.";
            fObsolete = true;
        }

        if(pfrom->nVersion < 70017 && IsWitnessEnabled(chainActive.Tip(), Params().GetConsensus()))
        {
            reason = "Segregated Witness has been enabled and you are using an old version of NavCoin, please update.";
            fObsolete = true;
        }

        if(pfrom->nVersion < 70020 && IsCommunityFundEnabled(chainActive.Tip(), Params().GetConsensus()))
        {
            reason = "Community Fund has been enabled and you are using an old version of NavCoin, please update.";
            fObsolete = true;
        }

        if(fObsolete)
        {
            pfrom->PushMessage(NetMsgType::REJECT, strCommand, REJECT_OBSOLETE, reason);
            LOCK(cs_main);
            Misbehaving(pfrom->GetId(), 100);
            return false;
        }
    }


    if (strCommand == NetMsgType::VERSION)
    {
        // Each connection can only send one version message
        if (pfrom->nVersion != 0)
        {
            pfrom->PushMessage(NetMsgType::REJECT, strCommand, REJECT_DUPLICATE, string("Duplicate version message"));
            LOCK(cs_main);
            Misbehaving(pfrom->GetId(), 1);
            return false;
        }

        int64_t nTime;
        CAddress addrMe;
        CAddress addrFrom;
        uint64_t nNonce = 1;
        uint64_t nServiceInt;
        vRecv >> pfrom->nVersion >> nServiceInt >> nTime >> addrMe;

        pfrom->nServices = ServiceFlags(nServiceInt);
        if (!pfrom->fInbound)
        {
            addrman.SetServices(pfrom->addr, pfrom->nServices);
        }
        if (pfrom->nServicesExpected & ~pfrom->nServices)
        {
            LogPrint("net", "peer=%d does not offer the expected services (%08x offered, %08x expected); disconnecting\n", pfrom->id, pfrom->nServices, pfrom->nServicesExpected);
            pfrom->PushMessage(NetMsgType::REJECT, strCommand, REJECT_NONSTANDARD,
                               strprintf("Expected to offer services %08x", pfrom->nServicesExpected));
            pfrom->fDisconnect = true;
            return false;
        }

        if (pfrom->nVersion < MIN_PEER_PROTO_VERSION)
        {
            // disconnect from peers older than this proto version
            LogPrintf("peer=%d using obsolete version %i; disconnecting\n", pfrom->id, pfrom->nVersion);
            pfrom->PushMessage(NetMsgType::REJECT, strCommand, REJECT_OBSOLETE,
                               strprintf("Version must be %d or greater", MIN_PEER_PROTO_VERSION));
            pfrom->fDisconnect = true;
            return false;
        }

        if (pfrom->nVersion == 10300)
            pfrom->nVersion = 300;
        if (!vRecv.empty())
            vRecv >> addrFrom >> nNonce;
        if (!vRecv.empty()) {
            vRecv >> LIMITED_STRING(pfrom->strSubVer, MAX_SUBVERSION_LENGTH);
            pfrom->cleanSubVer = SanitizeString(pfrom->strSubVer);
        }
        if (!vRecv.empty()) {
            vRecv >> pfrom->nStartingHeight;
        }
        {
            LOCK(pfrom->cs_filter);
            if (!vRecv.empty())
                vRecv >> pfrom->fRelayTxes; // set to true after we get the first filter* message
            else
                pfrom->fRelayTxes = true;
        }

        // Disconnect if we connected to ourself
        if (nNonce == nLocalHostNonce && nNonce > 1)
        {
            LogPrintf("connected to self at %s, disconnecting\n", pfrom->addr.ToString());
            pfrom->fDisconnect = true;
            return true;
        }

        pfrom->addrLocal = addrMe;
        if (pfrom->fInbound && addrMe.IsRoutable())
        {
            SeenLocal(addrMe);
        }

        // Be shy and don't send version until we hear
        if (pfrom->fInbound)
            pfrom->PushVersion();

        pfrom->fClient = !(pfrom->nServices & NODE_NETWORK);

        if((pfrom->nServices & NODE_WITNESS))
        {
            LOCK(cs_main);
            State(pfrom->GetId())->fHaveWitness = true;
        }

        // Potentially mark this peer as a preferred download peer.
        {
        LOCK(cs_main);
        UpdatePreferredDownload(pfrom, State(pfrom->GetId()));
        }

        // Change version
        pfrom->PushMessage(NetMsgType::VERACK);
        pfrom->ssSend.SetVersion(min(pfrom->nVersion, PROTOCOL_VERSION));

        if (!pfrom->fInbound)
        {
            // Advertise our address
            if (fListen && !IsInitialBlockDownload())
            {
                CAddress addr = GetLocalAddress(&pfrom->addr);
                if (addr.IsRoutable())
                {
                    LogPrintf("ProcessMessages: advertising address %s\n", addr.ToString());
                    pfrom->PushAddress(addr);
                } else if (IsPeerAddrLocalGood(pfrom)) {
                    addr.SetIP(pfrom->addrLocal);
                    LogPrintf("ProcessMessages: advertising address %s\n", addr.ToString());
                    pfrom->PushAddress(addr);
                }
            }

            // Get recent addresses
            if (pfrom->fOneShot || pfrom->nVersion >= CADDR_TIME_VERSION || addrman.size() < 1000)
            {
                pfrom->PushMessage(NetMsgType::GETADDR);
                pfrom->fGetAddr = true;
            }
            addrman.Good(pfrom->addr);
        } else {
            if (((CNetAddr)pfrom->addr) == (CNetAddr)addrFrom)
            {
                addrman.Add(addrFrom, addrFrom);
                addrman.Good(addrFrom);
            }
        }

        string remoteAddr;
        if (fLogIPs)
            remoteAddr = ", peeraddr=" + pfrom->addr.ToString();

        LogPrintf("receive version message: %s: version %d, blocks=%d, us=%s, peer=%d%s\n",
                  pfrom->cleanSubVer, pfrom->nVersion,
                  pfrom->nStartingHeight, addrMe.ToString(), pfrom->id,
                  remoteAddr);

        if (mapMultiArgs.count("-banversion") > 0)
        {
            std::vector<std::string> vBannedVersions = mapMultiArgs["-banversion"];
            bool fBanned = false;

            for (unsigned int i = 0; i < vBannedVersions.size(); i++)
            {
                if(vBannedVersions[i] == pfrom->cleanSubVer)
                {
                    fBanned = true;
                    break;
                }
            }

            if(fBanned)
            {
                LOCK(cs_main);
                Misbehaving(pfrom->GetId(), 100);
                return false;
            }
        }

        int64_t nTimeOffset = nTime - GetTime();
        pfrom->nTimeOffset = nTimeOffset;
        if(IsNtpSyncEnabled(chainActive.Tip(), Params().GetConsensus()) && abs64(pfrom->nTimeOffset) > GetArg("-maxtimeoffset", MAXIMUM_TIME_OFFSET))
        {
            LogPrintf("peer=%d clock drifts too much (%d); disconnecting\n", pfrom->id, pfrom->nTimeOffset);
            pfrom->PushMessage(NetMsgType::REJECT, strCommand, REJECT_INVALID,
                               strprintf("Clock drift cannot be greater than %d. Please, adjust your clock.", GetArg("-maxtimeoffset", MAXIMUM_TIME_OFFSET)));
            pfrom->fDisconnect = true;
            return false;
        }
        pfrom->fSuccessfullyConnected = true;

    }


    else if (pfrom->nVersion == 0)
    {
        // Must have a version message before anything else
        LOCK(cs_main);
        Misbehaving(pfrom->GetId(), 1);
        return false;
    }


    else if (strCommand == NetMsgType::VERACK)
    {
        pfrom->SetRecvVersion(min(pfrom->nVersion, PROTOCOL_VERSION));

        // Mark this node as currently connected, so we update its timestamp later.
        if (pfrom->fNetworkNode) {
            LOCK(cs_main);
            State(pfrom->GetId())->fCurrentlyConnected = true;
        }

        if (pfrom->nVersion >= SENDHEADERS_VERSION) {
            // Tell our peer we prefer to receive headers rather than inv's
            // We send this to non-NODE NETWORK peers as well, because even
            // non-NODE NETWORK peers can announce blocks (such as pruning
            // nodes)
            pfrom->PushMessage(NetMsgType::SENDHEADERS);
        }
        if (pfrom->nVersion >= SHORT_IDS_BLOCKS_VERSION) {
            // Tell our peer we are willing to provide version-1 cmpctblocks
            // However, we do not request new block announcements using
            // cmpctblock messages.
            // We send this to non-NODE NETWORK peers as well, because
            // they may wish to request compact blocks from us
//            bool fAnnounceUsingCMPCTBLOCK = false;
//            uint64_t nCMPCTBLOCKVersion = 1;
//            pfrom->PushMessage(NetMsgType::SENDCMPCT, fAnnounceUsingCMPCTBLOCK, nCMPCTBLOCKVersion);
        }
    }


    else if (strCommand == NetMsgType::ADDR)
    {
        vector<CAddress> vAddr;
        vRecv >> vAddr;

        // Don't want addr from older versions unless seeding
        if (pfrom->nVersion < CADDR_TIME_VERSION && addrman.size() > 1000)
            return true;
        if (vAddr.size() > 1000)
        {
            LOCK(cs_main);
            Misbehaving(pfrom->GetId(), 20);
            return error("message addr size() = %u", vAddr.size());
        }

        // Store the new addresses
        vector<CAddress> vAddrOk;
        int64_t nNow = GetAdjustedTime();
        int64_t nSince = nNow - 10 * 60;
        for(CAddress& addr: vAddr)
        {
            boost::this_thread::interruption_point();

            if ((addr.nServices & REQUIRED_SERVICES) != REQUIRED_SERVICES)
                continue;

            if (addr.nTime <= 100000000 || addr.nTime > nNow + 10 * 60)
                addr.nTime = nNow - 5 * 24 * 60 * 60;
            pfrom->AddAddressKnown(addr);
            bool fReachable = IsReachable(addr);
            if (addr.nTime > nSince && !pfrom->fGetAddr && vAddr.size() <= 10 && addr.IsRoutable())
            {
                // Relay to a limited number of other nodes
                {
                    LOCK(cs_vNodes);
                    // Use deterministic randomness to send to the same nodes for 24 hours
                    // at a time so the addrKnowns of the chosen nodes prevent repeats
                    static const uint64_t salt0 = GetRand(std::numeric_limits<uint64_t>::max());
                    static const uint64_t salt1 = GetRand(std::numeric_limits<uint64_t>::max());
                    uint64_t hashAddr = addr.GetHash();
                    multimap<uint64_t, CNode*> mapMix;
                    const CSipHasher hasher = CSipHasher(salt0, salt1).Write(hashAddr << 32).Write((GetTime() + hashAddr) / (24*60*60));
                    for(CNode* pnode: vNodes)
                    {
                        if (pnode->nVersion < CADDR_TIME_VERSION)
                            continue;
                        uint64_t hashKey = CSipHasher(hasher).Write(pnode->id).Finalize();
                        mapMix.insert(make_pair(hashKey, pnode));
                    }
                    int nRelayNodes = fReachable ? 2 : 1; // limited relaying of addresses outside our network(s)
                    for (multimap<uint64_t, CNode*>::iterator mi = mapMix.begin(); mi != mapMix.end() && nRelayNodes-- > 0; ++mi)
                        ((*mi).second)->PushAddress(addr);
                }
            }
            // Do not store addresses outside our network
            if (fReachable)
                vAddrOk.push_back(addr);
        }
        addrman.Add(vAddrOk, pfrom->addr, 2 * 60 * 60);
        if (vAddr.size() < 1000)
            pfrom->fGetAddr = false;
        if (pfrom->fOneShot)
            pfrom->fDisconnect = true;
    }

    else if (strCommand == NetMsgType::SENDHEADERS)
    {
        LOCK(cs_main);
        State(pfrom->GetId())->fPreferHeaders = true;
    }

    else if (strCommand == NetMsgType::SENDCMPCT)
    {
        bool fAnnounceUsingCMPCTBLOCK = false;
        uint64_t nCMPCTBLOCKVersion = 1;
        vRecv >> fAnnounceUsingCMPCTBLOCK >> nCMPCTBLOCKVersion;
        if (nCMPCTBLOCKVersion == 1) {
            LOCK(cs_main);
            State(pfrom->GetId())->fProvidesHeaderAndIDs = true;
            State(pfrom->GetId())->fPreferHeaderAndIDs = fAnnounceUsingCMPCTBLOCK;
        }
    }


    else if (strCommand == NetMsgType::INV)
    {
        vector<CInv> vInv;
        vRecv >> vInv;
        if (vInv.size() > MAX_INV_SZ)
        {
            LOCK(cs_main);
            Misbehaving(pfrom->GetId(), 20);
            return error("message inv size() = %u", vInv.size());
        }

        bool fBlocksOnly = !fRelayTxes;

        // Allow whitelisted peers to send data other than blocks in blocks only mode if whitelistrelay is true
        if (pfrom->fWhitelisted && GetBoolArg("-whitelistrelay", DEFAULT_WHITELISTRELAY))
            fBlocksOnly = false;

        LOCK(cs_main);

        uint32_t nFetchFlags = GetFetchFlags(pfrom, chainActive.Tip(), chainparams.GetConsensus());

        std::vector<CInv> vToFetch;

        for (unsigned int nInv = 0; nInv < vInv.size(); nInv++)
        {
            CInv &inv = vInv[nInv];

            boost::this_thread::interruption_point();

            bool fAlreadyHave = AlreadyHave(inv);
            LogPrint("net", "got inv: %s  %s peer=%d\n", inv.ToString(), fAlreadyHave ? "have" : "new", pfrom->id);

            if (inv.type == MSG_TX) {
                inv.type |= nFetchFlags;
            }

            if (inv.type == MSG_BLOCK) {
                UpdateBlockAvailability(pfrom->GetId(), inv.hash);
                if (!fAlreadyHave && !fImporting && !fReindex && !mapBlocksInFlight.count(inv.hash)) {
                    // First request the headers preceding the announced block. In the normal fully-synced
                    // case where a new block is announced that succeeds the current tip (no reorganization),
                    // there are no such headers.
                    // Secondly, and only when we are close to being synced, we request the announced block directly,
                    // to avoid an extra round-trip. Note that we must *first* ask for the headers, so by the
                    // time the block arrives, the header chain leading up to it is already validated. Not
                    // doing this will result in the received block being rejected as an orphan in case it is
                    // not a direct successor.
                    pfrom->PushMessage(NetMsgType::GETHEADERS, chainActive.GetLocator(pindexBestHeader), inv.hash);
                    CNodeState *nodestate = State(pfrom->GetId());
                    if (CanDirectFetch(chainparams.GetConsensus()) &&
                        nodestate->nBlocksInFlight < MAX_BLOCKS_IN_TRANSIT_PER_PEER &&
                        (!IsWitnessEnabled(chainActive.Tip(), chainparams.GetConsensus()) || State(pfrom->GetId())->fHaveWitness)) {
                        inv.type |= nFetchFlags;
//                        if (nodestate->fProvidesHeaderAndIDs && !(nLocalServices & NODE_WITNESS))
//                            vToFetch.push_back(CInv(MSG_CMPCT_BLOCK, inv.hash));
//                        else
                            vToFetch.push_back(inv);
                        // Mark block as in flight already, even though the actual "getdata" message only goes out
                        // later (within the same cs_main lock, though).
                        MarkBlockAsInFlight(pfrom->GetId(), inv.hash, chainparams.GetConsensus());
                    }
                    LogPrint("net", "getheaders (%d) %s to peer=%d\n", pindexBestHeader->nHeight, inv.hash.ToString(), pfrom->id);
                }
            }
            else
            {
                pfrom->AddInventoryKnown(inv);
                if (fBlocksOnly)
                    LogPrint("net", "transaction (%s) inv sent in violation of protocol peer=%d\n", inv.hash.ToString(), pfrom->id);
                else if (!fAlreadyHave && !fImporting && !fReindex && !IsInitialBlockDownload())
                    pfrom->AskFor(inv);
            }

            // Track requests for our stuff
            GetMainSignals().Inventory(inv.hash);

            if (pfrom->nSendSize > (SendBufferSize() * 2)) {
                Misbehaving(pfrom->GetId(), 50);
                return error("send buffer size() = %u", pfrom->nSendSize);
            }
        }

        if (!vToFetch.empty())
            pfrom->PushMessage(NetMsgType::GETDATA, vToFetch);
    }


    else if (strCommand == NetMsgType::GETDATA)
    {
        vector<CInv> vInv;
        vRecv >> vInv;
        if (vInv.size() > MAX_INV_SZ)
        {
            LOCK(cs_main);
            Misbehaving(pfrom->GetId(), 20);
            return error("message getdata size() = %u", vInv.size());
        }

        if (fDebug || (vInv.size() != 1))
            LogPrint("net", "received getdata (%u invsz) peer=%d\n", vInv.size(), pfrom->id);

        if ((fDebug && vInv.size() > 0) || (vInv.size() == 1))
            LogPrint("net", "received getdata for: %s peer=%d\n", vInv[0].ToString(), pfrom->id);

        pfrom->vRecvGetData.insert(pfrom->vRecvGetData.end(), vInv.begin(), vInv.end());
        ProcessGetData(pfrom, chainparams.GetConsensus());
    }


    else if (strCommand == NetMsgType::GETBLOCKS)
    {
        CBlockLocator locator;
        uint256 hashStop;
        vRecv >> locator >> hashStop;

        LOCK(cs_main);

        // Find the last block the caller has in the main chain
        CBlockIndex* pindex = FindForkInGlobalIndex(chainActive, locator);

        // Send the rest of the chain
        if (pindex)
            pindex = chainActive.Next(pindex);
        int nLimit = 500;
        LogPrint("net", "getblocks %d to %s limit %d from peer=%d\n", (pindex ? pindex->nHeight : -1), hashStop.IsNull() ? "end" : hashStop.ToString(), nLimit, pfrom->id);
        for (; pindex; pindex = chainActive.Next(pindex))
        {
            if (pindex->GetBlockHash() == hashStop)
            {
                LogPrint("net", "  getblocks stopping at %d %s\n", pindex->nHeight, pindex->GetBlockHash().ToString());
                break;
            }
            // If pruning, don't inv blocks unless we have on disk and are likely to still have
            // for some reasonable time window (1 hour) that block relay might require.
            const int nPrunedBlocksLikelyToHave = MIN_BLOCKS_TO_KEEP - 3600 / chainparams.GetConsensus().nPowTargetSpacing;
            if (fPruneMode && (!(pindex->nStatus & BLOCK_HAVE_DATA) || pindex->nHeight <= chainActive.Tip()->nHeight - nPrunedBlocksLikelyToHave))
            {
                LogPrint("net", " getblocks stopping, pruned or too old block at %d %s\n", pindex->nHeight, pindex->GetBlockHash().ToString());
                break;
            }
            pfrom->PushInventory(CInv(MSG_BLOCK, pindex->GetBlockHash()));
            if (--nLimit <= 0)
            {
                // When this block is requested, we'll send an inv that'll
                // trigger the peer to getblocks the next batch of inventory.
                LogPrint("net", "  getblocks stopping at limit %d %s\n", pindex->nHeight, pindex->GetBlockHash().ToString());
                pfrom->hashContinue = pindex->GetBlockHash();
                break;
            }
        }
    }


    else if (strCommand == NetMsgType::GETBLOCKTXN)
    {
        BlockTransactionsRequest req;
        vRecv >> req;

        BlockMap::iterator it = mapBlockIndex.find(req.blockhash);
        if (it == mapBlockIndex.end() || !(it->second->nStatus & BLOCK_HAVE_DATA)) {
            LogPrintf("Peer %d sent us a getblocktxn for a block we don't have", pfrom->id);
            return true;
        }

        if (it->second->nHeight < chainActive.Height() - 15) {
            LogPrint("net", "Peer %d sent us a getblocktxn for a block > 15 deep", pfrom->id);
            return true;
        }

        CBlock block;
        assert(ReadBlockFromDisk(block, it->second, chainparams.GetConsensus()));

        BlockTransactions resp(req);
        for (size_t i = 0; i < req.indexes.size(); i++) {
            if (req.indexes[i] >= block.vtx.size()) {
                Misbehaving(pfrom->GetId(), 100);
                LogPrintf("Peer %d sent us a getblocktxn with out-of-bounds tx indices", pfrom->id);
                return true;
            }
            resp.txn[i] = block.vtx[req.indexes[i]];
        }
        pfrom->PushMessageWithFlag(SERIALIZE_TRANSACTION_NO_WITNESS, NetMsgType::BLOCKTXN, resp);
    }


    else if (strCommand == NetMsgType::GETHEADERS)
    {
        CBlockLocator locator;
        uint256 hashStop;
        vRecv >> locator >> hashStop;

        LOCK(cs_main);
        if (IsInitialBlockDownload() && !pfrom->fWhitelisted) {
            LogPrint("net", "Ignoring getheaders from peer=%d because node is in initial block download\n", pfrom->id);
            return true;
        }

        CNodeState *nodestate = State(pfrom->GetId());
        CBlockIndex* pindex = nullptr;
        if (locator.IsNull())
        {
            // If locator is null, return the hashStop block
            BlockMap::iterator mi = mapBlockIndex.find(hashStop);
            if (mi == mapBlockIndex.end())
                return true;
            pindex = (*mi).second;
        }
        else
        {
            // Find the last block the caller has in the main chain
            pindex = FindForkInGlobalIndex(chainActive, locator);
            if (pindex)
                pindex = chainActive.Next(pindex);
        }

        // we must use CBlocks, as CBlockHeaders won't include the 0x00 nTx count at the end
        vector<CBlock> vHeaders;
        int nLimit = MAX_HEADERS_RESULTS;
        LogPrint("net", "getheaders %d to %s from peer=%d\n", (pindex ? pindex->nHeight : -1), hashStop.ToString(), pfrom->id);
        for (; pindex; pindex = chainActive.Next(pindex))
        {
            vHeaders.push_back(pindex->GetBlockHeader());
            if (--nLimit <= 0 || pindex->GetBlockHash() == hashStop)
                break;
        }
        // pindex can be NULL either if we sent chainActive.Tip() OR
        // if our peer has chainActive.Tip() (and thus we are sending an empty
        // headers message). In both cases it's safe to update
        // pindexBestHeaderSent to be our tip.
        nodestate->pindexBestHeaderSent = pindex ? pindex : chainActive.Tip();
        pfrom->PushMessage(NetMsgType::HEADERS, vHeaders);
    }


    else if (strCommand == NetMsgType::TX)
    {
        // Stop processing the transaction early if
        // We are in blocks only mode and peer is either not whitelisted or whitelistrelay is off
        if (!fRelayTxes && (!pfrom->fWhitelisted || !GetBoolArg("-whitelistrelay", DEFAULT_WHITELISTRELAY)))
        {
            LogPrint("net", "transaction sent in violation of protocol peer=%d\n", pfrom->id);
            return true;
        }

        deque<COutPoint> vWorkQueue;
        vector<uint256> vEraseQueue;
        CTransaction tx;
        vRecv >> tx;

        LogPrint("net", "Received tx %s peer=%d\n%s\n", tx.GetHash().ToString(), pfrom->id, tx.ToString());

        CInv inv(MSG_TX, tx.GetHash());
        pfrom->AddInventoryKnown(inv);

        LOCK(cs_main);

        bool fMissingInputs = false;
        CValidationState state;

        pfrom->setAskFor.erase(inv.hash);
        mapAlreadyAskedFor.erase(inv.hash);

        if (!AlreadyHave(inv) && AcceptToMemoryPool(mempool, state, tx, true, &fMissingInputs)) {
            mempool.check(pcoinsTip);
            RelayTransaction(tx);
            for (unsigned int i = 0; i < tx.vout.size(); i++) {
                vWorkQueue.emplace_back(inv.hash, i);
            }

            pfrom->nLastTXTime = GetTime();

            LogPrint("mempool", "AcceptToMemoryPool: peer=%d: accepted %s (poolsz %u txn, %u kB)\n",
                pfrom->id,
                tx.GetHash().ToString(),
                mempool.size(), mempool.DynamicMemoryUsage() / 1000);

            // Recursively process any orphan transactions that depended on this one
            set<NodeId> setMisbehaving;
            while (!vWorkQueue.empty()) {
                auto itByPrev = mapOrphanTransactionsByPrev.find(vWorkQueue.front());
                vWorkQueue.pop_front();
                if (itByPrev == mapOrphanTransactionsByPrev.end())
                    continue;
                for (auto mi = itByPrev->second.begin();
                     mi != itByPrev->second.end();
                     ++mi)
                {
                    const CTransaction& orphanTx = (*mi)->second.tx;
                    const uint256& orphanHash = orphanTx.GetHash();
                    NodeId fromPeer = (*mi)->second.fromPeer;
                    bool fMissingInputs2 = false;
                    // Use a dummy CValidationState so someone can't setup nodes to counter-DoS based on orphan
                    // resolution (that is, feeding people an invalid transaction based on LegitTxX in order to get
                    // anyone relaying LegitTxX banned)
                    CValidationState stateDummy;


                    if (setMisbehaving.count(fromPeer))
                        continue;
                    if (AcceptToMemoryPool(mempool, stateDummy, orphanTx, true, &fMissingInputs2)) {
                        LogPrint("mempool", "   accepted orphan tx %s\n", orphanHash.ToString());
                        RelayTransaction(orphanTx);
                        for (unsigned int i = 0; i < orphanTx.vout.size(); i++) {
                            vWorkQueue.emplace_back(orphanHash, i);
                        }
                        vEraseQueue.push_back(orphanHash);
                    }
                    else if (!fMissingInputs2)
                    {
                        int nDos = 0;
                        if (stateDummy.IsInvalid(nDos) && nDos > 0 && (!state.CorruptionPossible() || State(fromPeer)->fHaveWitness))
                        {
                            // Punish peer that gave us an invalid orphan tx
                            Misbehaving(fromPeer, nDos);
                            setMisbehaving.insert(fromPeer);
                            LogPrint("mempool", "   invalid orphan tx %s\n", orphanHash.ToString());
                        }
                        // Has inputs but not accepted to mempool
                        // Probably non-standard or insufficient fee/priority
                        LogPrint("mempool", "   removed orphan tx %s\n", orphanHash.ToString());
                        vEraseQueue.push_back(orphanHash);
                        if (!stateDummy.CorruptionPossible()) {
                            assert(recentRejects);
                            recentRejects->insert(orphanHash);
                        }
                    }
                    mempool.check(pcoinsTip);
                }
            }

            for(uint256 hash: vEraseQueue)
                EraseOrphanTx(hash);
        }
        else if (fMissingInputs)
        {
            bool fRejectedParents = false; // It may be the case that the orphans parents have all been rejected
            for(const CTxIn& txin: tx.vin) {
                if (recentRejects->contains(txin.prevout.hash)) {
                    fRejectedParents = true;
                    break;
                }
            }
            if (!fRejectedParents) {
                for(const CTxIn& txin: tx.vin) {
                    CInv inv(MSG_TX, txin.prevout.hash);
                    pfrom->AddInventoryKnown(inv);
                    if (!AlreadyHave(inv)) pfrom->AskFor(inv);
                }
                AddOrphanTx(tx, pfrom->GetId());

                // DoS prevention: do not allow mapOrphanTransactions to grow unbounded
                unsigned int nMaxOrphanTx = (unsigned int)std::max((int64_t)0, GetArg("-maxorphantx", DEFAULT_MAX_ORPHAN_TRANSACTIONS));
                unsigned int nEvicted = LimitOrphanTxSize(nMaxOrphanTx);
                if (nEvicted > 0)
                    LogPrint("mempool", "mapOrphan overflow, removed %u tx\n", nEvicted);
            } else {
                LogPrint("mempool", "not keeping orphan with rejected parents %s\n",tx.GetHash().ToString());
            }
        } else {
            if (!state.CorruptionPossible()) {
                assert(recentRejects);
                recentRejects->insert(tx.GetHash());
            }

            if (pfrom->fWhitelisted && GetBoolArg("-whitelistforcerelay", DEFAULT_WHITELISTFORCERELAY)) {
                // Always relay transactions received from whitelisted peers, even
                // if they were already in the mempool or rejected from it due
                // to policy, allowing the node to function as a gateway for
                // nodes hidden behind it.
                //
                // Never relay transactions that we would assign a non-zero DoS
                // score for, as we expect peers to do the same with us in that
                // case.
                int nDoS = 0;
                if (!state.IsInvalid(nDoS) || nDoS == 0) {
                    LogPrintf("Force relaying tx %s from whitelisted peer=%d\n", tx.GetHash().ToString(), pfrom->id);
                    RelayTransaction(tx);
                } else {
                    LogPrintf("Not relaying invalid transaction %s from whitelisted peer=%d (%s)\n", tx.GetHash().ToString(), pfrom->id, FormatStateMessage(state));
                }
            }
        }
        int nDoS = 0;
        if (state.IsInvalid(nDoS))
        {
            LogPrint("mempoolrej", "%s from peer=%d was not accepted: %s\n", tx.GetHash().ToString(),
                pfrom->id,
                FormatStateMessage(state));
            if (state.GetRejectCode() < REJECT_INTERNAL) // Never send AcceptToMemoryPool's internal codes over P2P
                pfrom->PushMessage(NetMsgType::REJECT, strCommand, (unsigned char)state.GetRejectCode(),
                                   state.GetRejectReason().substr(0, MAX_REJECT_MESSAGE_LENGTH), inv.hash);
            if (nDoS > 0 && (!state.CorruptionPossible() || State(pfrom->id)->fHaveWitness)) {
                // When a non-witness-supporting peer gives us a transaction that would
                // be accepted if witness validation was off, we can't blame them for it.
                Misbehaving(pfrom->GetId(), nDoS);
            }
        }
        FlushStateToDisk(state, FLUSH_STATE_PERIODIC);
    }


    else if (strCommand == NetMsgType::CMPCTBLOCK && !fImporting && !fReindex) // Ignore blocks received while importing
    {
        CBlockHeaderAndShortTxIDs cmpctblock;
        vRecv >> cmpctblock;

        LOCK(cs_main);

        if (mapBlockIndex.find(cmpctblock.header.hashPrevBlock) == mapBlockIndex.end()) {
            // Doesn't connect (or is genesis), instead of DoSing in AcceptBlockHeader, request deeper headers
            if (!IsInitialBlockDownload())
                pfrom->PushMessage(NetMsgType::GETHEADERS, chainActive.GetLocator(pindexBestHeader), uint256());
            return true;
        }

        CBlockIndex *pindex = nullptr;
        CValidationState state;
        if (!AcceptBlockHeader(cmpctblock.header, state, chainparams, &pindex)) {
            int nDoS;
            if (state.IsInvalid(nDoS)) {
                if (nDoS > 0)
                    Misbehaving(pfrom->GetId(), nDoS);
                LogPrintf("Peer %d sent us invalid header via cmpctblock\n", pfrom->id);
                return true;
            }
        }

        // If AcceptBlockHeader returned true, it set pindex
        assert(pindex);
        UpdateBlockAvailability(pfrom->GetId(), pindex->GetBlockHash());

        std::map<uint256, pair<NodeId, list<QueuedBlock>::iterator> >::iterator blockInFlightIt = mapBlocksInFlight.find(pindex->GetBlockHash());
        bool fAlreadyInFlight = blockInFlightIt != mapBlocksInFlight.end();

        if (pindex->nStatus & BLOCK_HAVE_DATA) // Nothing to do here
            return true;

        if (pindex->nChainWork <= chainActive.Tip()->nChainWork || // We know something better
                pindex->nTx != 0) { // We had this block at some point, but pruned it
            if (fAlreadyInFlight) {
                // We requested this block for some reason, but our mempool will probably be useless
                // so we just grab the block via normal getdata
                std::vector<CInv> vInv(1);
                vInv[0] = CInv(MSG_BLOCK, cmpctblock.header.GetHash());
                pfrom->PushMessage(NetMsgType::GETDATA, vInv);
            }
            return true;
        }

        // If we're not close to tip yet, give up and let parallel block fetch work its magic
        if (!fAlreadyInFlight && !CanDirectFetch(chainparams.GetConsensus()))
            return true;

        CNodeState *nodestate = State(pfrom->GetId());

        // We want to be a bit conservative just to be extra careful about DoS
        // possibilities in compact block processing...
        if (pindex->nHeight <= chainActive.Height() + 2) {
            if ((!fAlreadyInFlight && nodestate->nBlocksInFlight < MAX_BLOCKS_IN_TRANSIT_PER_PEER) ||
                 (fAlreadyInFlight && blockInFlightIt->second.first == pfrom->GetId())) {
                list<QueuedBlock>::iterator *queuedBlockIt = nullptr;
                if (!MarkBlockAsInFlight(pfrom->GetId(), pindex->GetBlockHash(), chainparams.GetConsensus(), pindex, &queuedBlockIt)) {
                    if (!(*queuedBlockIt)->partialBlock)
                        (*queuedBlockIt)->partialBlock.reset(new PartiallyDownloadedBlock(&mempool));
                    else {
                        // The block was already in flight using compact blocks from the same peer
                        LogPrint("net", "Peer sent us compact block we were already syncing!\n");
                        return true;
                    }
                }

                PartiallyDownloadedBlock& partialBlock = *(*queuedBlockIt)->partialBlock;
                ReadStatus status = partialBlock.InitData(cmpctblock);
                if (status == READ_STATUS_INVALID) {
                    MarkBlockAsReceived(pindex->GetBlockHash()); // Reset in-flight state in case of whitelist
                    Misbehaving(pfrom->GetId(), 100);
                    LogPrintf("Peer %d sent us invalid compact block\n", pfrom->id);
                    return true;
                } else if (status == READ_STATUS_FAILED) {
                    // Duplicate txindexes, the block is now in-flight, so just request it
                    std::vector<CInv> vInv(1);
                    vInv[0] = CInv(MSG_BLOCK, cmpctblock.header.GetHash());
                    pfrom->PushMessage(NetMsgType::GETDATA, vInv);
                    return true;
                }

                BlockTransactionsRequest req;
                for (size_t i = 0; i < cmpctblock.BlockTxCount(); i++) {
                    if (!partialBlock.IsTxAvailable(i))
                        req.indexes.push_back(i);
                }
                if (req.indexes.empty()) {
                    // Dirty hack to jump to BLOCKTXN code (TODO: move message handling into their own functions)
                    BlockTransactions txn;
                    txn.blockhash = cmpctblock.header.GetHash();
                    CDataStream blockTxnMsg(SER_NETWORK, PROTOCOL_VERSION);
                    blockTxnMsg << txn;
                    return ProcessMessage(pfrom, NetMsgType::BLOCKTXN, blockTxnMsg, nTimeReceived, chainparams);
                } else {
                    req.blockhash = pindex->GetBlockHash();
                    pfrom->PushMessage(NetMsgType::GETBLOCKTXN, req);
                }
            }
        } else {
            if (fAlreadyInFlight) {
                // We requested this block, but its far into the future, so our
                // mempool will probably be useless - request the block normally
                std::vector<CInv> vInv(1);
                vInv[0] = CInv(MSG_BLOCK, cmpctblock.header.GetHash());
                pfrom->PushMessage(NetMsgType::GETDATA, vInv);
                return true;
            } else {
                // If this was an announce-cmpctblock, we want the same treatment as a header message
                // Dirty hack to process as if it were just a headers message (TODO: move message handling into their own functions)
                std::vector<CBlock> headers;
                headers.push_back(cmpctblock.header);
                CDataStream vHeadersMsg(SER_NETWORK, PROTOCOL_VERSION);
                vHeadersMsg << headers;
                return ProcessMessage(pfrom, NetMsgType::HEADERS, vHeadersMsg, nTimeReceived, chainparams);
            }
        }

        CheckBlockIndex(chainparams.GetConsensus());
    }

    else if (strCommand == NetMsgType::BLOCKTXN && !fImporting && !fReindex) // Ignore blocks received while importing
    {
        BlockTransactions resp;
        vRecv >> resp;

        LOCK(cs_main);

        map<uint256, pair<NodeId, list<QueuedBlock>::iterator> >::iterator it = mapBlocksInFlight.find(resp.blockhash);
        if (it == mapBlocksInFlight.end() || !it->second.second->partialBlock ||
                it->second.first != pfrom->GetId()) {
            LogPrint("net", "Peer %d sent us block transactions for block we weren't expecting\n", pfrom->id);
            return true;
        }

        PartiallyDownloadedBlock& partialBlock = *it->second.second->partialBlock;
        CBlock block;
        ReadStatus status = partialBlock.FillBlock(block, resp.txn);
        if (status == READ_STATUS_INVALID) {
            MarkBlockAsReceived(resp.blockhash); // Reset in-flight state in case of whitelist
            LogPrintf("Peer %d sent us invalid compact block/non-matching block transactions\n", pfrom->id);
            return true;
        } else if (status == READ_STATUS_FAILED) {
            // Might have collided, fall back to getdata now :(
            std::vector<CInv> invs;
            invs.push_back(CInv(MSG_BLOCK, resp.blockhash));
            pfrom->PushMessage(NetMsgType::GETDATA, invs);
        } else {
            CValidationState state;
            ProcessNewBlock(state, chainparams, pfrom, &block, false, nullptr);
            int nDoS;
            if (state.IsInvalid(nDoS)) {
                assert (state.GetRejectCode() < REJECT_INTERNAL); // Blocks are never rejected with internal reject codes
                pfrom->PushMessage(NetMsgType::REJECT, strCommand, (unsigned char)state.GetRejectCode(),
                                   state.GetRejectReason().substr(0, MAX_REJECT_MESSAGE_LENGTH), block.GetHash());
                if (nDoS > 0) {
                    LOCK(cs_main);
                    Misbehaving(pfrom->GetId(), nDoS);
                }
            }
        }
    }


    else if (strCommand == NetMsgType::HEADERS && !fImporting && !fReindex) // Ignore headers received while importing
    {
        std::vector<CBlock> headers;

        // Bypass the normal CBlock deserialization, as we don't want to risk deserializing 2000 full blocks.
        unsigned int nCount = ReadCompactSize(vRecv);

        if (nCount > MAX_HEADERS_RESULTS) {
            LOCK(cs_main);
            Misbehaving(pfrom->GetId(), 20);
            return error("headers message size = %u", nCount);
        }
        headers.resize(nCount);

        for (unsigned int n = 0; n < nCount; n++) {

            vRecv >> headers[n];

            //ReadCompactSize(vRecv); // ignore tx count; assume it is 0.
        }

        {
        LOCK(cs_main);

        if (nCount == 0) {
            // Nothing interesting. Stop asking this peers for more headers.
            return true;
        }

        CNodeState *nodestate = State(pfrom->GetId());

        // If this looks like it could be a block announcement (nCount <
        // MAX_BLOCKS_TO_ANNOUNCE), use special logic for handling headers that
        // don't connect:
        // - Send a getheaders message in response to try to connect the chain.
        // - The peer can send up to MAX_UNCONNECTING_HEADERS in a row that
        //   don't connect before giving DoS points
        // - Once a headers message is received that is valid and does connect,
        //   nUnconnectingHeaders gets reset back to 0.
        if (mapBlockIndex.find(headers[0].hashPrevBlock) == mapBlockIndex.end() && nCount < MAX_BLOCKS_TO_ANNOUNCE) {
            nodestate->nUnconnectingHeaders++;
            pfrom->PushMessage(NetMsgType::GETHEADERS, chainActive.GetLocator(pindexBestHeader), uint256());
            LogPrint("net", "received header %s: missing prev block %s, sending getheaders (%d) to end (peer=%d, nUnconnectingHeaders=%d)\n",
                    headers[0].GetHash().ToString(),
                    headers[0].hashPrevBlock.ToString(),
                    pindexBestHeader->nHeight,
                    pfrom->id, nodestate->nUnconnectingHeaders);
            // Set hashLastUnknownBlock for this peer, so that if we
            // eventually get the headers - even from a different peer -
            // we can use this peer to download.
            UpdateBlockAvailability(pfrom->GetId(), headers.back().GetHash());

            if (nodestate->nUnconnectingHeaders % MAX_UNCONNECTING_HEADERS == 0) {
                Misbehaving(pfrom->GetId(), 20);
            }

            return true;
        }

        bool ret = true;
        bool bFirst = true;
        string strError = "";

        int nFirst = 0;
        int nLast = 0;

        CBlockIndex *pindexLast = nullptr;

        for(const CBlock& header: headers) {
            CValidationState state;
            if (pindexLast != NULL && header.hashPrevBlock != pindexLast->GetBlockHash()) {
                Misbehaving(pfrom->GetId(), 20);
                ret = false;
                strError = "non-continuous headers sequence";
                break;
            }
            CBlockHeader pblockheader = CBlockHeader(header);
            if (!AcceptBlockHeader(pblockheader, state, chainparams, &pindexLast)) {
                int nDoS;
                if (state.IsInvalid(nDoS)) {
                    if (nDoS > 0)
                        Misbehaving(pfrom->GetId(), nDoS);
                    ret = false;
                    strError = "invalid header received";
                    break;
                }
            }
            if (pindexLast) {
                nLast = pindexLast->nHeight;
                if (bFirst){
                    nFirst = pindexLast->nHeight;
                    bFirst = false;
                }
            }
        }

        if(GetBoolArg("-headerspamfilter", DEFAULT_HEADER_SPAM_FILTER) && !IsInitialBlockDownload())
        {
            LOCK(cs_main);
            CValidationState state;
            CNodeState *nodestate = State(pfrom->GetId());
            CNodeHeaders& headers = ServiceHeaders(nodestate->address);
            headers.addHeaders(nFirst, nLast);
            int nDoS;
            ret = headers.updateState(state, ret);
            if (state.IsInvalid(nDoS)) {
                if (nDoS > 0)
                    Misbehaving(pfrom->GetId(), nDoS);
                ret = false;
                strError = strError!="" ? strError + " / ": "";
                strError = "header spam protection";
            }
        }

        if (!ret)
            return error(strError.c_str());

        if (nodestate->nUnconnectingHeaders > 0) {
            LogPrint("net", "peer=%d: resetting nUnconnectingHeaders (%d -> 0)\n", pfrom->id, nodestate->nUnconnectingHeaders);
        }
        nodestate->nUnconnectingHeaders = 0;

        assert(pindexLast);
        UpdateBlockAvailability(pfrom->GetId(), pindexLast->GetBlockHash());

        if (nCount == MAX_HEADERS_RESULTS) {
            // Headers message had its maximum size; the peer may have more headers.
            // TODO: optimize: if pindexLast is an ancestor of chainActive.Tip or pindexBestHeader, continue
            // from there instead.
            LogPrint("net", "more getheaders (%d) to end to peer=%d (startheight:%d)\n", pindexLast->nHeight, pfrom->id, pfrom->nStartingHeight);
            pfrom->PushMessage(NetMsgType::GETHEADERS, chainActive.GetLocator(pindexLast), uint256());
        }

        bool fCanDirectFetch = CanDirectFetch(chainparams.GetConsensus());

        // If this set of headers is valid and ends in a block with at least as
        // much work as our tip, download as much as possible.
        if (fCanDirectFetch && pindexLast->IsValid(BLOCK_VALID_TREE) && chainActive.Tip()->nChainWork <= pindexLast->nChainWork) {
            vector<CBlockIndex *> vToFetch;
            CBlockIndex *pindexWalk = pindexLast;
            // Calculate all the blocks we'd need to switch to pindexLast, up to a limit.
            while (pindexWalk && !chainActive.Contains(pindexWalk) && vToFetch.size() <= MAX_BLOCKS_IN_TRANSIT_PER_PEER) {
                if (!(pindexWalk->nStatus & BLOCK_HAVE_DATA) &&
                        !mapBlocksInFlight.count(pindexWalk->GetBlockHash()) &&
                        (!IsWitnessEnabled(pindexWalk->pprev, chainparams.GetConsensus()) || State(pfrom->GetId())->fHaveWitness)) {
                    // We don't have this block, and it's not yet in flight.
                    vToFetch.push_back(pindexWalk);
                }
                pindexWalk = pindexWalk->pprev;
            }
            // If pindexWalk still isn't on our main chain, we're looking at a
            // very large reorg at a time we think we're close to caught up to
            // the main chain -- this shouldn't really happen.  Bail out on the
            // direct fetch and rely on parallel download instead.
            if (!chainActive.Contains(pindexWalk)) {
                LogPrint("net", "Large reorg, won't direct fetch to %s (%d)\n",
                        pindexLast->GetBlockHash().ToString(),
                        pindexLast->nHeight);
            } else {
                vector<CInv> vGetData;
                // Download as much as possible, from earliest to latest.
                for(CBlockIndex *pindex: boost::adaptors::reverse(vToFetch)) {
                    if (nodestate->nBlocksInFlight >= MAX_BLOCKS_IN_TRANSIT_PER_PEER) {
                        // Can't download any more from this peer
                        break;
                    }
                    uint32_t nFetchFlags = GetFetchFlags(pfrom, pindex->pprev, chainparams.GetConsensus());
                    vGetData.push_back(CInv(MSG_BLOCK | nFetchFlags, pindex->GetBlockHash()));
                    MarkBlockAsInFlight(pfrom->GetId(), pindex->GetBlockHash(), chainparams.GetConsensus(), pindex);
                    LogPrint("net", "Requesting block %s from  peer=%d\n",
                            pindex->GetBlockHash().ToString(), pfrom->id);
                }
                if (vGetData.size() > 1) {
                    LogPrint("net", "Downloading blocks toward %s (%d) via headers direct fetch\n",
                            pindexLast->GetBlockHash().ToString(), pindexLast->nHeight);
                }
                if (vGetData.size() > 0) {
//                    if (nodestate->fProvidesHeaderAndIDs && vGetData.size() == 1 && mapBlocksInFlight.size() == 1 && pindexLast->pprev->IsValid(BLOCK_VALID_CHAIN) && !(nLocalServices & NODE_WITNESS)) {
//                        // We seem to be rather well-synced, so it appears pfrom was the first to provide us
//                        // with this block! Let's get them to announce using compact blocks in the future.
//                        MaybeSetPeerAsAnnouncingHeaderAndIDs(nodestate, pfrom);
//                        // In any case, we want to download using a compact block, not a regular one
//                        vGetData[0] = CInv(MSG_CMPCT_BLOCK, vGetData[0].hash);
//                    }
                    pfrom->PushMessage(NetMsgType::GETDATA, vGetData);
                }
            }
        }

        CheckBlockIndex(chainparams.GetConsensus());
        }

        NotifyHeaderTip();
    }

    else if (strCommand == NetMsgType::BLOCK && !fImporting && !fReindex) // Ignore blocks received while importing
    {
        CBlock block;
        vRecv >> block;

        LogPrint("net", "received block %s peer=%d\n%s\n", block.GetHash().ToString(), pfrom->id, block.ToString());

        CValidationState state;
        // Process all blocks from whitelisted peers, even if not requested,
        // unless we're still syncing with the network.
        // Such an unrequested block may still be processed, subject to the
        // conditions in AcceptBlock().
        bool forceProcessing = pfrom->fWhitelisted && !IsInitialBlockDownload();
        ProcessNewBlock(state, chainparams, pfrom, &block, forceProcessing, nullptr);
        int nDoS;
        if (state.IsInvalid(nDoS)) {
            assert (state.GetRejectCode() < REJECT_INTERNAL); // Blocks are never rejected with internal reject codes
            pfrom->PushMessage(NetMsgType::REJECT, strCommand, (unsigned char)state.GetRejectCode(),
                               state.GetRejectReason().substr(0, MAX_REJECT_MESSAGE_LENGTH), block.GetHash());
            if (nDoS > 0) {
                LOCK(cs_main);
                Misbehaving(pfrom->GetId(), nDoS);
            }
        }

    }


    else if (strCommand == NetMsgType::GETADDR)
    {
        // This asymmetric behavior for inbound and outbound connections was introduced
        // to prevent a fingerprinting attack: an attacker can send specific fake addresses
        // to users' AddrMan and later request them by sending getaddr messages.
        // Making nodes which are behind NAT and can only make outgoing connections ignore
        // the getaddr message mitigates the attack.
        if (!pfrom->fInbound) {
            LogPrint("net", "Ignoring \"getaddr\" from outbound connection. peer=%d\n", pfrom->id);
            return true;
        }

        // Only send one GetAddr response per connection to reduce resource waste
        //  and discourage addr stamping of INV announcements.
        if (pfrom->fSentAddr) {
            LogPrint("net", "Ignoring repeated \"getaddr\". peer=%d\n", pfrom->id);
            return true;
        }
        pfrom->fSentAddr = true;

        pfrom->vAddrToSend.clear();
        vector<CAddress> vAddr = addrman.GetAddr();
        for(const CAddress &addr: vAddr)
            pfrom->PushAddress(addr);
    }


    else if (strCommand == NetMsgType::MEMPOOL)
    {
        if (!(nLocalServices & NODE_BLOOM) && !pfrom->fWhitelisted)
        {
            LogPrint("net", "mempool request with bloom filters disabled, disconnect peer=%d\n", pfrom->GetId());
            pfrom->fDisconnect = true;
            return true;
        }

        if (CNode::OutboundTargetReached(false) && !pfrom->fWhitelisted)
        {
            LogPrint("net", "mempool request with bandwidth limit reached, disconnect peer=%d\n", pfrom->GetId());
            pfrom->fDisconnect = true;
            return true;
        }

        LOCK(pfrom->cs_inventory);
        pfrom->fSendMempool = true;
    }


    else if (strCommand == NetMsgType::PING)
    {
        if (pfrom->nVersion > BIP0031_VERSION)
        {
            uint64_t nonce = 0;
            vRecv >> nonce;
            // Echo the message back with the nonce. This allows for two useful features:
            //
            // 1) A remote node can quickly check if the connection is operational
            // 2) Remote nodes can measure the latency of the network thread. If this node
            //    is overloaded it won't respond to pings quickly and the remote node can
            //    avoid sending us more work, like chain download requests.
            //
            // The nonce stops the remote getting confused between different pings: without
            // it, if the remote node sends a ping once per second and this node takes 5
            // seconds to respond to each, the 5th ping the remote sends would appear to
            // return very quickly.
            pfrom->PushMessage(NetMsgType::PONG, nonce);
        }
    }


    else if (strCommand == NetMsgType::PONG)
    {
        int64_t pingUsecEnd = nTimeReceived;
        uint64_t nonce = 0;
        size_t nAvail = vRecv.in_avail();
        bool bPingFinished = false;
        std::string sProblem;

        if (nAvail >= sizeof(nonce)) {
            vRecv >> nonce;

            // Only process pong message if there is an outstanding ping (old ping without nonce should never pong)
            if (pfrom->nPingNonceSent != 0) {
                if (nonce == pfrom->nPingNonceSent) {
                    // Matching pong received, this ping is no longer outstanding
                    bPingFinished = true;
                    int64_t pingUsecTime = pingUsecEnd - pfrom->nPingUsecStart;
                    if (pingUsecTime > 0) {
                        // Successful ping time measurement, replace previous
                        pfrom->nPingUsecTime = pingUsecTime;
                        pfrom->nMinPingUsecTime = std::min(pfrom->nMinPingUsecTime, pingUsecTime);
                    } else {
                        // This should never happen
                        sProblem = "Timing mishap";
                    }
                } else {
                    // Nonce mismatches are normal when pings are overlapping
                    sProblem = "Nonce mismatch";
                    if (nonce == 0) {
                        // This is most likely a bug in another implementation somewhere; cancel this ping
                        bPingFinished = true;
                        sProblem = "Nonce zero";
                    }
                }
            } else {
                sProblem = "Unsolicited pong without ping";
            }
        } else {
            // This is most likely a bug in another implementation somewhere; cancel this ping
            bPingFinished = true;
            sProblem = "Short payload";
        }

        if (!(sProblem.empty())) {
            LogPrint("net", "pong peer=%d: %s, %x expected, %x received, %u bytes\n",
                pfrom->id,
                sProblem,
                pfrom->nPingNonceSent,
                nonce,
                nAvail);
        }
        if (bPingFinished) {
            pfrom->nPingNonceSent = 0;
        }
    }


    else if (strCommand == NetMsgType::FILTERLOAD)
    {
        CBloomFilter filter;
        vRecv >> filter;

        LOCK(pfrom->cs_filter);

        if (!filter.IsWithinSizeConstraints())
        {
            // There is no excuse for sending a too-large filter
            LOCK(cs_main);
            Misbehaving(pfrom->GetId(), 100);
        }
        else
        {
            delete pfrom->pfilter;
            pfrom->pfilter = new CBloomFilter(filter);
            pfrom->pfilter->UpdateEmptyFull();
        }
        pfrom->fRelayTxes = true;
    }


    else if (strCommand == NetMsgType::FILTERADD)
    {
        vector<unsigned char> vData;
        vRecv >> vData;

        // Nodes must NEVER send a data item > 520 bytes (the max size for a script data object,
        // and thus, the maximum size any matched object can have) in a filteradd message
        if (vData.size() > MAX_SCRIPT_ELEMENT_SIZE)
        {
            LOCK(cs_main);
            Misbehaving(pfrom->GetId(), 100);
        } else {
            LOCK(pfrom->cs_filter);
            if (pfrom->pfilter)
                pfrom->pfilter->insert(vData);
            else
            {
                LOCK(cs_main);
                Misbehaving(pfrom->GetId(), 100);
            }
        }
    }


    else if (strCommand == NetMsgType::FILTERCLEAR)
    {
        LOCK(pfrom->cs_filter);
        delete pfrom->pfilter;
        pfrom->pfilter = new CBloomFilter();
        pfrom->fRelayTxes = true;
    }


    else if (strCommand == NetMsgType::REJECT)
    {
        try {
            string strMsg; unsigned char ccode; string strReason;
            vRecv >> LIMITED_STRING(strMsg, CMessageHeader::COMMAND_SIZE) >> ccode >> LIMITED_STRING(strReason, MAX_REJECT_MESSAGE_LENGTH);

            ostringstream ss;
            ss << strMsg << " code " << itostr(ccode) << ": " << strReason;

            if (strMsg == NetMsgType::BLOCK || strMsg == NetMsgType::TX)
            {
                uint256 hash;
                vRecv >> hash;
                ss << ": hash " << hash.ToString();
            }
            if(fDebug || ccode == REJECT_OBSOLETE)
                LogPrintf("Nodes are rejecting our messages. Reason: %s\n", SanitizeString(ss.str()));
        } catch (const std::ios_base::failure&) {
            // Avoid feedback loops by preventing reject messages from triggering a new reject message.
            if(fDebug)
                LogPrint("net", "Unparseable reject message received\n");
        }
    }

    else if (strCommand == NetMsgType::FEEFILTER) {
        CAmount newFeeFilter = 0;
        vRecv >> newFeeFilter;
        if (MoneyRange(newFeeFilter)) {
            {
                LOCK(pfrom->cs_feeFilter);
                pfrom->minFeeFilter = newFeeFilter;
            }
            LogPrint("net", "received: feefilter of %s from peer=%d\n", CFeeRate(newFeeFilter).ToString(), pfrom->id);
        }
    }

    else {
        // Ignore unknown commands for extensibility
        LogPrint("net", "Unknown command \"%s\" from peer=%d\n", SanitizeString(strCommand), pfrom->id);
    }



    return true;
}

// requires LOCK(cs_vRecvMsg)
bool ProcessMessages(CNode* pfrom)
{
    const CChainParams& chainparams = Params();
    //if (fDebug)
    //    LogPrintf("%s(%u messages)\n", __func__, pfrom->vRecvMsg.size());

    //
    // Message format
    //  (4) message start
    //  (12) command
    //  (4) size
    //  (4) checksum
    //  (x) data
    //
    bool fOk = true;

    if (!pfrom->vRecvGetData.empty())
        ProcessGetData(pfrom, chainparams.GetConsensus());

    // this maintains the order of responses
    if (!pfrom->vRecvGetData.empty()) return fOk;

    std::deque<CNetMessage>::iterator it = pfrom->vRecvMsg.begin();
    while (!pfrom->fDisconnect && it != pfrom->vRecvMsg.end()) {
        // Don't bother if send buffer is too full to respond anyway
        if (pfrom->nSendSize >= SendBufferSize())
            break;

        // get next message
        CNetMessage& msg = *it;

        //if (fDebug)
        //    LogPrintf("%s(message %u msgsz, %u bytes, complete:%s)\n", __func__,
        //            msg.hdr.nMessageSize, msg.vRecv.size(),
        //            msg.complete() ? "Y" : "N");

        // end, if an incomplete message is found
        if (!msg.complete())
            break;

        // at this point, any failure means we can delete the current message
        it++;

        // Scan for message start
        if (memcmp(msg.hdr.pchMessageStart, chainparams.MessageStart(), MESSAGE_START_SIZE) != 0) {
            LogPrintf("PROCESSMESSAGE: INVALID MESSAGESTART %s peer=%d\n", SanitizeString(msg.hdr.GetCommand()), pfrom->id);
            fOk = false;
            break;
        }

        // Read header
        CMessageHeader& hdr = msg.hdr;
        if (!hdr.IsValid(chainparams.MessageStart()))
        {
            LogPrintf("PROCESSMESSAGE: ERRORS IN HEADER %s peer=%d\n", SanitizeString(hdr.GetCommand()), pfrom->id);
            continue;
        }
        string strCommand = hdr.GetCommand();

        // Message size
        unsigned int nMessageSize = hdr.nMessageSize;

        // Checksum
        CDataStream& vRecv = msg.vRecv;
        uint256 hash = Hash(vRecv.begin(), vRecv.begin() + nMessageSize);
        unsigned int nChecksum = ReadLE32((unsigned char*)&hash);
        if (nChecksum != hdr.nChecksum)
        {
            LogPrintf("%s(%s, %u bytes): CHECKSUM ERROR nChecksum=%08x hdr.nChecksum=%08x\n", __func__,
               SanitizeString(strCommand), nMessageSize, nChecksum, hdr.nChecksum);
            continue;
        }

        // Process message
        bool fRet = false;
        try
        {
            fRet = ProcessMessage(pfrom, strCommand, vRecv, msg.nTime, chainparams);
            boost::this_thread::interruption_point();
        }
        catch (const std::ios_base::failure& e)
        {
            pfrom->PushMessage(NetMsgType::REJECT, strCommand, REJECT_MALFORMED, string("error parsing message"));
            if (strstr(e.what(), "end of data"))
            {
                // Allow exceptions from under-length message on vRecv
                LogPrintf("%s(%s, %u bytes): Exception '%s' caught, normally caused by a message being shorter than its stated length\n", __func__, SanitizeString(strCommand), nMessageSize, e.what());
            }
            else if (strstr(e.what(), "size too large"))
            {
                // Allow exceptions from over-long size
                LogPrintf("%s(%s, %u bytes): Exception '%s' caught\n", __func__, SanitizeString(strCommand), nMessageSize, e.what());
            }
            else if (strstr(e.what(), "non-canonical ReadCompactSize()"))
            {
                // Allow exceptions from non-canonical encoding
                LogPrintf("%s(%s, %u bytes): Exception '%s' caught\n", __func__, SanitizeString(strCommand), nMessageSize, e.what());
            }
            else
            {
                PrintExceptionContinue(&e, "ProcessMessages()");
            }
        }
        catch (const boost::thread_interrupted&) {
            throw;
        }
        catch (const std::exception& e) {
            PrintExceptionContinue(&e, "ProcessMessages()");
        } catch (...) {
            PrintExceptionContinue(NULL, "ProcessMessages()");
        }

        if (!fRet)
            LogPrintf("%s(%s, %u bytes) FAILED peer=%d\n", __func__, SanitizeString(strCommand), nMessageSize, pfrom->id);

        break;
    }

    // In case the connection got shut down, its receive buffer was wiped
    if (!pfrom->fDisconnect)
        pfrom->vRecvMsg.erase(pfrom->vRecvMsg.begin(), it);

    return fOk;
}

class CompareInvMempoolOrder
{
    CTxMemPool *mp;
public:
    CompareInvMempoolOrder(CTxMemPool *mempool)
    {
        mp = mempool;
    }

    bool operator()(std::set<uint256>::iterator a, std::set<uint256>::iterator b)
    {
        /* As std::make_heap produces a max-heap, we want the entries with the
         * fewest ancestors/highest fee to sort later. */
        return mp->CompareDepthAndScore(*b, *a);
    }
};

bool SendMessages(CNode* pto)
{
    const Consensus::Params& consensusParams = Params().GetConsensus();
    {
        // Don't send anything until we get its version message
        if (pto->nVersion == 0)
            return true;

        //
        // Message: ping
        //
        bool pingSend = false;
        if (pto->fPingQueued) {
            // RPC ping request by user
            pingSend = true;
        }
        if (pto->nPingNonceSent == 0 && pto->nPingUsecStart + PING_INTERVAL * 1000000 < GetTimeMicros()) {
            // Ping automatically sent as a latency probe & keepalive.
            pingSend = true;
        }
        if (pingSend) {
            uint64_t nonce = 0;
            while (nonce == 0) {
                GetRandBytes((unsigned char*)&nonce, sizeof(nonce));
            }
            pto->fPingQueued = false;
            pto->nPingUsecStart = GetTimeMicros();
            if (pto->nVersion > BIP0031_VERSION) {
                pto->nPingNonceSent = nonce;
                pto->PushMessage(NetMsgType::PING, nonce);
            } else {
                // Peer is too old to support ping command with nonce, pong will never arrive.
                pto->nPingNonceSent = 0;
                pto->PushMessage(NetMsgType::PING);
            }
        }

        TRY_LOCK(cs_main, lockMain); // Acquire cs_main for IsInitialBlockDownload() and CNodeState()
        if (!lockMain)
            return true;

        // Address refresh broadcast
        int64_t nNow = GetTimeMicros();
        if (!IsInitialBlockDownload() && pto->nNextLocalAddrSend < nNow) {
            AdvertiseLocal(pto);
            pto->nNextLocalAddrSend = PoissonNextSend(nNow, AVG_LOCAL_ADDRESS_BROADCAST_INTERVAL);
        }

        //
        // Message: addr
        //
        if (pto->nNextAddrSend < nNow) {
            pto->nNextAddrSend = PoissonNextSend(nNow, AVG_ADDRESS_BROADCAST_INTERVAL);
            vector<CAddress> vAddr;
            vAddr.reserve(pto->vAddrToSend.size());
            for(const CAddress& addr: pto->vAddrToSend)
            {
                if (!pto->addrKnown.contains(addr.GetKey()))
                {
                    pto->addrKnown.insert(addr.GetKey());
                    vAddr.push_back(addr);
                    // receiver rejects addr messages larger than 1000
                    if (vAddr.size() >= 1000)
                    {
                        pto->PushMessage(NetMsgType::ADDR, vAddr);
                        vAddr.clear();
                    }
                }
            }
            pto->vAddrToSend.clear();
            if (!vAddr.empty())
                pto->PushMessage(NetMsgType::ADDR, vAddr);
            // we only send the big addr message once
            if (pto->vAddrToSend.capacity() > 40)
                pto->vAddrToSend.shrink_to_fit();
        }

        CNodeState &state = *State(pto->GetId());
        if (state.fShouldBan) {
            if (pto->fWhitelisted)
                LogPrintf("Warning: not punishing whitelisted peer %s!\n", pto->addr.ToString());
            else {
                pto->fDisconnect = true;
                if (pto->addr.IsLocal())
                    LogPrintf("Warning: not banning local peer %s!\n", pto->addr.ToString());
                else
                {
                    CNode::Ban(pto->addr, BanReasonNodeMisbehaving);
                    // Remove all data from the header spam filter when the address is banned
                    CleanAddressHeaders(pto->addr);
                }
            }
            state.fShouldBan = false;
        }

        for(const CBlockReject& reject: state.rejects)
            pto->PushMessage(NetMsgType::REJECT, (string)NetMsgType::BLOCK, reject.chRejectCode, reject.strRejectReason, reject.hashBlock);
        state.rejects.clear();

        // Start block sync
        if (pindexBestHeader == nullptr)
            pindexBestHeader = chainActive.Tip();

        bool fFetch = state.fPreferredDownload || (nPreferredDownload == 0 && !pto->fClient && !pto->fOneShot); // Download if this is a nice peer, or we have no nice peers and this one might do.
        if (!state.fSyncStarted && !pto->fClient && !fImporting && !fReindex) {
            // Only actively request headers from a single peer, unless we're close to today.
            if ((nSyncStarted == 0 && fFetch) || pindexBestHeader->GetBlockTime() > GetAdjustedTime() - 24 * 60 * 60) {
                state.fSyncStarted = true;
                nSyncStarted++;
                const CBlockIndex *pindexStart = pindexBestHeader;
                /* If possible, start at the block preceding the currently
                   best known header.  This ensures that we always get a
                   non-empty list of headers back as long as the peer
                   is up-to-date.  With a non-empty response, we can initialise
                   the peer's known best block.  This wouldn't be possible
                   if we requested starting at pindexBestHeader and
                   got back an empty response.  */
                if (pindexStart->pprev)
                    pindexStart = pindexStart->pprev;
                LogPrint("net", "initial getheaders (%d) to peer=%d (startheight:%d)\n", pindexStart->nHeight, pto->id, pto->nStartingHeight);
                pto->PushMessage(NetMsgType::GETHEADERS, chainActive.GetLocator(pindexStart), uint256());
            }
        }

        // Resend wallet transactions that haven't gotten in a block yet
        // Except during reindex, importing and IBD, when old wallet
        // transactions become unconfirmed and spams other nodes.
        if (!fReindex && !fImporting && !IsInitialBlockDownload())
        {
            GetMainSignals().Broadcast(nTimeBestReceived);
        }

        //
        // Try sending block announcements via headers
        //
        {
            // If we have less than MAX_BLOCKS_TO_ANNOUNCE in our
            // list of block hashes we're relaying, and our peer wants
            // headers announcements, then find the first header
            // not yet known to our peer but would connect, and send.
            // If no header would connect, or if we have too many
            // blocks, or if the peer doesn't want headers, just
            // add all to the inv queue.
            LOCK(pto->cs_inventory);
            vector<CBlock> vHeaders;
            bool fRevertToInv = ((!state.fPreferHeaders &&
                                 (!state.fPreferHeaderAndIDs || pto->vBlockHashesToAnnounce.size() > 1)) ||
                                pto->vBlockHashesToAnnounce.size() > MAX_BLOCKS_TO_ANNOUNCE);
            CBlockIndex *pBestIndex = nullptr; // last header queued for delivery
            ProcessBlockAvailability(pto->id); // ensure pindexBestKnownBlock is up-to-date

            if (!fRevertToInv) {
                bool fFoundStartingHeader = false;
                // Try to find first header that our peer doesn't have, and
                // then send all headers past that one.  If we come across any
                // headers that aren't on chainActive, give up.
                for(const uint256 &hash: pto->vBlockHashesToAnnounce) {
                    BlockMap::iterator mi = mapBlockIndex.find(hash);
                    assert(mi != mapBlockIndex.end());
                    CBlockIndex *pindex = mi->second;
                    if (chainActive[pindex->nHeight] != pindex) {
                        // Bail out if we reorged away from this block
                        fRevertToInv = true;
                        break;
                    }
                    if (pBestIndex != NULL && pindex->pprev != pBestIndex) {
                        // This means that the list of blocks to announce don't
                        // connect to each other.
                        // This shouldn't really be possible to hit during
                        // regular operation (because reorgs should take us to
                        // a chain that has some block not on the prior chain,
                        // which should be caught by the prior check), but one
                        // way this could happen is by using invalidateblock /
                        // reconsiderblock repeatedly on the tip, causing it to
                        // be added multiple times to vBlockHashesToAnnounce.
                        // Robustly deal with this rare situation by reverting
                        // to an inv.
                        fRevertToInv = true;
                        break;
                    }
                    pBestIndex = pindex;
                    if (fFoundStartingHeader) {
                        // add this to the headers message
                        vHeaders.push_back(pindex->GetBlockHeader());
                    } else if (PeerHasHeader(&state, pindex)) {
                        continue; // keep looking for the first new block
                    } else if (pindex->pprev == NULL || PeerHasHeader(&state, pindex->pprev)) {
                        // Peer doesn't have this header but they do have the prior one.
                        // Start sending headers.
                        fFoundStartingHeader = true;
                        vHeaders.push_back(pindex->GetBlockHeader());
                    } else {
                        // Peer doesn't have this header or the prior one -- nothing will
                        // connect, so bail out.
                        fRevertToInv = true;
                        break;
                    }
                }
            }
            if (!fRevertToInv && !vHeaders.empty()) {
                if (vHeaders.size() == 1 && state.fPreferHeaderAndIDs) {
                    // We only send up to 1 block as header-and-ids, as otherwise
                    // probably means we're doing an initial-ish-sync or they're slow
                    LogPrint("net", "%s sending header-and-ids %s to peer %d\n", __func__,
                            vHeaders.front().GetHash().ToString(), pto->id);
                    //TODO: Shouldn't need to reload block from disk, but requires refactor
                    CBlock block;
                    assert(ReadBlockFromDisk(block, pBestIndex, consensusParams));
                    CBlockHeaderAndShortTxIDs cmpctblock(block);
                    pto->PushMessageWithFlag(SERIALIZE_TRANSACTION_NO_WITNESS, NetMsgType::CMPCTBLOCK, cmpctblock);
                    state.pindexBestHeaderSent = pBestIndex;
                } else if (state.fPreferHeaders) {
                    if (vHeaders.size() > 1) {
                        LogPrint("net", "%s: %u headers, range (%s, %s), to peer=%d\n", __func__,
                                vHeaders.size(),
                                vHeaders.front().GetHash().ToString(),
                                vHeaders.back().GetHash().ToString(), pto->id);
                    } else {
                        LogPrint("net", "%s: sending header %s to peer=%d\n", __func__,
                                vHeaders.front().GetHash().ToString(), pto->id);
                    }
                    pto->PushMessage(NetMsgType::HEADERS, vHeaders);
                    state.pindexBestHeaderSent = pBestIndex;
                } else
                    fRevertToInv = true;
            }
            if (fRevertToInv) {
                // If falling back to using an inv, just try to inv the tip.
                // The last entry in vBlockHashesToAnnounce was our tip at some point
                // in the past.
                if (!pto->vBlockHashesToAnnounce.empty()) {
                    const uint256 &hashToAnnounce = pto->vBlockHashesToAnnounce.back();
                    BlockMap::iterator mi = mapBlockIndex.find(hashToAnnounce);
                    assert(mi != mapBlockIndex.end());
                    CBlockIndex *pindex = mi->second;

                    // Warn if we're announcing a block that is not on the main chain.
                    // This should be very rare and could be optimized out.
                    // Just log for now.
                    if (chainActive[pindex->nHeight] != pindex) {
                        LogPrint("net", "Announcing block %s not on main chain (tip=%s)\n",
                            hashToAnnounce.ToString(), chainActive.Tip()->GetBlockHash().ToString());
                    }

                    // If the peer's chain has this block, don't inv it back.
                    if (!PeerHasHeader(&state, pindex)) {
                        pto->PushInventory(CInv(MSG_BLOCK, hashToAnnounce));
                        LogPrint("net", "%s: sending inv peer=%d hash=%s\n", __func__,
                            pto->id, hashToAnnounce.ToString());
                    }
                }
            }
            pto->vBlockHashesToAnnounce.clear();
        }

        //
        // Message: inventory
        //
        vector<CInv> vInv;
        {
            LOCK(pto->cs_inventory);
            vInv.reserve(std::max<size_t>(pto->vInventoryBlockToSend.size(), INVENTORY_BROADCAST_MAX));

            // Add blocks
            for(const uint256& hash: pto->vInventoryBlockToSend) {
                vInv.push_back(CInv(MSG_BLOCK, hash));
                if (vInv.size() == MAX_INV_SZ) {
                    pto->PushMessage(NetMsgType::INV, vInv);
                    vInv.clear();
                }
            }
            pto->vInventoryBlockToSend.clear();

            // Check whether periodic sends should happen
            bool fSendTrickle = pto->fWhitelisted;
            if (pto->nNextInvSend < nNow) {
                fSendTrickle = true;
                // Use half the delay for outbound peers, as there is less privacy concern for them.
                pto->nNextInvSend = PoissonNextSend(nNow, INVENTORY_BROADCAST_INTERVAL >> !pto->fInbound);
            }

            // Time to send but the peer has requested we not relay transactions.
            if (fSendTrickle) {
                LOCK(pto->cs_filter);
                if (!pto->fRelayTxes) pto->setInventoryTxToSend.clear();
            }

            // Respond to BIP35 mempool requests
            if (fSendTrickle && pto->fSendMempool) {
                auto vtxinfo = mempool.infoAll();
                pto->fSendMempool = false;
                CAmount filterrate = 0;
                {
                    LOCK(pto->cs_feeFilter);
                    filterrate = pto->minFeeFilter;
                }

                LOCK(pto->cs_filter);

                for (const auto& txinfo : vtxinfo) {
                    const uint256& hash = txinfo.tx->GetHash();
                    CInv inv(MSG_TX, hash);
                    pto->setInventoryTxToSend.erase(hash);
                    if (filterrate) {
                        if (txinfo.feeRate.GetFeePerK() < filterrate)
                            continue;
                    }
                    if (pto->pfilter) {
                        if (!pto->pfilter->IsRelevantAndUpdate(*txinfo.tx)) continue;
                    }
                    pto->filterInventoryKnown.insert(hash);
                    vInv.push_back(inv);
                    if (vInv.size() == MAX_INV_SZ) {
                        pto->PushMessage(NetMsgType::INV, vInv);
                        vInv.clear();
                    }
                }
                pto->timeLastMempoolReq = GetTime();
            }

            // Determine transactions to relay
            if (fSendTrickle) {
                // Produce a vector with all candidates for sending
                vector<std::set<uint256>::iterator> vInvTx;
                vInvTx.reserve(pto->setInventoryTxToSend.size());
                for (std::set<uint256>::iterator it = pto->setInventoryTxToSend.begin(); it != pto->setInventoryTxToSend.end(); it++) {
                    vInvTx.push_back(it);
                }
                CAmount filterrate = 0;
                {
                    LOCK(pto->cs_feeFilter);
                    filterrate = pto->minFeeFilter;
                }
                // Topologically and fee-rate sort the inventory we send for privacy and priority reasons.
                // A heap is used so that not all items need sorting if only a few are being sent.
                CompareInvMempoolOrder compareInvMempoolOrder(&mempool);
                std::make_heap(vInvTx.begin(), vInvTx.end(), compareInvMempoolOrder);
                // No reason to drain out at many times the network's capacity,
                // especially since we have many peers and some will draw much shorter delays.
                unsigned int nRelayedTransactions = 0;
                LOCK(pto->cs_filter);
                while (!vInvTx.empty() && nRelayedTransactions < INVENTORY_BROADCAST_MAX) {
                    // Fetch the top element from the heap
                    std::pop_heap(vInvTx.begin(), vInvTx.end(), compareInvMempoolOrder);
                    std::set<uint256>::iterator it = vInvTx.back();
                    vInvTx.pop_back();
                    uint256 hash = *it;
                    // Remove it from the to-be-sent set
                    pto->setInventoryTxToSend.erase(it);
                    // Check if not in the filter already
                    if (pto->filterInventoryKnown.contains(hash)) {
                        continue;
                    }
                    // Not in the mempool anymore? don't bother sending it.
                    auto txinfo = mempool.info(hash);
                    if (!txinfo.tx) {
                        continue;
                    }
                    if (filterrate && txinfo.feeRate.GetFeePerK() < filterrate) {
                        continue;
                    }
                    if (pto->pfilter && !pto->pfilter->IsRelevantAndUpdate(*txinfo.tx)) continue;
                    // Send
                    vInv.push_back(CInv(MSG_TX, hash));
                    nRelayedTransactions++;
                    {
                        // Expire old relay messages
                        while (!vRelayExpiration.empty() && vRelayExpiration.front().first < nNow)
                        {
                            mapRelay.erase(vRelayExpiration.front().second);
                            vRelayExpiration.pop_front();
                        }

                        auto ret = mapRelay.insert(std::make_pair(hash, std::move(txinfo.tx)));
                        if (ret.second) {
                            vRelayExpiration.push_back(std::make_pair(nNow + 15 * 60 * 1000000, ret.first));
                        }
                    }
                    if (vInv.size() == MAX_INV_SZ) {
                        pto->PushMessage(NetMsgType::INV, vInv);
                        vInv.clear();
                    }
                    pto->filterInventoryKnown.insert(hash);
                }
            }
        }
        if (!vInv.empty())
            pto->PushMessage(NetMsgType::INV, vInv);

        // Detect whether we're stalling
        nNow = GetTimeMicros();
        if (!pto->fDisconnect && state.nStallingSince && state.nStallingSince < nNow - 1000000 * BLOCK_STALLING_TIMEOUT) {
            // Stalling only triggers when the block download window cannot move. During normal steady state,
            // the download window should be much larger than the to-be-downloaded set of blocks, so disconnection
            // should only happen during initial block download.
            LogPrintf("Peer=%d is stalling block download, disconnecting\n", pto->id);
            pto->fDisconnect = true;
        }
        // In case there is a block that has been in flight from this peer for 2 + 0.5 * N times the block interval
        // (with N the number of peers from which we're downloading validated blocks), disconnect due to timeout.
        // We compensate for other peers to prevent killing off peers due to our own downstream link
        // being saturated. We only count validated in-flight blocks so peers can't advertise non-existing block hashes
        // to unreasonably increase our timeout.
        if (!pto->fDisconnect && state.vBlocksInFlight.size() > 0) {
            QueuedBlock &queuedBlock = state.vBlocksInFlight.front();
            int nOtherPeersWithValidatedDownloads = nPeersWithValidatedDownloads - (state.nBlocksInFlightValidHeaders > 0);
            if (nNow > state.nDownloadingSince + consensusParams.nPowTargetSpacing * (BLOCK_DOWNLOAD_TIMEOUT_BASE + BLOCK_DOWNLOAD_TIMEOUT_PER_PEER * nOtherPeersWithValidatedDownloads)) {
                LogPrintf("Timeout downloading block %s from peer=%d, disconnecting\n", queuedBlock.hash.ToString(), pto->id);
                pto->fDisconnect = true;
            }
        }

        //
        // Message: getdata (blocks)
        //
        vector<CInv> vGetData;


        if (!pto->fDisconnect && !pto->fClient && (fFetch || !IsInitialBlockDownload()) && state.nBlocksInFlight < MAX_BLOCKS_IN_TRANSIT_PER_PEER) {
            vector<CBlockIndex*> vToDownload;
            NodeId staller = -1;

            FindNextBlocksToDownload(pto->GetId(), MAX_BLOCKS_IN_TRANSIT_PER_PEER - state.nBlocksInFlight, vToDownload, staller);
            for(CBlockIndex *pindex: vToDownload) {
                if (State(pto->GetId())->fHaveWitness || !IsWitnessEnabled(pindex->pprev, consensusParams)) {
                    uint32_t nFetchFlags = GetFetchFlags(pto, pindex->pprev, consensusParams);
                    vGetData.push_back(CInv(MSG_BLOCK | nFetchFlags, pindex->GetBlockHash()));
                    MarkBlockAsInFlight(pto->GetId(), pindex->GetBlockHash(), consensusParams, pindex);
                    LogPrint("net", "Requesting block %s (%d) peer=%d\n", pindex->GetBlockHash().ToString(),
                        pindex->nHeight, pto->id);
                }
            }
            if (state.nBlocksInFlight == 0 && staller != -1  && State(pto->GetId())->fHaveWitness) {
                if (State(staller)->nStallingSince == 0) {
                    State(staller)->nStallingSince = nNow;
                    LogPrint("net", "Stall started peer=%d\n", staller);
                }
            }
        }

        //
        // Message: getdata (non-blocks)
        //
        while (!pto->fDisconnect && !pto->mapAskFor.empty() && (*pto->mapAskFor.begin()).first <= nNow)
        {
            const CInv& inv = (*pto->mapAskFor.begin()).second;
            if (!AlreadyHave(inv))
            {
                if (fDebug)
                    LogPrint("net", "Requesting %s peer=%d\n", inv.ToString(), pto->id);
                vGetData.push_back(inv);
                if (vGetData.size() >= 1000)
                {
                    pto->PushMessage(NetMsgType::GETDATA, vGetData);
                    vGetData.clear();
                }
            } else {
                //If we're not going to ask, don't expect a response.
                pto->setAskFor.erase(inv.hash);
            }
            pto->mapAskFor.erase(pto->mapAskFor.begin());
        }
        if (!vGetData.empty())
            pto->PushMessage(NetMsgType::GETDATA, vGetData);

        //
        // Message: feefilter
        //
        // We don't want white listed peers to filter txs to us if we have -whitelistforcerelay
        if (pto->nVersion >= FEEFILTER_VERSION && GetBoolArg("-feefilter", DEFAULT_FEEFILTER) &&
            !(pto->fWhitelisted && GetBoolArg("-whitelistforcerelay", DEFAULT_WHITELISTFORCERELAY))) {
            CAmount currentFilter = mempool.GetMinFee(GetArg("-maxmempool", DEFAULT_MAX_MEMPOOL_SIZE) * 1000000).GetFeePerK();
            int64_t timeNow = GetTimeMicros();
            if (timeNow > pto->nextSendTimeFeeFilter) {
                CAmount filterToSend = filterRounder.round(currentFilter);
                if (filterToSend != pto->lastSentFeeFilter) {
                    pto->PushMessage(NetMsgType::FEEFILTER, filterToSend);
                    pto->lastSentFeeFilter = filterToSend;
                }
                pto->nextSendTimeFeeFilter = PoissonNextSend(timeNow, AVG_FEEFILTER_BROADCAST_INTERVAL);
            }
            // If the fee filter has changed substantially and it's still more than MAX_FEEFILTER_CHANGE_DELAY
            // until scheduled broadcast, then move the broadcast to within MAX_FEEFILTER_CHANGE_DELAY.
            else if (timeNow + MAX_FEEFILTER_CHANGE_DELAY * 1000000 < pto->nextSendTimeFeeFilter &&
                     (currentFilter < 3 * pto->lastSentFeeFilter / 4 || currentFilter > 4 * pto->lastSentFeeFilter / 3)) {
                pto->nextSendTimeFeeFilter = timeNow + (insecure_rand() % MAX_FEEFILTER_CHANGE_DELAY) * 1000000;
            }
        }
    }
    return true;
}

 std::string CBlockFileInfo::ToString() const {
     return strprintf("CBlockFileInfo(blocks=%u, size=%u, heights=%u...%u, time=%s...%s)", nBlocks, nSize, nHeightFirst, nHeightLast, DateTimeStrFormat("%Y-%m-%d", nTimeFirst), DateTimeStrFormat("%Y-%m-%d", nTimeLast));
 }

ThresholdState VersionBitsTipState(const Consensus::Params& params, Consensus::DeploymentPos pos)
{
    LOCK(cs_main);
    return VersionBitsState(chainActive.Tip(), params, pos, versionbitscache);
}

class CMainCleanup
{
public:
    CMainCleanup() {}
    ~CMainCleanup() {
        // block headers
        BlockMap::iterator it1 = mapBlockIndex.begin();
        for (; it1 != mapBlockIndex.end(); it1++)
            delete (*it1).second;
        mapBlockIndex.clear();

        // orphan transactions
        mapOrphanTransactions.clear();
        mapOrphanTransactionsByPrev.clear();
    }
} instance_of_cmaincleanup;

// ppcoin: find last block index up to pindex
const CBlockIndex* GetLastBlockIndex(const CBlockIndex* pindex, bool fProofOfStake)
{
    while (pindex && pindex->pprev && (pindex->IsProofOfStake() != fProofOfStake))
        pindex = pindex->pprev;
    return pindex;
}

unsigned int ComputedMinStake(unsigned int nBase, int64_t nTime, unsigned int nBlockTime)
{
  return ComputeMaxBits(bnProofOfStakeLimit, nBase, nTime);
}

unsigned int GetNextTargetRequired(const CBlockIndex* pindexLast, bool fProofOfStake)
{

    arith_uint256 bnTargetLimit = fProofOfStake ? GetProofOfStakeLimit(pindexLast->nHeight) : Params().ProofOfWorkLimit();

    if (pindexLast == nullptr)
        return bnTargetLimit.GetCompact(); // genesis block


    const CBlockIndex* pindexPrev = GetLastBlockIndex(pindexLast, fProofOfStake);
    if (pindexPrev->pprev == nullptr)
        return bnTargetLimit.GetCompact(); // first block

    const CBlockIndex* pindexPrevPrev = GetLastBlockIndex(pindexPrev->pprev, fProofOfStake);
    if (pindexPrevPrev->pprev == nullptr)
        return bnTargetLimit.GetCompact(); // second block

    int64_t nActualSpacing = pindexPrev->GetBlockTime() - pindexPrevPrev->GetBlockTime();

    if (nActualSpacing < 0)
        nActualSpacing = Params().GetConsensus().nTargetSpacing;

    // ppcoin: target change every block
    // ppcoin: retarget with exponential moving toward target spacing
    arith_uint256 bnNew;
    bnNew.SetCompact(pindexPrev->nBits);

    arith_uint256 nInterval = (Params().GetConsensus().nTargetTimespan) / (Params().GetConsensus().nTargetSpacing);
    bnNew *= (((nInterval - 1)) * (Params().GetConsensus().nTargetSpacing) + (nActualSpacing) + (nActualSpacing));
    bnNew /= (((nInterval + 1)) * (Params().GetConsensus().nTargetSpacing));

    if (bnNew <= 0 || bnNew > bnTargetLimit)
        bnNew = bnTargetLimit;

    return bnNew.GetCompact();
}

arith_uint256 GetProofOfStakeLimit(int nHeight)
{
    return (bnProofOfStakeLimitV2);
}

bool TransactionGetCoinAge(CTransaction& transaction, uint64_t& nCoinAge, const CCoinsViewCache& view)
{
    arith_uint256 bnCentSecond = 0;  // coin age in the unit of cent-seconds
    nCoinAge = 0;

    if (transaction.IsCoinBase())
        return true;

    for(const CTxIn& txin: transaction.vin)
    {
        // First try finding the previous transaction in database
        CTransaction txPrev;
        uint256 hashBlock = uint256();

        if (!GetTransaction(txin.prevout.hash, txPrev, Params().GetConsensus(), hashBlock, view, true))
            continue;  // previous transaction not in main chain

        if (transaction.nTime < txPrev.nTime)
            return false;  // Transaction timestamp violation

        if (mapBlockIndex.count(hashBlock) == 0)
            return false; //Block not found

        CBlockIndex* pblockindex = mapBlockIndex[hashBlock];

        if (pblockindex->nTime + Params().GetConsensus().nStakeMinAge > transaction.nTime)
            continue; // only count coins meeting min age requirement

        int64_t nValueIn = txPrev.vout[txin.prevout.n].nValue;
        bnCentSecond += arith_uint256(nValueIn) * (transaction.nTime-txPrev.nTime) / CENT;


        LogPrint("coinage", "coin age nValueIn=%d nTimeDiff=%d bnCentSecond=%s\n", nValueIn, transaction.nTime - txPrev.nTime, bnCentSecond.ToString());
    }


    arith_uint256 bnCoinDay = ((bnCentSecond * CENT) / COIN) / (24 * 60 * 60);
    LogPrint("coinage", "coin age bnCoinDay=%s\n", bnCoinDay.ToString());
    nCoinAge = bnCoinDay.GetLow64();

    return true;
}

using namespace std;

// Get time weight
int64_t GetWeight(int64_t nIntervalBeginning, int64_t nIntervalEnd)
{
    // Kernel hash weight starts from 0 at the min age
    // this change increases active coins participating the hash and helps
    // to secure the network when proof-of-stake difficulty is low

    return nIntervalEnd - nIntervalBeginning - Params().GetConsensus().nStakeMinAge;
}

// Get the last stake modifier and its generation time from a given block
static bool GetLastStakeModifier(const CBlockIndex* pindex, uint64_t& nStakeModifier, int64_t& nModifierTime)
{
    if (!pindex)
        return error("GetLastStakeModifier: null pindex");
    while (pindex && pindex->pprev && !pindex->GeneratedStakeModifier())
        pindex = pindex->pprev;
    if (!pindex->GeneratedStakeModifier()){
        nStakeModifier = 1;
        nModifierTime = pindex->GetBlockTime();
        return true;
    }
    nStakeModifier = pindex->nStakeModifier;
    nModifierTime = pindex->GetBlockTime();
    return true;
}

// Get selection interval section (in seconds)
static int64_t GetStakeModifierSelectionIntervalSection(int nSection)
{
    assert (nSection >= 0 && nSection < 64);
    return (Params().GetConsensus().nModifierInterval * 63 / (63 + ((63 - nSection) * (MODIFIER_INTERVAL_RATIO - 1))));
}

// Get stake modifier selection interval (in seconds)
static int64_t GetStakeModifierSelectionInterval()
{
    int64_t nSelectionInterval = 0;
    for (int nSection=0; nSection<64; nSection++)
        nSelectionInterval += GetStakeModifierSelectionIntervalSection(nSection);
    return nSelectionInterval;
}

// select a block from the candidate blocks in vSortedByTimestamp, excluding
// already selected blocks in vSelectedBlocks, and with timestamp up to
// nSelectionIntervalStop.
static bool SelectBlockFromCandidates(vector<pair<int64_t, uint256> >& vSortedByTimestamp, map<uint256, const CBlockIndex*>& mapSelectedBlocks,
    int64_t nSelectionIntervalStop, uint64_t nStakeModifierPrev, const CBlockIndex** pindexSelected)
{
    bool fSelected = false;
    uint256 hashBest = uint256();
    *pindexSelected = (const CBlockIndex*) 0;
    for(const PAIRTYPE(int64_t, uint256)& item: vSortedByTimestamp)
    {
        if (!mapBlockIndex.count(item.second))
            return error("SelectBlockFromCandidates: failed to find block index for candidate block %s", item.second.ToString());
        const CBlockIndex* pindex = mapBlockIndex[item.second];
        if (fSelected && pindex->GetBlockTime() > nSelectionIntervalStop){
//            LogPrint("stakemodifier", "SelectBlockFromCandidates: selection hash=%s index=%d proofhash=%s nStakeModifierPrev=%08x\n", hashBest.ToString(), pindex->nHeight, pindex->hashProof.ToString(), nStakeModifierPrev);
            break;

        }

        if (mapSelectedBlocks.count(pindex->GetBlockHash()) > 0)
            continue;
        // compute the selection hash by hashing its proof-hash and the
        // previous proof-of-stake modifier
        CDataStream ss(SER_GETHASH, 0);
        ss << ArithToUint256(pindex->hashProof) << nStakeModifierPrev;
        uint256 hashSelection = Hash(ss.begin(), ss.end());


        // the selection hash is divided by 2**32 so that proof-of-stake block
        // is always favored over proof-of-work block. this is to preserve
        // the energy efficiency property
        if (pindex->IsProofOfStake())
            hashSelection = ArithToUint256(UintToArith256(hashSelection) >> 32);

        if (fSelected && hashSelection < hashBest)
        {
            hashBest = hashSelection;
            *pindexSelected = (const CBlockIndex*) pindex;
        }
        else if (!fSelected)
        {
            fSelected = true;
            hashBest = hashSelection;
            *pindexSelected = (const CBlockIndex*) pindex;
        }
    }
    return fSelected;
}

// Stake Modifier (hash modifier of proof-of-stake):
// The purpose of stake modifier is to prevent a txout (coin) owner from
// computing future proof-of-stake generated by this txout at the time
// of transaction confirmation. To meet kernel protocol, the txout
// must hash with a future stake modifier to generate the proof.
// Stake modifier consists of bits each of which is contributed from a
// selected block of a given block group in the past.
// The selection of a block is based on a hash of the block's proof-hash and
// the previous stake modifier.
// Stake modifier is recomputed at a fixed time interval instead of every
// block. This is to make it difficult for an attacker to gain control of
// additional bits in the stake modifier, even after generating a chain of
// blocks.
bool ComputeNextStakeModifier(const CBlockIndex* pindexPrev, uint64_t& nStakeModifier, bool& fGeneratedStakeModifier)
{
    nStakeModifier = 0;
    fGeneratedStakeModifier = false;
    if (!pindexPrev)
    {
        fGeneratedStakeModifier = true;
        return error("ComputeNextStakeModifier(): Could not find pindexPrev");  // genesis block's modifier is 0
    }
    // First find current stake modifier and its generation block time
    // if it's not old enough, return the same stake modifier
    int64_t nModifierTime = 0;
    if (!GetLastStakeModifier(pindexPrev, nStakeModifier, nModifierTime))
        return error("ComputeNextStakeModifier: unable to get last modifier");
//    LogPrint("stakemodifier", "ComputeNextStakeModifier: prev modifier=0x%016x time=%s\n", nStakeModifier, DateTimeStrFormat("%Y-%m-%d %H:%M:%S", nModifierTime));
    if (nModifierTime / Params().GetConsensus().nModifierInterval >= pindexPrev->GetBlockTime() / Params().GetConsensus().nModifierInterval)
        return true;

    // Sort candidate blocks by timestamp
    vector<pair<int64_t, uint256> > vSortedByTimestamp;
    vSortedByTimestamp.reserve(64 * Params().GetConsensus().nModifierInterval / GetTargetSpacing(pindexPrev->nHeight));
    int64_t nSelectionInterval = GetStakeModifierSelectionInterval();
    int64_t nSelectionIntervalStart = (pindexPrev->GetBlockTime() / Params().GetConsensus().nModifierInterval)
            * Params().GetConsensus().nModifierInterval - nSelectionInterval;
//    LogPrint("stakemodifier", "nSelectionInterval = %d nSelectionIntervalStart = %d\n",nSelectionInterval,nSelectionIntervalStart);

    const CBlockIndex* pindex = pindexPrev;
    while (pindex && pindex->GetBlockTime() >= nSelectionIntervalStart)
    {
        vSortedByTimestamp.push_back(make_pair(pindex->GetBlockTime(), pindex->GetBlockHash()));
        pindex = pindex->pprev;
    }
    int nHeightFirstCandidate = pindex ? (pindex->nHeight + 1) : 0;
    reverse(vSortedByTimestamp.begin(), vSortedByTimestamp.end());
    sort(vSortedByTimestamp.begin(), vSortedByTimestamp.end());

    // Select 64 blocks from candidate blocks to generate stake modifier
    uint64_t nStakeModifierNew = 0;
    int64_t nSelectionIntervalStop = nSelectionIntervalStart;
    map<uint256, const CBlockIndex*> mapSelectedBlocks;
    for (int nRound=0; nRound<min(64, (int)vSortedByTimestamp.size()); nRound++)
    {
        // add an interval section to the current selection round
        nSelectionIntervalStop += GetStakeModifierSelectionIntervalSection(nRound);
        // select a block from the candidates of current round
        if (!SelectBlockFromCandidates(vSortedByTimestamp, mapSelectedBlocks, nSelectionIntervalStop, nStakeModifier, &pindex))
            return error("ComputeNextStakeModifier: unable to select block at round %d", nRound);
        // write the entropy bit of the selected block
        nStakeModifierNew |= (((uint64_t)pindex->GetStakeEntropyBit()) << nRound);
        // add the selected block from candidates to selected list
        mapSelectedBlocks.insert(make_pair(pindex->GetBlockHash(), pindex));
//        LogPrint("stakemodifier", "ComputeNextStakeModifier: selected round %d stop=%s height=%d bit=%d\n", nRound, DateTimeStrFormat("%Y-%m-%d %H:%M:%S", nSelectionIntervalStop), pindex->nHeight, pindex->GetStakeEntropyBit());
    }

    // Print selection map for visualization of the selected blocks
    if (LogAcceptCategory("stakemodifier"))
    {
        string strSelectionMap = "";
        // '-' indicates proof-of-work blocks not selected
        strSelectionMap.insert(0, pindexPrev->nHeight - nHeightFirstCandidate + 1, '-');
        pindex = pindexPrev;
        while (pindex && pindex->nHeight >= nHeightFirstCandidate)
        {
            // '=' indicates proof-of-stake blocks not selected
            if (pindex->IsProofOfStake())
                strSelectionMap.replace(pindex->nHeight - nHeightFirstCandidate, 1, "=");
            pindex = pindex->pprev;
        }
        for(const PAIRTYPE(uint256, const CBlockIndex*)& item: mapSelectedBlocks)
        {
            // 'S' indicates selected proof-of-stake blocks
            // 'W' indicates selected proof-of-work blocks
            strSelectionMap.replace(item.second->nHeight - nHeightFirstCandidate, 1, item.second->IsProofOfStake()? "S" : "W");
        }
//        LogPrintf("ComputeNextStakeModifier: selection height [%d, %d] map %s\n", nHeightFirstCandidate, pindexPrev->nHeight, strSelectionMap);
    }
//    LogPrint("stakemodifier", "ComputeNextStakeModifier: new modifier=0x%016x time=%s\n", nStakeModifierNew, DateTimeStrFormat("%Y-%m-%d %H:%M:%S", pindexPrev->GetBlockTime()));

    nStakeModifier = nStakeModifierNew;
    fGeneratedStakeModifier = true;
    return true;
}


static bool CheckStakeKernelHashV2(CBlockIndex* pindexPrev, unsigned int nBits, unsigned int nTimeBlockFrom, const CTransaction& txPrev, const COutPoint& prevout, unsigned int nTimeTx, arith_uint256& hashProofOfStake, arith_uint256& targetProofOfStake, bool fPrintProofOfStake)
{

    if (nTimeTx < txPrev.nTime)  // Transaction timestamp violation
        return error("CheckStakeKernelHash() : nTime violation");


    if (nTimeBlockFrom + Params().GetConsensus().nStakeMinAge > nTimeTx) // Min age requirement
        return error("CheckStakeKernelHash() : min age violation");

    // Base target
    targetProofOfStake.SetCompact(nBits);

    // Weighted target
    int64_t nValueIn = txPrev.vout[prevout.n].nValue;
    arith_uint512 bnWeight = arith_uint512(nValueIn);

    // We need to convert to uint512 to prevent overflow when multiplying by 1st block coins
    base_uint<512> targetProofOfStake512(targetProofOfStake.GetHex());
    targetProofOfStake512 *= bnWeight;

    uint64_t nStakeModifier = pindexPrev->nStakeModifier;
    int nStakeModifierHeight = pindexPrev->nHeight;
    int64_t nStakeModifierTime = pindexPrev->nTime;

    // Calculate hash
    CDataStream ss(SER_GETHASH, 0);
    ss << nStakeModifier << nTimeBlockFrom << txPrev.nTime << prevout.hash << prevout.n << nTimeTx;
    hashProofOfStake = UintToArith256(Hash(ss.begin(), ss.end()));

    if (fPrintProofOfStake)
    {
        LogPrint("stakemodifier","CheckStakeKernelHash() : using modifier 0x%016x at height=%d timestamp=%s for block from timestamp=%s\n",
            nStakeModifier, nStakeModifierHeight,
            DateTimeStrFormat("%Y-%m-%d %H:%M:%S", nStakeModifierTime),
            DateTimeStrFormat("%Y-%m-%d %H:%M:%S", nTimeBlockFrom));
        LogPrint("stakemodifier","CheckStakeKernelHash() : check modifier=0x%016x nTimeBlockFrom=%u nTimeTxPrev=%u nPrevout=%u nTimeTx=%u hashProof=%s bnTarget=%s nBits=%08x nValueIn=%d bnWeight=%s\n",
            nStakeModifier,
            nTimeBlockFrom, txPrev.nTime, prevout.n, nTimeTx,
            hashProofOfStake.ToString(), targetProofOfStake512.ToString(), nBits, nValueIn,bnWeight.ToString());
    }

    // We need to convert type so it can be compared to target
    base_uint<512> hashProofOfStake512(hashProofOfStake.GetHex());

    // Now check if proof-of-stake hash meets target protocol
    if (hashProofOfStake512 > targetProofOfStake512)
      return false;

    if (fDebug && !fPrintProofOfStake)
    {
        LogPrint("stakemodifier","CheckStakeKernelHash() : using modifier 0x%016x at height=%d timestamp=%s for block from timestamp=%s\n",
            nStakeModifier, nStakeModifierHeight,
            DateTimeStrFormat("%Y-%m-%d %H:%M:%S", nStakeModifierTime),
            DateTimeStrFormat("%Y-%m-%d %H:%M:%S", nTimeBlockFrom));
        LogPrint("stakemodifier","CheckStakeKernelHash() : pass modifier=0x%016x nTimeBlockFrom=%u nTimeTxPrev=%u nPrevout=%u nTimeTx=%u hashProof=%s\n",
            nStakeModifier,
            nTimeBlockFrom, txPrev.nTime, prevout.n, nTimeTx,
            hashProofOfStake.ToString());
    }

    return true;
}

bool CheckStakeKernelHash(CBlockIndex* pindexPrev, unsigned int nBits, CBlockIndex& blockFrom, const CTransaction& txPrev, const COutPoint& prevout, unsigned int nTimeTx, arith_uint256& hashProofOfStake, arith_uint256& targetProofOfStake, bool fPrintProofOfStake)
{
    // if (IsProtocolV2(pindexPrev->nHeight+1))
        return CheckStakeKernelHashV2(pindexPrev, nBits, blockFrom.GetBlockTime(), txPrev, prevout, nTimeTx, hashProofOfStake, targetProofOfStake, true);
    // else
        // return CheckStakeKernelHashV1(nBits, blockFrom, nTxPrevOffset, txPrev, prevout, nTimeTx, hashProofOfStake, targetProofOfStake, fPrintProofOfStake);
}

//Check kernel hash target and coinstake signature
bool CheckProofOfStake(CBlockIndex* pindexPrev, const CTransaction& tx, unsigned int nBits, arith_uint256& hashProofOfStake, arith_uint256& targetProofOfStake, std::vector<CScriptCheck> *pvChecks, CCoinsViewCache& view, bool fCHeckSignature)
{
    if (!tx.IsCoinStake())
        return error("%s: called on non-coinstake %s", __func__, tx.GetHash().ToString());

    // Kernel (input 0) must match the stake hash target per coin age (nBits)
    const CTxIn& txin = tx.vin[0];

    CTransaction txPrev;
    uint256 hashBlock = uint256();
<<<<<<< HEAD
    if (!GetTransaction(txin.prevout.hash, txPrev, Params().GetConsensus(), hashBlock, true))
=======
    if (!GetTransaction(txin.prevout.hash, txPrev, Params().GetConsensus(), hashBlock, view, true))
>>>>>>> 55d93746
        return error("%s: INFO: read txPrev failed %s",__func__, txin.prevout.hash.GetHex());  // previous transaction not in main chain, may occur during initial download

    bool fColdStaking = txPrev.vout[txin.prevout.n].scriptPubKey.IsColdStaking();
    bool fPoolEnabled = IsColdStakingPoolFeeEnabled(pindexPrev, Params().GetConsensus());
    CScript kernelScript = txPrev.vout[txin.prevout.n].scriptPubKey;

    if (fPoolEnabled && tx.vin.size() > 1)
    {
        for (unsigned int i = 1; i < tx.vin.size(); i++)
        {
            CTransaction txPrev_;
            uint256 hashBlock_ = uint256();
<<<<<<< HEAD
            if (!GetTransaction(tx.vin[i].prevout.hash, txPrev_, Params().GetConsensus(), hashBlock_, true))
=======
            if (!GetTransaction(tx.vin[i].prevout.hash, txPrev_, Params().GetConsensus(), hashBlock_, view, true))
>>>>>>> 55d93746
                return error("%s: INFO: read txPrev failed %s",__func__, tx.vin[i].prevout.hash.GetHex());  // previous transaction not in main chain, may occur during initial download

            fColdStaking |= txPrev_.vout[tx.vin[i].prevout.n].scriptPubKey.IsColdStaking();
            if (fColdStaking && txPrev_.vout[tx.vin[i].prevout.n].scriptPubKey != kernelScript)
                return error("%s: Coinstake spends inputs from more than one different kernel", __func__);
        }
    }

    if (fColdStaking)
    {
        CAmount valueIn = view.GetValueIn(tx);
        CAmount valueOut = 0;

        for(unsigned int i = 1; i < tx.vout.size() - (fPoolEnabled?0:1); i++) // First output is empty, last is CFund contribution
            if(fPoolEnabled && tx.vout[i].scriptPubKey == txPrev.vout[txin.prevout.n].scriptPubKey)
                valueOut += tx.vout[i].nValue;
            else if(!fPoolEnabled && tx.vout[i].scriptPubKey != txPrev.vout[txin.prevout.n].scriptPubKey)
                return error(strprintf("%s: Coinstake output %d tried to move cold staking coins to a non authorised script. (%s vs. %s)",
                                       __func__, i, ScriptToAsmStr(txPrev.vout[txin.prevout.n].scriptPubKey), ScriptToAsmStr(tx.vout[i].scriptPubKey)));

        if (fPoolEnabled && valueIn > valueOut)
            return error("%s: Coinstake tried to move cold staking coins to a non authorised script.",__func__);

    }

    if (pvChecks)
        pvChecks->reserve(tx.vin.size());

    if(fCHeckSignature)
    {
        PrecomputedTransactionData txdata(tx);
        const COutPoint &prevout = tx.vin[0].prevout;
        const CCoins* coins = view.AccessCoins(prevout.hash);
        assert(coins);

        // Verify signature
        CScriptCheck check(*coins, tx, 0, SCRIPT_VERIFY_NONE, false, &txdata);
        if (pvChecks) {
            pvChecks->push_back(CScriptCheck());
            check.swap(pvChecks->back());
        } else if (!check())
            return error("%s: script-verify-failed %s",__func__, ScriptErrorString(check.GetScriptError()));
    }

    if (mapBlockIndex.count(hashBlock) == 0)
        return fDebug? error("%s: read block failed",__func__) : false; // unable to read block of previous transaction

    CBlockIndex* pblockindex = mapBlockIndex[hashBlock];

    if (txin.prevout.hash != txPrev.GetHash())
        return error("%s: Coinstake input does not match previous output %s",__func__, txin.prevout.hash.GetHex());

    if (!CheckStakeKernelHash(pindexPrev, nBits, *pblockindex, txPrev, txin.prevout, tx.nTime, hashProofOfStake, targetProofOfStake, fDebug))
        return error("%s: INFO: check kernel failed on coinstake %s, hashProof=%s",__func__,  tx.GetHash().ToString(), hashProofOfStake.ToString()); // may occur during initial download or if behind on block chain sync

    return true;
}

// Check whether the coinstake timestamp meets protocol
bool CheckCoinStakeTimestamp(int nHeight, int64_t nTimeBlock, int64_t nTimeTx)
{
    if (nHeight > 0)
        return (nTimeBlock == nTimeTx) && ((nTimeTx & STAKE_TIMESTAMP_MASK) == 0);
    else
        return (nTimeBlock == nTimeTx);
}

bool CheckKernel(CBlockIndex* pindexPrev, unsigned int nBits, int64_t nTime, const COutPoint& prevout, const CCoinsViewCache& view, int64_t* pBlockTime)
{
    arith_uint256 hashProofOfStake, targetProofOfStake;

    CTransaction txPrev;
    uint256 hashBlock = uint256();
    if (!GetTransaction(prevout.hash, txPrev, Params().GetConsensus(), hashBlock, view, true)){
        LogPrintf("CheckKernel : Could not find previous transaction %s\n",prevout.hash.ToString());
        return false;
    }

    if (mapBlockIndex.count(hashBlock) == 0){
        LogPrintf("CheckKernel : Could not find block of previous transaction %s\n",hashBlock.ToString());
        return false;
    }

    CBlockIndex* pblockindex = mapBlockIndex[hashBlock];

    if (pblockindex->GetBlockTime() + Params().GetConsensus().nStakeMinAge > nTime)
        return false;

    if (pBlockTime)
        *pBlockTime = pblockindex->GetBlockTime();


    if (!pwalletMain->mapWallet.count(prevout.hash))
        return("CheckProofOfStake(): Couldn't get Tx Index");

    return CheckStakeKernelHash(pindexPrev, nBits, *pblockindex, txPrev, prevout, nTime, hashProofOfStake, targetProofOfStake);
}

// staker's coin stake reward based on coin age spent (coin-days)
int64_t GetProofOfStakeReward(int nHeight, int64_t nCoinAge, int64_t nFees, CBlockIndex* pindexPrev)
{
  int64_t nSubsidy;

  if(IsStaticRewardEnabled(pindexPrev, Params().GetConsensus())){
      nSubsidy = Params().GetConsensus().nStaticReward;
  } else {
      int64_t nRewardCoinYear;
      nRewardCoinYear = MAX_MINT_PROOF_OF_STAKE;

      if(nHeight-1 < 7 * Params().GetConsensus().nDailyBlockCount)
          nRewardCoinYear = 1 * MAX_MINT_PROOF_OF_STAKE;
      else if(nHeight-1 < (365 * Params().GetConsensus().nDailyBlockCount))
          nRewardCoinYear = 0.5 * MAX_MINT_PROOF_OF_STAKE;
      else if(nHeight-1 < (730 * Params().GetConsensus().nDailyBlockCount))
          nRewardCoinYear = 0.5 * MAX_MINT_PROOF_OF_STAKE;
      else if(IsCommunityFundAccumulationEnabled(pindexPrev, Params().GetConsensus(), false))
          nRewardCoinYear = 0.4 * MAX_MINT_PROOF_OF_STAKE;
      else
          nRewardCoinYear = 0.5 * MAX_MINT_PROOF_OF_STAKE;

       nSubsidy = nCoinAge * nRewardCoinYear / 365;
  }

  return  nSubsidy + nFees;
}

unsigned int ComputeMaxBits(arith_uint256 bnTargetLimit, unsigned int nBase, int64_t nTime)
{
    arith_uint256 bnResult;
    bnResult.SetCompact(nBase);
    bnResult *= 2;
    while (nTime > 0 && bnResult < bnTargetLimit)
    {
        // Maximum 200% adjustment per day...
        bnResult *= 2;
        nTime -= 24 * 60 * 60;
    }
    if (bnResult > bnTargetLimit)
        bnResult = bnTargetLimit;
    return bnResult.GetCompact();
}<|MERGE_RESOLUTION|>--- conflicted
+++ resolved
@@ -1423,11 +1423,7 @@
                 if (TxToProposal(tx.strDZeel, tx.GetHash(), uint256(), nProposalFee, proposal))
                 {
                     viewMemPool.AddProposal(proposal);
-<<<<<<< HEAD
-                    LogPrint("cfund","New proposal (mempool) %s\n", proposal.ToString(view, GetTime()));
-=======
                     LogPrintf("%s: New proposal (mempool) %s\n", __func__, proposal.ToString(view, GetTime()));
->>>>>>> 55d93746
                 }
                 else
                 {
@@ -1440,11 +1436,7 @@
                 if (TxToPaymentRequest(tx.strDZeel, tx.GetHash(), uint256(), prequest, view))
                 {
                     viewMemPool.AddPaymentRequest(prequest);
-<<<<<<< HEAD
-                    LogPrint("cfund","New payment request (mempool) %s\n", prequest.ToString());
-=======
                     LogPrintf("%s: New payment request (mempool) %s\n", __func__, prequest.ToString());
->>>>>>> 55d93746
                 }
                 else
                 {
@@ -2462,18 +2454,12 @@
 
             if(tx.nVersion == CTransaction::PROPOSAL_VERSION) {
                 view.RemoveProposal(hash);
-<<<<<<< HEAD
-=======
                 LogPrintf("%s: Removed proposal %s\n", __func__, hash.ToString());
->>>>>>> 55d93746
             }
 
             if(tx.nVersion == CTransaction::PAYMENT_REQUEST_VERSION) {
                 view.RemovePaymentRequest(hash);
-<<<<<<< HEAD
-=======
                 LogPrintf("%s: Removed payment request %s\n", __func__, hash.ToString());
->>>>>>> 55d93746
             }
         }
 
@@ -2627,13 +2613,10 @@
             else
                 proposal->nVotesNo = max(proposal->nVotesNo - 1, 0);
 
-<<<<<<< HEAD
-=======
             proposal->fDirty = true;
 
             LogPrintf("%s: Updated proposal %s votes at height %d: yes(%d) no(%d)\n", __func__, proposal->hash.ToString(), pindex->nHeight, proposal->nVotesYes, proposal->nVotesNo);
 
->>>>>>> 55d93746
             vSeen[pindex->vProposalVotes[i].first]=true;
         }
     }
@@ -2644,21 +2627,6 @@
             continue;
 
         CPaymentRequestModifier prequest = view.ModifyPaymentRequest(pindex->vPaymentRequestVotes[i].first);
-<<<<<<< HEAD
-        CFund::CProposal proposal;
-
-        if(!view.GetProposal(prequest->proposalhash, proposal))
-            continue;
-
-        if (mapBlockIndex.count(proposal.blockhash) == 0)
-            continue;
-
-        CBlockIndex* pindexblockparent = mapBlockIndex[proposal.blockhash];
-
-        if(pindexblockparent == nullptr)
-            continue;
-=======
->>>>>>> 55d93746
 
         if(vSeen.count(prequest->hash) == 0)
         {
@@ -2667,13 +2635,10 @@
             else
                 prequest->nVotesNo = max(prequest->nVotesNo - 1, 0);
 
-<<<<<<< HEAD
-=======
             LogPrintf("%s: Updated payment request %s votes at height %d: yes(%d) no(%d)\n", __func__, prequest->hash.ToString(),  pindex->nHeight, prequest->nVotesYes, prequest->nVotesNo);
 
             prequest->fDirty = true;
 
->>>>>>> 55d93746
             vSeen[pindex->vPaymentRequestVotes[i].first]=true;
         }
     }
@@ -3112,11 +3077,8 @@
 
                     if(tx.vout[j].IsProposalVote())
                     {
-<<<<<<< HEAD
-=======
                         LogPrint("dao", "%s: Checking proposal vote output %s\n", __func__, tx.vout[j].ToString());
 
->>>>>>> 55d93746
                         if(votes.count(hash) == 0)
                         {
                             votes[hash] = vote;
@@ -3127,9 +3089,6 @@
                                 {
                                     pindex->vProposalVotes.push_back(make_pair(hash, vote));
                                 }
-<<<<<<< HEAD
-                            }
-=======
                                 else
                                 {
                                     LogPrint("dao", "%s: Ignoring vote output, proposal %s can not receive votes",
@@ -3144,15 +3103,11 @@
                         else
                         {
                             LogPrint("dao", "%s: Ignoring duplicated vote for %s\n", __func__, hash.ToString());
->>>>>>> 55d93746
                         }
                     }
                     else if (tx.vout[j].IsPaymentRequestVote())
                     {
-<<<<<<< HEAD
-=======
                         LogPrint("dao", "%s: Checking prequest vote output %s\n", __func__, tx.vout[j].ToString());
->>>>>>> 55d93746
                         if(votes.count(hash) == 0)
                         {
                             votes[hash] = vote;
@@ -3164,31 +3119,14 @@
 
                                 if (view.GetProposal(prequest.proposalhash, proposal))
                                 {
-<<<<<<< HEAD
-                                    if (mapBlockIndex.count(proposal.blockhash) == 0)
-                                        continue;
-
-                                    CBlockIndex* pblockindex = mapBlockIndex[proposal.blockhash];
-
-                                    if(pblockindex == nullptr)
-                                        continue;
-
-                                    if((proposal.CanRequestPayments() || proposal.fState == CFund::PENDING_VOTING_PREQ)
-=======
                                     CBlockIndex* pblockindex = proposal.GetLastStateBlockIndexForState(CFund::ACCEPTED);
 
                                     if(pblockindex && (proposal.CanRequestPayments() || proposal.GetLastState() == CFund::PENDING_VOTING_PREQ)
->>>>>>> 55d93746
                                             && prequest.CanVote(view)
                                             && pindex->nHeight - pblockindex->nHeight > Params().GetConsensus().nCommunityFundMinAge)
                                     {
                                         pindex->vPaymentRequestVotes.push_back(make_pair(hash, vote));
                                     }
-<<<<<<< HEAD
-
-                                }
-                            }
-=======
                                     else
                                     {
                                         LogPrint("dao", "%s: Ignoring vote output, payment request %s can not receive votes\n",
@@ -3208,7 +3146,6 @@
                         else
                         {
                             LogPrint("dao", "%s: Ignoring duplicated vote for %s\n", __func__, hash.ToString());
->>>>>>> 55d93746
                         }
                     }
                 }
@@ -3440,11 +3377,7 @@
                 if (TxToProposal(tx.strDZeel, tx.GetHash(), block.GetHash(), nProposalFee, proposal))
                 {
                     view.AddProposal(proposal);
-<<<<<<< HEAD
-                    LogPrint("cfund","New proposal %s\n", proposal.ToString(view, block.nTime));
-=======
                     LogPrintf("%s: New proposal %s\n", __func__, proposal.ToString(view, block.nTime));
->>>>>>> 55d93746
                 }
                 else
                 {
@@ -3457,11 +3390,7 @@
                 if (TxToPaymentRequest(tx.strDZeel, tx.GetHash(), block.GetHash(), prequest, view))
                 {
                     view.AddPaymentRequest(prequest);
-<<<<<<< HEAD
-                    LogPrint("cfund","New payment request %s\n", prequest.ToString());
-=======
                     LogPrintf("%s: New payment request %s\n", __func__, prequest.ToString());
->>>>>>> 55d93746
                 }
                 else
                 {
@@ -3520,15 +3449,6 @@
             {
                 uint256 prid = uint256S(metadata[nPaymentRequestsCount].get_str());
 
-<<<<<<< HEAD
-                if(!view.HavePaymentRequest(prid))
-                    return state.DoS(100, error("CheckBlock() : coinbase strdzeel refers wrong payment request hash."));
-
-                CPaymentRequestModifier prequest = view.ModifyPaymentRequest(prid);
-                CFund::CProposal proposal;
-
-                if(!view.GetProposal(prequest->proposalhash, proposal))
-=======
                 CPaymentRequest prequest;
 
                 if(!view.GetPaymentRequest(prid, prequest))
@@ -3537,7 +3457,6 @@
                 CFund::CProposal proposal;
 
                 if(!view.GetProposal(prequest.proposalhash, proposal))
->>>>>>> 55d93746
                     return state.DoS(100, error("CheckBlock() : coinbase strdzeel payment request does not have parent proposal."));
 
                 CTxDestination address;
@@ -3546,26 +3465,6 @@
                 if(!fValidAddress)
                     return state.DoS(100, error("CheckBlock() : coinbase cant extract destination from scriptpubkey."));
 
-<<<<<<< HEAD
-                if (mapBlockIndex.count(prequest->blockhash) == 0)
-                    return state.DoS(100, error("CheckBlock() : cant find payment request block %s", prequest->blockhash.ToString()));
-
-                CBlockIndex* pblockindex = mapBlockIndex[prequest->blockhash];
-
-                if(pblockindex == nullptr)
-                    return state.DoS(100, error("CheckBlock() : cant find payment request block %s.", prequest->blockhash.ToString()));
-
-                if(!(pindex->pprev->nHeight - pblockindex->nHeight > Params().GetConsensus().nCommunityFundMinAge))
-                    return state.DoS(100, error("CheckBlock() : payment request not mature enough."));
-
-                if(block.vtx[0].vout[i].nValue != prequest->nAmount || prequest->fState != CFund::ACCEPTED || proposal.Address != CNavCoinAddress(address).ToString())
-                    return state.DoS(100, error("CheckBlock() : coinbase output does not match an accepted payment request"));
-
-                if(prequest->paymenthash != uint256() && pindex->pprev->nHeight >= Params().GetConsensus().nHeightv452Fork)
-                    return state.DoS(100, error("CheckBlock() : coinbase output tries to pay an already paid payment request"));
-
-                prequest->paymenthash = block.GetHash();
-=======
                 bool fv452Fork = (pindex->pprev->nHeight >= Params().GetConsensus().nHeightv452Fork);
 
                 if(block.vtx[0].vout[i].nValue != prequest.nAmount || (fv452Fork && prequest.GetLastState() != CFund::ACCEPTED) || proposal.Address != CNavCoinAddress(address).ToString())
@@ -3582,7 +3481,6 @@
                 mprequest->fDirty = true;
 
                 LogPrintf("%s: Updated payment request %s at height %d: %s\n", __func__, mprequest->ToString(), pindex->nHeight, mprequest->diff(prequest));
->>>>>>> 55d93746
             }
             else
             {
@@ -3947,11 +3845,7 @@
     }
 
     // Update chainActive and related variables.
-<<<<<<< HEAD
-    UpdateTip(pindexDelete->pprev, chainparams);
-=======
     UpdateTip(pindexDelete->pprev, statehash, chainparams);
->>>>>>> 55d93746
 
     // Let wallets know transactions went from 1-confirmed to
     // 0-confirmed or conflicted:
@@ -4004,11 +3898,8 @@
         LogPrint("bench", "  - Connect total: %.2fms [%.2fs]\n", (nTime3 - nTime2) * 0.001, nTimeConnectTotal * 0.000001);
         CFundStep(state, pindexNew, false, view);
         nTime4 = GetTimeMicros(); nTimeConnectTotal += nTime4 - nTime3;
-<<<<<<< HEAD
-=======
         if (LogAcceptCategory("statehash"))
             statehash = view.GetCFundDBStateHash(pindexNew->nCFLocked, pindexNew->nCFSupply);
->>>>>>> 55d93746
         assert(view.Flush());
     }
     int64_t nTime5 = GetTimeMicros(); nTimeFlush += nTime5 - nTime4;
@@ -4022,11 +3913,7 @@
     list<CTransaction> txConflicted;
     mempool.removeForBlock(pblock->vtx, pindexNew->nHeight, txConflicted, !IsInitialBlockDownload());
     // Update chainActive & related variables.
-<<<<<<< HEAD
-    UpdateTip(pindexNew, chainparams);
-=======
     UpdateTip(pindexNew, statehash, chainparams);
->>>>>>> 55d93746
     // Tell wallet about transactions that went from mempool
     // to conflicted:
     for(const CTransaction &tx: txConflicted) {
@@ -4616,22 +4503,12 @@
         return error("CheckBlock() : bad proof-of-stake block signature");
     }
 
-    bool fColdStakingEnabled = IsColdStakingEnabled(chainActive.Tip(), Params().GetConsensus());
-
     // Check transactions
     for(const CTransaction& tx: block.vtx)
     {
         if (!CheckTransaction(tx, state))
             return state.Invalid(false, state.GetRejectCode(), state.GetRejectReason(),
                                  strprintf("Transaction check failed (tx hash %s) %s\n%s", tx.GetHash().ToString(), state.GetDebugMessage(), tx.ToString()));
-    }
-
-        if (!fColdStakingEnabled)
-        {
-            for (const CTxOut& txout: tx.vout)
-                if(txout.scriptPubKey.IsColdStaking())
-                    return state.DoS(100, false, REJECT_INVALID, "cold-staking-not-enabled");
-        }
     }
 
     unsigned int nSigOps = 0;
@@ -4931,13 +4808,9 @@
                               ? pindexPrev->GetMedianTimePast()
                               : block.GetBlockTime();
 
-<<<<<<< HEAD
-    // Check that all transactions are finalized
-=======
     bool fColdStakingEnabled = IsColdStakingEnabled(pindexPrev,Params().GetConsensus());
 
     // Check that all transactions are finalized and no early cold stake
->>>>>>> 55d93746
     for(const CTransaction& tx: block.vtx) {
         if (!IsFinalTx(tx, nHeight, nLockTimeCutoff)) {
             return state.DoS(10, false, REJECT_INVALID, "bad-txns-nonfinal", false, "non-final transaction");
@@ -8855,11 +8728,7 @@
 
     CTransaction txPrev;
     uint256 hashBlock = uint256();
-<<<<<<< HEAD
-    if (!GetTransaction(txin.prevout.hash, txPrev, Params().GetConsensus(), hashBlock, true))
-=======
     if (!GetTransaction(txin.prevout.hash, txPrev, Params().GetConsensus(), hashBlock, view, true))
->>>>>>> 55d93746
         return error("%s: INFO: read txPrev failed %s",__func__, txin.prevout.hash.GetHex());  // previous transaction not in main chain, may occur during initial download
 
     bool fColdStaking = txPrev.vout[txin.prevout.n].scriptPubKey.IsColdStaking();
@@ -8872,11 +8741,7 @@
         {
             CTransaction txPrev_;
             uint256 hashBlock_ = uint256();
-<<<<<<< HEAD
-            if (!GetTransaction(tx.vin[i].prevout.hash, txPrev_, Params().GetConsensus(), hashBlock_, true))
-=======
             if (!GetTransaction(tx.vin[i].prevout.hash, txPrev_, Params().GetConsensus(), hashBlock_, view, true))
->>>>>>> 55d93746
                 return error("%s: INFO: read txPrev failed %s",__func__, tx.vin[i].prevout.hash.GetHex());  // previous transaction not in main chain, may occur during initial download
 
             fColdStaking |= txPrev_.vout[tx.vin[i].prevout.n].scriptPubKey.IsColdStaking();
