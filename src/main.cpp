// Copyright (c) 2009-2010 Satoshi Nakamoto
// Copyright (c) 2009-2015 The Bitcoin Core developers
// Copyright (c) 2017-2021 The Navcoin Core developers
// Distributed under the MIT software license, see the accompanying
// file COPYING or http://www.opensource.org/licenses/mit-license.php.

#include <main.h>

#include <addrman.h>
#include <arith_uint256.h>
#include <base58.h>
#include <blockencodings.h>
#include <chainparams.h>
#include <checkpoints.h>
#include <checkqueue.h>
#include <consensus/consensus.h>
#include <consensus/merkle.h>
#include <consensus/validation.h>
#include <core_io.h>
#include <hash.h>
#include <init.h>
#include <merkleblock.h>
#include <net.h>
#include <policy/fees.h>
#include <policy/policy.h>
#include <pow.h>
#include <primitives/block.h>
#include <primitives/transaction.h>
#include <random.h>
#include <script/script.h>
#include <script/sigcache.h>
#include <script/standard.h>
#include <tinyformat.h>
#include <timedata.h>
#include <txdb.h>
#include <txmempool.h>
#include <ui_interface.h>
#include <undo.h>
#include <util.h>
#include <utilmoneystr.h>
#include <utilstrencodings.h>
#include <validationinterface.h>
#include <versionbits.h>
#include <wallet/wallet.h>

#include <atomic>
#include <sstream>

#include <boost/algorithm/string/join.hpp>
#include <boost/algorithm/string/replace.hpp>
#include <boost/filesystem.hpp>
#include <boost/filesystem/fstream.hpp>
#include <boost/math/distributions/poisson.hpp>
#include <boost/range/adaptor/reversed.hpp>
#include <boost/thread.hpp>

using namespace std;

#if defined(NDEBUG)
# error "Navcoin cannot be compiled without assertions."
#endif

/**
 * Global state
 */

CCriticalSection cs_main;

BlockMap mapBlockIndex;
std::map<uint256,std::vector<std::pair<uint256, int>>> vProposalVotes;
std::map<uint256,std::vector<std::pair<uint256, int>>> vPaymentRequestVotes;
std::map<uint256,std::map<uint256, bool>> mapSupport;
std::map<uint256,std::map<uint256, uint64_t>> mapConsultationVotes;
CChain chainActive;
CBlockIndex *pindexBestHeader = nullptr;
int64_t nTimeBestReceived = 0;
CWaitableCriticalSection csBestBlock;
CConditionVariable cvBlockChange;
int nScriptCheckThreads = 0;
bool fImporting = false;
bool fReindex = false;
bool fVerifyChain = false;
bool fTxIndex = false;
bool fAddressIndex = false;
bool fTimestampIndex = false;
bool fSpentIndex = false;
bool fHavePruned = false;
bool fPruneMode = false;
bool fIsBareMultisigStd = DEFAULT_PERMIT_BAREMULTISIG;
bool fRequireStandard = true;
bool fCheckBlockIndex = false;
bool fCheckpointsEnabled = DEFAULT_CHECKPOINTS_ENABLED;
size_t nCoinCacheUsage = 5000 * 300;
uint64_t nPruneTarget = 0;
int64_t nMaxTipAge = DEFAULT_MAX_TIP_AGE;
bool fEnableReplacement = DEFAULT_ENABLE_REPLACEMENT;


CFeeRate minRelayTxFee = CFeeRate(DEFAULT_MIN_RELAY_TX_FEE);
CAmount maxTxFee = DEFAULT_TRANSACTION_MAXFEE;

uint256 hashBestChain = uint256();
CBlockIndex* pindexBest = nullptr;
CBlockIndex* pindexVerifyChainTip = nullptr;

CTxMemPool mempool(::minRelayTxFee);
FeeFilterRounder filterRounder(::minRelayTxFee);
CTxMemPool stempool(::minRelayTxFee);

struct IteratorComparator
{
    template<typename I>
    bool operator()(const I& a, const I& b) const
    {
        return &(*a) < &(*b);
    }
};

struct COrphanTx {
    CTransaction tx;
    NodeId fromPeer;
    int64_t nTimeExpire;
};
map<uint256, COrphanTx> mapOrphanTransactions GUARDED_BY(cs_main);
map<COutPoint, set<map<uint256, COrphanTx>::iterator, IteratorComparator>> mapOrphanTransactionsByPrev GUARDED_BY(cs_main);
void EraseOrphansFor(NodeId peer) EXCLUSIVE_LOCKS_REQUIRED(cs_main);

/**
 * Returns true if there are nRequired or more blocks of minVersion or above
 * in the last Consensus::Params::nMajorityWindow blocks, starting at pstart and going backwards.
 */
static bool IsSuperMajority(int minVersion, const CBlockIndex* pstart, unsigned nRequired, const Consensus::Params& consensusParams);
static void CheckBlockIndex(const Consensus::Params& consensusParams);

/* Proof of Stake constants */
arith_uint256 bnProofOfStakeLimit(~arith_uint256() >> 20);
arith_uint256 bnProofOfStakeLimitV2(~arith_uint256() >> 20);

/** Constant stuff for coinbase transactions we create: */
CScript COINBASE_FLAGS;

const string strMessageMagic = "Navcoin Signed Message:\n";


enum FlushStateMode {
    FLUSH_STATE_NONE,
    FLUSH_STATE_IF_NEEDED,
    FLUSH_STATE_PERIODIC,
    FLUSH_STATE_ALWAYS
};

// Internal stuff
namespace {

struct CBlockIndexWorkComparator
{
    bool operator()(CBlockIndex *pa, CBlockIndex *pb) const {
        // First sort by most total work, ...
        if (pa->nChainWork > pb->nChainWork) return false;
        if (pa->nChainWork < pb->nChainWork) return true;

        // ... then by earliest time received, ...
        if (pa->nSequenceId < pb->nSequenceId) return false;
        if (pa->nSequenceId > pb->nSequenceId) return true;

        // Use pointer address as tie breaker (should only happen with blocks
        // loaded from disk, as those all have id 0).
        if (pa < pb) return false;
        if (pa > pb) return true;

        // Identical blocks.
        return false;
    }
};

CBlockIndex *pindexBestInvalid;

/**
     * The set of all CBlockIndex entries with BLOCK_VALID_TRANSACTIONS (for itself and all ancestors) and
     * as good as our current tip or better. Entries may be failed, though, and pruning nodes may be
     * missing the data for the block.
     */
set<CBlockIndex*, CBlockIndexWorkComparator> setBlockIndexCandidates;
/** Number of nodes with fSyncStarted. */
int nSyncStarted = 0;
/** All pairs A->B, where A (or one of its ancestors) misses transactions, but B has transactions.
     * Pruned nodes may have entries where B is missing data.
     */
multimap<CBlockIndex*, CBlockIndex*> mapBlocksUnlinked;

CCriticalSection cs_LastBlockFile;
std::vector<CBlockFileInfo> vinfoBlockFile;
int nLastBlockFile = 0;
/** Global flag to indicate we should check to see if there are
     *  block/undo files that should be deleted.  Set on startup
     *  or if we allocate more file space when we're in prune mode
     */
bool fCheckForPruning = false;

/**
     * Every received block is assigned a unique and increasing identifier, so we
     * know which one to give priority in case of a fork.
     */
CCriticalSection cs_nBlockSequenceId;
/** Blocks loaded from disk are assigned id 0, so start the counter at 1. */
uint32_t nBlockSequenceId = 1;

/**
     * Sources of received blocks, saved to be able to send them reject
     * messages or ban them when processing happens afterwards. Protected by
     * cs_main.
     */
map<uint256, NodeId> mapBlockSource;

/**
     * Filter for transactions that were recently rejected by
     * AcceptToMemoryPool. These are not rerequested until the chain tip
     * changes, at which point the entire filter is reset. Protected by
     * cs_main.
     *
     * Without this filter we'd be re-requesting txs from each of our peers,
     * increasing bandwidth consumption considerably. For instance, with 100
     * peers, half of which relay a tx we don't accept, that might be a 50x
     * bandwidth increase. A flooding attacker attempting to roll-over the
     * filter using minimum-sized, 60byte, transactions might manage to send
     * 1000/sec if we have fast peers, so we pick 120,000 to give our peers a
     * two minute window to send invs to us.
     *
     * Decreasing the false positive rate is fairly cheap, so we pick one in a
     * million to make it highly unlikely for users to have issues with this
     * filter.
     *
     * Memory used: 1.3 MB
     */
boost::scoped_ptr<CRollingBloomFilter> recentRejects;
uint256 hashRecentRejectsChainTip;

/** Blocks that are in flight, and that are in the queue to be downloaded. Protected by cs_main. */
struct QueuedBlock {
    uint256 hash;
    CBlockIndex* pindex;                                     //!< Optional.
    bool fValidatedHeaders;                                  //!< Whether this block has validated headers at the time of request.
    std::unique_ptr<PartiallyDownloadedBlock> partialBlock;  //!< Optional, used for CMPCTBLOCK downloads
};
map<uint256, pair<NodeId, list<QueuedBlock>::iterator> > mapBlocksInFlight;

/** Stack of nodes which we have set to announce using compact blocks */
list<NodeId> lNodesAnnouncingHeaderAndIDs;

/** Number of preferable block download peers. */
int nPreferredDownload = 0;

/** Dirty block index entries. */
set<CBlockIndex*> setDirtyBlockIndex;

/** Dirty block file entries. */
set<int> setDirtyFileInfo;

/** Number of peers from which we're downloading blocks. */
int nPeersWithValidatedDownloads = 0;

/** Relay map, protected by cs_main. */
typedef std::map<uint256, std::shared_ptr<const CTransaction>> MapRelay;
MapRelay mapRelay;
/** Expiration-time ordered list of (expire time, relay map entry) pairs, protected by cs_main). */
std::deque<std::pair<int64_t, MapRelay::iterator>> vRelayExpiration;
} // anon namespace

//////////////////////////////////////////////////////////////////////////////
//
// Registration of network node signals.
//

namespace {

struct CBlockReject {
    unsigned char chRejectCode;
    string strRejectReason;
    uint256 hashBlock;
};

class CNodeHeaders
{
public:
    CNodeHeaders():
        maxSize(0)
    {
        maxSize = GetArg("-headerspamfiltermaxsize", MAX_HEADERS_RESULTS*2);
    }

    void addHeaders(std::vector<uint256> hashes)
    {
        for (auto& it: hashes)
            points.insert(it);
    }

    bool updateState(CValidationState& state, bool ret)
    {
        int64_t nTime1 = GetTimeMicros();

        for (auto it = points.begin(); it != points.end();)
        {
            if (mapBlockIndex.count(*it) && (mapBlockIndex[*it]->nStatus & BLOCK_VALID_SCRIPTS) == BLOCK_VALID_SCRIPTS)
            {
                it = points.erase(it);
            }
            else
            {
                ++it;
            }
        }

        LogPrint("headerspam", "%s: Current size: %d Max size: %d\n",
                 __func__, points.size(), maxSize);

        if(points.size() > maxSize)
        {
            // Clear the points and ban the node
            points.clear();
            return state.DoS(100, false, REJECT_INVALID, "header-spam", false, "ban node for sending spam");
        }

        int64_t nTime2 = GetTimeMicros();
        LogPrint("bench", "%s: Anti header spam took: %.2fms\n", __func__, 0.001 * (nTime2 - nTime1));

        return ret;
    }

private:
    std::set<uint256> points;
    size_t maxSize;
};

/**
 * Maintain validation-specific state about nodes, protected by cs_main, instead
 * by CNode's own locks. This simplifies asynchronous operation, where
 * processing of incoming data is done after the ProcessMessage call returns,
 * and we're no longer holding the node's locks.
 */
struct CNodeState {
    //! The peer's address
    CService address;
    //! Whether we have a fully established connection.
    bool fCurrentlyConnected;
    //! Accumulated misbehaviour score for this peer.
    int nMisbehavior;
    //! Whether this peer should be disconnected and banned (unless whitelisted).
    bool fShouldBan;
    //! String name of this peer (debugging/logging purposes).
    std::string name;
    //! List of asynchronously-determined block rejections to notify this peer about.
    std::vector<CBlockReject> rejects;
    //! The best known block we know this peer has announced.
    CBlockIndex *pindexBestKnownBlock;
    //! The hash of the last unknown block this peer has announced.
    uint256 hashLastUnknownBlock;
    //! The last full block we both have.
    CBlockIndex *pindexLastCommonBlock;
    //! The best header we have sent our peer.
    CBlockIndex *pindexBestHeaderSent;
    //! Length of current-streak of unconnecting headers announcements
    int nUnconnectingHeaders;
    //! Whether we've started headers synchronization with this peer.
    bool fSyncStarted;
    //! Since when we're stalling block download progress (in microseconds), or 0.
    int64_t nStallingSince;
    list<QueuedBlock> vBlocksInFlight;
    //! When the first entry in vBlocksInFlight started downloading. Don't care when vBlocksInFlight is empty.
    int64_t nDownloadingSince;
    int nBlocksInFlight;
    int nBlocksInFlightValidHeaders;
    //! Whether we consider this a preferred download peer.
    bool fPreferredDownload;
    //! Whether this peer wants invs or headers (when possible) for block announcements.
    bool fPreferHeaders;
    //! Whether this peer wants invs or cmpctblocks (when possible) for block announcements.
    bool fPreferHeaderAndIDs;
    //! Whether this peer will send us cmpctblocks if we request them
    bool fProvidesHeaderAndIDs;
    //! Whether this peer can give us witnesses
    bool fHaveWitness;

    CNodeState() {
        fCurrentlyConnected = false;
        nMisbehavior = 0;
        fShouldBan = false;
        pindexBestKnownBlock = nullptr;
        hashLastUnknownBlock.SetNull();
        pindexLastCommonBlock = nullptr;
        pindexBestHeaderSent = nullptr;
        nUnconnectingHeaders = 0;
        fSyncStarted = false;
        nStallingSince = 0;
        nDownloadingSince = 0;
        nBlocksInFlight = 0;
        nBlocksInFlightValidHeaders = 0;
        fPreferredDownload = false;
        fPreferHeaders = false;
        fPreferHeaderAndIDs = false;
        fProvidesHeaderAndIDs = false;
        fHaveWitness = false;
    }
};

/** Map maintaining per-node state. Requires cs_main. */
map<NodeId, CNodeState> mapNodeState;
map<CService, CNodeHeaders> mapServiceHeaders;

// Requires cs_main.
CNodeState *State(NodeId pnode) {
    map<NodeId, CNodeState>::iterator it = mapNodeState.find(pnode);
    if (it == mapNodeState.end())
        return nullptr;
    return &it->second;
}

static CNodeHeaders &ServiceHeaders(const CService& address) EXCLUSIVE_LOCKS_REQUIRED(cs_main) {
    unsigned short port =
            GetBoolArg("-headerspamfilterignoreport", DEFAULT_HEADER_SPAM_FILTER_IGNORE_PORT) ? 0 : address.GetPort();
    CService addr(address, port);
    return mapServiceHeaders[addr];
}

static void CleanAddressHeaders(const CAddress& addr) EXCLUSIVE_LOCKS_REQUIRED(cs_main) {
    CSubNet subNet(addr);
    for (std::map<CService, CNodeHeaders>::iterator it=mapServiceHeaders.begin(); it!=mapServiceHeaders.end();){
        if(subNet.Match(it->first))
        {
            it = mapServiceHeaders.erase(it);
        }
        else{
            it++;
        }
    }
}

int GetHeight()
{
    LOCK(cs_main);
    return chainActive.Height();
}

void UpdatePreferredDownload(CNode* node, CNodeState* state)
{
    nPreferredDownload -= state->fPreferredDownload;

    // Whether this node should be marked as a preferred download node.
    state->fPreferredDownload = (!node->fInbound || node->fWhitelisted) && !node->fOneShot && !node->fClient;

    nPreferredDownload += state->fPreferredDownload;
}

void InitializeNode(NodeId nodeid, const CNode *pnode) {
    LOCK(cs_main);
    CNodeState &state = mapNodeState.insert(std::make_pair(nodeid, CNodeState())).first->second;
    state.name = pnode->addrName;
    state.address = pnode->addr;
}

void FinalizeNode(NodeId nodeid) {
    LOCK(cs_main);
    CNodeState *state = State(nodeid);

    if (state->fSyncStarted)
        nSyncStarted--;

    if (state->nMisbehavior == 0 && state->fCurrentlyConnected) {
        AddressCurrentlyConnected(state->address);
    }

    for(const QueuedBlock& entry: state->vBlocksInFlight) {
        mapBlocksInFlight.erase(entry.hash);
    }
    EraseOrphansFor(nodeid);
    nPreferredDownload -= state->fPreferredDownload;
    nPeersWithValidatedDownloads -= (state->nBlocksInFlightValidHeaders != 0);
    assert(nPeersWithValidatedDownloads >= 0);

    mapNodeState.erase(nodeid);

    if (mapNodeState.empty()) {
        // Do a consistency check after the last peer is removed.
        assert(mapBlocksInFlight.empty());
        assert(nPreferredDownload == 0);
        assert(nPeersWithValidatedDownloads == 0);
    }
}

// Requires cs_main.
// Returns a bool indicating whether we requested this block.
// Also used if a block was /not/ received and timed out or started with another peer
bool MarkBlockAsReceived(const uint256& hash) {
    map<uint256, pair<NodeId, list<QueuedBlock>::iterator> >::iterator itInFlight = mapBlocksInFlight.find(hash);
    if (itInFlight != mapBlocksInFlight.end()) {
        CNodeState *state = State(itInFlight->second.first);
        state->nBlocksInFlightValidHeaders -= itInFlight->second.second->fValidatedHeaders;
        if (state->nBlocksInFlightValidHeaders == 0 && itInFlight->second.second->fValidatedHeaders) {
            // Last validated block on the queue was received.
            nPeersWithValidatedDownloads--;
        }
        if (state->vBlocksInFlight.begin() == itInFlight->second.second) {
            // First block on the queue was received, update the start download time for the next one
            state->nDownloadingSince = std::max(state->nDownloadingSince, GetTimeMicros());
        }
        state->vBlocksInFlight.erase(itInFlight->second.second);
        state->nBlocksInFlight--;
        state->nStallingSince = 0;
        mapBlocksInFlight.erase(itInFlight);
        return true;
    }
    return false;
}

// Requires cs_main.
// returns false, still setting pit, if the block was already in flight from the same peer
// pit will only be valid as long as the same cs_main lock is being held
bool MarkBlockAsInFlight(NodeId nodeid, const uint256& hash, const Consensus::Params& consensusParams, CBlockIndex *pindex = nullptr, list<QueuedBlock>::iterator **pit = nullptr) {
    CNodeState *state = State(nodeid);
    assert(state != nullptr);

    // Short-circuit most stuff in case its from the same node
    map<uint256, pair<NodeId, list<QueuedBlock>::iterator> >::iterator itInFlight = mapBlocksInFlight.find(hash);
    if (itInFlight != mapBlocksInFlight.end() && itInFlight->second.first == nodeid) {
        *pit = &itInFlight->second.second;
        return false;
    }

    // Make sure it's not listed somewhere already.
    MarkBlockAsReceived(hash);

    list<QueuedBlock>::iterator it = state->vBlocksInFlight.insert(state->vBlocksInFlight.end(),
                                                                   {hash, pindex, pindex != nullptr, std::unique_ptr<PartiallyDownloadedBlock>(pit ? new PartiallyDownloadedBlock(&mempool) : nullptr)});
    state->nBlocksInFlight++;
    state->nBlocksInFlightValidHeaders += it->fValidatedHeaders;
    if (state->nBlocksInFlight == 1) {
        // We're starting a block download (batch) from this peer.
        state->nDownloadingSince = GetTimeMicros();
    }
    if (state->nBlocksInFlightValidHeaders == 1 && pindex != nullptr) {
        nPeersWithValidatedDownloads++;
    }
    itInFlight = mapBlocksInFlight.insert(std::make_pair(hash, std::make_pair(nodeid, it))).first;
    if (pit)
        *pit = &itInFlight->second.second;
    return true;
}

/** Check whether the last unknown block a peer advertised is not yet known. */
void ProcessBlockAvailability(NodeId nodeid) {
    CNodeState *state = State(nodeid);
    assert(state != nullptr);

    if (!state->hashLastUnknownBlock.IsNull()) {
        BlockMap::iterator itOld = mapBlockIndex.find(state->hashLastUnknownBlock);

        if (itOld != mapBlockIndex.end()) {
            if (state->pindexBestKnownBlock == NULL || itOld->second->nChainWork >= state->pindexBestKnownBlock->nChainWork){
                state->pindexBestKnownBlock = itOld->second;
            }
            state->hashLastUnknownBlock.SetNull();
        }
    }
}

/** Update tracking information about which blocks a peer is assumed to have. */
void UpdateBlockAvailability(NodeId nodeid, const uint256 &hash) {
    CNodeState *state = State(nodeid);
    assert(state != nullptr);

    ProcessBlockAvailability(nodeid);

    BlockMap::iterator it = mapBlockIndex.find(hash);
    if (it != mapBlockIndex.end() && it->second->nChainWork > 0) {
        // An actually better block was announced.
        if (state->pindexBestKnownBlock == NULL || it->second->nChainWork >= state->pindexBestKnownBlock->nChainWork)
            state->pindexBestKnownBlock = it->second;
    } else {
        // An unknown block was announced; just assume that the latest one is the best one.
        state->hashLastUnknownBlock = hash;
    }
}

//void MaybeSetPeerAsAnnouncingHeaderAndIDs(const CNodeState* nodestate, CNode* pfrom) {
//    if (nLocalServices & NODE_WITNESS) {
//        // Don't ever request compact blocks when segwit is enabled.
//        return;
//    }
//    if (nodestate->fProvidesHeaderAndIDs) {
//        BOOST_FOREACH(const NodeId nodeid, lNodesAnnouncingHeaderAndIDs)
//            if (nodeid == pfrom->GetId())
//                return;
//        bool fAnnounceUsingCMPCTBLOCK = false;
//        uint64_t nCMPCTBLOCKVersion = 1;
//        if (lNodesAnnouncingHeaderAndIDs.size() >= 3) {
//            // As per BIP152, we only get 3 of our peers to announce
//            // blocks using compact encodings.
//            CNode* pnodeStop = FindNode(lNodesAnnouncingHeaderAndIDs.front());
//            if (pnodeStop) {
//                pnodeStop->PushMessage(NetMsgType::SENDCMPCT, fAnnounceUsingCMPCTBLOCK, nCMPCTBLOCKVersion);
//                lNodesAnnouncingHeaderAndIDs.pop_front();
//            }
//        }
//        fAnnounceUsingCMPCTBLOCK = true;
//        pfrom->PushMessage(NetMsgType::SENDCMPCT, fAnnounceUsingCMPCTBLOCK, nCMPCTBLOCKVersion);
//        lNodesAnnouncingHeaderAndIDs.push_back(pfrom->GetId());
//    }
//}

// Requires cs_main
bool CanDirectFetch(const Consensus::Params &consensusParams)
{
    return chainActive.Tip()->GetBlockTime() > GetAdjustedTime() - consensusParams.nPowTargetSpacing * 20;
}

// Requires cs_main
bool PeerHasHeader(CNodeState *state, CBlockIndex *pindex)
{
    if (state->pindexBestKnownBlock && pindex == state->pindexBestKnownBlock->GetAncestor(pindex->nHeight))
        return true;
    if (state->pindexBestHeaderSent && pindex == state->pindexBestHeaderSent->GetAncestor(pindex->nHeight))
        return true;
    return false;
}

/** Find the last common ancestor two blocks have.
 *  Both pa and pb must be non-NULL. */
CBlockIndex* LastCommonAncestor(CBlockIndex* pa, CBlockIndex* pb) {
    if (pa->nHeight > pb->nHeight) {
        pa = pa->GetAncestor(pb->nHeight);
    } else if (pb->nHeight > pa->nHeight) {
        pb = pb->GetAncestor(pa->nHeight);
    }

    while (pa != pb && pa && pb) {
        pa = pa->pprev;
        pb = pb->pprev;
    }

    // Eventually all chain branches meet at the genesis block.
    assert(pa == pb);
    return pa;
}

/** Update pindexLastCommonBlock and add not-in-flight missing successors to vBlocks, until it has
 *  at most count entries. */
void FindNextBlocksToDownload(NodeId nodeid, unsigned int count, std::vector<CBlockIndex*>& vBlocks, NodeId& nodeStaller) {
    if (count == 0)
        return;

    vBlocks.reserve(vBlocks.size() + count);
    CNodeState *state = State(nodeid);
    assert(state != nullptr);

    // Make sure pindexBestKnownBlock is up to date, we'll need it.
    ProcessBlockAvailability(nodeid);

    if (state->pindexBestKnownBlock == NULL || state->pindexBestKnownBlock->nChainWork < chainActive.Tip()->nChainWork) {
        // This peer has nothing interesting.
        return;
    }

    if (state->pindexLastCommonBlock == nullptr) {
        // Bootstrap quickly by guessing a parent of our best tip is the forking point.
        // Guessing wrong in either direction is not a problem.
        state->pindexLastCommonBlock = chainActive[std::min(state->pindexBestKnownBlock->nHeight, chainActive.Height())];
    }

    // If the peer reorganized, our previous pindexLastCommonBlock may not be an ancestor
    // of its current tip anymore. Go back enough to fix that.
    state->pindexLastCommonBlock = LastCommonAncestor(state->pindexLastCommonBlock, state->pindexBestKnownBlock);
    if (state->pindexLastCommonBlock == state->pindexBestKnownBlock)
        return;

    std::vector<CBlockIndex*> vToFetch;
    CBlockIndex *pindexWalk = state->pindexLastCommonBlock;
    // Never fetch further than the best block we know the peer has, or more than BLOCK_DOWNLOAD_WINDOW + 1 beyond the last
    // linked block we have in common with this peer. The +1 is so we can detect stalling, namely if we would be able to
    // download that next block if the window were 1 larger.
    int nWindowEnd = state->pindexLastCommonBlock->nHeight + BLOCK_DOWNLOAD_WINDOW;
    int nMaxHeight = std::min<int>(state->pindexBestKnownBlock->nHeight, nWindowEnd + 1);
    NodeId waitingfor = -1;
    while (pindexWalk->nHeight < nMaxHeight) {
        // Read up to 128 (or more, if more blocks than that are needed) successors of pindexWalk (towards
        // pindexBestKnownBlock) into vToFetch. We fetch 128, because CBlockIndex::GetAncestor may be as expensive
        // as iterating over ~100 CBlockIndex* entries anyway.
        int nToFetch = std::min(nMaxHeight - pindexWalk->nHeight, std::max<int>(count - vBlocks.size(), 128));
        vToFetch.resize(nToFetch);
        pindexWalk = state->pindexBestKnownBlock->GetAncestor(pindexWalk->nHeight + nToFetch);
        vToFetch[nToFetch - 1] = pindexWalk;
        for (unsigned int i = nToFetch - 1; i > 0; i--) {
            vToFetch[i - 1] = vToFetch[i]->pprev;
        }

        // Iterate over those blocks in vToFetch (in forward direction), adding the ones that
        // are not yet downloaded and not in flight to vBlocks. In the mean time, update
        // pindexLastCommonBlock as long as all ancestors are already downloaded, or if it's
        // already part of our chain (and therefore don't need it even if pruned).
        for(CBlockIndex* pindex: vToFetch) {
            if (!pindex->IsValid(BLOCK_VALID_TREE)) {
                // We consider the chain that this peer is on invalid.
                return;
            }
            if (pindex->nStatus & BLOCK_HAVE_DATA || chainActive.Contains(pindex)) {
                if (pindex->nChainTx)
                    state->pindexLastCommonBlock = pindex;
            } else if (mapBlocksInFlight.count(pindex->GetBlockHash()) == 0) {
                // The block is not already downloaded, and not yet in flight.
                if (pindex->nHeight > nWindowEnd) {
                    // We reached the end of the window.
                    if (vBlocks.size() == 0 && waitingfor != nodeid) {
                        // We aren't able to fetch anything, but we would be if the download window was one larger.
                        nodeStaller = waitingfor;
                    }
                    return;
                }
                vBlocks.push_back(pindex);
                if (vBlocks.size() == count) {
                    return;
                }
            } else if (waitingfor == -1) {
                // This is the first already-in-flight block.
                waitingfor = mapBlocksInFlight[pindex->GetBlockHash()].first;
            }
        }
    }
}

} // anon namespace

bool GetNodeStateStats(NodeId nodeid, CNodeStateStats &stats) {
    LOCK(cs_main);
    CNodeState *state = State(nodeid);
    if (state == nullptr)
        return false;
    stats.nMisbehavior = state->nMisbehavior;
    stats.nSyncHeight = state->pindexBestKnownBlock ? state->pindexBestKnownBlock->nHeight : -1;
    stats.nCommonHeight = state->pindexLastCommonBlock ? state->pindexLastCommonBlock->nHeight : -1;
    for(const QueuedBlock& queue: state->vBlocksInFlight) {
        if (queue.pindex)
            stats.vHeightInFlight.push_back(queue.pindex->nHeight);
    }
    return true;
}

void RegisterNodeSignals(CNodeSignals& nodeSignals)
{
    nodeSignals.GetHeight.connect(&GetHeight);
    nodeSignals.ProcessMessages.connect(&ProcessMessages);
    nodeSignals.SendMessages.connect(&SendMessages);
    nodeSignals.InitializeNode.connect(&InitializeNode);
    nodeSignals.FinalizeNode.connect(&FinalizeNode);
}

void UnregisterNodeSignals(CNodeSignals& nodeSignals)
{
    nodeSignals.GetHeight.disconnect(&GetHeight);
    nodeSignals.ProcessMessages.disconnect(&ProcessMessages);
    nodeSignals.SendMessages.disconnect(&SendMessages);
    nodeSignals.InitializeNode.disconnect(&InitializeNode);
    nodeSignals.FinalizeNode.disconnect(&FinalizeNode);
}

CBlockIndex* FindForkInGlobalIndex(const CChain& chain, const CBlockLocator& locator)
{
    // Find the first block the caller has in the main chain
    for(const uint256& hash: locator.vHave) {
        BlockMap::iterator mi = mapBlockIndex.find(hash);
        if (mi != mapBlockIndex.end())
        {
            CBlockIndex* pindex = (*mi).second;
            if (chain.Contains(pindex))
                return pindex;
            if (pindex->GetAncestor(chain.Height()) == chain.Tip()) {
                return chain.Tip();
            }
        }
    }
    return chain.Genesis();
}

CStateViewCache *pcoinsTip = nullptr;
CBlockTreeDB *pblocktree = nullptr;

//////////////////////////////////////////////////////////////////////////////
//
// mapOrphanTransactions
//

bool AddOrphanTx(const CTransaction& tx, NodeId peer) EXCLUSIVE_LOCKS_REQUIRED(cs_main)
{
    uint256 hash = tx.GetHash();
    if (mapOrphanTransactions.count(hash))
        return false;

    // Ignore big transactions, to avoid a
    // send-big-orphans memory exhaustion attack. If a peer has a legitimate
    // large transaction with a missing parent then we assume
    // it will rebroadcast it later, after the parent transaction(s)
    // have been mined or received.
    // 100 orphans, each of which is at most 99,999 bytes big is
    // at most 10 megabytes of orphans and somewhat more byprev index (in the worst case):
    unsigned int sz = GetTransactionWeight(tx);
    if (sz >= MAX_STANDARD_TX_WEIGHT)
    {
        LogPrint("mempool", "ignoring large orphan tx (size: %u, hash: %s)\n", sz, hash.ToString());
        return false;
    }

    auto ret = mapOrphanTransactions.emplace(hash, COrphanTx{tx, peer, GetTime() + ORPHAN_TX_EXPIRE_TIME});
    assert(ret.second);
    for(const CTxIn& txin: tx.vin) {
        mapOrphanTransactionsByPrev[txin.prevout].insert(ret.first);
    }

    LogPrint("mempool", "stored orphan tx %s (mapsz %u outsz %u)\n", hash.ToString(),
             mapOrphanTransactions.size(), mapOrphanTransactionsByPrev.size());
    return true;
}

int static EraseOrphanTx(uint256 hash) EXCLUSIVE_LOCKS_REQUIRED(cs_main)
{
    map<uint256, COrphanTx>::iterator it = mapOrphanTransactions.find(hash);
    if (it == mapOrphanTransactions.end())
        return 0;
    for(const CTxIn& txin: it->second.tx.vin)
    {
        auto itPrev = mapOrphanTransactionsByPrev.find(txin.prevout);
        if (itPrev == mapOrphanTransactionsByPrev.end())
            continue;
        itPrev->second.erase(it);
        if (itPrev->second.empty())
            mapOrphanTransactionsByPrev.erase(itPrev);
    }
    mapOrphanTransactions.erase(it);
    return 1;
}

void EraseOrphansFor(NodeId peer)
{
    int nErased = 0;
    map<uint256, COrphanTx>::iterator iter = mapOrphanTransactions.begin();
    while (iter != mapOrphanTransactions.end())
    {
        map<uint256, COrphanTx>::iterator maybeErase = iter++; // increment to avoid iterator becoming invalid
        if (maybeErase->second.fromPeer == peer)
        {
            nErased += EraseOrphanTx(maybeErase->second.tx.GetHash());
        }
    }
    if (nErased > 0) LogPrint("mempool", "Erased %d orphan tx from peer %d\n", nErased, peer);
}


unsigned int LimitOrphanTxSize(unsigned int nMaxOrphans) EXCLUSIVE_LOCKS_REQUIRED(cs_main)
{
    unsigned int nEvicted = 0;
    static int64_t nNextSweep;
    int64_t nNow = GetTime();
    if (nNextSweep <= nNow) {
        // Sweep out expired orphan pool entries:
        int nErased = 0;
        int64_t nMinExpTime = nNow + ORPHAN_TX_EXPIRE_TIME - ORPHAN_TX_EXPIRE_INTERVAL;
        map<uint256, COrphanTx>::iterator iter = mapOrphanTransactions.begin();
        while (iter != mapOrphanTransactions.end())
        {
            map<uint256, COrphanTx>::iterator maybeErase = iter++;
            if (maybeErase->second.nTimeExpire <= nNow) {
                nErased += EraseOrphanTx(maybeErase->second.tx.GetHash());
            } else {
                nMinExpTime = std::min(maybeErase->second.nTimeExpire, nMinExpTime);
            }
        }
        // Sweep again 5 minutes after the next entry that expires in order to batch the linear scan.
        nNextSweep = nMinExpTime + ORPHAN_TX_EXPIRE_INTERVAL;
        if (nErased > 0) LogPrint("mempool", "Erased %d orphan tx due to expiration\n", nErased);
    }
    while (mapOrphanTransactions.size() > nMaxOrphans)
    {
        // Evict a random orphan:
        uint256 randomhash = GetRandHash();
        map<uint256, COrphanTx>::iterator it = mapOrphanTransactions.lower_bound(randomhash);
        if (it == mapOrphanTransactions.end())
            it = mapOrphanTransactions.begin();
        EraseOrphanTx(it->first);
        ++nEvicted;
    }
    return nEvicted;
}

bool IsFinalTx(const CTransaction &tx, int nBlockHeight, int64_t nBlockTime)
{
    if (tx.nLockTime == 0)
        return true;
    if ((int64_t)tx.nLockTime < ((int64_t)tx.nLockTime < LOCKTIME_THRESHOLD ? (int64_t)nBlockHeight : nBlockTime))
        return true;
    if (tx.IsBLSCT())
        return true;
    for(const CTxIn& txin: tx.vin) {
        if (!(txin.nSequence == CTxIn::SEQUENCE_FINAL))
            return false;
    }
    return true;
}

bool CheckFinalTx(const CTransaction &tx, int flags)
{
    AssertLockHeld(cs_main);

    // By convention a negative value for flags indicates that the
    // current network-enforced consensus rules should be used. In
    // a future soft-fork scenario that would mean checking which
    // rules would be enforced for the next block and setting the
    // appropriate flags. At the present time no soft-forks are
    // scheduled, so no flags are set.
    flags = std::max(flags, 0);

    // CheckFinalTx() uses chainActive.Height()+1 to evaluate
    // nLockTime because when IsFinalTx() is called within
    // CBlock::AcceptBlock(), the height of the block *being*
    // evaluated is what is used. Thus if we want to know if a
    // transaction can be part of the *next* block, we need to call
    // IsFinalTx() with one more than chainActive.Height().
    const int nBlockHeight = chainActive.Height() + 1;

    // BIP113 will require that time-locked transactions have nLockTime set to
    // less than the median time of the previous block they're contained in.
    // When the next block is created its previous block will be the current
    // chain tip, so we use that to calculate the median time passed to
    // IsFinalTx() if LOCKTIME_MEDIAN_TIME_PAST is set.
    const int64_t nBlockTime = (flags & LOCKTIME_MEDIAN_TIME_PAST)
            ? chainActive.Tip()->GetMedianTimePast()
            : GetAdjustedTime();

    return IsFinalTx(tx, nBlockHeight, nBlockTime);
}

/**
 * Calculates the block height and previous block's median time past at
 * which the transaction will be considered final in the context of BIP 68.
 * Also removes from the vector of input heights any entries which did not
 * correspond to sequence locked inputs as they do not affect the calculation.
 */
static std::pair<int, int64_t> CalculateSequenceLocks(const CTransaction &tx, int flags, std::vector<int>* prevHeights, const CBlockIndex& block)
{
    assert(prevHeights->size() == tx.vin.size());

    // Will be set to the equivalent height- and time-based nLockTime
    // values that would be necessary to satisfy all relative lock-
    // time constraints given our view of block chain history.
    // The semantics of nLockTime are the last invalid height/time, so
    // use -1 to have the effect of any height or time being valid.
    int nMinHeight = -1;
    int64_t nMinTime = -1;

    // tx.nVersion is signed integer so requires cast to unsigned otherwise
    // we would be doing a signed comparison and half the range of nVersion
    // wouldn't support BIP 68.
    bool fEnforceBIP68 = static_cast<uint32_t>(tx.nVersion) >= 2
            && flags & LOCKTIME_VERIFY_SEQUENCE;

    // Do not enforce sequence numbers as a relative lock time
    // unless we have been instructed to
    if (!fEnforceBIP68) {
        return std::make_pair(nMinHeight, nMinTime);
    }

    for (size_t txinIndex = 0; txinIndex < tx.vin.size(); txinIndex++) {
        const CTxIn& txin = tx.vin[txinIndex];

        // Sequence numbers with the most significant bit set are not
        // treated as relative lock-times, nor are they given any
        // consensus-enforced meaning at this point.
        if (txin.nSequence & CTxIn::SEQUENCE_LOCKTIME_DISABLE_FLAG) {
            // The height of this input is not relevant for sequence locks
            (*prevHeights)[txinIndex] = 0;
            continue;
        }

        int nCoinHeight = (*prevHeights)[txinIndex];

        if (txin.nSequence & CTxIn::SEQUENCE_LOCKTIME_TYPE_FLAG) {
            int64_t nCoinTime = block.GetAncestor(std::max(nCoinHeight-1, 0))->GetMedianTimePast();
            // NOTE: Subtract 1 to maintain nLockTime semantics
            // BIP 68 relative lock times have the semantics of calculating
            // the first block or time at which the transaction would be
            // valid. When calculating the effective block time or height
            // for the entire transaction, we switch to using the
            // semantics of nLockTime which is the last invalid block
            // time or height.  Thus we subtract 1 from the calculated
            // time or height.

            // Time-based relative lock-times are measured from the
            // smallest allowed timestamp of the block containing the
            // txout being spent, which is the median time past of the
            // block prior.
            nMinTime = std::max(nMinTime, nCoinTime + (int64_t)((txin.nSequence & CTxIn::SEQUENCE_LOCKTIME_MASK) << CTxIn::SEQUENCE_LOCKTIME_GRANULARITY) - 1);
        } else {
            nMinHeight = std::max(nMinHeight, nCoinHeight + (int)(txin.nSequence & CTxIn::SEQUENCE_LOCKTIME_MASK) - 1);
        }
    }

    return std::make_pair(nMinHeight, nMinTime);
}

static bool EvaluateSequenceLocks(const CBlockIndex& block, std::pair<int, int64_t> lockPair)
{
    assert(block.pprev);
    int64_t nBlockTime = block.pprev->GetMedianTimePast();
    if (lockPair.first >= block.nHeight || lockPair.second >= nBlockTime)
        return false;

    return true;
}

bool SequenceLocks(const CTransaction &tx, int flags, std::vector<int>* prevHeights, const CBlockIndex& block)
{
    return EvaluateSequenceLocks(block, CalculateSequenceLocks(tx, flags, prevHeights, block));
}

bool TestLockPointValidity(const LockPoints* lp)
{
    AssertLockHeld(cs_main);
    assert(lp);
    // If there are relative lock times then the maxInputBlock will be set
    // If there are no relative lock times, the LockPoints don't depend on the chain
    if (lp->maxInputBlock) {
        // Check whether chainActive is an extension of the block at which the LockPoints
        // calculation was valid.  If not LockPoints are no longer valid
        if (!chainActive.Contains(lp->maxInputBlock)) {
            return false;
        }
    }

    // LockPoints still valid
    return true;
}

bool CheckSequenceLocks(const CTransaction &tx, int flags, LockPoints* lp, bool useExistingLockPoints)
{
    AssertLockHeld(cs_main);
    LOCK2(mempool.cs, stempool.cs);

    CBlockIndex* tip = chainActive.Tip();
    CBlockIndex index;
    index.pprev = tip;
    // CheckSequenceLocks() uses chainActive.Height()+1 to evaluate
    // height based locks because when SequenceLocks() is called within
    // ConnectBlock(), the height of the block *being*
    // evaluated is what is used.
    // Thus if we want to know if a transaction can be part of the
    // *next* block, we need to use one more than chainActive.Height()
    index.nHeight = tip->nHeight + 1;

    std::pair<int, int64_t> lockPair;
    if (useExistingLockPoints) {
        assert(lp);
        lockPair.first = lp->height;
        lockPair.second = lp->time;
    }
    else {
        // pcoinsTip contains the UTXO set for chainActive.Tip()
        CStateViewMemPool viewMemPool(pcoinsTip, mempool);
        CStateViewMemPool viewStemPool(pcoinsTip, stempool);
        std::vector<int> prevheights;
        prevheights.resize(tx.vin.size());
        for (size_t txinIndex = 0; txinIndex < tx.vin.size(); txinIndex++) {
            const CTxIn& txin = tx.vin[txinIndex];
            CCoins coins;
            if (!viewMemPool.GetCoins(txin.prevout.hash, coins))
            {
                if (!viewStemPool.GetCoins(txin.prevout.hash, coins)) {
                    return error("%s: Missing input", __func__);
                }
            }
            if (coins.nHeight == MEMPOOL_HEIGHT) {
                // Assume all mempool transaction confirm in the next block
                prevheights[txinIndex] = tip->nHeight + 1;
            } else {
                prevheights[txinIndex] = coins.nHeight;
            }
        }
        lockPair = CalculateSequenceLocks(tx, flags, &prevheights, index);
        if (lp) {
            lp->height = lockPair.first;
            lp->time = lockPair.second;
            // Also store the hash of the block with the highest height of
            // all the blocks which have sequence locked prevouts.
            // This hash needs to still be on the chain
            // for these LockPoint calculations to be valid
            // Note: It is impossible to correctly calculate a maxInputBlock
            // if any of the sequence locked inputs depend on unconfirmed txs,
            // except in the special case where the relative lock time/height
            // is 0, which is equivalent to no sequence lock. Since we assume
            // input height of tip+1 for mempool txs and test the resulting
            // lockPair from CalculateSequenceLocks against tip+1.  We know
            // EvaluateSequenceLocks will fail if there was a non-zero sequence
            // lock on a mempool input, so we can use the return value of
            // CheckSequenceLocks to indicate the LockPoints validity
            int maxInputHeight = 0;
            for(int height: prevheights) {
                // Can ignore mempool inputs since we'll fail if they had non-zero locks
                if (height != tip->nHeight+1) {
                    maxInputHeight = std::max(maxInputHeight, height);
                }
            }
            lp->maxInputBlock = tip->GetAncestor(maxInputHeight);
        }
    }
    return EvaluateSequenceLocks(index, lockPair);
}


unsigned int GetLegacySigOpCount(const CTransaction& tx)
{
    unsigned int nSigOps = 0;
    for(const CTxIn& txin: tx.vin)
    {
        nSigOps += txin.scriptSig.GetSigOpCount(false);
    }
    for(const CTxOut& txout: tx.vout)
    {
        nSigOps += txout.scriptPubKey.GetSigOpCount(false);
    }
    return nSigOps;
}

unsigned int GetP2SHSigOpCount(const CTransaction& tx, const CStateViewCache& inputs)
{
    if (tx.IsCoinBase())
        return 0;

    unsigned int nSigOps = 0;
    for (unsigned int i = 0; i < tx.vin.size(); i++)
    {
        const CTxOut &prevout = inputs.GetOutputFor(tx.vin[i]);
        if (prevout.scriptPubKey.IsPayToScriptHash())
            nSigOps += prevout.scriptPubKey.GetSigOpCount(tx.vin[i].scriptSig);
    }
    return nSigOps;
}

int64_t GetTransactionSigOpCost(const CTransaction& tx, const CStateViewCache& inputs, int flags)
{
    int64_t nSigOps = GetLegacySigOpCount(tx) * WITNESS_SCALE_FACTOR;

    if (tx.IsCoinBase())
        return nSigOps;

    if (flags & SCRIPT_VERIFY_P2SH) {
        nSigOps += GetP2SHSigOpCount(tx, inputs) * WITNESS_SCALE_FACTOR;
    }

    for (unsigned int i = 0; i < tx.vin.size(); i++)
    {
        const CTxOut &prevout = inputs.GetOutputFor(tx.vin[i]);
        nSigOps += CountWitnessSigOps(tx.vin[i].scriptSig, prevout.scriptPubKey, i < tx.wit.vtxinwit.size() ? &tx.wit.vtxinwit[i].scriptWitness : nullptr, flags);
    }
    return nSigOps;
}

bool CheckTransaction(const CTransaction& tx, CValidationState &state)
{

    // Basic checks that don't depend on any context
    if (tx.vin.empty())
        return state.DoS(10, false, REJECT_INVALID, "bad-txns-vin-empty");
    if (tx.vout.empty())
        return state.DoS(10, false, REJECT_INVALID, "bad-txns-vout-empty");
    // Size limits (this doesn't take the witness into account, as that hasn't been checked for malleability)
    if (::GetSerializeSize(tx, SER_NETWORK, PROTOCOL_VERSION | SERIALIZE_TRANSACTION_NO_WITNESS) > MAX_BLOCK_BASE_SIZE)
        return state.DoS(100, false, REJECT_INVALID, "bad-txns-oversize");

    if ((tx.IsCTOutput() && (tx.vchBalanceSig.size() == 0)) || (!tx.IsCTOutput() && (tx.HasCTOutput() || tx.vchBalanceSig.size() > 0)))
        return state.DoS(100, false, REJECT_INVALID, "bad-ctout-version-flag");

    if ((tx.IsBLSInput() && (tx.vchBalanceSig.size() == 0 || tx.vchTxSig.size() == 0)) || (!tx.IsBLSInput() && (tx.vchTxSig.size() > 0)))
        return state.DoS(100, false, REJECT_INVALID, "bad-blsinput-version-flag");

    if (tx.IsCoinBase() && (tx.IsBLSInput() || tx.IsCTOutput()))
        return state.DoS(100, false, REJECT_INVALID, "bad-blsct-coinbase");

    // Check for negative or overflow output values
    CAmount nValueOut = 0;
    for(const CTxOut& txout: tx.vout)
    {
        if (txout.IsEmpty() && !tx.IsCoinBase() && !tx.IsCoinStake())
            return state.DoS(100, error("CTransaction::CheckTransaction() : txout empty for user transaction"));
        if (txout.nValue < 0)
            return state.DoS(100, false, REJECT_INVALID, "bad-txns-vout-negative");
        if (txout.nValue > MAX_MONEY)
            return state.DoS(100, false, REJECT_INVALID, "bad-txns-vout-toolarge");
        nValueOut += txout.nValue;
        if (!MoneyRange(nValueOut))
            return state.DoS(100, false, REJECT_INVALID, "bad-txns-txouttotal-toolarge");
    }

    // Check for duplicate inputs
    set<COutPoint> vInOutPoints;
    for(const CTxIn& txin: tx.vin)
    {
        if (vInOutPoints.count(txin.prevout))
            return state.DoS(100, false, REJECT_INVALID, "bad-txns-inputs-duplicate");
        vInOutPoints.insert(txin.prevout);
    }

    // Check for duplicate bls outputs
    set<CTxOut> vBlsOut;
    for(const CTxOut& txout: tx.vout)
    {
        if (!txout.IsBLSCT()) continue;
        if (vBlsOut.count(txout))
            return state.DoS(100, false, REJECT_INVALID, "bad-txns-ctout-duplicate");
        vBlsOut.insert(txout);
    }


    if (tx.IsCoinBase())
    {
        if (tx.vin[0].scriptSig.size() < 2 || tx.vin[0].scriptSig.size() > 100)
            return state.DoS(100, false, REJECT_INVALID, "bad-cb-length");
    }
    else
    {
        for(const CTxIn& txin: tx.vin)
            if (txin.prevout.IsNull())
                return state.DoS(10, false, REJECT_INVALID, "bad-txns-prevout-null");
    }

    return true;
}

void LimitMempoolSize(CTxMemPool& pool, size_t limit, unsigned long age) {
    int expired = pool.Expire(GetTime() - age);
    if (expired != 0)
        LogPrint("mempool", "Expired %i transactions from the memory pool\n", expired);

    std::vector<uint256> vNoSpendsRemaining;
    pool.TrimToSize(limit, &vNoSpendsRemaining);
    for(const uint256& removed: vNoSpendsRemaining)
        pcoinsTip->Uncache(removed);
}

/** Convert CValidationState to a human-readable message for logging */
std::string FormatStateMessage(const CValidationState &state)
{
    return strprintf("%s%s (code %i)",
                     state.GetRejectReason(),
                     state.GetDebugMessage().empty() ? "" : ", "+state.GetDebugMessage(),
                     state.GetRejectCode());
}

bool RemoveBLSCTConflicting(CTxMemPool& pool, const CTxIn& txin)
{
    LOCK(pool.cs);

    CTxMemPool::setEntries allConflicting;
    auto itConflicting = pool.mapNextTx.find(txin.prevout);

    if (itConflicting != pool.mapNextTx.end())
    {
        const CTransaction *ptxConflicting = itConflicting->second;
        uint256 hashConflicting = ptxConflicting->GetHash();
        CTxMemPool::txiter mi = pool.mapTx.find(hashConflicting);
        if (mi == pool.mapTx.end())
            return true;

        LogPrintf("%s: Removing BLSCT conflict %s from the mempool\n", __func__, hashConflicting.ToString());

        pool.CalculateDescendants(mi, allConflicting);
        pool.RemoveStaged(allConflicting, false);
    }

    return true;
}

bool AcceptToMemoryPoolWorker(CTxMemPool& pool, CCriticalSection *mpcs, CCriticalSection *spcs, CValidationState& state, const CTransaction& tx, bool fLimitFree,
                              bool* pfMissingInputs, bool fOverrideMempoolLimit, const CAmount& nAbsurdFee,
                              std::vector<uint256>& vHashTxnToUncache)
{
    const uint256 hash = tx.GetHash();
    AssertLockHeld(cs_main);
    if (pfMissingInputs)
        *pfMissingInputs = false;
    if (!CheckTransaction(tx, state))
        return false; // state filled in by CheckTransaction

    if (IsCommunityFundEnabled(chainActive.Tip(), Params().GetConsensus()) && tx.nVersion < CTransaction::TXDZEEL_VERSION_V2)
        return state.DoS(100, false, REJECT_INVALID, "old-version");

    if (!IsCommunityFundEnabled(chainActive.Tip(), Params().GetConsensus()) && ((tx.nVersion&0xF) == CTransaction::PROPOSAL_VERSION || (tx.nVersion&0xF) == CTransaction::PAYMENT_REQUEST_VERSION))
        return state.DoS(100, false, REJECT_INVALID, "too-early-cfund");

    if (!IsDAOEnabled(chainActive.Tip(), Params().GetConsensus()) && ((tx.nVersion&0xF) == CTransaction::CONSULTATION_VERSION || (tx.nVersion&0xF) == CTransaction::ANSWER_VERSION))
        return state.DoS(100, false, REJECT_INVALID, "too-early-consultation");

    if (!IsColdStakingv2Enabled(chainActive.Tip(), Params().GetConsensus()) && (tx.nVersion&0xF) == CTransaction::VOTE_VERSION)
        return state.DoS(100, false, REJECT_INVALID, "too-early-dao-vote-tx");

    // Coinbase is only valid in a block, not as a loose transaction
    if (tx.IsCoinBase())
        return state.DoS(100, false, REJECT_INVALID, "coinbase");

    // Coinbase is only valid in a block, not as a loose transaction
    if (tx.IsCoinStake())
        return state.DoS(100, false, REJECT_INVALID, "coinstake");

    // Reject transactions with witness before segregated witness activates (override with -prematurewitness)
    bool witnessEnabled = IsWitnessEnabled(chainActive.Tip(), Params().GetConsensus());
    if (!GetBoolArg("-prematurewitness",false) && !tx.wit.IsNull() && !witnessEnabled) {
        return state.DoS(0, false, REJECT_NONSTANDARD, "no-witness-yet", true);
    }

    bool fBls = IsBLSCTEnabled(chainActive.Tip(), Params().GetConsensus());
    if (!fBls && (tx.IsBLSInput() || tx.IsCTOutput())) {
        return state.DoS(0, false, REJECT_NONSTANDARD, "no-blsct-yet", true);
    }

    // Rather not work on nonstandard transactions (unless -testnet/-regtest)
    string reason;
    if (fRequireStandard && !IsStandardTx(tx, reason, witnessEnabled))
        return state.DoS(0, false, REJECT_NONSTANDARD, reason);

    // Only accept nLockTime-using transactions that can be mined in the next
    // block; we don't want our mempool filled up with transactions that can't
    // be mined yet.
    if (!CheckFinalTx(tx, STANDARD_LOCKTIME_VERIFY_FLAGS))
        return state.DoS(0, false, REJECT_NONSTANDARD, "non-final");

    // is it already in the memory pool?
    if (pool.exists(hash))
        return state.Invalid(false, REJECT_ALREADY_KNOWN, "txn-already-in-mempool");

    // Check for conflicts with in-memory transactions
    set<uint256> setConflicts;
    {
        LOCK2(mpcs, spcs); // protect pool.mapNextTx
        for(const CTxIn &txin: tx.vin)
        {
            if (tx.IsBLSInput())
            {
                if (pool.exists(txin.prevout.hash))
                    return state.Invalid(false, REJECT_CONFLICT, "blsct-cant-spend-unconfirmed");
            }
            auto itConflicting = pool.mapNextTx.find(txin.prevout);
            if (itConflicting != pool.mapNextTx.end())
            {
                const CTransaction *ptxConflicting = itConflicting->second;
                if (!setConflicts.count(ptxConflicting->GetHash()))
                {
                    // Allow opt-out of transaction replacement by setting
                    // nSequence >= maxint-1 on all inputs.
                    //
                    // maxint-1 is picked to still allow use of nLockTime by
                    // non-replacable transactions. All inputs rather than just one
                    // is for the sake of multi-party protocols, where we don't
                    // want a single party to be able to disable replacement.
                    //
                    // The opt-out ignores descendants as anyone relying on
                    // first-seen mempool behavior should be checking all
                    // unconfirmed ancestors anyway; doing otherwise is hopelessly
                    // insecure.
                    bool fReplacementOptOut = true;
                    if (fEnableReplacement && !tx.IsBLSInput())
                    {
                        for(const CTxIn &txin: ptxConflicting->vin)
                        {
                            if (txin.nSequence < std::numeric_limits<unsigned int>::max()-1)
                            {
                                fReplacementOptOut = false;
                                break;
                            }
                        }
                    }
                    if (fReplacementOptOut && tx.IsBLSInput())
                        return state.Invalid(false, REJECT_CONFLICT, "txn-mempool-conflict");

                    setConflicts.insert(ptxConflicting->GetHash());
                }
            }
        }
    }

    std::vector<RangeproofEncodedData> blsctData;
    bool fCFund = IsCommunityFundEnabled(chainActive.Tip(), Params().GetConsensus());
    bool fDAOConsultations = IsDAOEnabled(chainActive.Tip(), Params().GetConsensus());

    {
        CStateView dummy;
        CStateViewCache view(&dummy);

        CAmount nValueIn = 0;
        LockPoints lp;
        {
            LOCK2(mpcs, spcs);
            CStateViewMemPool viewMemPool(pcoinsTip, pool);
            view.SetBackend(viewMemPool);

            if (fCFund || fDAOConsultations)
            {
                uint64_t nVersionMaskProposal;
                uint64_t nVersionMaskPaymentRequest;
                uint64_t nVersionMaskConsultation;
                uint64_t nVersionMaskConsultationAnswer;

                GetVersionMask(nVersionMaskProposal, nVersionMaskPaymentRequest, nVersionMaskConsultation, nVersionMaskConsultationAnswer, chainActive.Tip());

                if((tx.nVersion&0xF) == CTransaction::PROPOSAL_VERSION) // Community Fund Proposal
                    if(!IsValidProposal(tx, view, nVersionMaskProposal))
                        return state.DoS(10, false, REJECT_INVALID, "bad-cfund-proposal");

                if((tx.nVersion&0xF) == CTransaction::PAYMENT_REQUEST_VERSION) // Community Fund Payment Request
                    if(!IsValidPaymentRequest(tx, view, nVersionMaskPaymentRequest))
                        return state.DoS(10, false, REJECT_INVALID, "bad-cfund-payment-request");

                if(fDAOConsultations && (tx.nVersion&0xF) == CTransaction::CONSULTATION_VERSION)
                    if(!IsValidConsultation(tx, view, nVersionMaskConsultation, chainActive.Tip()))
                        return state.DoS(10, false, REJECT_INVALID, "bad-dao-consultation");

                if(fDAOConsultations && (tx.nVersion&0xF) == CTransaction::ANSWER_VERSION)
                    if(!IsValidConsultationAnswer(tx, view, nVersionMaskConsultationAnswer, chainActive.Tip()))
                        return state.DoS(10, false, REJECT_INVALID, "bad-dao-consultation-answer");
            }

            bool fColdStakingv2 = IsColdStakingv2Enabled(chainActive.Tip(), Params().GetConsensus());

            if (fColdStakingv2)
            {
                if ((tx.nVersion&0xF) == CTransaction::VOTE_VERSION)
                {
                    if (!IsValidDaoTxVote(tx, view))
                    {
                        return state.DoS(10, false, REJECT_INVALID, "bad-dao-tx-vote");
                    }
                }
            }

            // do we already have it?
            bool fHadTxInCache = pcoinsTip->HaveCoinsInCache(hash);
            if (view.HaveCoins(hash)) {
                if (!fHadTxInCache)
                    vHashTxnToUncache.push_back(hash);
                return state.Invalid(false, REJECT_ALREADY_KNOWN, "txn-already-known");
            }

            // do all inputs exist?
            // Note that this does not check for the presence of actual outputs (see the next check for that),
            // and only helps with filling in pfMissingInputs (to determine missing vs spent).
            for(const CTxIn txin: tx.vin) {
                if (!pcoinsTip->HaveCoinsInCache(txin.prevout.hash))
                    vHashTxnToUncache.push_back(txin.prevout.hash);
                if (!view.HaveCoins(txin.prevout.hash)) {
                    if (pfMissingInputs)
                        *pfMissingInputs = true;
                    return false; // fMissingInputs and !state.IsInvalid() is used to detect this condition, don't set state.Invalid()
                }
            }

            // are the actual inputs available?
            if (!view.HaveInputs(tx))
                return state.Invalid(false, REJECT_DUPLICATE, "bad-txns-inputs-spent");

            // Bring the best block into scope
            view.GetBestBlock();

            nValueIn = view.GetValueIn(tx);

            if (!IsColdStakingEnabled(chainActive.Tip(), Params().GetConsensus()))
            {
                for (const CTxOut& txout: tx.vout)
                {
                    if(txout.scriptPubKey.IsColdStaking())
                        return state.DoS(100, false, REJECT_INVALID, "cold-staking-not-enabled");
                }
            }

            if (!IsColdStakingv2Enabled(chainActive.Tip(), Params().GetConsensus()))
            {
                for (const CTxOut& txout: tx.vout)
                {
                    if(txout.scriptPubKey.IsColdStakingv2())
                        return state.DoS(100, false, REJECT_INVALID, "cold-staking-v2-not-enabled");
                }
            }

            if (fCFund || fDAOConsultations)
            {
                uint64_t nVersionMaskProposal;
                uint64_t nVersionMaskPaymentRequest;
                uint64_t nVersionMaskConsultation;
                uint64_t nVersionMaskConsultationAnswer;

                CAmount nProposalFee;

                for(const CTxOut& vout: tx.vout)
                {
                    if(vout.IsCommunityFundContribution())
                    {
                        nProposalFee += vout.nValue;
                    }
                }

                GetVersionMask(nVersionMaskProposal, nVersionMaskPaymentRequest, nVersionMaskConsultation, nVersionMaskConsultationAnswer, chainActive.Tip());

                if(nProposalFee > 0 && (tx.nVersion&0xF) == CTransaction::PROPOSAL_VERSION && IsValidProposal(tx, view, nVersionMaskProposal)){
                    CProposal proposal;
                    if (TxToProposal(tx.strDZeel, tx.GetHash(), uint256(), nProposalFee, proposal))
                    {
                        if (viewMemPool.AddProposal(proposal))
                            LogPrint("dao","New proposal (mempool) %s\n", proposal.ToString(view, chainActive.Tip()->GetBlockTime()));
                    }
                    else
                    {
                        return state.DoS(0, false, REJECT_NONSTANDARD, "invalid proposal");
                    }
                }

                if((tx.nVersion&0xF) == CTransaction::PAYMENT_REQUEST_VERSION && IsValidPaymentRequest(tx, view, nVersionMaskPaymentRequest)){
                    CPaymentRequest prequest;
                    if (TxToPaymentRequest(tx.strDZeel, tx.GetHash(), uint256(), prequest))
                    {
                        CProposal proposal;
                        if (viewMemPool.GetProposal(prequest.proposalhash, proposal) && proposal.GetLastState() == DAOFlags::ACCEPTED)
                        {
                            if (viewMemPool.AddPaymentRequest(prequest))
                                LogPrint("dao","New payment request (mempool) %s\n", prequest.ToString(view));
                        }
                        else
                        {
                            return state.DoS(0, false, REJECT_NONSTANDARD, "invalid payment request (parent not accepted)");
                        }
                    }
                    else
                    {
                        return state.DoS(0, false, REJECT_NONSTANDARD, "invalid payment request");
                    }
                }
                else if(fDAOConsultations && (tx.nVersion&0xF) == CTransaction::CONSULTATION_VERSION && IsValidConsultation(tx, view, nVersionMaskConsultation, chainActive.Tip()))
                {
                    CConsultation consultation;
                    std::vector<CConsultationAnswer> vAnswers;
                    if (TxToConsultation(tx.strDZeel, tx.GetHash(), uint256(), chainActive.Tip(), consultation, vAnswers))
                    {
                        if (viewMemPool.AddConsultation(consultation))
                        {
                            LogPrint("dao","New consultation (mempool) %s\n", consultation.ToString(chainActive.Tip(), view));
                            if (!consultation.IsRange())
                            {
                                for (CConsultationAnswer& ans: vAnswers)
                                {
                                    if (viewMemPool.AddConsultationAnswer(ans))
                                        LogPrint("dao","New consultation answer (mempool) %s\n", ans.ToString());
                                }
                            }
                        }

                    }
                    else
                    {
                        return state.DoS(0, false, REJECT_NONSTANDARD, "invalid dao consultation");
                    }
                }
                else if(fDAOConsultations && (tx.nVersion&0xF) == CTransaction::ANSWER_VERSION && IsValidConsultationAnswer(tx, view, nVersionMaskConsultationAnswer, chainActive.Tip()))
                {
                    CConsultationAnswer answer;
                    if (TxToConsultationAnswer(tx.strDZeel, tx.GetHash(), uint256(), answer))
                    {
                        CConsultation consultation;
                        if (viewMemPool.GetConsultation(answer.parent, consultation) && consultation.CanHaveNewAnswers() && !viewMemPool.HaveConsultationAnswer(answer.hash))
                        {
                            if (viewMemPool.AddConsultationAnswer(answer))
                                LogPrint("dao","New consultation answer (mempool) %s\n", answer.ToString());
                        }
                    }
                    else
                    {
                        return state.DoS(0, false, REJECT_NONSTANDARD, "invalid dao consultation answer");
                    }
                }
            }

            // we have all inputs cached now, so switch back to dummy, so we don't need to keep lock on mempool
            view.SetBackend(dummy);

            // Only accept BIP68 sequence locked transactions that can be mined in the next
            // block; we don't want our mempool filled up with transactions that can't
            // be mined yet.
            // Must keep pool.cs for this unless we change CheckSequenceLocks to take a
            // CoinsViewCache instead of create its own
            if (!CheckSequenceLocks(tx, STANDARD_LOCKTIME_VERIFY_FLAGS, &lp))
                return state.DoS(0, false, REJECT_NONSTANDARD, "non-BIP68-final");
        }

        // Check for non-standard pay-to-script-hash in inputs
        if (fRequireStandard && !AreInputsStandard(tx, view))
            return state.Invalid(false, REJECT_NONSTANDARD, "bad-txns-nonstandard-inputs");

        int64_t nSigOpsCost = GetTransactionSigOpCost(tx, view, STANDARD_SCRIPT_VERIFY_FLAGS);

        CAmount nValueOut = tx.GetValueOut();
        CAmount nFees = (!tx.IsCoinStake())?nValueIn-nValueOut:0;
        if (tx.IsBLSInput() || tx.IsCTOutput())
            nFees = tx.GetFee();

        // nModifiedFees includes any fee deltas from PrioritiseTransaction
        CAmount nModifiedFees = nFees;
        double nPriorityDummy = 0;
        pool.ApplyDeltas(hash, nPriorityDummy, nModifiedFees);

        CAmount inChainInputValue;
        double dPriority = view.GetPriority(tx, chainActive.Height(), inChainInputValue);

        // Keep track of transactions that spend a coinbase, which we re-scan
        // during reorgs to ensure Params().GetConsensus().nCoinbaseMaturity is still met.
        bool fSpendsCoinbase = false;
        for(const CTxIn &txin: tx.vin) {
            const CCoins *coins = view.AccessCoins(txin.prevout.hash);
            if (coins->IsCoinBase() || coins->IsCoinStake()) {
                fSpendsCoinbase = true;
                break;
            }
        }

        CTxMemPoolEntry entry(tx, nFees, GetTime(), dPriority, chainActive.Height(), pool.HasNoInputsOf(tx), inChainInputValue, fSpendsCoinbase, nSigOpsCost, lp);
        unsigned int nSize = entry.GetTxSize();

        // Check that the transaction doesn't have an excessive number of
        // sigops, making it impossible to mine. Since the coinbase transaction
        // itself can contain sigops MAX_STANDARD_TX_SIGOPS is less than
        // MAX_BLOCK_SIGOPS; we still consider this an invalid rather than
        // merely non-standard transaction.
        if (nSigOpsCost > MAX_STANDARD_TX_SIGOPS_COST)
            return state.DoS(0, false, REJECT_NONSTANDARD, "bad-txns-too-many-sigops", false,
                             strprintf("%d", nSigOpsCost));

        CAmount mempoolRejectFee = pool.GetMinFee(GetArg("-maxmempool", DEFAULT_MAX_MEMPOOL_SIZE) * 1000000).GetFee(nSize);
        if (mempoolRejectFee > 0 && nModifiedFees < mempoolRejectFee) {
            return state.DoS(0, false, REJECT_INSUFFICIENTFEE, "mempool min fee not met", false, strprintf("%d < %d", nFees, mempoolRejectFee));
        } else if (GetBoolArg("-relaypriority", DEFAULT_RELAYPRIORITY) && nModifiedFees < ::minRelayTxFee.GetFee(nSize) && !AllowFree(entry.GetPriority(chainActive.Height() + 1))) {
            // Require that free transactions have sufficient priority to be mined in the next block.
            return state.DoS(0, false, REJECT_INSUFFICIENTFEE, "insufficient priority");
        }

        // Continuously rate-limit free (really, very-low-fee) transactions
        // This mitigates 'penny-flooding' -- sending thousands of free transactions just to
        // be annoying or make others' transactions take longer to confirm.
        if (fLimitFree && nModifiedFees < ::minRelayTxFee.GetFee(nSize))
        {
            static CCriticalSection csFreeLimiter;
            static double dFreeCount;
            static int64_t nLastTime;
            int64_t nNow = GetTime();

            LOCK(csFreeLimiter);

            // Use an exponentially decaying ~10-minute window:
            dFreeCount *= pow(1.0 - 1.0/600.0, (double)(nNow - nLastTime));
            nLastTime = nNow;
            // -limitfreerelay unit is thousand-bytes-per-minute
            // At default rate it would take over a month to fill 1GB
            if (dFreeCount + nSize >= GetArg("-limitfreerelay", DEFAULT_LIMITFREERELAY) * 10 * 1000)
                return state.DoS(0, false, REJECT_INSUFFICIENTFEE, "rate limited free transaction");
            LogPrint("mempool", "Rate limit dFreeCount: %g => %g\n", dFreeCount, dFreeCount+nSize);
            dFreeCount += nSize;
        }

        if (nAbsurdFee && nFees > nAbsurdFee)
            return state.Invalid(false,
                                 REJECT_HIGHFEE, "absurdly-high-fee",
                                 strprintf("%d > %d", nFees, nAbsurdFee));

        // Calculate in-mempool ancestors, up to a limit.
        CTxMemPool::setEntries setAncestors;
        size_t nLimitAncestors = GetArg("-limitancestorcount", DEFAULT_ANCESTOR_LIMIT);
        size_t nLimitAncestorSize = GetArg("-limitancestorsize", DEFAULT_ANCESTOR_SIZE_LIMIT)*1000;
        size_t nLimitDescendants = GetArg("-limitdescendantcount", DEFAULT_DESCENDANT_LIMIT);
        size_t nLimitDescendantSize = GetArg("-limitdescendantsize", DEFAULT_DESCENDANT_SIZE_LIMIT)*1000;
        std::string errString;
        if (!pool.CalculateMemPoolAncestors(entry, setAncestors, nLimitAncestors, nLimitAncestorSize, nLimitDescendants, nLimitDescendantSize, errString)) {
            return state.DoS(0, false, REJECT_NONSTANDARD, "too-long-mempool-chain", false, errString);
        }

        // A transaction that spends outputs that would be replaced by it is invalid. Now
        // that we have the set of all ancestors we can detect this
        // pathological case by making sure setConflicts and setAncestors don't
        // intersect.
        for(CTxMemPool::txiter ancestorIt: setAncestors)
        {
            const uint256 &hashAncestor = ancestorIt->GetTx().GetHash();
            if (setConflicts.count(hashAncestor))
            {
                return state.DoS(10, false,
                                 REJECT_INVALID, "bad-txns-spends-conflicting-tx", false,
                                 strprintf("%s spends conflicting transaction %s",
                                           hash.ToString(),
                                           hashAncestor.ToString()));
            }
        }

        // Check if it's economically rational to mine this transaction rather
        // than the ones it replaces.
        CAmount nConflictingFees = 0;
        size_t nConflictingSize = 0;
        uint64_t nConflictingCount = 0;
        CTxMemPool::setEntries allConflicting;

        // If we don't hold the lock allConflicting might be incomplete; the
        // subsequent RemoveStaged() and addUnchecked() calls don't guarantee
        // mempool consistency for us.
        LOCK2(mpcs, spcs);
        if (setConflicts.size())
        {
            CFeeRate newFeeRate(nModifiedFees, nSize);
            set<uint256> setConflictsParents;
            const int maxDescendantsToVisit = 100;
            CTxMemPool::setEntries setIterConflicting;
            for(const uint256 &hashConflicting: setConflicts)
            {
                CTxMemPool::txiter mi = pool.mapTx.find(hashConflicting);
                if (mi == pool.mapTx.end())
                    continue;

                // Save these to avoid repeated lookups
                setIterConflicting.insert(mi);

                // Don't allow the replacement to reduce the feerate of the
                // mempool.
                //
                // We usually don't want to accept replacements with lower
                // feerates than what they replaced as that would lower the
                // feerate of the next block. Requiring that the feerate always
                // be increased is also an easy-to-reason about way to prevent
                // DoS attacks via replacements.
                //
                // The mining code doesn't (currently) take children into
                // account (CPFP) so we only consider the feerates of
                // transactions being directly replaced, not their indirect
                // descendants. While that does mean high feerate children are
                // ignored when deciding whether or not to replace, we do
                // require the replacement to pay more overall fees too,
                // mitigating most cases.
                CFeeRate oldFeeRate(mi->GetModifiedFee(), mi->GetTxSize());
                if (newFeeRate <= oldFeeRate)
                {
                    return state.DoS(0, false,
                                     REJECT_INSUFFICIENTFEE, "insufficient fee", false,
                                     strprintf("rejecting replacement %s; new feerate %s <= old feerate %s",
                                               hash.ToString(),
                                               newFeeRate.ToString(),
                                               oldFeeRate.ToString()));
                }

                for(const CTxIn &txin: mi->GetTx().vin)
                {
                    setConflictsParents.insert(txin.prevout.hash);
                }

                nConflictingCount += mi->GetCountWithDescendants();
            }
            // This potentially overestimates the number of actual descendants
            // but we just want to be conservative to avoid doing too much
            // work.
            if (nConflictingCount <= maxDescendantsToVisit) {
                // If not too many to replace, then calculate the set of
                // transactions that would have to be evicted
                for(CTxMemPool::txiter it: setIterConflicting) {
                    pool.CalculateDescendants(it, allConflicting);
                }
                for(CTxMemPool::txiter it: allConflicting) {
                    nConflictingFees += it->GetModifiedFee();
                    nConflictingSize += it->GetTxSize();
                }
            } else {
                return state.DoS(0, false,
                                 REJECT_NONSTANDARD, "too many potential replacements", false,
                                 strprintf("rejecting replacement %s; too many potential replacements (%d > %d)\n",
                                           hash.ToString(),
                                           nConflictingCount,
                                           maxDescendantsToVisit));
            }

            for (unsigned int j = 0; j < tx.vin.size(); j++)
            {
                // We don't want to accept replacements that require low
                // feerate junk to be mined first. Ideally we'd keep track of
                // the ancestor feerates and make the decision based on that,
                // but for now requiring all new inputs to be confirmed works.
                if (!setConflictsParents.count(tx.vin[j].prevout.hash))
                {
                    // Rather than check the UTXO set - potentially expensive -
                    // it's cheaper to just check if the new input refers to a
                    // tx that's in the mempool.
                    if (pool.mapTx.find(tx.vin[j].prevout.hash) != pool.mapTx.end())
                        return state.DoS(0, false,
                                         REJECT_NONSTANDARD, "replacement-adds-unconfirmed", false,
                                         strprintf("replacement %s adds unconfirmed input, idx %d",
                                                   hash.ToString(), j));
                }
            }

            // The replacement must pay greater fees than the transactions it
            // replaces - if we did the bandwidth used by those conflicting
            // transactions would not be paid for.
            if (nModifiedFees < nConflictingFees)
            {
                return state.DoS(0, false,
                                 REJECT_INSUFFICIENTFEE, "insufficient fee", false,
                                 strprintf("rejecting replacement %s, less fees than conflicting txs; %s < %s",
                                           hash.ToString(), FormatMoney(nModifiedFees), FormatMoney(nConflictingFees)));
            }

            // Finally in addition to paying more fees than the conflicts the
            // new transaction must pay for its own bandwidth.
            CAmount nDeltaFees = nModifiedFees - nConflictingFees;
            if (nDeltaFees < ::minRelayTxFee.GetFee(nSize))
            {
                return state.DoS(0, false,
                                 REJECT_INSUFFICIENTFEE, "insufficient fee", false,
                                 strprintf("rejecting replacement %s, not enough additional fees to relay; %s < %s",
                                           hash.ToString(),
                                           FormatMoney(nDeltaFees),
                                           FormatMoney(::minRelayTxFee.GetFee(nSize))));
            }
        }

        unsigned int scriptVerifyFlags = STANDARD_SCRIPT_VERIFY_FLAGS;
        if (!Params().RequireStandard()) {
            scriptVerifyFlags = GetArg("-promiscuousmempoolflags", scriptVerifyFlags);
        }

        // Check against previous transactions
        // This is done last to help prevent CPU exhaustion denial-of-service attacks.
        PrecomputedTransactionData txdata(tx);
        if (!CheckInputs(tx, state, view, true, scriptVerifyFlags, true, blsctData, txdata)) {
            // SCRIPT_VERIFY_CLEANSTACK requires SCRIPT_VERIFY_WITNESS, so we
            // need to turn both off, and compare against just turning off CLEANSTACK
            // to see if the failure is specifically due to witness validation.
            if (CheckInputs(tx, state, view, true, scriptVerifyFlags & ~(SCRIPT_VERIFY_WITNESS | SCRIPT_VERIFY_CLEANSTACK), true, blsctData, txdata) &&
                    !CheckInputs(tx, state, view, true, scriptVerifyFlags & ~SCRIPT_VERIFY_CLEANSTACK, true, blsctData, txdata)) {
                // Only the witness is wrong, so the transaction itself may be fine.
                state.SetCorruptionPossible();
            }
            return false;
        }

        // Check again against just the consensus-critical mandatory script
        // verification flags, in case of bugs in the standard flags that cause
        // transactions to pass as valid when they're actually invalid. For
        // instance the STRICTENC flag was incorrectly allowing certain
        // CHECKSIG NOT scripts to pass, even though they were invalid.
        //
        // There is a similar check in CreateNewBlock() to prevent creating
        // invalid blocks, however allowing such transactions into the mempool
        // can be exploited as a DoS attack.
        if (!CheckInputs(tx, state, view, true, MANDATORY_SCRIPT_VERIFY_FLAGS, true, blsctData, txdata))
        {
            return error("%s: BUG! PLEASE REPORT THIS! ConnectInputs failed against MANDATORY but not STANDARD flags %s, %s",
                         __func__, hash.ToString(), FormatStateMessage(state));
        }

        // Remove conflicting transactions from the mempool
        for(const CTxMemPool::txiter it: allConflicting)
        {
            LogPrint("mempool", "replacing tx %s with %s for %s BTC additional fees, %d delta bytes\n",
                     it->GetTx().GetHash().ToString(),
                     hash.ToString(),
                     FormatMoney(nModifiedFees - nConflictingFees),
                     (int)nSize - (int)nConflictingSize);
        }
        pool.RemoveStaged(allConflicting, false);

        // Store transaction in memory
        pool.addUnchecked(hash, entry, setAncestors, !IsInitialBlockDownload());

        // Add memory address index
        if (fAddressIndex) {
            pool.addAddressIndex(entry, view);
        }

        // Add memory spent index
        if (fSpentIndex) {
            pool.addSpentIndex(entry, view);
        }

        // trim mempool and check if tx was trimmed
        if (!fOverrideMempoolLimit) {
            LimitMempoolSize(pool, GetArg("-maxmempool", DEFAULT_MAX_MEMPOOL_SIZE) * 1000000, GetArg("-mempoolexpiry", DEFAULT_MEMPOOL_EXPIRY) * 60 * 60);
            if (!pool.exists(hash))
                return state.DoS(0, false, REJECT_INSUFFICIENTFEE, "mempool full");
        }
    }

    SyncWithWallets(tx, nullptr, nullptr, true, &blsctData);

    return true;
}

bool AcceptToMemoryPool(CTxMemPool& pool, CCriticalSection *mpcs, CCriticalSection *spcs, CValidationState &state, const CTransaction &tx, bool fLimitFree,
                        bool* pfMissingInputs, bool fOverrideMempoolLimit, const CAmount nAbsurdFee)
{
    std::vector<uint256> vHashTxToUncache;
    bool res = AcceptToMemoryPoolWorker(pool, mpcs, spcs, state, tx, fLimitFree, pfMissingInputs, fOverrideMempoolLimit, nAbsurdFee, vHashTxToUncache);
    if (res)
        LogPrintf("%s: Successfully added txn %s to %s.\n", __func__, tx.ToString(), (&pool == &mempool) ? "mempool" : "stempool");
    else
    {
        LogPrintf("%s: FAILED to add txn %s to %s (%s).\n", __func__, tx.ToString(), (&pool == &mempool) ? "mempool" : "stempool", state.GetRejectReason());
        for(const uint256& hashTx: vHashTxToUncache)
            pcoinsTip->Uncache(hashTx);
    }
    return res;
}

bool GetTimestampIndex(const unsigned int &high, const unsigned int &low, const bool fActiveOnly, std::vector<std::pair<uint256, unsigned int> > &hashes)
{
    if (!fTimestampIndex)
        return error("Timestamp index not enabled");

    if (!pblocktree->ReadTimestampIndex(high, low, fActiveOnly, hashes))
        return error("Unable to get hashes for timestamps");

    return true;
}

bool GetSpentIndex(CSpentIndexKey &key, CSpentIndexValue &value)
{
    if (!fSpentIndex)
        return false;

    if (mempool.getSpentIndex(key, value))
        return true;

    if (!pblocktree->ReadSpentIndex(key, value))
        return false;

    return true;
}

bool HashOnchainActive(const uint256 &hash)
{
    CBlockIndex* pblockindex = mapBlockIndex[hash];

    if (!chainActive.Contains(pblockindex)) {
        return false;
    }

    return true;
}

bool GetAddressHistory(uint160 addressHash, uint160 addressHash2,
                       std::vector<std::pair<CAddressHistoryKey, CAddressHistoryValue> > &addressHistory,
                       AddressHistoryFilter filter, int start, int end)
{
    if (!fAddressIndex)
        return error("address index not enabled");

    if (!pblocktree->ReadAddressHistory(addressHash, addressHash2, addressHistory, filter, start, end))
        return error("unable to get history for address");

    return true;
}

bool GetAddressIndex(uint160 addressHash, int type,
                     std::vector<std::pair<CAddressIndexKey, CAmount> > &addressIndex, int start, int end)
{
    if (!fAddressIndex)
        return error("address index not enabled");

    if (!pblocktree->ReadAddressIndex(addressHash, type, addressIndex, start, end))
        return error("unable to get txids for address");

    return true;
}

bool GetAddressUnspent(uint160 addressHash, int type,
                       std::vector<std::pair<CAddressUnspentKey, CAddressUnspentValue> > &unspentOutputs)
{
    if (!fAddressIndex)
        return error("address index not enabled");

    if (!pblocktree->ReadAddressUnspentIndex(addressHash, type, unspentOutputs))
        return error("unable to get txids for address");

    return true;
}

/** Return transaction in tx, and if it was found inside a block, its hash is placed in hashBlock */
bool GetTransaction(const uint256 &hash, CTransaction &txOut, const Consensus::Params& consensusParams, uint256 &hashBlock, const CStateViewCache& view, bool fAllowSlow)
{

    CBlockIndex *pindexSlow = nullptr;

    LOCK(cs_main);

    std::shared_ptr<const CTransaction> ptx = mempool.get(hash);
    if (ptx)
    {
        txOut = *ptx;
        return true;
    }

    if (fTxIndex) {
        CDiskTxPos postx;
        if (pblocktree->ReadTxIndex(hash, postx)) {
            CAutoFile file(OpenBlockFile(postx, true), SER_DISK, CLIENT_VERSION);
            if (file.IsNull())
                return error("%s: OpenBlockFile failed", __func__);
            CBlockHeader header;
            try {
                file >> header;
                fseek(file.Get(), postx.nTxOffset, SEEK_CUR);
                file >> txOut;
            } catch (const std::exception& e) {
                return error("%s: Deserialize or I/O error - %s", __func__, e.what());
            }
            hashBlock = header.GetHash();
            if (txOut.GetHash() != hash)
                return error("%s: txid mismatch", __func__);
            return true;
        }
    }

    if (fAllowSlow) { // use coin database to locate block that contains transaction, and scan it
        int nHeight = -1;
        {
            const CCoins* coins = view.AccessCoins(hash);
            if (coins)
                nHeight = coins->nHeight;
        }
        if (nHeight > 0)
            pindexSlow = chainActive[nHeight];
    }

    if (pindexSlow) {
        CBlock block;
        if (ReadBlockFromDisk(block, pindexSlow, consensusParams)) {
            for(const CTransaction &tx: block.vtx) {
                if (tx.GetHash() == hash) {
                    txOut = tx;
                    hashBlock = pindexSlow->GetBlockHash();
                    return true;
                }
            }
        }
    }

    return false;
}






//////////////////////////////////////////////////////////////////////////////
//
// CBlock and CBlockIndex
//

bool WriteBlockToDisk(const CBlock& block, CDiskBlockPos& pos, const CMessageHeader::MessageStartChars& messageStart)
{
    // Open history file to append
    CAutoFile fileout(OpenBlockFile(pos), SER_DISK, CLIENT_VERSION);
    if (fileout.IsNull())
        return error("WriteBlockToDisk: OpenBlockFile failed");

    // Write index header
    unsigned int nSize = fileout.GetSerializeSize(block);
    fileout << FLATDATA(messageStart) << nSize;

    // Write block
    long fileOutPos = ftell(fileout.Get());
    if (fileOutPos < 0)
        return error("WriteBlockToDisk: ftell failed");
    pos.nPos = (unsigned int)fileOutPos;
    fileout << block;

    return true;
}

bool ReadBlockFromDisk(CBlock& block, const CDiskBlockPos& pos, const Consensus::Params& consensusParams)
{
    block.SetNull();

    // Open history file to read
    CAutoFile filein(OpenBlockFile(pos, true), SER_DISK, CLIENT_VERSION);
    if (filein.IsNull())
        return error("ReadBlockFromDisk: OpenBlockFile failed for %s", pos.ToString());

    // Read block
    try {
        filein >> block;
    }
    catch (const std::exception& e) {
        return error("%s: Deserialize or I/O error - %s at %s", __func__, e.what(), pos.ToString());
    }

    return true;
}

bool ReadBlockFromDisk(CBlock& block, const CBlockIndex* pindex, const Consensus::Params& consensusParams)
{
    if (!ReadBlockFromDisk(block, pindex->GetBlockPos(), consensusParams))
        return false;
    if (block.GetHash() != pindex->GetBlockHash())
        return error("ReadBlockFromDisk(CBlock&, CBlockIndex*): GetHash() doesn't match index for %s at %s",
                     pindex->ToString(), pindex->GetBlockPos().ToString());
    return true;
}

CAmount GetBlockSubsidy(int nHeight, const Consensus::Params& consensusParams)
{

    if (nHeight == 1)
    {
        CAmount nSubsidy = 59800000 * COIN;
        return nSubsidy;
    }

    if (nHeight <= Params().GetConsensus().nLastPOWBlock)
        return CAmount(50 * COIN);

    return 0;
}

bool IsInitialBlockDownload()
{
    const CChainParams& chainParams = Params();

    // Once this function has returned false, it must remain false.
    static std::atomic<bool> latchToFalse{false};
    // Optimization: pre-test latch before taking the lock.
    if (latchToFalse.load(std::memory_order_relaxed))
        return false;

    LOCK(cs_main);
    if (latchToFalse.load(std::memory_order_relaxed))
        return false;
    if (fImporting || fReindex)
        return true;
    if (fCheckpointsEnabled && chainActive.Height() < Checkpoints::GetTotalBlocksEstimate(chainParams.Checkpoints()))
        return true;
    bool state = (chainActive.Height() < pindexBestHeader->nHeight - 24 * 6 ||
                  std::max(chainActive.Tip()->GetBlockTime(), pindexBestHeader->GetBlockTime()) < GetTime() - nMaxTipAge);
    if (!state)
        latchToFalse.store(true, std::memory_order_relaxed);
    return state;
}

bool fLargeWorkForkFound = false;
bool fLargeWorkInvalidChainFound = false;
CBlockIndex *pindexBestForkTip = nullptr, *pindexBestForkBase = nullptr;

void CheckForkWarningConditions()
{
    AssertLockHeld(cs_main);
    // Before we get past initial download, we cannot reliably alert about forks
    // (we assume we don't get stuck on a fork before the last checkpoint)
    if (IsInitialBlockDownload())
        return;

    // If our best fork is no longer within 1440 blocks (+/- 12 hours if no one mines it)
    // of our head, drop it
    if (pindexBestForkTip && chainActive.Height() - pindexBestForkTip->nHeight >= 1440)
        pindexBestForkTip = nullptr;

    if (pindexBestForkTip || (pindexBestInvalid && pindexBestInvalid->nChainWork > chainActive.Tip()->nChainWork + (GetBlockProof(*chainActive.Tip()) * 120)))
    {
        if (!fLargeWorkForkFound && pindexBestForkBase)
        {
            std::string warning = std::string("'Warning: Large-work fork detected, forking after block ") +
                    pindexBestForkBase->phashBlock->ToString() + std::string("'");
            AlertNotify(warning);
        }
        if (pindexBestForkTip && pindexBestForkBase)
        {
            LogPrintf("%s: Warning: Large valid fork found\n  forking the chain at height %d (%s)\n  lasting to height %d (%s).\nChain state database corruption likely.\n", __func__,
                      pindexBestForkBase->nHeight, pindexBestForkBase->phashBlock->ToString(),
                      pindexBestForkTip->nHeight, pindexBestForkTip->phashBlock->ToString());
            fLargeWorkForkFound = true;
        }
        else
        {
            LogPrintf("%s: Warning: Found invalid chain at least ~120 blocks longer than our best chain.\nChain state database corruption likely.\n", __func__);
            fLargeWorkInvalidChainFound = true;
        }
    }
    else
    {
        fLargeWorkForkFound = false;
        fLargeWorkInvalidChainFound = false;
    }
}

void CheckForkWarningConditionsOnNewFork(CBlockIndex* pindexNewForkTip)
{
    AssertLockHeld(cs_main);
    // If we are on a fork that is sufficiently large, set a warning flag
    CBlockIndex* pfork = pindexNewForkTip;
    CBlockIndex* plonger = chainActive.Tip();
    while (pfork && pfork != plonger)
    {
        while (plonger && plonger->nHeight > pfork->nHeight)
            plonger = plonger->pprev;
        if (pfork == plonger)
            break;
        pfork = pfork->pprev;
    }

    // We define a condition where we should warn the user about as a fork of at least 7 blocks
    // with a tip within 72 blocks (+/- 12 hours if no one mines it) of ours
    // We use 7 blocks rather arbitrarily as it represents just under 10% of sustained network
    // hash rate operating on the fork.
    // or a chain that is entirely longer than ours and invalid (note that this should be detected by both)
    // We define it this way because it allows us to only store the highest fork tip (+ base) which meets
    // the 7-block condition and from this always have the most-likely-to-cause-warning fork
    if (pfork && (!pindexBestForkTip || (pindexBestForkTip && pindexNewForkTip->nHeight > pindexBestForkTip->nHeight)) &&
            pindexNewForkTip->nChainWork - pfork->nChainWork > (GetBlockProof(*pfork) * 7) &&
            chainActive.Height() - pindexNewForkTip->nHeight < 72)
    {
        pindexBestForkTip = pindexNewForkTip;
        pindexBestForkBase = pfork;
    }

    CheckForkWarningConditions();
}

// Requires cs_main.
void Misbehaving(NodeId pnode, int howmuch)
{
    if (howmuch == 0)
        return;

    CNodeState *state = State(pnode);
    if (state == nullptr)
        return;

    state->nMisbehavior += howmuch;
    int banscore = GetArg("-banscore", DEFAULT_BANSCORE_THRESHOLD);
    if (state->nMisbehavior >= banscore && state->nMisbehavior - howmuch < banscore)
    {
        LogPrintf("%s: %s (%d -> %d) BAN THRESHOLD EXCEEDED\n", __func__, state->name, state->nMisbehavior-howmuch, state->nMisbehavior);
        state->fShouldBan = true;
    } else
        LogPrintf("%s: %s (%d -> %d)\n", __func__, state->name, state->nMisbehavior-howmuch, state->nMisbehavior);
}

void static InvalidChainFound(CBlockIndex* pindexNew)
{
    if (!pindexBestInvalid || pindexNew->nChainWork > pindexBestInvalid->nChainWork)
        pindexBestInvalid = pindexNew;

    LogPrintf("%s: invalid block=%s  height=%d  log2_work=%.8g  date=%s\n", __func__,
              pindexNew->GetBlockHash().ToString(), pindexNew->nHeight,
              log(pindexNew->nChainWork.getdouble())/log(2.0), DateTimeStrFormat("%Y-%m-%d %H:%M:%S",
                                                                                 pindexNew->GetBlockTime()));
    CBlock block;
    CBlockIndex *tip = chainActive.Tip();
    assert (tip);
    if (ReadBlockFromDisk(block, pindexNew, Params().GetConsensus())) {
        for(const CTransaction &tx: block.vtx) {
            SyncWithWallets(tx, tip, nullptr, false);
        }
    }
    LogPrintf("%s:  current best=%s  height=%d  log2_work=%.8g  date=%s\n", __func__,
              tip->GetBlockHash().ToString(), chainActive.Height(), log(tip->nChainWork.getdouble())/log(2.0),
              DateTimeStrFormat("%Y-%m-%d %H:%M:%S", tip->GetBlockTime()));
    CheckForkWarningConditions();
}

void static InvalidBlockFound(CBlockIndex *pindex, const CValidationState &state) {
    int nDoS = 0;
    if (state.IsInvalid(nDoS)) {
        std::map<uint256, NodeId>::iterator it = mapBlockSource.find(pindex->GetBlockHash());
        if (it != mapBlockSource.end() && State(it->second)) {
            assert (state.GetRejectCode() < REJECT_INTERNAL); // Blocks are never rejected with internal reject codes
            CBlockReject reject = {(unsigned char)state.GetRejectCode(), state.GetRejectReason().substr(0, MAX_REJECT_MESSAGE_LENGTH), pindex->GetBlockHash()};
            State(it->second)->rejects.push_back(reject);
            if (nDoS > 0)
                Misbehaving(it->second, nDoS);
        }
    }
    if (!state.CorruptionPossible()) {
        pindex->nStatus |= BLOCK_FAILED_VALID;
        setDirtyBlockIndex.insert(pindex);
        setBlockIndexCandidates.erase(pindex);
        InvalidChainFound(pindex);
    }
}

void UpdateCoins(const CTransaction& tx, CStateViewCache& inputs, CTxUndo &txundo, int nHeight)
{
    // mark inputs spent
    if (!tx.IsCoinBase()) {
        txundo.vprevout.reserve(tx.vin.size());
        for(const CTxIn &txin: tx.vin) {
            CCoinsModifier coins = inputs.ModifyCoins(txin.prevout.hash);
            unsigned nPos = txin.prevout.n;

            if (nPos >= coins->vout.size() || coins->vout[nPos].IsNull())
                assert(false);
            // mark an outpoint spent, and construct undo information
            txundo.vprevout.push_back(CTxInUndo(coins->vout[nPos]));
            coins->Spend(nPos);
            if (coins->vout.size() == 0) {
                CTxInUndo& undo = txundo.vprevout.back();
                undo.nHeight = coins->nHeight;
                undo.fCoinBase = coins->fCoinBase;
                undo.nVersion = coins->nVersion;
            }
        }
    }
    // add outputs
    inputs.ModifyNewCoins(tx.GetHash(), tx.IsCoinBase())->FromTx(tx, nHeight);
}

void UpdateCoins(const CTransaction& tx, CStateViewCache& inputs, int nHeight)
{
    CTxUndo txundo;
    UpdateCoins(tx, inputs, txundo, nHeight);
}

bool CScriptCheck::operator()() {
    const CScript &scriptSig = ptxTo->vin[nIn].scriptSig;
    const CScriptWitness *witness = (nIn < ptxTo->wit.vtxinwit.size()) ? &ptxTo->wit.vtxinwit[nIn].scriptWitness : nullptr;

    if (!VerifyScript(scriptSig, scriptPubKey, witness, nFlags, CachingTransactionSignatureChecker(ptxTo, nIn, amount, cacheStore, *txdata), &error)) {
        return false;
    }
    return true;
}

int GetSpendHeight(const CStateViewCache& inputs)
{
    LOCK(cs_main);
    CBlockIndex* pindexPrev = mapBlockIndex.find(inputs.GetBestBlock())->second;
    return pindexPrev->nHeight + 1;
}

namespace Consensus {
bool CheckTxInputs(const CTransaction& tx, CValidationState& state, const CStateViewCache& inputs, int nSpendHeight, std::vector<RangeproofEncodedData>& blsctData, CAmount allowedInPrivate = 0)
{
    // This doesn't trigger the DoS code on purpose; if it did, it would make it easier
    // for an attacker to attempt to split the network.
    if (!inputs.HaveInputs(tx))
        return state.Invalid(false, 0, "", "Inputs unavailable");
    CAmount nValueIn = 0;
    CAmount nFees = 0;
    bool fHasBLSInput = false;
    for (unsigned int i = 0; i < tx.vin.size(); i++)
    {
        const COutPoint &prevout = tx.vin[i].prevout;
        const CCoins *coins = inputs.AccessCoins(prevout.hash);
        assert(coins);

        if (coins->vout[prevout.n].IsBLSCT())
        {
            if (!fHasBLSInput && i > 0)
                return state.Invalid(false,
                                     REJECT_INVALID, "bad-mix-bls-inputs",
                                     "transaction mixes bls and legacy inputs");
            fHasBLSInput = true;
        }

        if (fHasBLSInput && !coins->vout[prevout.n].IsBLSCT())
            return state.Invalid(false,
                                 REJECT_INVALID, "bad-mix-bls-inputs",
                                 "transaction mixes bls and legacy inputs");

#if CLIENT_BUILD_IS_TEST_RELEASE
        bool fTestNet = GetBoolArg("-testnet", true);
#else
        bool fTestNet = GetBoolArg("-testnet", false);
#endif

        // If prev is coinbase, check that it's matured
        if ((coins->IsCoinBase() || coins->IsCoinStake()) && !fTestNet) {
            if (nSpendHeight - coins->nHeight < ::Params().GetConsensus().nCoinbaseMaturity && nSpendHeight - coins->nHeight > 0)
                return state.Invalid(false,
                                     REJECT_INVALID, "bad-txns-premature-spend-of-coinbase",
                                     strprintf("tried to spend %s at depth %d", coins->IsCoinBase() ?"coinbase":"coinstake",nSpendHeight - coins->nHeight));
        }

        // Check for negative or overflow input values
        nValueIn += coins->vout[prevout.n].nValue;
        if (!MoneyRange(coins->vout[prevout.n].nValue) || !MoneyRange(nValueIn))
            return state.DoS(100, false, REJECT_INVALID, "bad-txns-inputvalues-outofrange");

    }

    if (!tx.IsBLSCT())
    {
        if(!tx.IsCoinBase() && !tx.IsCoinStake()){
            if (nValueIn < tx.GetValueOut())
                return state.DoS(100, false, REJECT_INVALID, "bad-txns-in-belowout", false,
                                 strprintf("value in (%s) < value out (%s)", FormatMoney(nValueIn), FormatMoney(tx.GetValueOut())));

            // Tally transaction fees
            CAmount nTxFee = nValueIn - tx.GetValueOut();
            if (nTxFee < 0)
                return state.DoS(100, false, REJECT_INVALID, "bad-txns-fee-negative");
            nFees += nTxFee;
            if (!MoneyRange(nFees))
                return state.DoS(100, false, REJECT_INVALID, "bad-txns-fee-outofrange");
        }
    }
    else
    {
        try
        {
            blsctKey v;

            if (!(pwalletMain && pwalletMain->GetBLSCTViewKey(v)))
                v = blsctKey(bls::PrivateKey::FromBN(Scalar::Rand().bn));

            if (!tx.IsCoinStake() && !VerifyBLSCT(tx, v.GetKey(), blsctData, inputs, state, false, allowedInPrivate))
                return false;
        }
        catch(...)
        {
            return false;
        }

        nFees += tx.GetFee();
    }

    return true;
}
}// namespace Consensus

bool CheckInputs(const CTransaction& tx, CValidationState &state, const CStateViewCache &inputs, bool fScriptChecks, unsigned int flags, bool cacheStore, std::vector<RangeproofEncodedData>& blsctData, PrecomputedTransactionData& txdata, std::vector<CScriptCheck> *pvChecks, CAmount allowedInPrivate)
{
    if (!tx.IsCoinBase())
    {
        if (!Consensus::CheckTxInputs(tx, state, inputs, GetSpendHeight(inputs), blsctData, allowedInPrivate))
            return false;

        if (pvChecks)
            pvChecks->reserve(tx.vin.size());

        // The first loop above does all the inexpensive checks.
        // Only if ALL inputs pass do we perform expensive ECDSA signature checks.
        // Helps prevent CPU exhaustion attacks.

        // Skip ECDSA signature verification when connecting blocks before the
        // last block chain checkpoint. Assuming the checkpoints are valid this
        // is safe because block merkle hashes are still computed and checked,
        // and any change will be caught at the next checkpoint. Of course, if
        // the checkpoint is for a chain that's invalid due to false scriptSigs
        // this optimisation would allow an invalid chain to be accepted.
        if (fScriptChecks) {
            for (unsigned int i = 0; i < tx.vin.size(); i++) {
                const COutPoint &prevout = tx.vin[i].prevout;
                const CCoins* coins = inputs.AccessCoins(prevout.hash);
                assert(coins);

                if (coins->nHeight > 1294597 && coins->nHeight < 2741760)
                {
                    CTransaction txPrev;
                    uint256 hashBlock = uint256();
                    int valid = 1;

                    if (!GetTransaction(prevout.hash, txPrev, Params().GetConsensus(), hashBlock, inputs, true))
                        valid = 0;

                    if (mapBlockIndex.count(hashBlock) == 0)
                        valid = 0;

                    if(valid){ // prev out is already checked in CheckTxInputs
                        CBlockIndex* pblockindex = mapBlockIndex[hashBlock];

                        // ppcoin: check transaction timestamp
                        if (txPrev.nTime > tx.nTime)
                            return state.DoS(100, false, REJECT_INVALID, "tx-timestamp-earlier-as-output");
                    }
                }

                // Verify signature
                CScriptCheck check(*coins, tx, i, flags, cacheStore, &txdata);
                if (pvChecks) {
                    pvChecks->push_back(CScriptCheck());
                    check.swap(pvChecks->back());
                } else if (!check()) {
                    if (flags & STANDARD_NOT_MANDATORY_VERIFY_FLAGS) {
                        // Check whether the failure was caused by a
                        // non-mandatory script verification check, such as
                        // non-standard DER encodings or non-null dummy
                        // arguments; if so, don't trigger DoS protection to
                        // avoid splitting the network between upgraded and
                        // non-upgraded nodes.
                        CScriptCheck check2(*coins, tx, i,
                                            flags & ~STANDARD_NOT_MANDATORY_VERIFY_FLAGS, cacheStore, &txdata);
                        if (check2())
                            return state.Invalid(false, REJECT_NONSTANDARD, strprintf("non-mandatory-script-verify-flag (%s)", ScriptErrorString(check.GetScriptError())));
                    }
                    // Failures of other flags indicate a transaction that is
                    // invalid in new blocks, e.g. a invalid P2SH. We DoS ban
                    // such nodes as they are not following the protocol. That
                    // said during an upgrade careful thought should be taken
                    // as to the correct behavior - we may want to continue
                    // peering with non-upgraded nodes even after soft-fork
                    // super-majority signaling has occurred.
                    return state.DoS(100,false, REJECT_INVALID, strprintf("mandatory-script-verify-flag-failed (%s)", ScriptErrorString(check.GetScriptError())));
                }
            }
        }
    }

    return true;
}

namespace {

bool UndoWriteToDisk(const CBlockUndo& blockundo, CDiskBlockPos& pos, const uint256& hashBlock, const CMessageHeader::MessageStartChars& messageStart)
{
    // Open history file to append
    CAutoFile fileout(OpenUndoFile(pos), SER_DISK, CLIENT_VERSION);
    if (fileout.IsNull())
        return error("%s: OpenUndoFile failed", __func__);

    // Write index header
    unsigned int nSize = fileout.GetSerializeSize(blockundo);
    fileout << FLATDATA(messageStart) << nSize;

    // Write undo data
    long fileOutPos = ftell(fileout.Get());
    if (fileOutPos < 0)
        return error("%s: ftell failed", __func__);
    pos.nPos = (unsigned int)fileOutPos;
    fileout << blockundo;

    // calculate & write checksum
    CHashWriter hasher(SER_GETHASH, PROTOCOL_VERSION);
    hasher << hashBlock;
    hasher << blockundo;
    fileout << hasher.GetHash();

    return true;
}

bool UndoReadFromDisk(CBlockUndo& blockundo, const CDiskBlockPos& pos, const uint256& hashBlock)
{
    // Open history file to read
    CAutoFile filein(OpenUndoFile(pos, true), SER_DISK, CLIENT_VERSION);
    if (filein.IsNull())
        return error("%s: OpenBlockFile failed", __func__);

    // Read block
    uint256 hashChecksum;
    try {
        filein >> blockundo;
        filein >> hashChecksum;
    }
    catch (const std::exception& e) {
        return error("%s: Deserialize or I/O error - %s", __func__, e.what());
    }

    // Verify checksum
    CHashWriter hasher(SER_GETHASH, PROTOCOL_VERSION);
    hasher << hashBlock;
    hasher << blockundo;
    if (hashChecksum != hasher.GetHash())
        return error("%s: Checksum mismatch", __func__);

    return true;
}

/** Abort with a message */
bool AbortNode(const std::string& strMessage, const std::string& userMessage="")
{
    strMiscWarning = strMessage;
    LogPrintf("*** %s\n", strMessage);
    uiInterface.ThreadSafeMessageBox(
                userMessage.empty() ? _("Error: A fatal internal error occurred, see debug.log for details") : userMessage,
                "", CClientUIInterface::MSG_ERROR);
    StartShutdown();
    return false;
}

bool AbortNode(CValidationState& state, const std::string& strMessage, const std::string& userMessage="")
{
    AbortNode(strMessage, userMessage);
    return state.Error(strMessage);
}

} // anon namespace

/**
 * Apply the undo operation of a CTxInUndo to the given chain state.
 * @param undo The undo object.
 * @param view The coins view to which to apply the changes.
 * @param out The out point that corresponds to the tx input.
 * @return True on success.
 */
static bool ApplyTxInUndo(const CTxInUndo& undo, CStateViewCache& view, const COutPoint& out)
{
    bool fClean = true;

    CCoinsModifier coins = view.ModifyCoins(out.hash);
    if (undo.nHeight != 0) {
        // undo data contains height: this is the last output of the prevout tx being spent
        if (!coins->IsPruned())
            fClean = fClean && error("%s: undo data overwriting existing transaction", __func__);
        coins->Clear();
        coins->fCoinBase = undo.fCoinBase;
        coins->nHeight = undo.nHeight;
        coins->nVersion = undo.nVersion;
    } else {
        if (coins->IsPruned())
            fClean = fClean && error("%s: undo data adding output to missing transaction", __func__);
    }
    if (coins->IsAvailable(out.n))
        fClean = fClean && error("%s: undo data overwriting existing output", __func__);
    if (coins->vout.size() < out.n+1)
        coins->vout.resize(out.n+1);
    coins->vout[out.n] = undo.txout;

    return fClean;
}

bool DisconnectBlock(const CBlock& block, CValidationState& state, const CBlockIndex* pindex, CStateViewCache& view, bool* pfClean)
{
    assert(pindex->GetBlockHash() == view.GetBestBlock());

    if (pfClean)
        *pfClean = false;

    bool fClean = true;

    CBlockUndo blockUndo;
    CDiskBlockPos pos = pindex->GetUndoPos();
    if (pos.IsNull())
        return error("DisconnectBlock(): no undo data available");
    if (!UndoReadFromDisk(blockUndo, pos, pindex->pprev->GetBlockHash()))
        return error("DisconnectBlock(): failure reading undo data");

    if (blockUndo.vtxundo.size() + 1 != block.vtx.size())
        return error("DisconnectBlock(): block and undo data inconsistent");

    std::vector<std::pair<CAddressIndexKey, CAmount> > addressIndex;
    std::vector<std::pair<CAddressHistoryKey, CAddressHistoryValue> > addressHistory;
    std::map<CAddressHistoryKey, CAddressHistoryValue> addressHistoryMap;
    std::vector<std::pair<CAddressUnspentKey, CAddressUnspentValue> > addressUnspentIndex;
    std::vector<std::pair<CSpentIndexKey, CSpentIndexValue> > spentIndex;

    bool fCFund = IsCommunityFundEnabled(pindex->pprev, Params().GetConsensus());
    bool fDAOConsultations = IsDAOEnabled(pindex->pprev, Params().GetConsensus());

    // undo transactions in reverse order
    for (int i = block.vtx.size() - 1; i >= 0; i--) {
        const CTransaction &tx = block.vtx[i];
        uint256 hash = tx.GetHash();

        if (fCFund || fDAOConsultations)
        {
            uint64_t nVersionMaskProposal;
            uint64_t nVersionMaskPaymentRequest;
            uint64_t nVersionMaskConsultation;
            uint64_t nVersionMaskConsultationAnswer;

            if((tx.nVersion&0xF) == CTransaction::PROPOSAL_VERSION) {
                view.RemoveProposal(hash);
                LogPrintf("%s: Removed proposal %s\n", __func__, hash.ToString());
            }

            if((tx.nVersion&0xF) == CTransaction::PAYMENT_REQUEST_VERSION) {
                view.RemovePaymentRequest(hash);
                LogPrintf("%s: Removed payment request %s\n", __func__, hash.ToString());
            }
            else if(fDAOConsultations && (tx.nVersion&0xF) == CTransaction::CONSULTATION_VERSION)
            {
                view.RemoveConsultation(hash);
                LogPrintf("%s: Removed consultation %s\n", __func__, hash.ToString());
            }
            else if(fDAOConsultations && (tx.nVersion&0xF) == CTransaction::ANSWER_VERSION)
            {
                CConsultationAnswer answer;
                if (TxToConsultationAnswer(tx.strDZeel, hash, block.GetHash(), answer))
                {
                    view.RemoveConsultationAnswer(answer.hash);
                    LogPrintf("%s: Removed consultation answer %s at block %d\n", __func__, answer.hash.ToString(), pindex->nHeight);
                }
            }
        }

        if (fAddressIndex)
        {
            for (unsigned int k = tx.vout.size(); k-- > 0;) {
                const CTxOut &out = tx.vout[k];

                if (out.scriptPubKey.IsPayToScriptHash()) {
                    vector<unsigned char> hashBytes_(out.scriptPubKey.begin()+2, out.scriptPubKey.begin()+22);

                    uint160 hashBytes(hashBytes_);

                    // undo receiving activity
                    addressIndex.push_back(make_pair(CAddressIndexKey(2, hashBytes, pindex->nHeight, i, hash, k, false), out.nValue));

                    // undo unspent index
                    addressUnspentIndex.push_back(make_pair(CAddressUnspentKey(2, hashBytes, hash, k), CAddressUnspentValue()));

                    CAddressHistoryKey addressHistoryKey(hashBytes, hashBytes, pindex->nHeight, i, hash, tx.nTime);

                    if (addressHistoryMap.count(addressHistoryKey) == 0)
                        addressHistoryMap.insert(std::make_pair(addressHistoryKey, CAddressHistoryValue()));

                }  else if (out.scriptPubKey.IsPayToPublicKey() || out.scriptPubKey.IsPayToPublicKeyHash()) {
                    uint160 hashBytes;
                    uint160 hashBytesStaking;
                    uint160 hashBytesVoting;
                    int type = 0;
                    CTxDestination destination;
                    ExtractDestination(out.scriptPubKey, destination);
                    CNavcoinAddress address(destination);
                    address.GetIndexKey(hashBytes, type);

                    // undo spending activity
                    addressIndex.push_back(make_pair(CAddressIndexKey(type, hashBytes, pindex->nHeight, i, hash, k, false), out.nValue));

                    // restore unspent index
                    addressUnspentIndex.push_back(make_pair(CAddressUnspentKey(type, hashBytes, hash, k), CAddressUnspentValue()));

                    CAddressHistoryKey addressHistoryKey(hashBytes, hashBytes, pindex->nHeight, i, hash, tx.nTime);

                    if (addressHistoryMap.count(addressHistoryKey) == 0)
                        addressHistoryMap.insert(std::make_pair(addressHistoryKey, CAddressHistoryValue()));

                } else if (out.scriptPubKey.IsColdStaking() || out.scriptPubKey.IsColdStakingv2()) {
                    CNavcoinAddress addressStaking, addressVoting, addressSpending;
                    uint160 hashBytes, hashBytesSpending, hashBytesStaking, hashBytesVoting;
                    int type = 0;

                    CTxDestination destination;
                    ExtractDestination(out.scriptPubKey, destination);
                    CNavcoinAddress address(destination);
                    address.GetIndexKey(hashBytes, type);
                    address.GetSpendingAddress(addressSpending);
                    addressSpending.GetIndexKey(hashBytesSpending, type);

                    // undo spending activity
                    addressIndex.push_back(make_pair(CAddressIndexKey(type, hashBytes, pindex->nHeight, i, hash, k, false), out.nValue));

                    // restore unspent index
                    addressUnspentIndex.push_back(make_pair(CAddressUnspentKey(type, hashBytesSpending, hash, k), CAddressUnspentValue()));

                    CAddressHistoryKey addressHistoryKey(uint160(hashBytes), uint160(hashBytesSpending), pindex->nHeight, i, hash, tx.nTime);
                    CAddressHistoryKey addressHistoryKey2(hashBytesSpending, hashBytesSpending, pindex->nHeight, i, hash, tx.nTime);

                    if (addressHistoryMap.count(addressHistoryKey) == 0)
                        addressHistoryMap.insert(std::make_pair(addressHistoryKey, CAddressHistoryValue()));

                    if (addressHistoryMap.count(addressHistoryKey2) == 0)
                        addressHistoryMap.insert(std::make_pair(addressHistoryKey2, CAddressHistoryValue()));

                    if (out.scriptPubKey.IsColdStaking() || out.scriptPubKey.IsColdStakingv2())
                    {
                        address.GetStakingAddress(addressStaking);
                        addressStaking.GetIndexKey(hashBytesStaking, type);
                        CAddressHistoryKey addressHistoryKeyStaking(uint160(hashBytes), uint160(hashBytesStaking), pindex->nHeight, i, hash, tx.nTime);
                        CAddressHistoryKey addressHistoryKeyStaking2(hashBytesStaking, hashBytesStaking, pindex->nHeight, i, hash, tx.nTime);
                        if (addressHistoryMap.count(addressHistoryKeyStaking) == 0)
                            addressHistoryMap.insert(std::make_pair(addressHistoryKeyStaking, CAddressHistoryValue()));
                        if (addressHistoryMap.count(addressHistoryKeyStaking2) == 0)
                            addressHistoryMap.insert(std::make_pair(addressHistoryKeyStaking2, CAddressHistoryValue()));
                    }

                    if (out.scriptPubKey.IsColdStakingv2())
                    {
                        address.GetVotingAddress(addressVoting);
                        addressVoting.GetIndexKey(hashBytesVoting, type);
                        CAddressHistoryKey addressHistoryKeyVoting(uint160(hashBytes), uint160(hashBytesVoting), pindex->nHeight, i, hash, tx.nTime);
                        CAddressHistoryKey addressHistoryKeyVoting2(hashBytesVoting, hashBytesVoting, pindex->nHeight, i, hash, tx.nTime);
                        if (addressHistoryMap.count(addressHistoryKeyVoting) == 0)
                            addressHistoryMap.insert(std::make_pair(addressHistoryKeyVoting, CAddressHistoryValue()));
                        if (addressHistoryMap.count(addressHistoryKeyVoting2) == 0)
                            addressHistoryMap.insert(std::make_pair(addressHistoryKeyVoting2, CAddressHistoryValue()));
                    }
                } else {
                    continue;
                }

            }

        }

        // Check that all outputs are available and match the outputs in the block itself
        // exactly.
        {
            CCoinsModifier outs = view.ModifyCoins(hash);
            outs->ClearUnspendable();

            CCoins outsBlock(tx, pindex->nHeight);
            // The CCoins serialization does not serialize negative numbers.
            // No network rules currently depend on the version here, so an inconsistency is harmless
            // but it must be corrected before txout nversion ever influences a network rule.
            if (outsBlock.nVersion < 0)
                outs->nVersion = outsBlock.nVersion;

            if (outs->vout.size() != outsBlock.vout.size())
                fClean = fClean && error("DisconnectBlock(): added transaction mismatch? different output vector size");

            if (*outs != outsBlock)
                fClean = fClean && error("DisconnectBlock(): added transaction mismatch? database corrupted %d", *outs != outsBlock);

            // remove outputs
            outs->Clear();
        }

        // restore inputs
        if (i > 0) { // not coinbases
            const CTxUndo &txundo = blockUndo.vtxundo[i-1];
            if (txundo.vprevout.size() != tx.vin.size())
                return error("DisconnectBlock(): transaction and undo data inconsistent");
            for (unsigned int j = tx.vin.size(); j-- > 0;) {
                const COutPoint &out = tx.vin[j].prevout;
                const CTxInUndo &undo = txundo.vprevout[j];
                if (!ApplyTxInUndo(undo, view, out))
                    fClean = false;

                const CTxIn input = tx.vin[j];

                if (fSpentIndex) {
                    // undo and delete the spent index
                    spentIndex.push_back(make_pair(CSpentIndexKey(input.prevout.hash, input.prevout.n), CSpentIndexValue()));
                }

                if (fAddressIndex) {
                    const CTxOut &prevout = view.GetOutputFor(tx.vin[j]);
                    if (prevout.scriptPubKey.IsPayToScriptHash()) {
                        vector<unsigned char> hashBytes_(prevout.scriptPubKey.begin()+2, prevout.scriptPubKey.begin()+22);
                        uint160 hashBytes(hashBytes_);

                        // undo spending activity
                        addressIndex.push_back(make_pair(CAddressIndexKey(2, uint160(hashBytes), pindex->nHeight, i, hash, j, true), prevout.nValue * -1));

                        // restore unspent index
                        addressUnspentIndex.push_back(make_pair(CAddressUnspentKey(2, uint160(hashBytes), input.prevout.hash, input.prevout.n), CAddressUnspentValue(prevout.nValue, prevout.scriptPubKey, undo.nHeight)));

                        CAddressHistoryKey addressHistoryKey(hashBytes, hashBytes, pindex->nHeight, i, hash, tx.nTime);

                        if (addressHistoryMap.count(addressHistoryKey) == 0)
                            addressHistoryMap.insert(std::make_pair(addressHistoryKey, CAddressHistoryValue()));
                    }
                    else if (prevout.scriptPubKey.IsPayToPublicKey() || prevout.scriptPubKey.IsPayToPublicKeyHash())
                    {
                        uint160 hashBytes;
                        int type = 0;
                        CTxDestination destination;
                        ExtractDestination(prevout.scriptPubKey, destination);
                        CNavcoinAddress address(destination);
                        address.GetIndexKey(hashBytes, type);

                        // undo spending activity
                        addressIndex.push_back(make_pair(CAddressIndexKey(type, uint160(hashBytes), pindex->nHeight, i, hash, j, true), prevout.nValue * -1));

                        // restore unspent index
                        addressUnspentIndex.push_back(make_pair(CAddressUnspentKey(type, uint160(hashBytes), input.prevout.hash, input.prevout.n), CAddressUnspentValue(prevout.nValue, prevout.scriptPubKey, undo.nHeight)));

                        CAddressHistoryKey addressHistoryKey(hashBytes, hashBytes, pindex->nHeight, i, hash, tx.nTime);

                        if (addressHistoryMap.count(addressHistoryKey) == 0)
                            addressHistoryMap.insert(std::make_pair(addressHistoryKey, CAddressHistoryValue()));
                    }
                    else if (prevout.scriptPubKey.IsColdStaking() || prevout.scriptPubKey.IsColdStakingv2())
                    {
                        CNavcoinAddress addressStaking, addressVoting, addressSpending;

                        uint160 hashBytes, hashBytesSpending, hashBytesStaking, hashBytesVoting;

                        int type = 0;
                        CTxDestination destination;

                        ExtractDestination(prevout.scriptPubKey, destination);
                        CNavcoinAddress address(destination);

                        if (prevout.scriptPubKey.IsColdStaking() || prevout.scriptPubKey.IsColdStakingv2())
                            address.GetSpendingAddress(addressSpending);
                        address.GetIndexKey(hashBytes, type);
                        addressSpending.GetIndexKey(hashBytesSpending, type);

                        // undo spending activity
                        addressIndex.push_back(make_pair(CAddressIndexKey(type, uint160(hashBytes), pindex->nHeight, i, hash, j, true), prevout.nValue * -1));

                        // restore unspent index
                        addressUnspentIndex.push_back(make_pair(CAddressUnspentKey(type, uint160(hashBytesSpending), input.prevout.hash, input.prevout.n), CAddressUnspentValue(prevout.nValue, prevout.scriptPubKey, undo.nHeight)));

                        CAddressHistoryKey addressHistoryKey(hashBytesSpending, hashBytesSpending, pindex->nHeight, i, hash, tx.nTime);
                        CAddressHistoryKey addressHistoryKey2(uint160(hashBytes), uint160(hashBytesSpending), pindex->nHeight, i, hash, tx.nTime);

                        if (addressHistoryMap.count(addressHistoryKey) == 0)
                            addressHistoryMap.insert(std::make_pair(addressHistoryKey, CAddressHistoryValue()));

                        if (addressHistoryMap.count(addressHistoryKey2) == 0)
                            addressHistoryMap.insert(std::make_pair(addressHistoryKey2, CAddressHistoryValue()));

                        if (prevout.scriptPubKey.IsColdStaking() || prevout.scriptPubKey.IsColdStakingv2())
                        {
                            address.GetStakingAddress(addressStaking);
                            addressStaking.GetIndexKey(hashBytesStaking, type);
                            CAddressHistoryKey addressHistoryKeyStaking(uint160(hashBytes), uint160(hashBytesStaking), pindex->nHeight, i, hash, tx.nTime);
                            CAddressHistoryKey addressHistoryKeyStaking2(hashBytesStaking, hashBytesStaking, pindex->nHeight, i, hash, tx.nTime);
                            if (addressHistoryMap.count(addressHistoryKeyStaking) == 0)
                                addressHistoryMap.insert(std::make_pair(addressHistoryKeyStaking, CAddressHistoryValue()));
                            if (addressHistoryMap.count(addressHistoryKeyStaking2) == 0)
                                addressHistoryMap.insert(std::make_pair(addressHistoryKeyStaking2, CAddressHistoryValue()));
                        }

                        if (prevout.scriptPubKey.IsColdStakingv2())
                        {
                            address.GetVotingAddress(addressVoting);
                            addressVoting.GetIndexKey(hashBytesVoting, type);
                            CAddressHistoryKey addressHistoryKeyVoting(uint160(hashBytes), uint160(hashBytesVoting), pindex->nHeight, i, hash, tx.nTime);
                            CAddressHistoryKey addressHistoryKeyVoting2(hashBytesVoting, hashBytesVoting, pindex->nHeight, i, hash, tx.nTime);
                            if (addressHistoryMap.count(addressHistoryKeyVoting) == 0)
                                addressHistoryMap.insert(std::make_pair(addressHistoryKeyVoting, CAddressHistoryValue()));
                            if (addressHistoryMap.count(addressHistoryKeyVoting2) == 0)
                                addressHistoryMap.insert(std::make_pair(addressHistoryKeyVoting2, CAddressHistoryValue()));
                        }
                    } else {
                        continue;
                    }
                }

            }
        }
    }

    std::map<uint256, bool> vSeen;

    auto pVotes = GetProposalVotes(block.GetHash());
    auto prVotes = GetPaymentRequestVotes(block.GetHash());
    auto supp = GetSupport(block.GetHash());
    auto cVotes = GetConsultationVotes(block.GetHash());

    if (pVotes != nullptr)
    {
        for(unsigned int i = 0; i < pVotes->size(); i++)
        {
            if(!view.HaveProposal((*pVotes)[i].first))
                continue;

            CProposalModifier proposal = view.ModifyProposal((*pVotes)[i].first, pindex->nHeight);

            if(vSeen.count(proposal->hash) == 0)
            {
                if((*pVotes)[i].second == VoteFlags::VOTE_YES)
                    proposal->nVotesYes = max(proposal->nVotesYes - 1, 0);
                else if((*pVotes)[i].second == VoteFlags::VOTE_ABSTAIN)
                    proposal->nVotesAbs = max(proposal->nVotesAbs - 1, 0);
                else if((*pVotes)[i].second == VoteFlags::VOTE_NO)
                    proposal->nVotesNo = max(proposal->nVotesNo - 1, 0);

                proposal->fDirty = true;

                vSeen[(*pVotes)[i].first]=true;
            }
        }
    }

    if (prVotes != nullptr)
    {
        for(unsigned int i = 0; i < prVotes->size(); i++)
        {
            if(!view.HavePaymentRequest((*prVotes)[i].first))
                continue;

            CPaymentRequestModifier prequest = view.ModifyPaymentRequest((*prVotes)[i].first, pindex->nHeight);

            if(vSeen.count(prequest->hash) == 0)
            {
                if((*prVotes)[i].second == VoteFlags::VOTE_YES)
                    prequest->nVotesYes = max(prequest->nVotesYes - 1, 0);
                else if((*prVotes)[i].second == VoteFlags::VOTE_ABSTAIN)
                    prequest->nVotesAbs = max(prequest->nVotesAbs - 1, 0);
                else if((*prVotes)[i].second == VoteFlags::VOTE_NO)
                    prequest->nVotesNo = max(prequest->nVotesNo - 1, 0);

                prequest->fDirty = true;

                vSeen[(*prVotes)[i].first]=true;
            }
        }
    }

    if (supp != nullptr)
    {
        for (auto &it: *supp)
        {
            if (view.HaveConsultation(it.first))
            {
                if(vSeen.count(it.first) == 0)
                {
                    CConsultationModifier consultation = view.ModifyConsultation(it.first, pindex->nHeight);
                    consultation->nSupport = max(consultation->nSupport - 1, 0);
                    consultation->fDirty = true;
                    vSeen[it.first] = true;
                }
            }
            else if (view.HaveConsultationAnswer(it.first))
            {
                if(vSeen.count(it.first) == 0)
                {
                    CConsultationAnswerModifier answer = view.ModifyConsultationAnswer(it.first, pindex->nHeight);
                    answer->nSupport = max(answer->nSupport - 1, 0);
                    answer->fDirty = true;
                    vSeen[it.first] = true;
                }
            }
        }
    }

    if (cVotes != nullptr)
    {
        for (auto &it: *cVotes)
        {
            if (view.HaveConsultation(it.first))
            {
                CConsultationModifier mConsultation = view.ModifyConsultation(it.first, pindex->nHeight);
                if (mConsultation->mapVotes[it.second] == 1)
                    mConsultation->mapVotes.erase(it.second);
                else
                    mConsultation->mapVotes[it.second] = max(mConsultation->mapVotes[it.second] - (uint64_t)1, (uint64_t)0);
                mConsultation->fDirty = true;
            }
            else if (view.HaveConsultationAnswer(it.first))
            {
                CConsultationAnswerModifier mConsultationAnswer = view.ModifyConsultationAnswer(it.first, pindex->nHeight);
                mConsultationAnswer->nVotes = max(mConsultationAnswer->nVotes - (uint64_t)1, (uint64_t)0);
                mConsultationAnswer->fDirty = true;
            }
        }
    }

    bool fStake = block.IsProofOfStake();
    bool fStakerIsColdStakingv2 = false;
    bool fVoteCacheState = IsVoteCacheStateEnabled(pindex->pprev, Params().GetConsensus());
    if (fStake && block.vtx[1].vout[1].scriptPubKey.IsColdStakingv2())
        fStakerIsColdStakingv2 = true;

    if (fStake && fVoteCacheState && fCFund && !(pindex->nNonce & 1 && !fStakerIsColdStakingv2))
    {
        CVoteMap baseMap;

        if (!view.GetAllVotes(baseMap))
            return AbortNode(state, "Failed to get voters list");

        LogPrint("daoextra", "%s: Clearing votes at height %d\n", __func__, pindex->nHeight);

        for (auto&it: baseMap)
        {
            CVoteList pVoteList;
            view.GetCachedVoter(it.first, pVoteList);
            CVoteModifier mVote = view.ModifyVote(it.first, pindex->nHeight);
            mVote->Clear(pindex->nHeight);
            mVote->fDirty = true;
        }
    }

    for (unsigned int i = 0; i < Consensus::MAX_CONSENSUS_PARAMS; i++)
    {
        CConsensusParameterModifier mcparameter = view.ModifyConsensusParameter(i, pindex->nHeight);
        mcparameter->Clear(pindex->nHeight);
    }

    // move best block pointer to prevout block
    view.SetBestBlock(pindex->pprev->GetBlockHash());

    if (pfClean) {
        *pfClean = fClean;
        return true;
    }

    if (fAddressIndex) {
        if (!pblocktree->EraseAddressIndex(addressIndex)) {
            return AbortNode(state, "Failed to delete address index");
        }
        for (auto &it: addressHistoryMap)
        {
            addressHistory.push_back(std::make_pair(it.first, it.second));
        }
        if (!pblocktree->EraseAddressHistory(addressHistory)) {
            return AbortNode(state, "Failed to delete address history");
        }
        if (!pblocktree->UpdateAddressUnspentIndex(addressUnspentIndex)) {
            return AbortNode(state, "Failed to write address unspent index");
        }
    }

    return fClean;
}

void static FlushBlockFile(bool fFinalize = false)
{
    LOCK(cs_LastBlockFile);

    CDiskBlockPos posOld(nLastBlockFile, 0);

    FILE *fileOld = OpenBlockFile(posOld);
    if (fileOld) {
        if (fFinalize)
            TruncateFile(fileOld, vinfoBlockFile[nLastBlockFile].nSize);
        FileCommit(fileOld);
        fclose(fileOld);
    }

    fileOld = OpenUndoFile(posOld);
    if (fileOld) {
        if (fFinalize)
            TruncateFile(fileOld, vinfoBlockFile[nLastBlockFile].nUndoSize);
        FileCommit(fileOld);
        fclose(fileOld);
    }
}

bool FindUndoPos(CValidationState &state, int nFile, CDiskBlockPos &pos, unsigned int nAddSize);

static CCheckQueue<CScriptCheck> scriptcheckqueue(128);

void ThreadScriptCheck() {
    RenameThread("navcoin-scriptch");
    scriptcheckqueue.Thread();
}

// Protected by cs_main
VersionBitsCache versionbitscache;

int32_t ComputeBlockVersion(const CBlockIndex* pindexPrev, const Consensus::Params& params)
{
    LOCK(cs_main);
    int32_t nVersion = IsSigHFEnabled(Params().GetConsensus(), pindexPrev) ? VERSIONBITS_TOP_BITS_SIG : VERSIONBITS_TOP_BITS;

    for (int i = 0; i < (int)Consensus::MAX_VERSION_BITS_DEPLOYMENTS; i++) {
        ThresholdState state = VersionBitsState(pindexPrev, params, (Consensus::DeploymentPos)i, versionbitscache);
        if ((state == THRESHOLD_LOCKED_IN || state == THRESHOLD_ACTIVE  ||
             (state == THRESHOLD_STARTED && !IsVersionBitRejected(params, (Consensus::DeploymentPos)i)))) {
            nVersion |= VersionBitsMask(params, (Consensus::DeploymentPos)i);
        }
    }

    if(IsWitnessEnabled(pindexPrev,Params().GetConsensus()))
        nVersion |= nSegWitVersionMask;

    if(IsNtpSyncEnabled(pindexPrev,Params().GetConsensus()))
        nVersion |= nNSyncVersionMask;

    if(IsCommunityFundEnabled(pindexPrev,Params().GetConsensus()))
        nVersion |= nCFundVersionMask;

    if(IsCommunityFundAccumulationEnabled(pindexPrev,Params().GetConsensus(), true))
        nVersion |= nCFundAccVersionMask;

    if(IsColdStakingEnabled(pindexPrev,Params().GetConsensus()))
        nVersion |= nColdStakingVersionMask;

    if(IsCommunityFundAccumulationSpreadEnabled(pindexPrev,Params().GetConsensus()))
        nVersion |= nCFundAccSpreadVersionMask;

    if(IsCommunityFundAmountV2Enabled(pindexPrev,Params().GetConsensus()))
        nVersion |= nCFundAmountV2Mask;

    if(IsStaticRewardEnabled(pindexPrev,Params().GetConsensus()))
        nVersion |= nStaticRewardVersionMask;

    if(IsReducedCFundQuorumEnabled(pindexPrev,Params().GetConsensus()))
        nVersion |= nCFundReducedQuorumMask;

    if(pindexPrev->nHeight >= Params().GetConsensus().nHeightv451Fork)
        nVersion |= nV451ForkMask;

    if(pindexPrev->nHeight >= Params().GetConsensus().nHeightv452Fork)
        nVersion |= nV452ForkMask;

    if(IsDAOEnabled(pindexPrev,Params().GetConsensus()))
        nVersion |= nDAOVersionMask;

    if(IsDaoConsensusEnabled(pindexPrev,Params().GetConsensus()))
        nVersion |= nDaoConsensusVersionMask;

<<<<<<< HEAD
    if(IsDaoSuperEnabled(pindexPrev,Params().GetConsensus()))
        nVersion |= nDaoSuperVersionMask;
=======
    if(IsBurnFeesEnabled(pindexPrev,Params().GetConsensus()))
        nVersion |= nBurnFeeVersionMask;
>>>>>>> a86fb1f7

#if CLIENT_BUILD_IS_TEST_RELEASE
    bool fTestnet = GetBoolArg("-testnet", true);
#else
    bool fTestnet = GetBoolArg("-testnet", false);
#endif

    if(IsExcludeEnabled(pindexPrev,Params().GetConsensus()))
        nVersion |= fTestnet ? 0x08000000 : nDaoExcludeVersionMask;

    if(IsBLSCTEnabled(pindexPrev,Params().GetConsensus()))
        nVersion |= nBLSCTVersionMask;

    return nVersion;
}

static bool IsSigHFEnabled(const Consensus::Params &consensus, int64_t nMedianTimePast) {
    return nMedianTimePast >=
            consensus.sigActivationTime;
}

bool IsSigHFEnabled(const Consensus::Params &consensus, const CBlockIndex *pindexPrev) {
    if (pindexPrev == nullptr) {
        return false;
    }

    return IsSigHFEnabled(consensus, pindexPrev->GetMedianTimePast());
}

/**
 * Threshold condition checker that triggers when unknown versionbits are seen on the network.
 */
class WarningBitsConditionChecker : public AbstractThresholdConditionChecker
{
private:
    int bit;

public:
    WarningBitsConditionChecker(int bitIn) : bit(bitIn) {}

    int64_t BeginTime(const Consensus::Params& params) const { return 0; }
    int64_t EndTime(const Consensus::Params& params) const { return std::numeric_limits<int64_t>::max(); }
    int Period(const Consensus::Params& params) const { return params.nMinerConfirmationWindow; }
    int Threshold(const Consensus::Params& params) const { return params.nRuleChangeActivationThreshold; }

    bool Condition(const CBlockIndex* pindex, const Consensus::Params& params) const
    {
        return  (pindex->nVersion & VERSIONBITS_TOP_MASK) == (IsSigHFEnabled(Params().GetConsensus(), pindex) ? VERSIONBITS_TOP_BITS_SIG : VERSIONBITS_TOP_BITS) &&
                ((pindex->nVersion >> bit) & 1) != 0 &&
                ((ComputeBlockVersion(pindex->pprev, params) >> bit) & 1) == 0;
    }
};

bool TxToProposal(std::string strDZeel, uint256 hash, const uint256& blockhash, const CAmount& nProposalFee, CProposal& proposal)
{
    UniValue metadata(UniValue::VOBJ);
    try {
        UniValue valRequest;
        if (!valRequest.read(strDZeel))
            return error("%s: Could not read strDZeel of Proposal (%s in %s)\n", __func__, hash.ToString(), blockhash.ToString());

        if (valRequest.isObject())
            metadata = valRequest.get_obj();
        else
            return error("%s: Could not read strDZeel of Proposal (%s in %s)\n", __func__, hash.ToString(), blockhash.ToString());

    } catch (const UniValue& objError) {
        error("%s: Could not read strDZeel of Proposal (%s in %s)\n", __func__, hash.ToString(), blockhash.ToString());
    } catch (const std::exception& e) {
        return error("%s: Could not read strDZeel of Proposal (%s in %s): %s\n", __func__, e.what(), hash.ToString(), blockhash.ToString());
    }

    proposal.nVersion = find_value(metadata, "v").isNum() ? find_value(metadata, "v").get_int() : 1;
    proposal.nAmount = find_value(metadata, "n").get_int64();
    proposal.ownerAddress = find_value(metadata, "a").get_str();
    if (find_value(metadata, "p").isStr())
    {
        proposal.nVersion |= CProposal::PAYMENT_ADDRESS_VERSION;
        proposal.paymentAddress = find_value(metadata, "a").get_str();
    }
    else
    {
        proposal.nVersion &= ~CProposal::PAYMENT_ADDRESS_VERSION;
        proposal.paymentAddress = proposal.ownerAddress;
    }
    proposal.nDeadline = find_value(metadata, "d").get_int64();
    proposal.strDZeel = find_value(metadata, "s").get_str();
    proposal.nFee = nProposalFee;
    proposal.hash = hash;
    proposal.txblockhash = blockhash;
    proposal.fDirty = true;

    if(proposal.nAmount < 0) {
        return error("%s: Proposal cannot have an amount less than 0\n", __func__);
    }

    return true;
}

bool TxToPaymentRequest(std::string strDZeel, uint256 hash, const uint256& blockhash,  CPaymentRequest& prequest)
{
    UniValue metadata(UniValue::VOBJ);
    try {
        UniValue valRequest;
        if (!valRequest.read(strDZeel))
            return error("%s: Could not read strDZeel of Payment Request (%s in %s)\n", __func__, hash.ToString(), blockhash.ToString());

        if (valRequest.isObject())
            metadata = valRequest.get_obj();
        else
            return error("%s: Could not read strDZeel of Payment Request (%s in %s)\n", __func__, hash.ToString(), blockhash.ToString());

    } catch (const UniValue& objError) {
        return error("%s: Could not read strDZeel of Payment Request (%s in %s)\n", __func__, hash.ToString(), blockhash.ToString());
    } catch (const std::exception& e) {
        return error("%s: Could not read strDZeel of Payment Request (%s in %s): %s\n", __func__, e.what(), hash.ToString(), blockhash.ToString());
    }  // May not return ever false, as transactions were already checked.

    prequest.hash = hash;
    prequest.nAmount = find_value(metadata, "n").get_int64();
    prequest.proposalhash = uint256S("0x" + find_value(metadata, "h").get_str());
    prequest.strDZeel = find_value(metadata, "i").get_str();
    prequest.nVersion = find_value(metadata, "v").isNum() ? find_value(metadata, "v").get_int() : 1;
    prequest.txblockhash = blockhash;
    prequest.fDirty = true;

    if(prequest.nAmount < 0) {
        return error("%s: Payment request cannot have an amount less than 0\n", __func__);
    }

    return true;
}

bool TxToConsultation(std::string strDZeel, uint256 hash, const uint256& blockhash, CBlockIndex* pindexPrev, CConsultation& consultation, std::vector<CConsultationAnswer>& vAnswers)
{
    UniValue metadata(UniValue::VOBJ);
    try {
        UniValue valRequest;
        if (!valRequest.read(strDZeel))
            return error("%s: Could not read strDZeel of Consultation (%s in %s)\n", __func__, hash.ToString(), blockhash.ToString());

        if (valRequest.isObject())
            metadata = valRequest.get_obj();
        else
            return error("%s: Could not read strDZeel of Consultation (%s in %s)\n", __func__, hash.ToString(), blockhash.ToString());

    } catch (const UniValue& objError) {
        return error("%s: Could not read strDZeel of Consultation (%s in %s)\n", __func__, hash.ToString(), blockhash.ToString());
    } catch (const std::exception& e) {
        return error("%s: Could not read strDZeel of Consultation: %s (%s in %s)\n", __func__, e.what(), hash.ToString(), blockhash.ToString());
    }  // May not return ever false, as transactions were already checked.

    consultation.nVersion = find_value(metadata, "v").isNum() ? find_value(metadata, "v").get_int64() : CConsultation::BASE_VERSION;
    consultation.hash = hash;
    consultation.strDZeel = find_value(metadata, "q").get_str();
    if (consultation.nVersion & CConsultation::SUPER_VERSION) {
        consultation.vParameters.clear();
        auto arr = find_value(metadata, "m").get_array();
        for (size_t i = 0; i < arr.size(); i++) {
            if (!arr[i].isNum())
                return false;
            consultation.vParameters.push_back(arr[i].get_int64());
        }
    } else
        consultation.nMin = find_value(metadata, "m").get_int64();
    consultation.nMax = find_value(metadata, "n").get_int64();
    consultation.txblockhash = blockhash;
    consultation.fDirty = true;

    vAnswers.clear();

    if (!consultation.IsRange() && find_value(metadata, "a").isArray())
    {
        UniValue answers(UniValue::VARR);
        answers = find_value(metadata, "a").get_array();
        std::vector<std::string> vSeen;

        if (consultation.IsSuper()) {
            std::vector<std::string> sAnswers;

            for (unsigned int i = 0; i < answers.size(); i++)
            {
                UniValue a = answers[i];

                if (!a.isStr())
                    continue;

                sAnswers.push_back(a.get_str());
            }

            CConsultationAnswer answer;

            CHashWriter hashAnswer(0,0);

            hashAnswer << hash;
            hashAnswer << sAnswers;

            answer.hash = hashAnswer.GetHash();
            answer.parent = hash;
            answer.vAnswer = sAnswers;
            answer.nVersion = CConsultationAnswer::BASE_VERSION | CConsultationAnswer::SUPER_VERSION;

            if (IsExcludeEnabled(pindexPrev,Params().GetConsensus()))
                answer.nVersion |= CConsultationAnswer::EXCLUDE_VERSION;

            answer.txblockhash = blockhash;
            answer.fDirty = true;

            vAnswers.push_back(answer);
        } else {
            for (unsigned int i = 0; i < answers.size(); i++)
            {
                UniValue a = answers[i];

                if (!a.isStr())
                    continue;

                std::string s = a.get_str();

                auto it = find (vSeen.begin(), vSeen.end(), s);
                if (it != vSeen.end())
                    continue;

                vSeen.push_back(s);

                CConsultationAnswer answer;

                CHashWriter hashAnswer(0,0);

                hashAnswer << hash;
                hashAnswer << s;

                answer.hash = hashAnswer.GetHash();
                answer.parent = hash;
                answer.sAnswer = s;
                answer.nVersion = CConsultationAnswer::BASE_VERSION;

                if (IsExcludeEnabled(pindexPrev,Params().GetConsensus()))
                    answer.nVersion |= CConsultationAnswer::EXCLUDE_VERSION;

                answer.txblockhash = blockhash;
                answer.fDirty = true;

                vAnswers.push_back(answer);
            }
        }
    }

    return true;
}

uint64_t GetConsensusParameter(Consensus::ConsensusParamsPos pos, const CStateViewCache& view)
{
    uint64_t ret = Params().GetConsensus().vParameters[pos].value;
    uint64_t val = 0;

    CConsensusParameter cparameter;

    if (view.GetConsensusParameter((unsigned int)pos, cparameter) && cparameter.Get(val))
    {
        ret = val;
    }

    return ret;
}

uint64_t GetFundContributionPerBlock(const CStateViewCache& view)
{
    return GetConsensusParameter(Consensus::CONSENSUS_PARAM_GENERATION_PER_BLOCK, view) * GetConsensusParameter(Consensus::CONSENSUS_PARAM_FUND_PERCENT_PER_BLOCK, view) / 10000;
}

uint64_t GetStakingRewardPerBlock(const CStateViewCache& view)
{
    return GetConsensusParameter(Consensus::CONSENSUS_PARAM_GENERATION_PER_BLOCK, view) - GetFundContributionPerBlock(view);
}

bool TxToConsultationAnswer(std::string strDZeel, uint256 hash, const uint256& blockhash,  CConsultationAnswer& answer)
{
    UniValue metadata(UniValue::VOBJ);
    try {
        UniValue valRequest;
        if (!valRequest.read(strDZeel))
            return error("%s: Could not read strDZeel of Answer (%s in %s)\n", __func__, hash.ToString(), blockhash.ToString());

        if (valRequest.isObject())
            metadata = valRequest.get_obj();
        else
            return error("%s: Could not read strDZeel of Answer (%s in %s)\n", __func__, hash.ToString(), blockhash.ToString());

    } catch (const UniValue& objError) {
        return error("%s: Could not read strDZeel of Answer (%s in %s)\n", __func__, hash.ToString(), blockhash.ToString());
    } catch (const std::exception& e) {
        return error("%s: Could not read strDZeel of Answer (%s in %s): %s\n", __func__, e.what());
    }  // May not return ever false, as transactions were already checked.

    answer.nVersion = find_value(metadata, "v").isNum() ? find_value(metadata, "v").get_int64() : CConsultationAnswer::BASE_VERSION;

    std::string sAnswer;
    std::vector<std::string> vAnswer;

    if (answer.nVersion & CConsultationAnswer::SUPER_VERSION)
    {
        if (!find_value(metadata, "a").isArray())
            return error("%s: Wrong answer: %s\n", __func__, hash.ToString());
        auto temp = find_value(metadata, "a").get_array();
        for (size_t i = 0; i < temp.size(); i++) {
            if (!temp[i].isStr())
                return error("%s: Wrong answer: %s\n", __func__, hash.ToString());
            vAnswer.push_back(temp[i].get_str());
        }
    } else {
        if (!find_value(metadata, "a").isStr())
            return error("%s: Wrong answer: %s\n", __func__, hash.ToString());
        sAnswer = find_value(metadata, "a").get_str();
    }

    CHashWriter hashAnswer(0,0);

    hashAnswer << uint256S(find_value(metadata, "h").get_str());

    answer.txhash = hash;
    answer.parent = uint256S(find_value(metadata, "h").get_str());
    if (answer.nVersion & CConsultationAnswer::SUPER_VERSION)
    {
        answer.vAnswer = vAnswer;
        hashAnswer << vAnswer;
    } else {
        answer.sAnswer = sAnswer;
        hashAnswer << sAnswer;
    }
    answer.hash = hashAnswer.GetHash();
    answer.txblockhash = blockhash;
    answer.fDirty = true;

    return true;
}

// Protected by cs_main
static ThresholdConditionCache warningcache[VERSIONBITS_NUM_BITS];

static int64_t nTimeCheck = 0;
static int64_t nTimeForks = 0;
static int64_t nTimeVerify = 0;
static int64_t nTimeConnect = 0;
static int64_t nTimeIndex = 0;
static int64_t nTimeCallbacks = 0;
static int64_t nTimeTotal = 0;

bool ConnectBlock(const CBlock& block, CValidationState& state, CBlockIndex* pindex,
                  CStateViewCache& view, const CChainParams& chainparams, std::map<int, std::vector<RangeproofEncodedData>>& blsctData,
                  bool fJustCheck, bool fProofOfStake)
{

    AssertLockHeld(cs_main);

    pindex->nCFSupply = pindex->pprev != NULL ? pindex->pprev->nCFSupply : 0;
    pindex->nCFLocked = pindex->pprev != NULL ? pindex->pprev->nCFLocked : 0;
    pindex->nPrivateMoneySupply = pindex->pprev != NULL ? pindex->pprev->nPrivateMoneySupply : 0;
    pindex->nPublicMoneySupply = pindex->pprev != NULL ? pindex->pprev->nPublicMoneySupply : 0;

    CAmount nCreated = 0;
    CAmount nMovedToPublic = 0;

    if (block.IsProofOfStake())
    {
        pindex->SetProofOfStake();
    }

    int64_t nTimeStart = GetTimeMicros();
    int64_t nStakeReward = 0;

    bool fScriptChecks = true;
    if (fCheckpointsEnabled) {
        CBlockIndex *pindexLastCheckpoint = Checkpoints::GetLastCheckpoint(chainparams.Checkpoints());
        if (pindexLastCheckpoint && pindexLastCheckpoint->GetAncestor(pindex->nHeight) == pindex) {
            // This block is an ancestor of a checkpoint: disable script checks
            fScriptChecks = false;
        }
    }

    // Check it again in case a previous version let a bad block in
    if (!CheckBlock(block, state, chainparams.GetConsensus(), !fJustCheck, !fJustCheck, !fJustCheck, fScriptChecks))
        return error("%s: Consensus::CheckBlock: %s", __func__, FormatStateMessage(state));

    // verify that the view's current state corresponds to the previous block
    uint256 hashPrevBlock = pindex->pprev == NULL ? uint256() : pindex->pprev->GetBlockHash();

    assert(hashPrevBlock == view.GetBestBlock());

    // Special case for the genesis block, skipping connection of its transactions
    // (its coinbase is unspendable)
    if (block.GetHash() == chainparams.GetConsensus().hashGenesisBlock) {
        if (!fJustCheck)
            view.SetBestBlock(pindex->GetBlockHash());
        return true;
    }

    // Check proof of stake
    if (fScriptChecks && block.nBits != GetNextTargetRequired(pindex->pprev, block.IsProofOfStake())){
        return state.DoS(1,error("ContextualCheckBlock() : incorrect %s at height %d (%d)", !block.IsProofOfStake() ? "proof-of-work" : "proof-of-stake",pindex->pprev->nHeight, block.nBits), REJECT_INVALID, "bad-diffbits");
    }

    arith_uint256 hashProof;
    uint64_t nCoinAge;

    // Verify hash target and signature of coinstake tx
    if (block.IsProofOfStake())
    {
        arith_uint256 targetProofOfStake;
        // Signature will be checked in CheckInputs(), we can avoid it here (fCheckSignature = false)
        if (!CheckProofOfStake(pindex->pprev, block.vtx[1], block.nBits, hashProof, targetProofOfStake, nullptr, view, false))
        {
            return error("ContextualCheckBlock() : check proof-of-stake signature failed for block %s", block.GetHash().GetHex());
        }

        // ppcoin: coin stake tx earns reward instead of paying fee
        if (fScriptChecks && !TransactionGetCoinAge(const_cast<CTransaction&>(block.vtx[1]), nCoinAge, view))
            return error("ConnectBlock() : %s unable to get coin age for coinstake", block.vtx[1].GetHash().ToString());
    }

    if (block.IsProofOfWork())
        hashProof = UintToArith256(block.GetPoWHash());

    if (!pindex->SetStakeEntropyBit(block.GetStakeEntropyBit()))
        return state.DoS(1,error("ContextualCheckBlock() : SetStakeEntropyBit() failed"), REJECT_INVALID, "bad-entropy-bit");

    // Record proof hash value
    pindex->hashProof = hashProof;
    uint64_t nStakeModifier = 0;
    bool fGeneratedStakeModifier = false;
    if (!ComputeNextStakeModifier(pindex->pprev, nStakeModifier, fGeneratedStakeModifier))
        return state.DoS(1, error("ContextualCheckBlock() : ComputeNextStakeModifier() failed"), REJECT_INVALID, "bad-stake-modifier");

    pindex->SetStakeModifier(nStakeModifier, fGeneratedStakeModifier);

    // Flag the block index so we can be sure it will be saved on disk
    if (!pindex->IsValid(BLOCK_VALID_STAKE))
    {
        pindex->RaiseValidity(BLOCK_VALID_STAKE);
        setDirtyBlockIndex.insert(pindex);
    }

    int64_t nTime1 = GetTimeMicros(); nTimeCheck += nTime1 - nTimeStart;
    LogPrint("bench", "    - Sanity checks: %.2fms [%.2fs]\n", 0.001 * (nTime1 - nTimeStart), nTimeCheck * 0.000001);

    // Do not allow blocks that contain transactions which 'overwrite' older transactions,
    // unless those are already completely spent.
    // If such overwrites are allowed, coinbases and transactions depending upon those
    // can be duplicated to remove the ability to spend the first instance -- even after
    // being sent to another address.
    // See BIP30 and http://r6.ca/blog/20120206T005236Z.html for more information.
    // This logic is not necessary for memory pool transactions, as AcceptToMemoryPool
    // already refuses previously-known transaction ids entirely.
    // This rule was originally applied to all blocks with a timestamp after March 15, 2012, 0:00 UTC.
    // Now that the whole chain is irreversibly beyond that time it is applied to all blocks except the
    // two in the chain that violate it. This prevents exploiting the issue against nodes during their
    // initial block download.
    bool fEnforceBIP30 = (!pindex->phashBlock); // || Enforce on CreateNewBlock invocations which don't have a hash.
    // !((pindex->nHeight==91842 && pindex->GetBlockHash() == uint256S("0x00000000000a4d0a398161ffc163c503763b1f4360639393e0e4c8e300e0caec")) ||
    //  (pindex->nHeight==91880 && pindex->GetBlockHash() == uint256S("0x00000000000743f190a18c5577a3c2d2a1f610ae9601ac046a38084ccb7cd721")));

    // Once BIP34 activated it was not possible to create new duplicate coinbases and thus other than starting
    // with the 2 existing duplicate coinbase pairs, not possible to create overwriting txs.  But by the
    // time BIP34 activated, in each of the existing pairs the duplicate coinbase had overwritten the first
    // before the first had been spent.  Since those coinbases are sufficiently buried its no longer possible to create further
    // duplicate transactions descending from the known pairs either.
    // If we're on the known chain at height greater than where BIP34 activated, we can save the db accesses needed for the BIP30 check.
    CBlockIndex *pindexBIP34height = pindex->pprev->GetAncestor(chainparams.GetConsensus().BIP34Height);
    //Only continue to enforce if we're below BIP34 activation height or the block hash at that height doesn't correspond.
    fEnforceBIP30 = fEnforceBIP30 && (!pindexBIP34height || !(pindexBIP34height->GetBlockHash() == chainparams.GetConsensus().BIP34Hash));

    if (fEnforceBIP30) {
        for(const CTransaction& tx: block.vtx) {
            const CCoins* coins = view.AccessCoins(tx.GetHash());
            if (coins && !coins->IsPruned())
                return state.DoS(100, error("ConnectBlock(): tried to overwrite transaction"),
                                 REJECT_INVALID, "bad-txns-BIP30");
        }
    }

    // BIP16 didn't become active until Apr 1 2012
    int64_t nBIP16SwitchTime = 1333238400;
    bool fStrictPayToScriptHash = (pindex->GetBlockTime() >= nBIP16SwitchTime);

    unsigned int flags = fStrictPayToScriptHash ? SCRIPT_VERIFY_P2SH : SCRIPT_VERIFY_NONE;

    // Start enforcing the DERSIG (BIP66) rules, for block.nVersion=3 blocks,
    // when 75% of the network has upgraded:
    if (block.nVersion >= 3 && IsSuperMajority(3, pindex->pprev, chainparams.GetConsensus().nMajorityEnforceBlockUpgrade, chainparams.GetConsensus())) {
        flags |= SCRIPT_VERIFY_DERSIG;
    }

    // Start enforcing CHECKLOCKTIMEVERIFY, (BIP65) for block.nVersion=4
    // blocks, when 75% of the network has upgraded:
    if (block.nVersion >= 4 && IsSuperMajority(4, pindex->pprev, chainparams.GetConsensus().nMajorityEnforceBlockUpgrade, chainparams.GetConsensus())) {
        flags |= SCRIPT_VERIFY_CHECKLOCKTIMEVERIFY;
    }

    // Start enforcing BIP68 (sequence locks) and BIP112 (CHECKSEQUENCEVERIFY) using versionbits logic.
    int nLockTimeFlags = 0;
    if (VersionBitsState(pindex->pprev, chainparams.GetConsensus(), Consensus::DEPLOYMENT_CSV, versionbitscache) == THRESHOLD_ACTIVE) {
        flags |= SCRIPT_VERIFY_CHECKSEQUENCEVERIFY;
        nLockTimeFlags |= LOCKTIME_VERIFY_SEQUENCE;
    }

    // Start enforcing WITNESS rules using versionbits logic.
    if (IsWitnessEnabled(pindex->pprev, chainparams.GetConsensus())) {
        flags |= SCRIPT_VERIFY_WITNESS;
    }

    int64_t nTime2 = GetTimeMicros(); nTimeForks += nTime2 - nTime1;
    LogPrint("bench", "    - Fork checks: %.2fms [%.2fs]\n", 0.001 * (nTime2 - nTime1), nTimeForks * 0.000001);

    CBlockUndo blockundo;

    std::vector<uint256> vOrphanErase;
    std::vector<CTxIn> vBLSConflicted;
    std::vector<int> prevheights;
    CAmount nFees = 0;
    CAmount nBLSCTPublicFees = 0;
    CAmount nBLSCTPrivateFees = 0;
    int nInputs = 0;
    int64_t nSigOpsCost = 0;
    CDiskTxPos pos(pindex->GetBlockPos(), GetSizeOfCompactSize(block.vtx.size()));
    std::vector<std::pair<uint256, CDiskTxPos> > vPos;
    vPos.reserve(block.vtx.size());
    blockundo.vtxundo.reserve(block.vtx.size() - 1);
    std::vector<std::pair<CAddressIndexKey, CAmount> > addressIndex;
    std::vector<std::pair<CAddressHistoryKey, CAddressHistoryValue> > addressHistory;
    std::map<CAddressHistoryKey, CAddressHistoryValue> addressHistoryMap;
    std::vector<std::pair<CAddressUnspentKey, CAddressUnspentValue> > addressUnspentIndex;
    std::vector<std::pair<CSpentIndexKey, CSpentIndexValue> > spentIndex;

    CCheckQueueControl<CScriptCheck> control(fScriptChecks && nScriptCheckThreads ? &scriptcheckqueue : nullptr);
    std::vector<PrecomputedTransactionData> txdata;
    txdata.reserve(block.vtx.size()); // Required so that pointers to individual PrecomputedTransactionData don't get invalidated

    CAmount nMovedToBLS = 0;
    bool fStake = block.IsProofOfStake();
    bool fVoteCacheState = IsVoteCacheStateEnabled(pindex->pprev, chainparams.GetConsensus());
    bool fStakerScript = false;
    bool fStakerIsColdStakingv2 = false;
    bool fCFund = IsCommunityFundEnabled(pindex->pprev, Params().GetConsensus());
    bool fDAOConsultations = IsDAOEnabled(pindex->pprev, Params().GetConsensus());
    bool fColdStakingv2 = IsColdStakingv2Enabled(pindex->pprev, Params().GetConsensus());

    CAmount nFundContributionPerBlock = GetFundContributionPerBlock(view);

    std::vector<unsigned char> stakerScript;

    if (fStake && fColdStakingv2)
    {
        const CTransaction &txRead = block.vtx[1];
        CTransaction txPrev;
        uint256 hashBlock;

        if (!GetTransaction(txRead.vin[0].prevout.hash, txPrev, Params().GetConsensus(), hashBlock, view, true))
        {
            return error("%s: Could not find %s to read staker script.\n", __func__, txRead.vin[0].prevout.hash.ToString());
        }

        if(!txPrev.vout[txRead.vin[0].prevout.n].scriptPubKey.GetStakerScript(stakerScript))
        {
            return error("%s: Could not read staker script from %s.\n", __func__, HexStr(txPrev.vout[txRead.vin[0].prevout.n].scriptPubKey));
        }
    }

    if (fStake && block.vtx[1].vout[1].scriptPubKey.IsColdStakingv2())
    {
        pindex->SetColdStakeV2();
        fStakerIsColdStakingv2 = true;
    }

    std::map<std::pair<std::vector<unsigned char>, uint256>, int> votes;

    for (unsigned int i = 0; i < block.vtx.size(); i++)
    {
        const CTransaction &tx = block.vtx[i];
        const uint256 txhash = tx.GetHash();

        bool fDaoTx = (IsValidDaoTxVote(tx, view) && fVoteCacheState && fColdStakingv2);

        nInputs += tx.vin.size();

        if ((fCFund || fDAOConsultations) && !(pindex->nNonce & 1 && !fStakerIsColdStakingv2))
        {
            // Add Votes from the block coinbase or dao vote txs if enabled
            if((tx.IsCoinBase() && !fStakerIsColdStakingv2) || (fStake && fDaoTx && i > 1) || (!fStake && fDaoTx && i > 0))
            {
                CProposal proposal;
                CPaymentRequest prequest;
                CConsultation consultation;
                CConsultationAnswer answer;
                std::map<uint256, int> mapCountAnswers;
                std::map<uint256, int> mapCacheMaxAnswers;

                CTransaction txPrev;
                uint256 hashBlock = uint256();

                std::vector<unsigned char> voterScript;
                voterScript = stakerScript;

                if (fDaoTx)
                {
                    const CTransaction &txRead = tx;
                    bool fValid = true;

                    if (!GetTransaction(txRead.vin[0].prevout.hash, txPrev, Params().GetConsensus(), hashBlock, view, true))
                    {
                        fValid = false;
                    }

                    if (!fValid)
                    {
                        bool fFoundInTheSameBlock = false;

                        for (unsigned int i_ = 0; i_ < block.vtx.size(); i_++)
                        {
                            if (txRead.vin[0].prevout.hash == block.vtx[i_].hash)
                            {
                                txPrev = block.vtx[i_];
                                fFoundInTheSameBlock = true;
                                break;
                            }
                        }

                        if (!fFoundInTheSameBlock)
                            return error("%s: Could not find %s to read voter script.\n", __func__, txRead.vin[0].prevout.hash.ToString());
                    }

                    if(!txPrev.vout[txRead.vin[0].prevout.n].scriptPubKey.GetStakerScript(voterScript))
                    {
                        return error("%s: Could not read voter script from %s.\n", __func__, HexStr(txPrev.vout[txRead.vin[0].prevout.n].scriptPubKey));
                    }
                }

                if (fVoteCacheState && i == 1)
                    fStakerScript = true;

                for (size_t j = 0; j < tx.vout.size(); j++)
                {
                    uint256 hash;
                    int64_t vote;

                    bool fSuccessExtractingVote = true;

                    if(tx.vout[j].IsVote())
                        fSuccessExtractingVote&=tx.vout[j].scriptPubKey.ExtractVote(hash, vote);
                    else if(tx.vout[j].IsSupportVote())
                        fSuccessExtractingVote&=tx.vout[j].scriptPubKey.ExtractSupportVote(hash, vote);
                    else if(tx.vout[j].IsConsultationVote())
                        fSuccessExtractingVote&=tx.vout[j].scriptPubKey.ExtractConsultationVote(hash, vote);

                    if (!fSuccessExtractingVote)
                        return error("%s: Could not extract vote from script %s.\n", __func__, HexStr(tx.vout[j].scriptPubKey));

                    bool fProposal = tx.vout[j].IsProposalVote();
                    bool fPaymentRequest = tx.vout[j].IsPaymentRequestVote();
                    bool fSupport = tx.vout[j].IsSupportVote();
                    bool fConsultation = tx.vout[j].IsConsultationVote();

                    if (!(fProposal || fPaymentRequest || fSupport || fConsultation))
                        continue;

                    if(votes.count(std::make_pair(voterScript, hash)) == 0)
                    {
                        if (vote != VoteFlags::VOTE_REMOVE)
                            votes[std::make_pair(voterScript, hash)] = vote;

                        if (fVoteCacheState && voterScript.size() > 0)
                        {
                            CVoteList pVoteList;
                            view.GetCachedVoter(voterScript, pVoteList);

                            LogPrint("daoextra", "%s: Looking for votes to add in the cache at height %d.\n", __func__, pindex->nHeight);

                            if (fDAOConsultations && fConsultation)
                            {
                                if ((view.GetConsultation(hash, consultation) && ((consultation.CanBeVoted(vote) && consultation.IsValidVote(vote)) || vote == VoteFlags::VOTE_REMOVE)) ||
                                        (view.GetConsultationAnswer(hash, answer) && answer.CanBeVoted(view)))
                                {
                                    CVoteModifier mVote = view.ModifyVote(voterScript, pindex->nHeight);
                                    mVote->Set(pindex->nHeight, hash, vote);
                                    mVote->fDirty = true;
                                    LogPrint("daoextra", "%s: Setting consultation vote for voter %s at height %d - hash: %s vote: %d\n", __func__, HexStr(voterScript), pindex->nHeight, hash.ToString(), vote);
                                }
                                else
                                {
                                    LogPrint("daoextra", "%s: Ignoring invalid vote output %s\n", __func__, tx.vout[j].ToString());
                                    continue;
                                }

                            }
                            else if ((fCFund && ((fProposal && view.GetProposal(hash, proposal) && proposal.CanVote(view))
                                                 || (fPaymentRequest && view.GetPaymentRequest(hash, prequest) && prequest.CanVote(view)))) ||
                                     (fDAOConsultations && fSupport && ((view.GetConsultation(hash, consultation) && consultation.CanBeSupported())
                                                                        || (view.GetConsultationAnswer(hash, answer) && answer.CanBeSupported(view)))))
                            {
                                votes[std::make_pair(voterScript, hash)] = vote;
                                CVoteModifier mVote = view.ModifyVote(voterScript, pindex->nHeight);
                                mVote->Set(pindex->nHeight, hash, vote);
                                mVote->fDirty = true;
                                LogPrint("daoextra", "%s: Setting vote for voter %s at height %d - hash: %s vote: %d\n", __func__, HexStr(voterScript), pindex->nHeight, hash.ToString(), vote);
                            }
                        }
                        else if (i == 0)
                        {
                            LogPrint("daoextra", "%s: Looking for votes to add in the block index.\n", __func__);

                            if (fCFund && (fProposal && view.GetProposal(hash, proposal) && proposal.CanVote(view)))
                            {
                                LogPrint("daoextra", "%s: Adding vote at height %d - hash: %s vote: %d\n", __func__, pindex->nHeight, hash.ToString(), vote);
                                InsertProposalVotes(block.GetHash())->push_back(make_pair(hash, vote));
                            }
                            else if (fCFund && (fPaymentRequest && view.GetPaymentRequest(hash, prequest) && prequest.CanVote(view)))
                            {
                                LogPrint("daoextra", "%s: Adding vote at height %d - hash: %s vote: %d\n", __func__, pindex->nHeight, hash.ToString(), vote);
                                InsertPaymentRequestVotes(block.GetHash())->push_back(make_pair(hash, vote));
                            }
                            else if(fDAOConsultations && fSupport &&
                                    ((view.GetConsultation(hash, consultation) && consultation.CanBeSupported()) ||
                                     (view.GetConsultationAnswer(hash, answer) && answer.CanBeSupported(view))))
                            {
                                LogPrint("daoextra", "%s: Adding support vote at height %d - hash: %s\n", __func__, pindex->nHeight, hash.ToString());
                                InsertSupport(block.GetHash())->insert(make_pair(hash, true));
                            }
                            else if (fDAOConsultations && fConsultation && !fSupport && vote != VoteFlags::VOTE_REMOVE)
                            {
                                if ((view.GetConsultation(hash, consultation) && (consultation.CanBeVoted(vote) && consultation.IsValidVote(vote))))
                                {
                                    LogPrint("daoextra", "%s: Adding consultation vote at height %d - hash: %s vote: %d\n", __func__, pindex->nHeight, hash.ToString(), vote);
                                    InsertConsultationVotes(block.GetHash())->insert(make_pair(hash, vote));
                                }
                                else
                                {
                                    if (view.GetConsultationAnswer(hash, answer) && answer.CanBeVoted(view))
                                    {
                                        CConsultation parentConsultation;
                                        if (mapCacheMaxAnswers.count(answer.parent) == 0 && view.GetConsultation(answer.parent, parentConsultation))
                                            mapCacheMaxAnswers[answer.parent] = parentConsultation.nMax;
                                        mapCountAnswers[answer.parent]++;
                                        if (mapCountAnswers[answer.parent] > mapCacheMaxAnswers[answer.parent])
                                            continue;
                                        LogPrint("daoextra", "%s: Adding consultation answer vote at height %d - hash: %s vote: %d\n", __func__, pindex->nHeight, hash.ToString(), vote);
                                        InsertConsultationVotes(block.GetHash())->insert(make_pair(hash, vote));
                                    }
                                    else
                                    {
                                        LogPrint("daoextra", "%s: Ignoring invalid vote output %s\n", __func__, tx.vout[j].ToString());
                                        continue;
                                    }
                                }
                            }
                            else
                            {
                                LogPrint("daoextra", "%s: Ignoring vote output, could not find payment request %s\n", __func__, hash.ToString());
                            }
                        }
                        else
                        {
                            LogPrint("daoextra", "%s: Ignoring duplicated vote for %s\n", __func__, hash.ToString());
                        }
                    }
                }
            }

            uint64_t nVersionMaskProposal;
            uint64_t nVersionMaskPaymentRequest;
            uint64_t nVersionMaskConsultation;
            uint64_t nVersionMaskConsultationAnswer;

            GetVersionMask(nVersionMaskProposal, nVersionMaskPaymentRequest, nVersionMaskConsultation, nVersionMaskConsultationAnswer, pindex->pprev);

            if((tx.nVersion&0xF) == CTransaction::PROPOSAL_VERSION) // Community Fund Proposal
            {
                if(!IsValidProposal(tx, view, nVersionMaskProposal))
                    return state.DoS(10, false, REJECT_INVALID, "bad-cfund-proposal");
            }
            else if((tx.nVersion&0xF) == CTransaction::PAYMENT_REQUEST_VERSION) // Community Fund Payment Request
            {
                if(!IsValidPaymentRequest(tx, view, nVersionMaskPaymentRequest))
                    return state.DoS(10, false, REJECT_INVALID, "bad-cfund-payment-request");
            }
            else if(fDAOConsultations && (tx.nVersion&0xF) == CTransaction::CONSULTATION_VERSION)
            {
                if(!IsValidConsultation(tx, view, nVersionMaskConsultation, pindex->pprev))
                    return state.DoS(10, false, REJECT_INVALID, "bad-dao-consultation");
            }
            else if(fDAOConsultations && (tx.nVersion&0xF) == CTransaction::ANSWER_VERSION)
            {
                if(!IsValidConsultationAnswer(tx, view, nVersionMaskConsultationAnswer, pindex->pprev))
                    return state.DoS(10, false, REJECT_INVALID, "bad-dao-consultation-answer");
            }
        }

        if (!tx.IsCoinBase())
        {
            if (!view.HaveInputs(tx))
                return state.DoS(100, error("ConnectBlock(): inputs missing/spent"),
                                 REJECT_INVALID, "bad-txns-inputs-missingorspent");

            // Check that transaction is BIP68 final
            // BIP68 lock checks (as opposed to nLockTime checks) must
            // be in ConnectBlock because they require the UTXO set
            prevheights.resize(tx.vin.size());
            for (size_t j = 0; j < tx.vin.size(); j++) {
                prevheights[j] = view.AccessCoins(tx.vin[j].prevout.hash)->nHeight;
            }

            // Which orphan pool entries must we evict?
            for (size_t j = 0; j < tx.vin.size(); j++) {
                if (tx.IsBLSInput())
                    vBLSConflicted.push_back(tx.vin[j]);
                auto itByPrev = mapOrphanTransactionsByPrev.find(tx.vin[j].prevout);
                if (itByPrev == mapOrphanTransactionsByPrev.end()) continue;
                for (auto mi = itByPrev->second.begin(); mi != itByPrev->second.end(); ++mi) {
                    const CTransaction& orphanTx = (*mi)->second.tx;
                    const uint256& orphanHash = orphanTx.GetHash();
                    vOrphanErase.push_back(orphanHash);
                }
            }

            if (!SequenceLocks(tx, nLockTimeFlags, &prevheights, *pindex)) {
                return state.DoS(100, error("%s: contains a non-BIP68-final transaction", __func__),
                                 REJECT_INVALID, "bad-txns-nonfinal");
            }

            if (fAddressIndex || fSpentIndex)
            {
                for (size_t j = 0; j < tx.vin.size(); j++) {

                    const CTxIn input = tx.vin[j];
                    const CTxOut &prevout = view.GetOutputFor(tx.vin[j]);
                    uint160 hashBytes;
                    int addressType, dummyType;

                    if (prevout.scriptPubKey.IsPayToScriptHash()) {
                        vector<unsigned char> hashBytes_(prevout.scriptPubKey.begin()+2, prevout.scriptPubKey.begin()+22);
                        uint160 hashBytes(hashBytes_);
                        addressType = 2;

                        CAddressHistoryKey addressHistoryKey(hashBytes, hashBytes, pindex->nHeight, i, txhash, tx.nTime);

                        if (addressHistoryMap.count(addressHistoryKey) == 0)
                            addressHistoryMap.insert(std::make_pair(addressHistoryKey, CAddressHistoryValue(0, 0, 0, tx.IsCoinBase() || tx.IsCoinStake())));

                        addressHistoryMap[addressHistoryKey].spendable += prevout.nValue * -1;
                        addressHistoryMap[addressHistoryKey].stakable += prevout.nValue * -1;
                        addressHistoryMap[addressHistoryKey].voting_weight += prevout.nValue * -1;
                    } else if (prevout.scriptPubKey.IsPayToPublicKeyHash() || prevout.scriptPubKey.IsPayToPublicKey()) {
                        CTxDestination destination;
                        ExtractDestination(prevout.scriptPubKey, destination);
                        CNavcoinAddress address(destination);
                        address.GetIndexKey(hashBytes, addressType);

                        CAddressHistoryKey addressHistoryKey(hashBytes, hashBytes, pindex->nHeight, i, txhash, tx.nTime);

                        if (addressHistoryMap.count(addressHistoryKey) == 0)
                            addressHistoryMap.insert(std::make_pair(addressHistoryKey, CAddressHistoryValue(0, 0, 0, tx.IsCoinBase() || tx.IsCoinStake())));

                        addressHistoryMap[addressHistoryKey].spendable += prevout.nValue * -1;
                        addressHistoryMap[addressHistoryKey].stakable += prevout.nValue * -1;
                        addressHistoryMap[addressHistoryKey].voting_weight += prevout.nValue * -1;
                    } else if (prevout.scriptPubKey.IsColdStaking())
                    {
                        CTxDestination destination;
                        uint160 hashBytesSpending, hashBytesStaking;
                        CNavcoinAddress addressStaking, addresssSpending;

                        ExtractDestination(prevout.scriptPubKey, destination);
                        CNavcoinAddress address(destination);
                        address.GetSpendingAddress(addresssSpending);
                        address.GetIndexKey(hashBytes, addressType);
                        addresssSpending.GetIndexKey(hashBytesSpending, addressType);

                        CAddressHistoryKey addressHistoryKey(uint160(hashBytes), uint160(hashBytesSpending), pindex->nHeight, i, txhash, tx.nTime);
                        CAddressHistoryKey addressHistoryKey2(hashBytesSpending, hashBytesSpending, pindex->nHeight, i, txhash, tx.nTime);

                        if (addressHistoryMap.count(addressHistoryKey) == 0)
                            addressHistoryMap.insert(std::make_pair(addressHistoryKey, CAddressHistoryValue(0, 0, 0, tx.IsCoinBase() || tx.IsCoinStake())));

                        if (addressHistoryMap.count(addressHistoryKey2) == 0)
                            addressHistoryMap.insert(std::make_pair(addressHistoryKey2, CAddressHistoryValue(0, 0, 0, tx.IsCoinBase() || tx.IsCoinStake())));

                        addressHistoryMap[addressHistoryKey].spendable += prevout.nValue * -1;
                        addressHistoryMap[addressHistoryKey2].spendable += prevout.nValue * -1;

                        address.GetStakingAddress(addressStaking);
                        addressStaking.GetIndexKey(hashBytesStaking, dummyType);

                        CAddressHistoryKey addressHistoryKeyStaking(uint160(hashBytes), uint160(hashBytesStaking), pindex->nHeight, i, txhash, tx.nTime);
                        CAddressHistoryKey addressHistoryKeyStaking2(hashBytesStaking, hashBytesStaking, pindex->nHeight, i, txhash, tx.nTime);

                        if (addressHistoryMap.count(addressHistoryKeyStaking) == 0)
                            addressHistoryMap.insert(std::make_pair(addressHistoryKeyStaking, CAddressHistoryValue(0, 0, 0, tx.IsCoinBase() || tx.IsCoinStake())));

                        if (addressHistoryMap.count(addressHistoryKeyStaking2) == 0)
                            addressHistoryMap.insert(std::make_pair(addressHistoryKeyStaking2, CAddressHistoryValue(0, 0, 0, tx.IsCoinBase() || tx.IsCoinStake())));

                        addressHistoryMap[addressHistoryKeyStaking].stakable += prevout.nValue * -1;
                        addressHistoryMap[addressHistoryKeyStaking].voting_weight += prevout.nValue * -1;
                        addressHistoryMap[addressHistoryKeyStaking2].stakable += prevout.nValue * -1;
                        addressHistoryMap[addressHistoryKeyStaking2].voting_weight += prevout.nValue * -1;

                        hashBytes = hashBytesSpending;
                    }
                    else if (prevout.scriptPubKey.IsColdStakingv2())
                    {
                        CTxDestination destination;
                        uint160 hashBytesStaking, hashBytesVoting, hashBytesSpending;
                        CNavcoinAddress addressStaking, addressVoting, addresssSpending;

                        ExtractDestination(prevout.scriptPubKey, destination);
                        CNavcoinAddress address(destination);
                        address.GetSpendingAddress(addresssSpending);
                        address.GetIndexKey(hashBytes, addressType);
                        addresssSpending.GetIndexKey(hashBytesSpending, addressType);

                        CAddressHistoryKey addressHistoryKey(uint160(hashBytes), uint160(hashBytesSpending), pindex->nHeight, i, txhash, tx.nTime);
                        CAddressHistoryKey addressHistoryKey2(hashBytesSpending, hashBytesSpending, pindex->nHeight, i, txhash, tx.nTime);

                        if (addressHistoryMap.count(addressHistoryKey) == 0)
                            addressHistoryMap.insert(std::make_pair(addressHistoryKey, CAddressHistoryValue(0, 0, 0, tx.IsCoinBase() || tx.IsCoinStake())));

                        if (addressHistoryMap.count(addressHistoryKey2) == 0)
                            addressHistoryMap.insert(std::make_pair(addressHistoryKey2, CAddressHistoryValue(0, 0, 0, tx.IsCoinBase() || tx.IsCoinStake())));

                        addressHistoryMap[addressHistoryKey].spendable += prevout.nValue * -1;
                        addressHistoryMap[addressHistoryKey2].spendable += prevout.nValue * -1;

                        address.GetStakingAddress(addressStaking);
                        addressStaking.GetIndexKey(hashBytesStaking, dummyType);

                        CAddressHistoryKey addressHistoryKeyStaking(uint160(hashBytes), uint160(hashBytesStaking), pindex->nHeight, i, txhash, tx.nTime);
                        CAddressHistoryKey addressHistoryKeyStaking2(hashBytesStaking, hashBytesStaking, pindex->nHeight, i, txhash, tx.nTime);

                        if (addressHistoryMap.count(addressHistoryKeyStaking) == 0)
                            addressHistoryMap.insert(std::make_pair(addressHistoryKeyStaking, CAddressHistoryValue(0, 0, 0, tx.IsCoinBase() || tx.IsCoinStake())));

                        if (addressHistoryMap.count(addressHistoryKeyStaking2) == 0)
                            addressHistoryMap.insert(std::make_pair(addressHistoryKeyStaking2, CAddressHistoryValue(0, 0, 0, tx.IsCoinBase() || tx.IsCoinStake())));

                        addressHistoryMap[addressHistoryKeyStaking].stakable += prevout.nValue * -1;
                        addressHistoryMap[addressHistoryKeyStaking2].stakable += prevout.nValue * -1;

                        address.GetVotingAddress(addressVoting);
                        addressVoting.GetIndexKey(hashBytesVoting, dummyType);

                        CAddressHistoryKey addressHistoryKeyVoting(uint160(hashBytes), uint160(hashBytesVoting), pindex->nHeight, i, txhash, tx.nTime);
                        CAddressHistoryKey addressHistoryKeyVoting2(hashBytesVoting, hashBytesVoting, pindex->nHeight, i, txhash, tx.nTime);

                        if (addressHistoryMap.count(addressHistoryKeyVoting) == 0)
                            addressHistoryMap.insert(std::make_pair(addressHistoryKeyVoting, CAddressHistoryValue(0, 0, 0, tx.IsCoinBase() || tx.IsCoinStake())));

                        if (addressHistoryMap.count(addressHistoryKeyVoting2) == 0)
                            addressHistoryMap.insert(std::make_pair(addressHistoryKeyVoting2, CAddressHistoryValue(0, 0, 0, tx.IsCoinBase() || tx.IsCoinStake())));

                        addressHistoryMap[addressHistoryKeyVoting].voting_weight += prevout.nValue * -1;
                        addressHistoryMap[addressHistoryKeyVoting2].voting_weight += prevout.nValue * -1;

                        hashBytes = hashBytesSpending;
                    }
                    else
                    {
                        hashBytes.SetNull();
                        addressType = 0;
                    }

                    if (fAddressIndex && addressType > 0) {
                        // record spending activity
                        addressIndex.push_back(make_pair(CAddressIndexKey(addressType, hashBytes, pindex->nHeight, i, txhash, j, true), prevout.nValue * -1));

                        // remove address from unspent index
                        addressUnspentIndex.push_back(make_pair(CAddressUnspentKey(addressType, hashBytes, input.prevout.hash, input.prevout.n), CAddressUnspentValue()));
                    }

                    if (fSpentIndex) {
                        // add the spent index to determine the txid and input that spent an output
                        // and to find the amount and address from an input
                        spentIndex.push_back(make_pair(CSpentIndexKey(input.prevout.hash, input.prevout.n), CSpentIndexValue(txhash, j, pindex->nHeight, prevout.nValue, addressType, hashBytes)));
                    }
                }
            }
        }

        // GetTransactionSigOpCost counts 3 types of sigops:
        // * legacy (always)
        // * p2sh (when P2SH enabled in flags and excludes coinbase)
        // * witness (when witness enabled in flags and excludes coinbase)
        nSigOpsCost += GetTransactionSigOpCost(tx, view, flags);
        if (nSigOpsCost > MAX_BLOCK_SIGOPS_COST)
            return state.DoS(100, error("ConnectBlock(): too many sigops"),
                             REJECT_INVALID, "bad-blk-sigops");

        txdata.emplace_back(tx);

        if (tx.IsBLSCT())
            pindex->SetBLSCTTransactions();

        if (!tx.IsCoinBase())
        {
            if (!tx.IsCoinStake())
            {
                if (tx.IsBLSCT())
                {
                    if (tx.IsBLSInput())
                        nBLSCTPrivateFees += tx.GetFee();
                    else
                        nBLSCTPublicFees += tx.GetFee();
                    nFees += tx.GetFee();
                }
                else
                    nFees += view.GetValueIn(tx) - tx.GetValueOut();
            }
            if (tx.IsCoinStake())
            {
                nStakeReward = tx.GetValueOut() - view.GetValueIn(tx);
                pindex->strDZeel = tx.strDZeel;

                if(IsCommunityFundAccumulationEnabled(pindex->pprev, Params().GetConsensus(), false))
                {
                    int nMultiplier = 1;

                    if(IsCommunityFundAccumulationSpreadEnabled(pindex->pprev, Params().GetConsensus()))
                        nMultiplier = (pindex->nHeight % GetConsensusParameter(Consensus::CONSENSUS_PARAM_FUND_SPREAD_ACCUMULATION, view)) == 0 ? GetConsensusParameter(Consensus::CONSENSUS_PARAM_FUND_SPREAD_ACCUMULATION, view) : 0;

                    if(!tx.vout[tx.vout.size() - 1].IsCommunityFundContribution() && nMultiplier > 0)
                        return state.DoS(100, error("ConnectBlock(): block does not contribute to the community fund"),
                                         REJECT_INVALID, "no-cf-amount");


                    if(IsCommunityFundAmountV2Enabled(pindex->pprev, Params().GetConsensus())) {
                        if(tx.vout[tx.vout.size() - 1].nValue != nFundContributionPerBlock * nMultiplier && nMultiplier > 0)
                            return state.DoS(100, error("ConnectBlock(): block pays incorrect amount to community fund (actual=%d vs consensus=%d)",
                                                        tx.vout[tx.vout.size() - 1].nValue, nFundContributionPerBlock * nMultiplier),
                                    REJECT_INVALID, "bad-cf-amount");
                    } else {
                        if(tx.vout[tx.vout.size() - 1].nValue != Params().GetConsensus().nCommunityFundAmount * nMultiplier && nMultiplier > 0)
                            return state.DoS(100, error("ConnectBlock(): block pays incorrect amount to community fund (actual=%d vs consensus=%d)",
                                                        tx.vout[tx.vout.size() - 1].nValue, Params().GetConsensus().nCommunityFundAmount * nMultiplier),
                                    REJECT_INVALID, "bad-cf-amount");
                    }


                    if(IsCommunityFundAmountV2Enabled(pindex->pprev, Params().GetConsensus()))
                    {
                        nStakeReward -= nFundContributionPerBlock * nMultiplier;
                    } else {
                        nStakeReward -= Params().GetConsensus().nCommunityFundAmount * nMultiplier;
                    }
                }
            }

            std::vector<CScriptCheck> vChecks;
            std::vector<RangeproofEncodedData> dummyData;
            bool fCacheResults = fJustCheck; /* Don't cache results if we're actually connecting blocks (still consult the cache, though) */
            if (!CheckInputs(tx, state, view, fScriptChecks, flags, fCacheResults, tx.IsCTOutput()?blsctData[i]:dummyData, txdata[i], nScriptCheckThreads ? &vChecks : nullptr))
                return error("ConnectBlock(): CheckInputs on %s failed with %s",
                             tx.GetHash().ToString(), FormatStateMessage(state));
            control.Add(vChecks);

        } else {
            if (tx.nTime < block.nTime && pindex->nHeight > Params().GetConsensus().nCoinbaseTimeActivationHeight)
                return error("ConnectBlock(): Coinbase timestamp doesn't meet protocol (tx=%d vs block=%d)",
                             tx.nTime, block.nTime);
        }

        if (fAddressIndex) {
            for (unsigned int k = 0; k < tx.vout.size(); k++) {
                const CTxOut &out = tx.vout[k];

                if (out.scriptPubKey.IsPayToScriptHash()) {
                    vector<unsigned char> hashBytes_(out.scriptPubKey.begin()+2, out.scriptPubKey.begin()+22);
                    uint160 hashBytes(hashBytes_);

                    // record receiving activity
                    addressIndex.push_back(make_pair(CAddressIndexKey(2, uint160(hashBytes), pindex->nHeight, i, txhash, k, false), out.nValue));

                    // record unspent output
                    addressUnspentIndex.push_back(make_pair(CAddressUnspentKey(2, uint160(hashBytes), txhash, k), CAddressUnspentValue(out.nValue, out.scriptPubKey, pindex->nHeight)));

                    CAddressHistoryKey addressHistoryKey(hashBytes, hashBytes, pindex->nHeight, i, txhash, tx.nTime);

                    if (addressHistoryMap.count(addressHistoryKey) == 0)
                        addressHistoryMap.insert(std::make_pair(addressHistoryKey, CAddressHistoryValue()));

                    addressHistoryMap[addressHistoryKey].spendable += out.nValue;
                    addressHistoryMap[addressHistoryKey].stakable += out.nValue;
                    addressHistoryMap[addressHistoryKey].voting_weight += out.nValue;
                } else if (out.scriptPubKey.IsColdStaking())
                {
                    uint160 hashBytes, hashBytesStaking, hashBytesSpending;
                    CNavcoinAddress addressSpending, addressStaking;
                    int type = 0;
                    CTxDestination destination;
                    ExtractDestination(out.scriptPubKey, destination);
                    CNavcoinAddress address(destination);
                    address.GetSpendingAddress(addressSpending);
                    address.GetIndexKey(hashBytes, type);
                    addressSpending.GetIndexKey(hashBytesSpending, type);

                    // record spending activity
                    addressIndex.push_back(make_pair(CAddressIndexKey(type, uint160(hashBytes), pindex->nHeight, i, txhash, k, false), out.nValue));

                    // record unspent output
                    addressUnspentIndex.push_back(make_pair(CAddressUnspentKey(type, uint160(hashBytesSpending), txhash, k), CAddressUnspentValue(out.nValue, out.scriptPubKey, pindex->nHeight)));
                    CAddressHistoryKey addressHistoryKey(uint160(hashBytes), uint160(hashBytesSpending), pindex->nHeight, i, txhash, tx.nTime);
                    CAddressHistoryKey addressHistoryKey2(hashBytesSpending, hashBytesSpending, pindex->nHeight, i, txhash, tx.nTime);

                    if (addressHistoryMap.count(addressHistoryKey) == 0)
                        addressHistoryMap.insert(std::make_pair(addressHistoryKey, CAddressHistoryValue(0, 0, 0, tx.IsCoinBase() || tx.IsCoinStake())));

                    if (addressHistoryMap.count(addressHistoryKey2) == 0)
                        addressHistoryMap.insert(std::make_pair(addressHistoryKey2, CAddressHistoryValue(0, 0, 0, tx.IsCoinBase() || tx.IsCoinStake())));

                    addressHistoryMap[addressHistoryKey].spendable += out.nValue;
                    addressHistoryMap[addressHistoryKey2].spendable += out.nValue;

                    address.GetStakingAddress(addressStaking);
                    addressStaking.GetIndexKey(hashBytesStaking, type);

                    CAddressHistoryKey addressHistoryKeyStaking(uint160(hashBytes), uint160(hashBytesStaking), pindex->nHeight, i, txhash, tx.nTime);
                    CAddressHistoryKey addressHistoryKeyStaking2(hashBytesStaking, hashBytesStaking, pindex->nHeight, i, txhash, tx.nTime);

                    if (addressHistoryMap.count(addressHistoryKeyStaking) == 0)
                        addressHistoryMap.insert(std::make_pair(addressHistoryKeyStaking, CAddressHistoryValue(0, 0, 0, tx.IsCoinBase() || tx.IsCoinStake())));

                    if (addressHistoryMap.count(addressHistoryKeyStaking2) == 0)
                        addressHistoryMap.insert(std::make_pair(addressHistoryKeyStaking2, CAddressHistoryValue(0, 0, 0, tx.IsCoinBase() || tx.IsCoinStake())));

                    addressHistoryMap[addressHistoryKeyStaking].stakable += out.nValue;
                    addressHistoryMap[addressHistoryKeyStaking].voting_weight += out.nValue;

                    addressHistoryMap[addressHistoryKeyStaking2].stakable += out.nValue;
                    addressHistoryMap[addressHistoryKeyStaking2].voting_weight += out.nValue;
                }
                else if (out.scriptPubKey.IsColdStakingv2())
                {
                    uint160 hashBytes, hashBytesStaking, hashBytesVoting, hashBytesSpending;
                    CNavcoinAddress addressSpending, addressStaking, addressVoting;

                    int type = 0;
                    CTxDestination destination;
                    ExtractDestination(out.scriptPubKey, destination);
                    CNavcoinAddress address(destination);
                    address.GetSpendingAddress(addressSpending);
                    addressSpending.GetIndexKey(hashBytesSpending, type);
                    address.GetIndexKey(hashBytes, type);

                    // record spending activity
                    addressIndex.push_back(make_pair(CAddressIndexKey(type, uint160(hashBytes), pindex->nHeight, i, txhash, k, false), out.nValue));

                    // record unspent output
                    addressUnspentIndex.push_back(make_pair(CAddressUnspentKey(type, uint160(hashBytesSpending), txhash, k), CAddressUnspentValue(out.nValue, out.scriptPubKey, pindex->nHeight)));
                    CAddressHistoryKey addressHistoryKey(uint160(hashBytes), uint160(hashBytesSpending), pindex->nHeight, i, txhash, tx.nTime);
                    CAddressHistoryKey addressHistoryKey2(hashBytesSpending, hashBytesSpending, pindex->nHeight, i, txhash, tx.nTime);

                    if (addressHistoryMap.count(addressHistoryKey) == 0)
                        addressHistoryMap.insert(std::make_pair(addressHistoryKey, CAddressHistoryValue(0, 0, 0, tx.IsCoinBase() || tx.IsCoinStake())));

                    addressHistoryMap[addressHistoryKey].spendable += out.nValue;

                    if (addressHistoryMap.count(addressHistoryKey2) == 0)
                        addressHistoryMap.insert(std::make_pair(addressHistoryKey2, CAddressHistoryValue(0, 0, 0, tx.IsCoinBase() || tx.IsCoinStake())));

                    addressHistoryMap[addressHistoryKey2].spendable += out.nValue;

                    address.GetVotingAddress(addressVoting);
                    addressVoting.GetIndexKey(hashBytesVoting, type);

                    CAddressHistoryKey addressHistoryKeyVoting(uint160(hashBytes), uint160(hashBytesVoting), pindex->nHeight, i, txhash, tx.nTime);
                    CAddressHistoryKey addressHistoryKeyVoting2(hashBytesVoting, hashBytesVoting, pindex->nHeight, i, txhash, tx.nTime);

                    if (addressHistoryMap.count(addressHistoryKeyVoting) == 0)
                        addressHistoryMap.insert(std::make_pair(addressHistoryKeyVoting, CAddressHistoryValue(0, 0, 0, tx.IsCoinBase() || tx.IsCoinStake())));

                    addressHistoryMap[addressHistoryKeyVoting].voting_weight += out.nValue;

                    if (addressHistoryMap.count(addressHistoryKeyVoting2) == 0)
                        addressHistoryMap.insert(std::make_pair(addressHistoryKeyVoting2, CAddressHistoryValue(0, 0, 0, tx.IsCoinBase() || tx.IsCoinStake())));

                    addressHistoryMap[addressHistoryKeyVoting2].voting_weight += out.nValue;

                    address.GetStakingAddress(addressStaking);
                    addressStaking.GetIndexKey(hashBytesStaking, type);

                    CAddressHistoryKey addressHistoryKeyStaking(uint160(hashBytes), uint160(hashBytesStaking), pindex->nHeight, i, txhash, tx.nTime);
                    CAddressHistoryKey addressHistoryKeyStaking2(hashBytesStaking, hashBytesStaking, pindex->nHeight, i, txhash, tx.nTime);

                    if (addressHistoryMap.count(addressHistoryKeyStaking) == 0)
                        addressHistoryMap.insert(std::make_pair(addressHistoryKeyStaking, CAddressHistoryValue(0, 0, 0, tx.IsCoinBase() || tx.IsCoinStake())));

                    addressHistoryMap[addressHistoryKeyStaking].stakable += out.nValue;

                    if (addressHistoryMap.count(addressHistoryKeyStaking2) == 0)
                        addressHistoryMap.insert(std::make_pair(addressHistoryKeyStaking2, CAddressHistoryValue(0, 0, 0, tx.IsCoinBase() || tx.IsCoinStake())));

                    addressHistoryMap[addressHistoryKeyStaking2].stakable += out.nValue;
                }
                else if (out.scriptPubKey.IsPayToPublicKey() || out.scriptPubKey.IsPayToPublicKeyHash())
                {
                    uint160 hashBytes;
                    int type = 0;
                    CTxDestination destination;
                    ExtractDestination(out.scriptPubKey, destination);
                    CNavcoinAddress address(destination);
                    address.GetIndexKey(hashBytes, type);

                    // record spending activity
                    addressIndex.push_back(make_pair(CAddressIndexKey(type, uint160(hashBytes), pindex->nHeight, i, txhash, k, false), out.nValue));

                    // record unspent output
                    addressUnspentIndex.push_back(make_pair(CAddressUnspentKey(type, uint160(hashBytes), txhash, k), CAddressUnspentValue(out.nValue, out.scriptPubKey, pindex->nHeight)));
                    CAddressHistoryKey addressHistoryKey(hashBytes, hashBytes, pindex->nHeight, i, txhash, tx.nTime);

                    if (addressHistoryMap.count(addressHistoryKey) == 0)
                        addressHistoryMap.insert(std::make_pair(addressHistoryKey, CAddressHistoryValue(0, 0, 0, tx.IsCoinBase() || tx.IsCoinStake())));

                    addressHistoryMap[addressHistoryKey].spendable += out.nValue;
                    addressHistoryMap[addressHistoryKey].stakable += out.nValue;
                    addressHistoryMap[addressHistoryKey].voting_weight += out.nValue;
                } else {
                    continue;
                }

            }
        }

        bool fContribution = false;
        CAmount nProposalFee = 0;

        if (tx.IsCTOutput() && !tx.IsBLSInput() && !tx.IsCoinStake())
        {
            nMovedToBLS += view.GetValueIn(tx) - tx.GetValueOut();
        }

        for(const CTxOut& vout: tx.vout)
        {
            if(vout.IsCommunityFundContribution())
            {
                fContribution=true;
                pindex->nCFSupply += vout.nValue;
                nProposalFee += vout.nValue;
                nCreated -= vout.nValue;
                LogPrint("daoextra", "%s: Updated DAO Fund supply to %d\n", __func__, pindex->nCFSupply);
            }
        }

        if(fCFund || fDAOConsultations)
        {
            uint64_t nVersionMaskProposal;
            uint64_t nVersionMaskPaymentRequest;
            uint64_t nVersionMaskConsultation;
            uint64_t nVersionMaskConsultationAnswer;

            GetVersionMask(nVersionMaskProposal, nVersionMaskPaymentRequest, nVersionMaskConsultation, nVersionMaskConsultationAnswer, pindex->pprev);

            if(fCFund && (tx.nVersion&0xF) == CTransaction::PROPOSAL_VERSION && IsValidProposal(tx, view, nVersionMaskProposal)){
                CProposal proposal;
                if (TxToProposal(tx.strDZeel, tx.GetHash(), block.GetHash(), nProposalFee, proposal))
                {
                    if (view.AddProposal(proposal))
                        LogPrint("dao","%s: New proposal %s\n", __func__, proposal.ToString(view, block.nTime));
                }
                else
                {
                    return false;
                }
            }

            if((tx.nVersion&0xF) == CTransaction::PAYMENT_REQUEST_VERSION && IsValidPaymentRequest(tx, view, nVersionMaskPaymentRequest)){
                CPaymentRequest prequest;
                if (TxToPaymentRequest(tx.strDZeel, tx.GetHash(), block.GetHash(), prequest))
                {
                    CProposal proposal;
                    if (view.GetProposal(prequest.proposalhash, proposal) && proposal.GetLastState() == DAOFlags::ACCEPTED)
                    {
                        if (view.AddPaymentRequest(prequest))
                            LogPrint("dao","%s: New payment request %s\n", __func__, prequest.ToString(view));
                    }
                }
                else
                {
                    return false;
                }
            }
            else if(fDAOConsultations && (tx.nVersion&0xF) == CTransaction::CONSULTATION_VERSION && IsValidConsultation(tx, view, nVersionMaskConsultation, pindex->pprev))
            {
                CConsultation consultation;
                std::vector<CConsultationAnswer> vAnswers;
                if (TxToConsultation(tx.strDZeel, tx.GetHash(), block.GetHash(), pindex->pprev, consultation, vAnswers))
                {
                    if (view.AddConsultation(consultation))
                    {
                        LogPrint("dao","%s: New consultation %s\n", __func__, consultation.ToString(pindex, view));
                        if (!consultation.IsRange())
                        {
                            for (CConsultationAnswer& ans: vAnswers)
                            {
                                if (view.AddConsultationAnswer(ans))
                                    LogPrint("dao","%s: New child consultation answer %s\n", __func__, ans.ToString());
                            }
                        }
                    }
                }
                else
                {
                    return false;
                }
            }
            if(fDAOConsultations && ((tx.nVersion&0xF) == CTransaction::ANSWER_VERSION))
            {
                if (IsValidConsultationAnswer(tx, view, nVersionMaskConsultationAnswer, pindex->pprev))
                {
                    CConsultationAnswer answer;
                    if (TxToConsultationAnswer(tx.strDZeel, tx.GetHash(), block.GetHash(), answer))
                    {
                        CConsultation consultation;
                        if (view.GetConsultation(answer.parent, consultation) && consultation.CanHaveNewAnswers() && !view.HaveConsultationAnswer(answer.hash))
                        {
                            if (view.AddConsultationAnswer(answer))
                                LogPrint("dao","%s: New consultation answer %s\n", __func__, answer.ToString());
                        }
                    }
                    else
                    {
                        return error("%s: Could not convert transaction %s into consultation answer", __func__, tx.GetHash().ToString());
                    }
                }
                else {
                    LogPrint("dao","%s: Wrong consultation answer %s\n", __func__, tx.GetHash().ToString());
                }
            }
        }

        if (!tx.IsBLSInput())
        {
            nCreated += tx.GetValueOut() - view.GetValueIn(tx);
        }
        else
        {
            nMovedToPublic += tx.GetValueOut() - view.GetValueIn(tx) - nBLSCTPrivateFees;
        }

        CTxUndo undoDummy;
        if (i > 0) {
            blockundo.vtxundo.push_back(CTxUndo());
        }
        UpdateCoins(tx, view, i == 0 ? undoDummy : blockundo.vtxundo.back(), pindex->nHeight);

        vPos.push_back(std::make_pair(tx.GetHash(), pos));
        pos.nTxOffset += ::GetSerializeSize(tx, SER_DISK, CLIENT_VERSION);
    }

    int64_t nTime3 = GetTimeMicros(); nTimeConnect += nTime3 - nTime2;
    LogPrint("bench", "      - Connect %u transactions: %.2fms (%.3fms/tx, %.3fms/txin) [%.2fs]\n", (unsigned)block.vtx.size(), 0.001 * (nTime3 - nTime2), 0.001 * (nTime3 - nTime2) / block.vtx.size(), nInputs <= 1 ? 0 : 0.001 * (nTime3 - nTime2) / (nInputs-1), nTimeConnect * 0.000001);

    if (fStake && fVoteCacheState)
    {
        CVoteList pVoteList;
        CProposal proposal;
        CPaymentRequest prequest;
        CConsultation consultation;
        CConsultationAnswer answer;

        std::map<uint256, int> mapCountAnswers;
        std::map<uint256, int> mapCacheMaxAnswers;

        if (view.GetCachedVoter(stakerScript, pVoteList))
        {
            std::map<uint256, int64_t> list = pVoteList.GetList();

            for (auto& it: list)
            {
                int64_t val = it.second;

                if (val == VoteFlags::SUPPORT_REMOVE || val == VoteFlags::VOTE_REMOVE)
                    continue;

                if (fCFund && view.GetProposal(it.first, proposal) && proposal.CanVote(view))
                {
                    InsertProposalVotes(block.GetHash())->push_back(make_pair(it.first, val));
                    LogPrint("daoextra", "%s: Inserting vote for staker %s in block index %d - proposal hash: %s vote: %d\n", __func__, HexStr(stakerScript), pindex->nHeight, it.first.ToString(), val);
                }
                else if (fCFund && view.GetPaymentRequest(it.first, prequest) && prequest.CanVote(view))
                {
                    InsertPaymentRequestVotes(block.GetHash())->push_back(make_pair(it.first, val));
                    LogPrint("daoextra", "%s: Inserting vote for staker %s in block index %d - payment request hash: %s vote: %d\n", __func__, HexStr(stakerScript), pindex->nHeight, it.first.ToString(), val);
                }
                else if (val == VoteFlags::SUPPORT)
                {
                    if (fDAOConsultations &&
                            ((view.GetConsultation(it.first, consultation) && consultation.CanBeSupported()) ||
                             (view.GetConsultationAnswer(it.first, answer) && answer.CanBeSupported(view))))
                    {
                        InsertSupport(block.GetHash())->insert(make_pair(it.first, true));
                        LogPrint("daoextra", "%s: Inserting vote for staker %s in block index %d - hash: %s vote: support\n", __func__, HexStr(stakerScript), pindex->nHeight, it.first.ToString());
                    }
                }
                else if (fDAOConsultations && val != VoteFlags::VOTE_REMOVE)
                {
                    if ((view.GetConsultation(it.first, consultation) && (consultation.CanBeVoted(val) && consultation.IsValidVote(val))))
                    {
                        LogPrint("daoextra", "%s: Inserting consultation vote for staker %s in block index %d - hash: %s vote: %d\n", __func__, HexStr(stakerScript), pindex->nHeight, it.first.ToString(), val);
                        InsertConsultationVotes(block.GetHash())->insert(make_pair(it.first, val));
                    }
                    else
                    {
                        if (view.GetConsultationAnswer(it.first, answer) && answer.CanBeVoted(view))
                        {
                            CConsultation parentConsultation;
                            if (mapCacheMaxAnswers.count(answer.parent) == 0 && view.GetConsultation(answer.parent, parentConsultation))
                                mapCacheMaxAnswers[answer.parent] = parentConsultation.nMax;
                            mapCountAnswers[answer.parent]++;
                            if (mapCountAnswers[answer.parent] > mapCacheMaxAnswers[answer.parent])
                            {
                                LogPrint("daoextra", "%s: Ignoring vote for staker %s - it exceeded max allowed of answers- hash: %s vote: %d\n", __func__, HexStr(stakerScript), it.first.ToString(), val);
                                continue;
                            }
                            LogPrint("daoextra", "%s: Inserting consultation answer vote for staker %s in block index %d - hash: %s vote: %d\n", __func__, HexStr(stakerScript), pindex->nHeight, it.first.ToString(), val);
                            InsertConsultationVotes(block.GetHash())->insert(make_pair(it.first, val));
                        }
                        else
                        {
                            continue;
                        }
                    }
                }
            }
        }
    }

    int64_t nTime4 = GetTimeMicros();
    LogPrint("bench", "      - Updated votes in block index: %.2fms\n", 0.001 * (nTime4 - nTime3));

    CAmount nPOWBlockReward = block.IsProofOfWork() ? nFees + GetBlockSubsidy(pindex->nHeight, chainparams.GetConsensus()) : 0;

    // Coinbase output can only include outputs with value if:
    //  - its a POW block, POW blocks are allowed and the value meets the consensus rules, or
    //  - if it contains an accepted payment request which is correctly referred on the strDZeel.

    int nPaymentRequestsCount = 0;
    CAmount nAccValue = 0;
    for (unsigned int i = 0; i < block.vtx[0].vout.size(); i++) {
        bool isJson = true;
        UniValue metadata(UniValue::VARR);
        try {
            UniValue valRequest;
            if (!valRequest.read(block.vtx[0].strDZeel))
                isJson = false;

            if (valRequest.isArray())
                metadata = valRequest.get_array();
            else
                isJson = false;

        } catch (const UniValue& objError) {
            isJson = false;
        } catch (const std::exception& e) {
            isJson = false;
        }

        nAccValue += block.vtx[0].vout[i].nValue;

        if(nAccValue > nPOWBlockReward && block.vtx[0].vout[i].nValue > 0) {
            if(!isJson)
                return state.DoS(100, error("CheckBlock() : coinbase pays too much (%d vs %d).", block.vtx[0].GetValueOut(), nPOWBlockReward));
            if(metadata[nPaymentRequestsCount].isStr())
            {
                uint256 prid = uint256S(metadata[nPaymentRequestsCount].get_str());

                CPaymentRequest prequest;

                if(!view.GetPaymentRequest(prid, prequest))
                    return state.DoS(100, error("CheckBlock() : coinbase strdzeel refers wrong payment request hash."));

                CProposal proposal;

                if(!view.GetProposal(prequest.proposalhash, proposal))
                    return state.DoS(100, error("CheckBlock() : coinbase strdzeel payment request does not have parent proposal."));

                CTxDestination address;
                bool fValidAddress = ExtractDestination(block.vtx[0].vout[i].scriptPubKey, address);

                if(!fValidAddress)
                    return state.DoS(100, error("CheckBlock() : coinbase cant extract destination from scriptpubkey."));

                bool fv452Fork = (pindex->pprev->nHeight >= Params().GetConsensus().nHeightv452Fork);

                if(block.vtx[0].vout[i].nValue != prequest.nAmount || (fv452Fork && prequest.GetLastState() != DAOFlags::ACCEPTED) || proposal.GetPaymentAddress() != CNavcoinAddress(address).ToString())
                    return state.DoS(100, error("CheckBlock() : coinbase output does not match an accepted payment request"));

                CBlockIndex* pblockindex = prequest.GetLastStateBlockIndexForState(DAOFlags::ACCEPTED);

                if(fv452Fork && !(pindex->pprev->nHeight - pblockindex->nHeight > Params().GetConsensus().nCommunityFundMinAge))
                    return state.DoS(100, error("CheckBlock() : payment request not mature enough."));

                CPaymentRequestModifier mprequest = view.ModifyPaymentRequest(prid, pindex->nHeight);

                mprequest->SetState(pindex, DAOFlags::PAID);
                mprequest->fDirty = true;
            }
            else
            {
                return state.DoS(100, error("CheckBlock() : coinbase strdzeel %s array does not include a string (%d) at position %d",
                                            block.vtx[0].strDZeel, metadata[nPaymentRequestsCount].type(), nPaymentRequestsCount));
            }
            nPaymentRequestsCount++;
        }
    }

    if (block.IsProofOfStake())
    {
        int64_t nCalculatedStakeReward = GetProofOfStakeReward(pindex->nHeight, nCoinAge, nFees, pindex->pprev, view);

        if (fScriptChecks && nStakeReward > nCalculatedStakeReward)
            return state.DoS(100, error("ConnectBlock() : coinstake pays too much(actual=%d vs calculated=%d)", nStakeReward, nCalculatedStakeReward));

        if (block.vtx[1].IsCTOutput()) // coinstake moving to private is checked after the loop
        {
            //LogPrintf("%s: Verifying rewards moving to private. Amount must be: %s\n", __func__, FormatMoney(nCalculatedStakeReward - nStakeReward));

            try
            {
                blsctKey v;

                if (pwalletMain)
                    pwalletMain->GetBLSCTViewKey(v);
                else
                    v = blsctKey(bls::PrivateKey::FromBN(Scalar::Rand().bn));

                CTransaction tx = block.vtx[1];

                nMovedToBLS += nCalculatedStakeReward - nStakeReward;

                if (!VerifyBLSCTBalanceOutputs(block.vtx[1], v.GetKey(), blsctData[1], view, state, false, nCalculatedStakeReward - nStakeReward))
                    return error("%s: Stake %s failed verification of private output: %s\n", __func__, block.vtx[1].GetHash().ToString(), FormatStateMessage(state));
            }
            catch(...)
            {
                return error("%s: Failed verifying redirection of stakes to private\n", __func__);
            }
        }
    }

    pindex->nPublicMoneySupply += nCreated + nMovedToPublic - nBLSCTPublicFees;
    pindex->nPrivateMoneySupply += nMovedToBLS - nBLSCTPrivateFees - nMovedToPublic;
    pindex->nStatus |= BLOCK_OPT_SUPPLY;

    if (pindex->nPrivateMoneySupply < 0)
        return state.DoS(100, error("ConnectBlock() : private money supply goes in negative"));

    if (!control.Wait()) {
        return state.DoS(100, false);
    }
    int64_t nTime44 = GetTimeMicros(); nTimeVerify += nTime44 - nTime2;
    LogPrint("bench", "    - Verify %u txins: %.2fms (%.3fms/txin) [%.2fs]\n", nInputs - 1, 0.001 * (nTime44 - nTime2), nInputs <= 1 ? 0 : 0.001 * (nTime44 - nTime2) / (nInputs-1), nTimeVerify * 0.000001);

    if (fJustCheck)
        return true;

    // Write undo information to disk
    if (pindex->GetUndoPos().IsNull() || !pindex->IsValid(BLOCK_VALID_SCRIPTS))
    {
        if (pindex->GetUndoPos().IsNull()) {
            CDiskBlockPos pos;
            if (!FindUndoPos(state, pindex->nFile, pos, ::GetSerializeSize(blockundo, SER_DISK, CLIENT_VERSION) + 40))
                return error("ConnectBlock(): FindUndoPos failed");
            if (!UndoWriteToDisk(blockundo, pos, pindex->pprev->GetBlockHash(), chainparams.MessageStart()))
                return AbortNode(state, "Failed to write undo data");

            // update nUndoPos in block index
            pindex->nUndoPos = pos.nPos;
            pindex->nStatus |= BLOCK_HAVE_UNDO;
        }

        pindex->RaiseValidity(BLOCK_VALID_SCRIPTS);
        setDirtyBlockIndex.insert(pindex);
    }

    if (fTxIndex)
        if (!pblocktree->WriteTxIndex(vPos))
            return AbortNode(state, "Failed to write transaction index");

    if (fAddressIndex) {
        if (!pblocktree->WriteAddressIndex(addressIndex)) {
            return AbortNode(state, "Failed to write address index");
        }
        for (auto &it: addressHistoryMap)
        {
            addressHistory.push_back(std::make_pair(it.first, it.second));
        }
        if (!pblocktree->WriteAddressHistory(addressHistory)) {
            return AbortNode(state, "Failed to write address history");
        }
        if (!pblocktree->UpdateAddressUnspentIndex(addressUnspentIndex)) {
            return AbortNode(state, "Failed to write address unspent index");
        }
    }

    if (fSpentIndex)
        if (!pblocktree->UpdateSpentIndex(spentIndex))
            return AbortNode(state, "Failed to write transaction index");

    if (fTimestampIndex) {
        unsigned int logicalTS = pindex->nTime;
        unsigned int prevLogicalTS = 0;

        // retrieve logical timestamp of the previous block
        if (pindex->pprev)
            if (!pblocktree->ReadTimestampBlockIndex(pindex->pprev->GetBlockHash(), prevLogicalTS))
                LogPrintf("%s: Failed to read previous block's logical timestamp\n", __func__);

        if (logicalTS <= prevLogicalTS) {
            logicalTS = prevLogicalTS + 1;
            LogPrintf("%s: Previous logical timestamp is newer Actual[%d] prevLogical[%d] Logical[%d]\n", __func__, pindex->nTime, prevLogicalTS, logicalTS);
        }

        if (!pblocktree->WriteTimestampIndex(CTimestampIndexKey(logicalTS, pindex->GetBlockHash())))
            return AbortNode(state, "Failed to write timestamp index");

        if (!pblocktree->WriteTimestampBlockIndex(CTimestampBlockIndexKey(pindex->GetBlockHash()), CTimestampBlockIndexValue(logicalTS)))
            return AbortNode(state, "Failed to write blockhash index");
    }

    // add this block to the view's block chain
    view.SetBestBlock(pindex->GetBlockHash());

    int64_t nTime5 = GetTimeMicros(); nTimeIndex += nTime5 - nTime44;
    LogPrint("bench", "    - Index writing: %.2fms [%.2fs]\n", 0.001 * (nTime5 - nTime44), nTimeIndex * 0.000001);

    // Watch for changes to the previous coinbase transaction.
    static uint256 hashPrevBestCoinBase;
    GetMainSignals().UpdatedTransaction(hashPrevBestCoinBase);
    hashPrevBestCoinBase = block.vtx[0].GetHash();

    // Erase orphan transactions include or precluded by this block
    if (vOrphanErase.size()) {
        int nErased = 0;
        for(uint256 &orphanHash: vOrphanErase) {
            nErased += EraseOrphanTx(orphanHash);
        }
        LogPrint("mempool", "Erased %d orphan tx included or conflicted by block\n", nErased);
    }

    if (vBLSConflicted.size()) {
        for (auto& it: vBLSConflicted)
        {
            RemoveBLSCTConflicting(stempool, it);
            RemoveBLSCTConflicting(mempool, it);
        }
    }

    int64_t nTime6 = GetTimeMicros(); nTimeCallbacks += nTime6 - nTime5;
    LogPrint("bench", "    - Callbacks: %.2fms [%.2fs]\n", 0.001 * (nTime6 - nTime5), nTimeCallbacks * 0.000001);

    return true;
}


/**
 * Update the on-disk chain state.
 * The caches and indexes are flushed depending on the mode we're called with
 * if they're too large, if it's been a while since the last write,
 * or always and in all cases if we're in prune mode and are deleting files.
 */
bool static FlushStateToDisk(CValidationState &state, FlushStateMode mode) {
    const CChainParams& chainparams = Params();
    int64_t nMempoolUsage = mempool.DynamicMemoryUsage();
    LOCK2(cs_main, cs_LastBlockFile);
    static int64_t nLastWrite = 0;
    static int64_t nLastFlush = 0;
    static int64_t nLastSetChain = 0;
    std::set<int> setFilesToPrune;
    bool fFlushForPrune = false;
    try {
        if (fPruneMode && fCheckForPruning && !fReindex) {
            FindFilesToPrune(setFilesToPrune, chainparams.PruneAfterHeight());
            fCheckForPruning = false;
            if (!setFilesToPrune.empty()) {
                fFlushForPrune = true;
                if (!fHavePruned) {
                    pblocktree->WriteFlag("prunedblockfiles", true);
                    fHavePruned = true;
                }
            }
        }
        int64_t nNow = GetTimeMicros();
        // Avoid writing/flushing immediately after startup.
        if (nLastWrite == 0) {
            nLastWrite = nNow;
        }
        if (nLastFlush == 0) {
            nLastFlush = nNow;
        }
        if (nLastSetChain == 0) {
            nLastSetChain = nNow;
        }

        int64_t nMempoolSizeMax = GetArg("-maxmempool", DEFAULT_MAX_MEMPOOL_SIZE) * 1000000;
        int64_t cacheSize = pcoinsTip->DynamicMemoryUsage() * DB_PEAK_USAGE_FACTOR;
        int64_t nTotalSpace = nCoinCacheUsage + std::max<int64_t>(nMempoolSizeMax - nMempoolUsage, 0);
        // The cache is large and we're within 10% and 200 MiB or 50% and 50MiB of the limit, but we have time now (not in the middle of a block processing).
        bool fCacheLarge = mode == FLUSH_STATE_PERIODIC && cacheSize > std::min(std::max(nTotalSpace / 2, nTotalSpace - MIN_BLOCK_COINSDB_USAGE * 1024 * 1024),
                                                                                std::max((9 * nTotalSpace) / 10, nTotalSpace - MAX_BLOCK_COINSDB_USAGE * 1024 * 1024));
        // The cache is over the limit, we have to write now.
        bool fCacheCritical = mode == FLUSH_STATE_IF_NEEDED && cacheSize > (int64_t)nCoinCacheUsage;
        // It's been a while since we wrote the block index to disk. Do this frequently, so we don't need to redownload after a crash.
        bool fPeriodicWrite = mode == FLUSH_STATE_PERIODIC && nNow > nLastWrite + (int64_t)DATABASE_WRITE_INTERVAL * 1000000;
        // It's been very long since we flushed the cache. Do this infrequently, to optimize cache usage.
        bool fPeriodicFlush = mode == FLUSH_STATE_PERIODIC && nNow > nLastFlush + (int64_t)DATABASE_FLUSH_INTERVAL * 1000000;
        // Combine all conditions that result in a full cache flush.
        bool fDoFullFlush = (mode == FLUSH_STATE_ALWAYS) || fCacheLarge || fCacheCritical || fPeriodicFlush || fFlushForPrune;
        // Write blocks and block index to disk.
        if (fDoFullFlush || fPeriodicWrite) {
            // Depend on nMinDiskSpace to ensure we can write block index
            if (!CheckDiskSpace(0))
                return state.Error("out of disk space");
            // First make sure all block and undo data is flushed to disk.
            FlushBlockFile();
            // Then update all block file information (which may refer to block and undo files).
            {
                std::vector<std::pair<int, const CBlockFileInfo*> > vFiles;
                vFiles.reserve(setDirtyFileInfo.size());
                for (set<int>::iterator it = setDirtyFileInfo.begin(); it != setDirtyFileInfo.end(); ) {
                    vFiles.push_back(make_pair(*it, &vinfoBlockFile[*it]));
                    setDirtyFileInfo.erase(it++);
                }
                std::vector<const CBlockIndex*> vBlocks;
                vBlocks.reserve(setDirtyBlockIndex.size());
                for (set<CBlockIndex*>::iterator it = setDirtyBlockIndex.begin(); it != setDirtyBlockIndex.end(); ) {
                    vBlocks.push_back(*it);
                    setDirtyBlockIndex.erase(it++);
                }
                if (!pblocktree->WriteBatchSync(vFiles, nLastBlockFile, vBlocks)) {
                    return AbortNode(state, "Files to write to block index database");
                }
            }
            // Finally remove any pruned files
            if (fFlushForPrune)
                UnlinkPrunedFiles(setFilesToPrune);
            nLastWrite = nNow;
        }
        // Flush best chain related state. This can only be done if the blocks / block index write was also done.
        if (fDoFullFlush) {
            // Typical CCoins structures on disk are around 128 bytes in size.
            // Pushing a new one to the database can cause it to be written
            // twice (once in the log, and once in the tables). This is already
            // an overestimation, as most will delete an existing entry or
            // overwrite one. Still, use a conservative safety factor of 2.
            if (!CheckDiskSpace(128 * 2 * 2 * pcoinsTip->GetCacheSize()))
                return state.Error("out of disk space");
            // Flush the chainstate (which may refer to block index entries).
            if (!pcoinsTip->Flush())
                return AbortNode(state, "Failed to write to coin database");
            nLastFlush = nNow;
        }
        if (fDoFullFlush || ((mode == FLUSH_STATE_ALWAYS || mode == FLUSH_STATE_PERIODIC) && nNow > nLastSetChain + (int64_t)DATABASE_WRITE_INTERVAL * 1000000)) {
            // Update best block in wallet (so we can detect restored wallets).
            GetMainSignals().SetBestChain(chainActive.GetLocator());
            nLastSetChain = nNow;
        }
    } catch (const std::runtime_error& e) {
        return AbortNode(state, std::string("System error while flushing: ") + e.what());
    }
    return true;
}
//boost

void FlushStateToDisk() {
    CValidationState state;
    FlushStateToDisk(state, FLUSH_STATE_ALWAYS);
}

void FlushStateToDiskIfNeeded() {
    CValidationState state;
    FlushStateToDisk(state, FLUSH_STATE_IF_NEEDED);
}

void PruneAndFlush() {
    CValidationState state;
    fCheckForPruning = true;
    FlushStateToDisk(state, FLUSH_STATE_NONE);
}

/** Update chainActive and related internal data structures. */
void static UpdateTip(CBlockIndex *pindexNew, uint256 statehash, const CChainParams& chainParams) {
    chainActive.SetTip(pindexNew);

    // New best block
    nTimeBestReceived = GetTime();
    mempool.AddTransactionsUpdated(1);
    // Changes to mempool should also be made to Dandelion stempool
    stempool.AddTransactionsUpdated(1);

    cvBlockChange.notify_all();

    static bool fWarned = false;
    std::vector<std::string> warningMessages;
    if (!IsInitialBlockDownload())
    {
        int nUpgraded = 0;
        const CBlockIndex* pindex = chainActive.Tip();
        //
        // Commented - Navcoin uses now version control
        //
        //        for (int bit = 0; bit < VERSIONBITS_NUM_BITS; bit++) {
        //            WarningBitsConditionChecker checker(bit);
        //            ThresholdState state = checker.GetStateFor(pindex, chainParams.GetConsensus(), warningcache[bit], bit);
        //            if (state == THRESHOLD_ACTIVE || state == THRESHOLD_LOCKED_IN) {
        //                if (state == THRESHOLD_ACTIVE) {
        //                    warningMessages.push_back(strprintf(_("Warning: unknown new rules activated (versionbit %i)"), bit));
        //                    if (!fWarned) {
        //                        AlertNotify(strMiscWarning);
        //                        fWarned = true;
        //                    }
        //                } else {
        //                    warningMessages.push_back(strprintf("unknown new rules are about to activate (versionbit %i)", bit));
        //                }
        //            }
        //        }

        // Check the version of the last 1000 blocks to see if we need to upgrade:
        for (int i = 0; i < 1000 && pindex != nullptr; i++)
        {
            int32_t nExpectedVersion = CLIENT_VERSION;
            if (atoi(pindex->strDZeel.substr(pindex->strDZeel.find(";") + 1).c_str()) > nExpectedVersion
                    && pindex->strDZeel.find(';') != std::string::npos)
                ++nUpgraded;
            pindex = pindex->pprev;
        }
        if (nUpgraded > 0)
            warningMessages.push_back(strprintf("%d of last 1000 blocks use a new version of the wallet", nUpgraded));
        if (nUpgraded > 1000/2.5)
        {
            // strMiscWarning is read by GetWarnings(), called by Qt and the JSON-RPC code to warn the user:
            strMiscWarning = _("A new version of the wallet has been released. Please update as soon as possible.");
            warningMessages.push_back("A new version of the wallet has been released. Please update as soon as possible.");
            if (!fWarned) {
                /*uiInterface.ThreadSafeMessageBox(
                    strMiscWarning,
                    "", CClientUIInterface::MSG_WARNING);*/
                AlertNotify(strMiscWarning);
                fWarned = true;
            }
        }
    }
    hashBestChain = chainActive.Tip()->GetBlockHash();

    LogPrintf("%s: new best=%s height=%d version=0x%08x %slog2_work=%.8g tx=%lu date='%s' progress=%f cache=%.1fMiB(%utx)", __func__,
              chainActive.Tip()->GetBlockHash().ToString(), chainActive.Height(), chainActive.Tip()->nVersion, LogAcceptCategory("statehash") ? strprintf("statehash=%s ", statehash.ToString()) : "",
              log(chainActive.Tip()->nChainWork.getdouble())/log(2.0), (unsigned long)chainActive.Tip()->nChainTx,
              DateTimeStrFormat("%Y-%m-%d %H:%M:%S", chainActive.Tip()->GetBlockTime()),
              Checkpoints::GuessVerificationProgress(chainParams.Checkpoints(), chainActive.Tip()), pcoinsTip->DynamicMemoryUsage() * (1.0 / (1<<20)), pcoinsTip->GetCacheSize());
    if (!warningMessages.empty())
        LogPrintf(" warning='%s'", boost::algorithm::join(warningMessages, ", "));
    LogPrintf("\n");

}

/** Disconnect chainActive's tip. You probably want to call mempool.removeForReorg and manually re-limit mempool size after this, with cs_main held. */
bool static DisconnectTip(CValidationState& state, const CChainParams& chainparams, bool fBare = false)
{
    CBlockIndex *pindexDelete = chainActive.Tip();
    assert(pindexDelete);
    // Read block from disk.
    CBlock block;
    if (!ReadBlockFromDisk(block, pindexDelete, chainparams.GetConsensus()))
        return AbortNode(state, "Failed to read block");
    // Apply the block atomically to the chain state.
    int64_t nStart = GetTimeMicros();
    uint256 statehash;
    {
        CStateViewCache view(pcoinsTip);
        if (!DisconnectBlock(block, state, pindexDelete, view))
            return error("DisconnectTip(): DisconnectBlock %s failed", pindexDelete->GetBlockHash().ToString());
        if (!VoteStep(state, pindexDelete, true, view))
            return error("DisconnectTip(): VoteStep failed");
        assert(view.Flush());
        if (GetBoolArg("-debugstatehash", false))
            statehash = GetDAOStateHash(view, pindexDelete->pprev->nCFLocked, pindexDelete->pprev->nCFSupply);
    }
    LogPrint("bench", "- Disconnect block: %.2fms\n", (GetTimeMicros() - nStart) * 0.001);

    // Write the chain state to disk, if necessary.
    if (!FlushStateToDisk(state, FLUSH_STATE_IF_NEEDED))
        return false;

    if (!fBare) {
        // Resurrect mempool transactions from the disconnected block.
        std::vector<uint256> vHashUpdate;
        for(const CTransaction &tx: block.vtx) {
            // ignore validation errors in resurrected transactions
            list<CTransaction> removed;
            CValidationState stateDummy;
            bool ret = AcceptToMemoryPool(mempool, &mempool.cs, &stempool.cs, stateDummy, tx, false, nullptr, true);
            CValidationState dandelionStateDummy;
            AcceptToMemoryPool(stempool, &mempool.cs, &stempool.cs, dandelionStateDummy, tx, false, nullptr, true, 0);
            if (!(tx.IsCoinBase() || tx.IsCoinStake()) || !ret) {
                mempool.removeRecursive(tx, removed);
                stempool.removeRecursive(tx, removed);
            } else if (mempool.exists(tx.GetHash())) {
                vHashUpdate.push_back(tx.GetHash());
            }
        }
        // AcceptToMemoryPool/addUnchecked all assume that new mempool entries have
        // no in-mempool children, which is generally not true when adding
        // previously-confirmed transactions back to the mempool.
        // UpdateTransactionsFromBlock finds descendants of any transactions in this
        // block that were added back and cleans up the mempool state.
        mempool.UpdateTransactionsFromBlock(vHashUpdate);
        // Changes to mempool should also be made to Dandelion stempool
        stempool.UpdateTransactionsFromBlock(vHashUpdate);
    }

    // Update chainActive and related variables.
    UpdateTip(pindexDelete->pprev, statehash, chainparams);

    // Let wallets know transactions went from 1-confirmed to
    // 0-confirmed or conflicted:
    for(const CTransaction &tx: block.vtx) {
        SyncWithWallets(tx, pindexDelete->pprev, nullptr, false);
    }
    return true;
}

static int64_t nTimeReadFromDisk = 0;
static int64_t nTimeConnectTotal = 0;
static int64_t nTimeFlush = 0;
static int64_t nTimeChainState = 0;
static int64_t nTimePostConnect = 0;

/**
 * Connect a new block to chainActive. pblock is either NULL or a pointer to a CBlock
 * corresponding to pindexNew, to bypass loading it again from disk.
 */
bool static ConnectTip(CValidationState& state, const CChainParams& chainparams, CBlockIndex* pindexNew, const CBlock* pblock)
{
    assert(pindexNew->pprev == chainActive.Tip());
    // Read block from disk.
    int64_t nTime1 = GetTimeMicros();
    CBlock block;
    if (!pblock) {
        if (!ReadBlockFromDisk(block, pindexNew, chainparams.GetConsensus()))
            return AbortNode(state, "Failed to read block");
        pblock = &block;
    }
    // Apply the block atomically to the chain state.
    int64_t nTime2 = GetTimeMicros(); nTimeReadFromDisk += nTime2 - nTime1;
    int64_t nTime3;
    int64_t nTime4;
    LogPrint("bench", "  - Load block from disk: %.2fms [%.2fs]\n", (nTime2 - nTime1) * 0.001, nTimeReadFromDisk * 0.000001);
    uint256 statehash;
    std::map<int, std::vector<RangeproofEncodedData>> blsctData;
    {
        CStateViewCache view(pcoinsTip);

        bool rv = ConnectBlock(*pblock, state, pindexNew, view, chainparams, blsctData);

        GetMainSignals().BlockChecked(*pblock, state);
        if (!rv) {
            if (state.IsInvalid())
                InvalidBlockFound(pindexNew, state);
            return error("ConnectTip(): ConnectBlock %s failed: ", pindexNew->GetBlockHash().ToString());
        }
        mapBlockSource.erase(pindexNew->GetBlockHash());
        nTime3 = GetTimeMicros(); nTimeConnectTotal += nTime3 - nTime2;
        LogPrint("bench", "  - Connect total: %.2fms [%.2fs]\n", (nTime3 - nTime2) * 0.001, nTimeConnectTotal * 0.000001);
        if (!VoteStep(state, pindexNew, false, view))
            return error("ConnectTip(): VoteStep failed");
        nTime4 = GetTimeMicros(); nTimeConnectTotal += nTime4 - nTime3;
        if (GetBoolArg("-debugstatehash", false))
            statehash = GetDAOStateHash(view, pindexNew->nCFLocked, pindexNew->nCFSupply);
        assert(view.Flush());
    }
    int64_t nTime5 = GetTimeMicros(); nTimeFlush += nTime5 - nTime4;
    LogPrint("bench", "  - Flush: %.2fms [%.2fs]\n", (nTime5 - nTime4) * 0.001, nTimeFlush * 0.000001);
    // Write the chain state to disk, if necessary.
    if (!FlushStateToDisk(state, FLUSH_STATE_IF_NEEDED))
        return false;
    int64_t nTime6 = GetTimeMicros(); nTimeChainState += nTime6 - nTime5;
    LogPrint("bench", "  - Writing chainstate: %.2fms [%.2fs]\n", (nTime6 - nTime5) * 0.001, nTimeChainState * 0.000001);
    // Remove conflicting transactions from the mempool.
    list<CTransaction> txConflicted;
    mempool.removeForBlock(pblock->vtx, pindexNew->nHeight, txConflicted, !IsInitialBlockDownload());
    stempool.removeForBlock(pblock->vtx, pindexNew->nHeight, txConflicted, !IsInitialBlockDownload());
    if (pwalletMain && pblock->vtx.size() > 2 && pblock->vtx[2].IsBLSInput())
    {
        LOCK(pwalletMain->cs_wallet);
        if (pwalletMain->aggSession)
            pwalletMain->aggSession->UpdateCandidateTransactions(pblock->vtx[2]);
    }
    // Update chainActive & related variables.
    UpdateTip(pindexNew, statehash, chainparams);
    // Tell wallet about transactions that went from mempool
    // to conflicted:
    for(const CTransaction &tx: txConflicted) {
        SyncWithWallets(tx, pindexNew, nullptr);
    }
    // ... and about transactions that got confirmed:
    for(size_t i = 0; i<pblock->vtx.size(); i++) {
        CTransaction tx = pblock->vtx[i];
        SyncWithWallets(tx, pindexNew, pblock, true, &(blsctData[i]));
    }

    int64_t nTime7 = GetTimeMicros(); nTimePostConnect += nTime7 - nTime6; nTimeTotal += nTime7 - nTime1;
    LogPrint("bench", "  - Connect postprocess: %.2fms [%.2fs]\n", (nTime7 - nTime6) * 0.001, nTimePostConnect * 0.000001);
    LogPrint("bench", "- Connect block: %.2fms [%.2fs]\n", (nTime7 - nTime1) * 0.001, nTimeTotal * 0.000001);
    return true;
}

/**
 * Return the tip of the chain with the most work in it, that isn't
 * known to be invalid (it's however far from certain to be valid).
 */
static CBlockIndex* FindMostWorkChain() {
    do {
        CBlockIndex *pindexNew = nullptr;

        // Find the best candidate header.
        {
            std::set<CBlockIndex*, CBlockIndexWorkComparator>::reverse_iterator it = setBlockIndexCandidates.rbegin();
            if (it == setBlockIndexCandidates.rend())
                return nullptr;
            pindexNew = *it;
        }

        // Check whether all blocks on the path between the currently active chain and the candidate are valid.
        // Just going until the active chain is an optimization, as we know all blocks in it are valid already.
        CBlockIndex *pindexTest = pindexNew;
        bool fInvalidAncestor = false;
        while (pindexTest && !chainActive.Contains(pindexTest)) {
            assert(pindexTest->nChainTx || pindexTest->nHeight == 0);

            // Pruned nodes may have entries in setBlockIndexCandidates for
            // which block files have been deleted.  Remove those as candidates
            // for the most work chain if we come across them; we can't switch
            // to a chain unless we have all the non-active-chain parent blocks.
            bool fFailedChain = pindexTest->nStatus & BLOCK_FAILED_MASK;
            bool fMissingData = !(pindexTest->nStatus & BLOCK_HAVE_DATA);
            if (fFailedChain || fMissingData) {
                // Candidate chain is not usable (either invalid or missing data)
                if (fFailedChain && (pindexBestInvalid == NULL || pindexNew->nChainWork > pindexBestInvalid->nChainWork))
                    pindexBestInvalid = pindexNew;
                CBlockIndex *pindexFailed = pindexNew;
                // Remove the entire chain from the set.
                while (pindexTest != pindexFailed) {
                    if (fFailedChain) {
                        pindexFailed->nStatus |= BLOCK_FAILED_CHILD;
                    } else if (fMissingData) {
                        // If we're missing data, then add back to mapBlocksUnlinked,
                        // so that if the block arrives in the future we can try adding
                        // to setBlockIndexCandidates again.
                        mapBlocksUnlinked.insert(std::make_pair(pindexFailed->pprev, pindexFailed));
                    }
                    setBlockIndexCandidates.erase(pindexFailed);
                    pindexFailed = pindexFailed->pprev;
                }
                setBlockIndexCandidates.erase(pindexTest);
                fInvalidAncestor = true;
                break;
            }
            pindexTest = pindexTest->pprev;
        }
        if (!fInvalidAncestor)
            return pindexNew;
    } while(true);
}

/** Delete all entries in setBlockIndexCandidates that are worse than the current tip. */
static void PruneBlockIndexCandidates() {
    // Note that we can't delete the current block itself, as we may need to return to it later in case a
    // reorganization to a better block fails.
    std::set<CBlockIndex*, CBlockIndexWorkComparator>::iterator it = setBlockIndexCandidates.begin();
    while (it != setBlockIndexCandidates.end() && setBlockIndexCandidates.value_comp()(*it, chainActive.Tip())) {
        setBlockIndexCandidates.erase(it++);
    }
    // Either the current tip or a successor of it we're working towards is left in setBlockIndexCandidates.
    assert(!setBlockIndexCandidates.empty());
}

/**
 * Try to make some progress towards making pindexMostWork the active block.
 * pblock is either NULL or a pointer to a CBlock corresponding to pindexMostWork.
 */
static bool ActivateBestChainStep(CValidationState& state, const CChainParams& chainparams, CBlockIndex* pindexMostWork, const CBlock* pblock, bool& fInvalidFound)
{
    AssertLockHeld(cs_main);
    const CBlockIndex *pindexOldTip = chainActive.Tip();
    const CBlockIndex *pindexFork = chainActive.FindFork(pindexMostWork);

    // Disconnect active blocks which are no longer in the best chain.
    bool fBlocksDisconnected = false;
    while (chainActive.Tip() && chainActive.Tip() != pindexFork) {
        if (!DisconnectTip(state, chainparams))
            return false;
        fBlocksDisconnected = true;
    }

    // Build list of new blocks to connect.
    std::vector<CBlockIndex*> vpindexToConnect;
    bool fContinue = true;
    int nHeight = pindexFork ? pindexFork->nHeight : -1;
    while (fContinue && nHeight != pindexMostWork->nHeight) {
        // Don't iterate the entire list of potential improvements toward the best tip, as we likely only need
        // a few blocks along the way.
        int nTargetHeight = std::min(nHeight + 32, pindexMostWork->nHeight);
        vpindexToConnect.clear();
        vpindexToConnect.reserve(nTargetHeight - nHeight);
        CBlockIndex *pindexIter = pindexMostWork->GetAncestor(nTargetHeight);
        while (pindexIter && pindexIter->nHeight != nHeight) {
            vpindexToConnect.push_back(pindexIter);
            pindexIter = pindexIter->pprev;
        }
        nHeight = nTargetHeight;

        // Connect new blocks.
        for(CBlockIndex *pindexConnect: boost::adaptors::reverse(vpindexToConnect)) {
            if (!ConnectTip(state, chainparams, pindexConnect, pindexConnect == pindexMostWork ? pblock : nullptr)) {
                if (state.IsInvalid()) {
                    // The block violates a consensus rule.
                    if (!state.CorruptionPossible())
                        InvalidChainFound(vpindexToConnect.back());
                    state = CValidationState();
                    fInvalidFound = true;
                    fContinue = false;
                    break;
                } else {
                    // A system error occurred (disk space, database error, ...).
                    return false;
                }
            } else {
                PruneBlockIndexCandidates();
                if (!pindexOldTip || chainActive.Tip()->nChainWork > pindexOldTip->nChainWork) {
                    // We're in a better position than we were. Return temporarily to release the lock.
                    fContinue = false;
                    break;
                }
            }
        }
    }

    if (fBlocksDisconnected) {
        mempool.removeForReorg(pcoinsTip, chainActive.Tip()->nHeight + 1, STANDARD_LOCKTIME_VERIFY_FLAGS);
        // Changes to mempool should also be made to Dandelion stempool
        stempool.removeForReorg(pcoinsTip, chainActive.Tip()->nHeight + 1, STANDARD_LOCKTIME_VERIFY_FLAGS);
        LimitMempoolSize(mempool, GetArg("-maxmempool", DEFAULT_MAX_MEMPOOL_SIZE) * 1000000, GetArg("-mempoolexpiry", DEFAULT_MEMPOOL_EXPIRY) * 60 * 60);
        // Changes to mempool should also be made to Dandelion stempool
        LimitMempoolSize(stempool, GetArg("-maxmempool", DEFAULT_MAX_MEMPOOL_SIZE) * 1000000, GetArg("-mempoolexpiry", DEFAULT_MEMPOOL_EXPIRY) * 60 * 60);
    }
    mempool.check(pcoinsTip);
    stempool.check(pcoinsTip);

    // Callbacks/notifications for a new best chain.
    if (fInvalidFound)
        CheckForkWarningConditionsOnNewFork(vpindexToConnect.back());
    else
        CheckForkWarningConditions();

    return true;
}

static void NotifyHeaderTip() {
    bool fNotify = false;
    bool fInitialBlockDownload = false;
    static CBlockIndex* pindexHeaderOld = nullptr;
    CBlockIndex* pindexHeader = nullptr;
    {
        LOCK(cs_main);
        if (pindexBestHeader != pindexHeaderOld) {
            fNotify = true;
            fInitialBlockDownload = IsInitialBlockDownload();
            pindexHeaderOld = pindexBestHeader;
        }
    }
    // Send block tip changed notifications without cs_main
    if (fNotify) {
        uiInterface.NotifyHeaderTip(fInitialBlockDownload, pindexBestHeader);
    }
}

/**
 * Make the best chain active, in multiple steps. The result is either failure
 * or an activated best chain. pblock is either NULL or a pointer to a block
 * that is already loaded (to avoid loading it again from disk).
 */
bool ActivateBestChain(CValidationState &state, const CChainParams& chainparams, const CBlock *pblock) {
    CBlockIndex *pindexMostWork = nullptr;
    CBlockIndex *pindexNewTip = nullptr;
    do {
        boost::this_thread::interruption_point();
        if (ShutdownRequested())
            break;

        const CBlockIndex *pindexFork;
        bool fInitialDownload;
        int nNewHeight;
        {
            LOCK(cs_main);
            CBlockIndex *pindexOldTip = chainActive.Tip();
            if (pindexMostWork == nullptr) {
                pindexMostWork = FindMostWorkChain();
            }

            // Whether we have anything to do at all.
            if (pindexMostWork == NULL || pindexMostWork == chainActive.Tip())
                return true;

            bool fInvalidFound = false;
            if (!ActivateBestChainStep(state, chainparams, pindexMostWork, pblock && pblock->GetHash() == pindexMostWork->GetBlockHash() ? pblock : nullptr, fInvalidFound))
                return false;

            if (fInvalidFound) {
                // Wipe cache, we may need another branch now.
                pindexMostWork = nullptr;
            }
            pindexNewTip = chainActive.Tip();
            pindexFork = chainActive.FindFork(pindexOldTip);
            fInitialDownload = IsInitialBlockDownload();
            nNewHeight = chainActive.Height();
        }
        // When we reach this point, we switched to a new tip (stored in pindexNewTip).

        // Notifications/callbacks that can run without cs_main
        // Always notify the UI if a new block tip was connected
        if (pindexFork != pindexNewTip) {
            uiInterface.NotifyBlockTip(fInitialDownload, pindexNewTip);

            if (!fInitialDownload) {
                // Find the hashes of all blocks that weren't previously in the best chain.
                std::vector<uint256> vHashes;
                CBlockIndex *pindexToAnnounce = pindexNewTip;
                while (pindexToAnnounce != pindexFork) {
                    vHashes.push_back(pindexToAnnounce->GetBlockHash());
                    pindexToAnnounce = pindexToAnnounce->pprev;
                    if (vHashes.size() == MAX_BLOCKS_TO_ANNOUNCE) {
                        // Limit announcements in case of a huge reorganization.
                        // Rely on the peer's synchronization mechanism in that case.
                        break;
                    }
                }
                // Relay inventory, but don't relay old inventory during initial block download.
                int nBlockEstimate = 0;
                if (fCheckpointsEnabled)
                    nBlockEstimate = Checkpoints::GetTotalBlocksEstimate(chainparams.Checkpoints());
                {
                    LOCK(cs_vNodes);
                    for(CNode* pnode: vNodes) {
                        if (nNewHeight > (pnode->nStartingHeight != -1 ? pnode->nStartingHeight - 2000 : nBlockEstimate)) {
                            for(const uint256& hash: boost::adaptors::reverse(vHashes)) {
                                pnode->PushBlockHash(hash);
                            }
                        }
                    }
                }
                // Notify external listeners about the new tip.
                if (!vHashes.empty()) {
                    GetMainSignals().UpdatedBlockTip(pindexNewTip);
                }
            }
        }
    } while (pindexNewTip != pindexMostWork);
    CheckBlockIndex(chainparams.GetConsensus());

    // Write changes periodically to disk, after relay.
    if (!FlushStateToDisk(state, FLUSH_STATE_PERIODIC)) {
        return false;
    }

    return true;
}

bool InvalidateBlock(CValidationState& state, const CChainParams& chainparams, CBlockIndex *pindex)
{
    AssertLockHeld(cs_main);

    // Mark the block itself as invalid.
    pindex->nStatus |= BLOCK_FAILED_VALID;
    setDirtyBlockIndex.insert(pindex);
    setBlockIndexCandidates.erase(pindex);

    while (chainActive.Contains(pindex)) {
        CBlockIndex *pindexWalk = chainActive.Tip();
        pindexWalk->nStatus |= BLOCK_FAILED_CHILD;
        setDirtyBlockIndex.insert(pindexWalk);
        setBlockIndexCandidates.erase(pindexWalk);
        // ActivateBestChain considers blocks already in chainActive
        // unconditionally valid already, so force disconnect away from it.
        if (!DisconnectTip(state, chainparams)) {
            mempool.removeForReorg(pcoinsTip, chainActive.Tip()->nHeight + 1, STANDARD_LOCKTIME_VERIFY_FLAGS);
            return false;
        }
    }

    LimitMempoolSize(mempool, GetArg("-maxmempool", DEFAULT_MAX_MEMPOOL_SIZE) * 1000000, GetArg("-mempoolexpiry", DEFAULT_MEMPOOL_EXPIRY) * 60 * 60);
    LimitMempoolSize(stempool, GetArg("-maxmempool", DEFAULT_MAX_MEMPOOL_SIZE) * 1000000, GetArg("-mempoolexpiry", DEFAULT_MEMPOOL_EXPIRY) * 60 * 60);

    // The resulting new best tip may not be in setBlockIndexCandidates anymore, so
    // add it again.
    BlockMap::iterator it = mapBlockIndex.begin();
    while (it != mapBlockIndex.end()) {
        if (it->second->IsValid(BLOCK_VALID_TRANSACTIONS) && it->second->nChainTx && !setBlockIndexCandidates.value_comp()(it->second, chainActive.Tip())) {
            setBlockIndexCandidates.insert(it->second);
        }
        it++;
    }

    InvalidChainFound(pindex);
    mempool.removeForReorg(pcoinsTip, chainActive.Tip()->nHeight + 1, STANDARD_LOCKTIME_VERIFY_FLAGS);
    stempool.removeForReorg(pcoinsTip, chainActive.Tip()->nHeight + 1, STANDARD_LOCKTIME_VERIFY_FLAGS);
    return true;
}

bool ResetBlockFailureFlags(CBlockIndex *pindex) {
    AssertLockHeld(cs_main);

    int nHeight = pindex->nHeight;

    // Remove the invalidity flag from this block and all its descendants.
    BlockMap::iterator it = mapBlockIndex.begin();
    while (it != mapBlockIndex.end()) {
        if (!it->second->IsValid() && it->second->GetAncestor(nHeight) == pindex) {
            it->second->nStatus &= ~BLOCK_FAILED_MASK;
            setDirtyBlockIndex.insert(it->second);
            if (it->second->IsValid(BLOCK_VALID_TRANSACTIONS) && it->second->nChainTx && setBlockIndexCandidates.value_comp()(chainActive.Tip(), it->second)) {
                setBlockIndexCandidates.insert(it->second);
            }
            if (it->second == pindexBestInvalid) {
                // Reset invalid block marker if it was pointing to one of those.
                pindexBestInvalid = nullptr;
            }
        }
        it++;
    }

    // Remove the invalidity flag from all ancestors too.
    while (pindex != nullptr) {
        if (pindex->nStatus & BLOCK_FAILED_MASK) {
            pindex->nStatus &= ~BLOCK_FAILED_MASK;
            setDirtyBlockIndex.insert(pindex);
        }
        pindex = pindex->pprev;
    }
    return true;
}

CBlockIndex* AddToBlockIndex(const CBlockHeader& block)
{
    // Check for duplicate
    uint256 hash = block.GetHash();
    BlockMap::iterator it = mapBlockIndex.find(hash);
    if (it != mapBlockIndex.end())
        return it->second;

    // Construct new block index object
    CBlockIndex* pindexNew = new CBlockIndex(block);
    assert(pindexNew);
    // We assign the sequence id to blocks only when the full data is available,
    // to avoid miners withholding blocks but broadcasting headers, to get a
    // competitive advantage.
    pindexNew->nSequenceId = 0;
    BlockMap::iterator mi = mapBlockIndex.insert(make_pair(hash, pindexNew)).first;
    pindexNew->phashBlock = &((*mi).first);
    BlockMap::iterator miPrev = mapBlockIndex.find(block.hashPrevBlock);
    if (miPrev != mapBlockIndex.end())
    {
        pindexNew->pprev = (*miPrev).second;
        pindexNew->nHeight = pindexNew->pprev->nHeight + 1;
        pindexNew->BuildSkip();
    }

    // ppcoin: compute chain trust score
    pindexNew->nChainWork = (pindexNew->pprev ? pindexNew->pprev->nChainWork : 0) + GetBlockProof(*pindexNew);

    if (pindexBestHeader == NULL || pindexBestHeader->nChainWork < pindexNew->nChainWork)
        pindexBestHeader = pindexNew;

    pindexNew->RaiseValidity(BLOCK_VALID_TREE);
    setDirtyBlockIndex.insert(pindexNew);

    return pindexNew;
}

/** Mark a block as having its data received and checked (up to BLOCK_VALID_TRANSACTIONS). */
bool ReceivedBlockTransactions(const CBlock &block, CValidationState& state, CBlockIndex *pindexNew, const CDiskBlockPos& pos)
{
    pindexNew->nTx = block.vtx.size();
    pindexNew->nChainTx = 0;
    pindexNew->nFile = pos.nFile;
    pindexNew->nDataPos = pos.nPos;
    pindexNew->nUndoPos = 0;
    pindexNew->nStatus |= BLOCK_HAVE_DATA;
    if (IsWitnessEnabled(pindexNew->pprev, Params().GetConsensus())) {
        pindexNew->nStatus |= BLOCK_OPT_WITNESS;
    }
    if (IsDAOEnabled(pindexNew->pprev, Params().GetConsensus())) {
        pindexNew->nStatus |= BLOCK_OPT_DAO;
    }
    pindexNew->RaiseValidity(BLOCK_VALID_TRANSACTIONS);
    setDirtyBlockIndex.insert(pindexNew);

    if (pindexNew->pprev == NULL || pindexNew->pprev->nChainTx) {
        // If pindexNew is the genesis block or all parents are BLOCK_VALID_TRANSACTIONS.
        deque<CBlockIndex*> queue;
        queue.push_back(pindexNew);

        // Recursively process any descendant blocks that now may be eligible to be connected.
        while (!queue.empty()) {
            CBlockIndex *pindex = queue.front();
            queue.pop_front();
            pindex->nChainTx = (pindex->pprev ? pindex->pprev->nChainTx : 0) + pindex->nTx;
            {
                LOCK(cs_nBlockSequenceId);
                pindex->nSequenceId = nBlockSequenceId++;
            }
            if (chainActive.Tip() == NULL || !setBlockIndexCandidates.value_comp()(pindex, chainActive.Tip())) {
                setBlockIndexCandidates.insert(pindex);
            }
            std::pair<std::multimap<CBlockIndex*, CBlockIndex*>::iterator, std::multimap<CBlockIndex*, CBlockIndex*>::iterator> range = mapBlocksUnlinked.equal_range(pindex);
            while (range.first != range.second) {
                std::multimap<CBlockIndex*, CBlockIndex*>::iterator it = range.first;
                queue.push_back(it->second);
                range.first++;
                mapBlocksUnlinked.erase(it);
            }
        }
    } else {
        if (pindexNew->pprev && pindexNew->pprev->IsValid(BLOCK_VALID_TREE)) {
            mapBlocksUnlinked.insert(std::make_pair(pindexNew->pprev, pindexNew));
        }
    }

    return true;
}

bool FindBlockPos(CValidationState &state, CDiskBlockPos &pos, unsigned int nAddSize, unsigned int nHeight, uint64_t nTime, bool fKnown = false)
{
    LOCK(cs_LastBlockFile);

    unsigned int nFile = fKnown ? pos.nFile : nLastBlockFile;
    if (vinfoBlockFile.size() <= nFile) {
        vinfoBlockFile.resize(nFile + 1);
    }

    if (!fKnown) {
        while (vinfoBlockFile[nFile].nSize + nAddSize >= MAX_BLOCKFILE_SIZE) {
            nFile++;
            if (vinfoBlockFile.size() <= nFile) {
                vinfoBlockFile.resize(nFile + 1);
            }
        }
        pos.nFile = nFile;
        pos.nPos = vinfoBlockFile[nFile].nSize;
    }

    if ((int)nFile != nLastBlockFile) {
        if (!fKnown) {
            LogPrintf("Leaving block file %i: %s\n", nLastBlockFile, vinfoBlockFile[nLastBlockFile].ToString());
        }
        FlushBlockFile(!fKnown);
        nLastBlockFile = nFile;
    }

    vinfoBlockFile[nFile].AddBlock(nHeight, nTime);
    if (fKnown)
        vinfoBlockFile[nFile].nSize = std::max(pos.nPos + nAddSize, vinfoBlockFile[nFile].nSize);
    else
        vinfoBlockFile[nFile].nSize += nAddSize;

    if (!fKnown) {
        unsigned int nOldChunks = (pos.nPos + BLOCKFILE_CHUNK_SIZE - 1) / BLOCKFILE_CHUNK_SIZE;
        unsigned int nNewChunks = (vinfoBlockFile[nFile].nSize + BLOCKFILE_CHUNK_SIZE - 1) / BLOCKFILE_CHUNK_SIZE;
        if (nNewChunks > nOldChunks) {
            if (fPruneMode)
                fCheckForPruning = true;
            if (CheckDiskSpace(nNewChunks * BLOCKFILE_CHUNK_SIZE - pos.nPos)) {
                FILE *file = OpenBlockFile(pos);
                if (file) {
                    LogPrintf("Pre-allocating up to position 0x%x in blk%05u.dat\n", nNewChunks * BLOCKFILE_CHUNK_SIZE, pos.nFile);
                    AllocateFileRange(file, pos.nPos, nNewChunks * BLOCKFILE_CHUNK_SIZE - pos.nPos);
                    fclose(file);
                }
            }
            else
                return state.Error("out of disk space");
        }
    }

    setDirtyFileInfo.insert(nFile);
    return true;
}

bool FindUndoPos(CValidationState &state, int nFile, CDiskBlockPos &pos, unsigned int nAddSize)
{
    pos.nFile = nFile;

    LOCK(cs_LastBlockFile);

    unsigned int nNewSize;
    pos.nPos = vinfoBlockFile[nFile].nUndoSize;
    nNewSize = vinfoBlockFile[nFile].nUndoSize += nAddSize;
    setDirtyFileInfo.insert(nFile);

    unsigned int nOldChunks = (pos.nPos + UNDOFILE_CHUNK_SIZE - 1) / UNDOFILE_CHUNK_SIZE;
    unsigned int nNewChunks = (nNewSize + UNDOFILE_CHUNK_SIZE - 1) / UNDOFILE_CHUNK_SIZE;
    if (nNewChunks > nOldChunks) {
        if (fPruneMode)
            fCheckForPruning = true;
        if (CheckDiskSpace(nNewChunks * UNDOFILE_CHUNK_SIZE - pos.nPos)) {
            FILE *file = OpenUndoFile(pos);
            if (file) {
                LogPrintf("Pre-allocating up to position 0x%x in rev%05u.dat\n", nNewChunks * UNDOFILE_CHUNK_SIZE, pos.nFile);
                AllocateFileRange(file, pos.nPos, nNewChunks * UNDOFILE_CHUNK_SIZE - pos.nPos);
                fclose(file);
            }
        }
        else
            return state.Error("out of disk space");
    }

    return true;
}

bool CheckBlockHeader(const CBlockHeader& block, CValidationState& state, const Consensus::Params& consensusParams, bool fCheckPOW)
{
    // Check proof of work matches claimed amount
    CBlockIndex pblock = CBlockIndex(block);
    if (pblock.IsProofOfWork())
        if (!CheckProofOfWork(block.GetHash(), block.nBits, consensusParams))
            return state.DoS(50, false, REJECT_INVALID, "high-hash", false, "proof of work failed");

    return true;
}

bool CheckBlock(const CBlock& block, CValidationState& state, const Consensus::Params& consensusParams, bool fCheckPOW, bool fCheckMerkleRoot, bool fCheckSig, bool fScriptChecks)
{
    // These are checks that are independent of context.
    if (block.fChecked)
        return true;

    // Check that the header is valid (particularly PoW).  This is mostly
    // redundant with the call in AcceptBlockHeader.
    if(block.IsProofOfWork())
        if (!CheckBlockHeader(block, state, consensusParams, false))
            return false;

    // Check the merkle root.
    if (fCheckMerkleRoot) {
        bool mutated;
        uint256 hashMerkleRoot2 = BlockMerkleRoot(block, &mutated);

        if (block.hashMerkleRoot != hashMerkleRoot2)
            return state.DoS(100, false, REJECT_INVALID, "bad-txnmrklroot", true, "hashMerkleRoot mismatch");

        // Check for merkle tree malleability (CVE-2012-2459): repeating sequences
        // of transactions in a block without affecting the merkle root of a block,
        // while still invalidating it.
        if (mutated)
            return state.DoS(100, false, REJECT_INVALID, "bad-txns-duplicate", true, "duplicate transaction");
    }

    if (block.IsProofOfStake())
    {
        // Second transaction must be coinstake, the rest must not be
        if (block.vtx.empty() || !block.vtx[1].IsCoinStake())
            return state.DoS(100, error("CheckBlock() : second tx is not coinstake"));
        for (unsigned int i = 2; i < block.vtx.size(); i++)
            if (block.vtx[i].IsCoinStake())
                return state.DoS(100, error("CheckBlock() : more than one coinstake"));
    }

    // All potential-corruption validation must be done before we do any
    // transaction validation, as otherwise we may mark the header as invalid
    // because we receive the wrong transactions for it.
    // Note that witness malleability is checked in ContextualCheckBlock, so no
    // checks that use witness data may be performed here.

    // Size limits
    if (block.vtx.empty() || block.vtx.size() > MAX_BLOCK_BASE_SIZE || ::GetSerializeSize(block, SER_NETWORK, PROTOCOL_VERSION | SERIALIZE_TRANSACTION_NO_WITNESS) > MAX_BLOCK_BASE_SIZE)
        return state.DoS(100, false, REJECT_INVALID, "bad-blk-length", false, "size limits failed");

    // First transaction must be coinbase, the rest must not be
    if (block.vtx.empty() || !block.vtx[0].IsCoinBase())
        return state.DoS(100, false, REJECT_INVALID, "bad-cb-missing", false, "first tx is not coinbase");
    for (unsigned int i = 1; i < block.vtx.size(); i++)
        if (block.vtx[i].IsCoinBase())
            return state.DoS(100, false, REJECT_INVALID, "bad-cb-multiple", false, "more than one coinbase");

    // Check proof-of-stake block signature
    if (fCheckSig && fScriptChecks && !CheckBlockSignature(block))
    {
        return error("CheckBlock() : bad proof-of-stake block signature");
    }

    int nBLSInputTxCount = 0;

    // Check transactions
    for(const CTransaction& tx: block.vtx)
    {
        if (!CheckTransaction(tx, state))
            return state.Invalid(false, state.GetRejectCode(), state.GetRejectReason(),
                                 strprintf("Transaction check failed (tx hash %s) %s\n%s", tx.GetHash().ToString(), state.GetDebugMessage(), tx.ToString()));

        if (tx.IsBLSInput())
            nBLSInputTxCount++;

        if (nBLSInputTxCount > 1)
            return state.DoS(100, false, REJECT_INVALID, "bad-multiple-blsinput-txs", false, "only one transaction with bls inputs is allowed");
    }

    unsigned int nSigOps = 0;
    for(const CTransaction& tx: block.vtx)
        nSigOps += GetLegacySigOpCount(tx);

    if (nSigOps * WITNESS_SCALE_FACTOR > MAX_BLOCK_SIGOPS_COST)
        return state.DoS(100, false, REJECT_INVALID, "bad-blk-sigops", false, "out-of-bounds SigOpCount");

    if (fCheckMerkleRoot)
        block.fChecked = true;

    return true;
}

bool CheckBlockSignature(const CBlock& block)
{
    if (block.IsProofOfWork())
    {
        return block.vchBlockSig.empty() ? true : error("CheckBlockSignature: Bad Block - can't check signature of a proof of work block\n");
    }

    if (block.vchBlockSig.empty())
    {
        return error("CheckBlockSignature: Bad Block - vchBlockSig empty\n");
    }

    vector<std::vector<unsigned char>> vSolutions;
    txnouttype whichType;

    const CTxOut& txout = block.vtx[1].vout[1];

    if (!Solver(txout.scriptPubKey, whichType, vSolutions))
    {
        LogPrintf("CheckBlockSignature: Bad Block - wrong signature\n");
        return false;
    }

    if (whichType == TX_PUBKEY)
    {
        std::vector<unsigned char>& vchPubKey = vSolutions[0];
        return CPubKey(vchPubKey).Verify(block.GetHash(), block.vchBlockSig);
    }

    if(whichType == TX_COLDSTAKING || whichType == TX_COLDSTAKING_V2) // We need to get the public key from the input's scriptSig
    {
        if(block.vtx[1].vin[0].scriptSig.size() <= 0x21)
            return false;

        vector<unsigned char> signerPubKey(block.vtx[1].vin[0].scriptSig.end()-0x21,block.vtx[1].vin[0].scriptSig.end());
        return CPubKey(signerPubKey).Verify(block.GetHash(), block.vchBlockSig);
    }

    LogPrintf("CheckBlockSignature: Unknown type\n");
    return false;
}

static bool CheckIndexAgainstCheckpoint(const CBlockIndex* pindexPrev, CValidationState& state, const CChainParams& chainparams, const uint256& hash)
{
    if (*pindexPrev->phashBlock == chainparams.GetConsensus().hashGenesisBlock)
        return true;

    int nHeight = pindexPrev->nHeight+1;
    // Don't accept any forks from the main chain prior to last checkpoint
    CBlockIndex* pcheckpoint = Checkpoints::GetLastCheckpoint(chainparams.Checkpoints());
    if (pcheckpoint && nHeight < pcheckpoint->nHeight)
        return state.DoS(100, error("%s: forked chain older than last checkpoint (height %d)", __func__, nHeight));

    return true;
}

bool IsWitnessEnabled(const CBlockIndex* pindexPrev, const Consensus::Params& params)
{
    LOCK(cs_main);
    return (VersionBitsState(pindexPrev, params, Consensus::DEPLOYMENT_SEGWIT, versionbitscache) == THRESHOLD_ACTIVE);
}

bool IsWitnessLocked(const CBlockIndex* pindexPrev, const Consensus::Params& params)
{
    LOCK(cs_main);
    return (VersionBitsState(pindexPrev, params, Consensus::DEPLOYMENT_SEGWIT, versionbitscache) == THRESHOLD_LOCKED_IN);
}

bool IsCommunityFundEnabled(const CBlockIndex* pindexPrev, const Consensus::Params& params)
{
    LOCK(cs_main);
    return (VersionBitsState(pindexPrev, params, Consensus::DEPLOYMENT_COMMUNITYFUND, versionbitscache) == THRESHOLD_ACTIVE);
}

bool IsReducedCFundQuorumEnabled(const CBlockIndex* pindexPrev, const Consensus::Params& params)
{
    LOCK(cs_main);
    return (VersionBitsState(pindexPrev, params, Consensus::DEPLOYMENT_QUORUM_CFUND, versionbitscache) == THRESHOLD_ACTIVE);
}

bool IsCommunityFundAccumulationEnabled(const CBlockIndex* pindexPrev, const Consensus::Params& params, bool fStrict)
{
    LOCK(cs_main);
    return (IsCommunityFundEnabled(pindexPrev, params) && !fStrict) ||
            (VersionBitsState(pindexPrev, params, Consensus::DEPLOYMENT_COMMUNITYFUND_ACCUMULATION, versionbitscache) == THRESHOLD_ACTIVE);
}

bool IsCommunityFundAmountV2Enabled(const CBlockIndex* pindexPrev, const Consensus::Params& params)
{
    LOCK(cs_main);
    return (VersionBitsState(pindexPrev, params, Consensus::DEPLOYMENT_COMMUNITYFUND_AMOUNT_V2, versionbitscache) == THRESHOLD_ACTIVE);
}

bool IsCommunityFundAccumulationSpreadEnabled(const CBlockIndex* pindexPrev, const Consensus::Params& params)
{
    LOCK(cs_main);
    return (VersionBitsState(pindexPrev, params, Consensus::DEPLOYMENT_COMMUNITYFUND_ACCUMULATION_SPREAD, versionbitscache) == THRESHOLD_ACTIVE);
}

bool IsNtpSyncEnabled(const CBlockIndex* pindexPrev, const Consensus::Params& params)
{
    LOCK(cs_main);
    return (VersionBitsState(pindexPrev, params, Consensus::DEPLOYMENT_NTPSYNC, versionbitscache) == THRESHOLD_ACTIVE);
}

bool IsCommunityFundLocked(const CBlockIndex* pindexPrev, const Consensus::Params& params)
{
    LOCK(cs_main);
    return (VersionBitsState(pindexPrev, params, Consensus::DEPLOYMENT_COMMUNITYFUND, versionbitscache) == THRESHOLD_LOCKED_IN);
}

bool IsColdStakingEnabled(const CBlockIndex* pindexPrev, const Consensus::Params& params)
{
    LOCK(cs_main);
    return (VersionBitsState(pindexPrev, params, Consensus::DEPLOYMENT_COLDSTAKING, versionbitscache) == THRESHOLD_ACTIVE);
}

bool IsBLSCTEnabled(const CBlockIndex* pindexPrev, const Consensus::Params& params)
{
    LOCK(cs_main);
    return (VersionBitsState(pindexPrev, params, Consensus::DEPLOYMENT_BLSCT, versionbitscache) == THRESHOLD_ACTIVE);
}

bool IsColdStakingv2Enabled(const CBlockIndex* pindexPrev, const Consensus::Params& params)
{
    LOCK(cs_main);
    return (VersionBitsState(pindexPrev, params, Consensus::DEPLOYMENT_COLDSTAKING_V2, versionbitscache) == THRESHOLD_ACTIVE);
}

bool IsExcludeEnabled(const CBlockIndex* pindexPrev, const Consensus::Params& params)
{
    LOCK(cs_main);
    return (VersionBitsState(pindexPrev, params, Consensus::DEPLOYMENT_EXCLUDE, versionbitscache) == THRESHOLD_ACTIVE);
}

bool IsVoteCacheStateEnabled(const CBlockIndex* pindexPrev, const Consensus::Params& params)
{
    LOCK(cs_main);
    return (VersionBitsState(pindexPrev, params, Consensus::DEPLOYMENT_VOTE_STATE_CACHE, versionbitscache) == THRESHOLD_ACTIVE);
}

bool IsDAOEnabled(const CBlockIndex* pindexPrev, const Consensus::Params& params)
{
    LOCK(cs_main);
    return (VersionBitsState(pindexPrev, params, Consensus::DEPLOYMENT_CONSULTATIONS, versionbitscache) == THRESHOLD_ACTIVE);
}

bool IsColdStakingPoolFeeEnabled(const CBlockIndex* pindexPrev, const Consensus::Params& params)
{
    LOCK(cs_main);
    return (VersionBitsState(pindexPrev, params, Consensus::DEPLOYMENT_POOL_FEE, versionbitscache) == THRESHOLD_ACTIVE);
}

bool IsStaticRewardLocked(const CBlockIndex* pindexPrev, const Consensus::Params& params)
{
    LOCK(cs_main);
    return (VersionBitsState(pindexPrev, params, Consensus::DEPLOYMENT_STATIC_REWARD, versionbitscache) == THRESHOLD_LOCKED_IN);
}

bool IsBurnFeesEnabled(const CBlockIndex* pindexPrev, const Consensus::Params& params)
{
    LOCK(cs_main);
    return (VersionBitsState(pindexPrev, params, Consensus::DEPLOYMENT_BURN_FEES, versionbitscache) == THRESHOLD_ACTIVE);
}

bool IsBurnFeesLocked(const CBlockIndex* pindexPrev, const Consensus::Params& params)
{
    LOCK(cs_main);
    return (VersionBitsState(pindexPrev, params, Consensus::DEPLOYMENT_BURN_FEES, versionbitscache) == THRESHOLD_LOCKED_IN);
}

bool IsStaticRewardEnabled(const CBlockIndex* pindexPrev, const Consensus::Params& params)
{
    LOCK(cs_main);
    return (VersionBitsState(pindexPrev, params, Consensus::DEPLOYMENT_STATIC_REWARD, versionbitscache) == THRESHOLD_ACTIVE);
}

bool IsDaoSuperEnabled(const CBlockIndex* pindexPrev, const Consensus::Params& params)
{
    LOCK(cs_main);
    return (VersionBitsState(pindexPrev, params, Consensus::DEPLOYMENT_DAO_SUPER, versionbitscache) == THRESHOLD_ACTIVE);
}

bool IsDaoSuperLocked(const CBlockIndex* pindexPrev, const Consensus::Params& params)
{
    LOCK(cs_main);
    return (VersionBitsState(pindexPrev, params, Consensus::DEPLOYMENT_DAO_SUPER, versionbitscache) == THRESHOLD_LOCKED_IN);
}

bool IsDaoConsensusEnabled(const CBlockIndex* pindexPrev, const Consensus::Params& params)
{
    LOCK(cs_main);
    return (VersionBitsState(pindexPrev, params, Consensus::DEPLOYMENT_DAO_CONSENSUS, versionbitscache) == THRESHOLD_ACTIVE);
}

// Compute at which vout of the block's coinbase transaction the witness
// commitment occurs, or -1 if not found.
static int GetWitnessCommitmentIndex(const CBlock& block)
{
    int commitpos = -1;
    for (size_t o = 0; o < block.vtx[0].vout.size(); o++) {
        if (block.vtx[0].vout[o].scriptPubKey.size() >= 38 && block.vtx[0].vout[o].scriptPubKey[0] == OP_RETURN && block.vtx[0].vout[o].scriptPubKey[1] == 0x24 && block.vtx[0].vout[o].scriptPubKey[2] == 0xaa && block.vtx[0].vout[o].scriptPubKey[3] == 0x21 && block.vtx[0].vout[o].scriptPubKey[4] == 0xa9 && block.vtx[0].vout[o].scriptPubKey[5] == 0xed) {
            commitpos = o;
        }
    }
    return commitpos;
}

void UpdateUncommittedBlockStructures(CBlock& block, const CBlockIndex* pindexPrev, const Consensus::Params& consensusParams)
{
    int commitpos = GetWitnessCommitmentIndex(block);
    static const std::vector<unsigned char> nonce(32, 0x00);
    if (commitpos != -1 && IsWitnessEnabled(pindexPrev, consensusParams) && block.vtx[0].wit.IsEmpty()) {
        block.vtx[0].wit.vtxinwit.resize(1);
        block.vtx[0].wit.vtxinwit[0].scriptWitness.stack.resize(1);
        block.vtx[0].wit.vtxinwit[0].scriptWitness.stack[0] = nonce;
    }
}

std::vector<unsigned char> GenerateCoinbaseCommitment(CBlock& block, const CBlockIndex* pindexPrev, const Consensus::Params& consensusParams)
{
    std::vector<unsigned char> commitment;
    int commitpos = GetWitnessCommitmentIndex(block);
    bool fHaveWitness = false;
    for (size_t t = 1; t < block.vtx.size(); t++) {
        if (!block.vtx[t].wit.IsNull()) {
            fHaveWitness = true;
            break;
        }
    }
    std::vector<unsigned char> ret(32, 0x00);
    if (fHaveWitness && IsWitnessEnabled(pindexPrev, consensusParams)) {
        if (commitpos == -1) {
            uint256 witnessroot = BlockWitnessMerkleRoot(block, nullptr);
            CHash256().Write(witnessroot.begin(), 32).Write(&ret[0], 32).Finalize(witnessroot.begin());
            CTxOut out;
            out.nValue = 0;
            out.scriptPubKey.resize(38);
            out.scriptPubKey[0] = OP_RETURN;
            out.scriptPubKey[1] = 0x24;
            out.scriptPubKey[2] = 0xaa;
            out.scriptPubKey[3] = 0x21;
            out.scriptPubKey[4] = 0xa9;
            out.scriptPubKey[5] = 0xed;
            memcpy(&out.scriptPubKey[6], witnessroot.begin(), 32);
            commitment = std::vector<unsigned char>(out.scriptPubKey.begin(), out.scriptPubKey.end());
            const_cast<std::vector<CTxOut>*>(&block.vtx[0].vout)->push_back(out);
            block.vtx[0].UpdateHash();
        }
    }
    UpdateUncommittedBlockStructures(block, pindexPrev, consensusParams);
    return commitment;
}

bool ContextualCheckBlockHeader(const CBlockHeader& block, CValidationState& state, const Consensus::Params& consensusParams, CBlockIndex * const pindexPrev, int64_t nAdjustedTime)
{

    // Check timestamp
    if (block.GetBlockTime() > nAdjustedTime + (IsNtpSyncEnabled(pindexPrev,Params().GetConsensus()) ? Params().GetConsensus().nMaxFutureDrift : 2 * 60 * 60))
        return state.Invalid(false, REJECT_INVALID, "time-too-new", "block timestamp too far in the future");

    // Reject outdated version blocks when 95% (75% on testnet) of the network has upgraded:
    for (int32_t version = 2; version < 5; ++version) // check for version 2, 3 and 4 upgrades
        if (block.nVersion < version && IsSuperMajority(version, pindexPrev, consensusParams.nMajorityRejectBlockOutdated, consensusParams))
            return state.Invalid(false, REJECT_OBSOLETE, strprintf("bad-version(0x%08x)", version - 1),
                                 strprintf("rejected nVersion=0x%08x block", version - 1));

    if((block.nVersion & VERSIONBITS_TOP_BITS_SIG) != VERSIONBITS_TOP_BITS_SIG && IsSigHFEnabled(Params().GetConsensus(), pindexPrev))
        return state.Invalid(false, REJECT_OBSOLETE, strprintf("bad-version(0x%08x)", block.nVersion),
                             "rejected no sig block");

    if((block.nVersion & nSegWitVersionMask) != nSegWitVersionMask && IsWitnessEnabled(pindexPrev,Params().GetConsensus()))
        return state.Invalid(false, REJECT_OBSOLETE, strprintf("bad-version(0x%08x)", block.nVersion),
                             "rejected no segwit block");

    if((block.nVersion & nCFundVersionMask) != nCFundVersionMask && IsCommunityFundEnabled(pindexPrev,Params().GetConsensus()))
        return state.Invalid(false, REJECT_OBSOLETE, strprintf("bad-version(0x%08x)", block.nVersion),
                             "rejected no cfund block");
#if CLIENT_BUILD_IS_TEST_RELEASE
    bool fTestNet = GetBoolArg("-testnet", true);
#else
    bool fTestNet = GetBoolArg("-testnet", false);
#endif

    if(!fTestNet) {
        if((block.nVersion & nCFundAccVersionMask) != nCFundAccVersionMask && IsCommunityFundAccumulationEnabled(pindexPrev,Params().GetConsensus(), true))
            return state.Invalid(false, REJECT_OBSOLETE, strprintf("bad-version(0x%08x)", block.nVersion),
                                 "rejected no cfund accumulation block");
        if((block.nVersion & nColdStakingVersionMask) != nColdStakingVersionMask && IsColdStakingEnabled(pindexPrev,Params().GetConsensus()))
            return state.Invalid(false, REJECT_OBSOLETE, strprintf("bad-version(0x%08x)", block.nVersion),
                                 "rejected no cold-staking block");
        if((block.nVersion & nBLSCTVersionMask) != nBLSCTVersionMask && IsBLSCTEnabled(pindexPrev,Params().GetConsensus()))
            return state.Invalid(false, REJECT_OBSOLETE, strprintf("bad-version(0x%08x)", block.nVersion),
                                 "rejected no blsct block");
    }

    if((block.nVersion & nCFundAccSpreadVersionMask) != nCFundAccSpreadVersionMask && IsCommunityFundAccumulationSpreadEnabled(pindexPrev,Params().GetConsensus()))
        return state.Invalid(false, REJECT_OBSOLETE, strprintf("bad-version(0x%08x)", block.nVersion),
                             "rejected no cfund accumulation spread block");

    if((block.nVersion & nCFundAmountV2Mask) != nCFundAmountV2Mask && IsCommunityFundAmountV2Enabled(pindexPrev,Params().GetConsensus()))
        return state.Invalid(false, REJECT_OBSOLETE, strprintf("bad-version(0x%08x)", block.nVersion),
                             "rejected no cfund amount v2 block");

    if((block.nVersion & nNSyncVersionMask) != nNSyncVersionMask && IsNtpSyncEnabled(pindexPrev,Params().GetConsensus()))
        return state.Invalid(false, REJECT_OBSOLETE, strprintf("bad-version(0x%08x)", block.nVersion),
                             "rejected no nsync block");

    if((block.nVersion & nStaticRewardVersionMask) != nStaticRewardVersionMask && IsStaticRewardEnabled(pindexPrev,Params().GetConsensus()))
        return state.Invalid(false, REJECT_OBSOLETE, strprintf("bad-version(0x%08x)", block.nVersion),
                             "rejected no static reward block");

    if((block.nVersion & nCFundReducedQuorumMask) != nCFundReducedQuorumMask && IsReducedCFundQuorumEnabled(pindexPrev,Params().GetConsensus()))
        return state.Invalid(false, REJECT_OBSOLETE, strprintf("bad-version(0x%08x)", block.nVersion),
                             "rejected no reduced quorum block");

    if((block.nVersion & nV451ForkMask) != nV451ForkMask && pindexPrev->nHeight >= Params().GetConsensus().nHeightv451Fork)
        return state.Invalid(false, REJECT_OBSOLETE, strprintf("bad-version(0x%08x)", block.nVersion),
                             "rejected, block version isn't v4.5.1");

    if((block.nVersion & nV452ForkMask) != nV452ForkMask && pindexPrev->nHeight >= Params().GetConsensus().nHeightv452Fork)
        return state.Invalid(false, REJECT_OBSOLETE, strprintf("bad-version(0x%08x)", block.nVersion),
                             "rejected, block version isn't v4.5.2");

    if((block.nVersion & nDAOVersionMask) != nDAOVersionMask && IsDAOEnabled(pindexPrev,Params().GetConsensus()))
        return state.Invalid(false, REJECT_OBSOLETE, strprintf("bad-version(0x%08x)", block.nVersion),
                             "rejected no consultations block");

    if((block.nVersion & nBurnFeeVersionMask) != nBurnFeeVersionMask && IsBurnFeesEnabled(pindexPrev,Params().GetConsensus()))
        return state.Invalid(false, REJECT_OBSOLETE, strprintf("bad-version(0x%08x)", block.nVersion),
                         "rejected no burn fee block");

#if CLIENT_BUILD_IS_TEST_RELEASE
    bool fTestnet = GetBoolArg("-testnet", true);
#else
    bool fTestnet = GetBoolArg("-testnet", false);
#endif

    if((block.nVersion & (fTestnet?0x08000000:nDaoExcludeVersionMask)) != (fTestnet?0x08000000:nDaoExcludeVersionMask) && IsExcludeEnabled(pindexPrev,Params().GetConsensus()))
        return state.Invalid(false, REJECT_OBSOLETE, strprintf("bad-version(0x%08x)", block.nVersion),
                             "rejected no consultations block");

    if((block.nVersion & nDaoConsensusVersionMask) != nDaoConsensusVersionMask && IsDaoConsensusEnabled(pindexPrev,Params().GetConsensus()))
        return state.Invalid(false, REJECT_OBSOLETE, strprintf("bad-version(0x%08x)", block.nVersion),
                             "rejected no dao consensus block");

    if((block.nVersion & nDaoSuperVersionMask) != nDaoSuperVersionMask && IsDaoSuperEnabled(pindexPrev,Params().GetConsensus()))
        return state.Invalid(false, REJECT_OBSOLETE, strprintf("bad-version(0x%08x)", block.nVersion),
                             "rejected no super dao block");

    return true;
}

bool ContextualCheckBlock(const CBlock& block, CValidationState& state, CBlockIndex * const pindexPrev, bool fProofOfStake)
{
    const int nHeight = pindexPrev == NULL ? 0 : pindexPrev->nHeight + 1;
    const Consensus::Params& consensusParams = Params().GetConsensus();

    // Start enforcing BIP113 (Median Time Past) using versionbits logic.
    int nLockTimeFlags = 0;
    if (VersionBitsState(pindexPrev, consensusParams, Consensus::DEPLOYMENT_CSV, versionbitscache) == THRESHOLD_ACTIVE) {
        nLockTimeFlags |= LOCKTIME_MEDIAN_TIME_PAST;
    }

    if (block.IsProofOfWork() && nHeight > Params().GetConsensus().nLastPOWBlock)
        return state.DoS(10, false, REJECT_INVALID, "check-pow-height", "pow-mined blocks not allowed");

    if (IsNtpSyncEnabled(pindexPrev,Params().GetConsensus()) && block.GetBlockTime() < pindexPrev->GetPastTimeLimit())
        return state.Invalid(false, REJECT_INVALID, "too-old", "block goes too far in the past");

    // Check CheckCoinStakeTimestamp
    if (block.IsProofOfStake() && !CheckCoinStakeTimestamp(nHeight, block.GetBlockTime(), (int64_t)block.vtx[1].nTime))
        return state.Invalid(false, REJECT_INVALID, "check-coinstake-timestamp", "coinstake timestamp violation");

    int64_t nLockTimeCutoff = (nLockTimeFlags & LOCKTIME_MEDIAN_TIME_PAST)
            ? pindexPrev->GetMedianTimePast()
            : block.GetBlockTime();

    bool fColdStakingEnabled = IsColdStakingEnabled(pindexPrev, Params().GetConsensus());
    bool fColdStakingv2Enabled = IsColdStakingv2Enabled(pindexPrev, Params().GetConsensus());

    // Check that all transactions are finalized and no early cold stake
    for(const CTransaction& tx: block.vtx) {
        if (!IsFinalTx(tx, nHeight, nLockTimeCutoff)) {
            return state.DoS(10, false, REJECT_INVALID, "bad-txns-nonfinal", false, "non-final transaction");
        }

        if (!fColdStakingEnabled || !fColdStakingv2Enabled)
        {
            for (const CTxOut& txout: tx.vout)
            {
                if(txout.scriptPubKey.IsColdStaking() && !fColdStakingEnabled)
                    return state.DoS(100, false, REJECT_INVALID, "cold-staking-not-enabled");
                if(txout.scriptPubKey.IsColdStakingv2() && !fColdStakingv2Enabled)
                    return state.DoS(100, false, REJECT_INVALID, "cold-staking-v2-not-enabled");
            }
        }
    }

    // Enforce block.nVersion=2 rule that the coinbase starts with serialized block height
    // if 750 of the last 1,000 blocks are version 2 or greater (51/100 if testnet):
    if (block.nVersion >= 2 && IsSuperMajority(2, pindexPrev, consensusParams.nMajorityEnforceBlockUpgrade, consensusParams))
    {
        CScript expect = CScript() << nHeight;
        if (block.vtx[0].vin[0].scriptSig.size() < expect.size() ||
                !std::equal(expect.begin(), expect.end(), block.vtx[0].vin[0].scriptSig.begin())) {
            return state.DoS(100, false, REJECT_INVALID, "bad-cb-height", false, "block height mismatch in coinbase");
        }
    }

    // Validation for witness commitments.
    // * We compute the witness hash (which is the hash including witnesses) of all the block's transactions, except the
    //   coinbase (where 0x0000....0000 is used instead).
    // * The coinbase scriptWitness is a stack of a single 32-byte vector, containing a witness nonce (unconstrained).
    // * We build a merkle tree with all those witness hashes as leaves (similar to the hashMerkleRoot in the block header).
    // * There must be at least one output whose scriptPubKey is a single 36-byte push, the first 4 bytes of which are
    //   {0xaa, 0x21, 0xa9, 0xed}, and the following 32 bytes are SHA256^2(witness root, witness nonce). In case there are
    //   multiple, the last one is used.
    bool fHaveWitness = false;
    if (IsWitnessEnabled(pindexPrev, consensusParams)) {
        int commitpos = GetWitnessCommitmentIndex(block);
        if (commitpos != -1) {
            bool malleated = false;
            uint256 hashWitness = BlockWitnessMerkleRoot(block, &malleated, true);
            // The malleation check is ignored; as the transaction tree itself
            // already does not permit it, it is impossible to trigger in the
            // witness tree.
            if (block.vtx[0].wit.vtxinwit.size() != 1 || block.vtx[0].wit.vtxinwit[0].scriptWitness.stack.size() != 1 || block.vtx[0].wit.vtxinwit[0].scriptWitness.stack[0].size() != 32) {
                return state.DoS(100, error("%s : invalid witness nonce size", __func__), REJECT_INVALID, "bad-witness-nonce-size", true);
            }
            CHash256().Write(hashWitness.begin(), 32).Write(&block.vtx[0].wit.vtxinwit[0].scriptWitness.stack[0][0], 32).Finalize(hashWitness.begin());
            if (memcmp(hashWitness.begin(), &block.vtx[0].vout[commitpos].scriptPubKey[6], 32)) {
                return state.DoS(100, error("%s : witness merkle commitment mismatch", __func__), REJECT_INVALID, "bad-witness-merkle-match", true);
            }
            fHaveWitness = true;
        }
    }

    // No witness data is allowed in blocks that don't commit to witness data, as this would otherwise leave room for spam
    if (!fHaveWitness) {
        for (size_t i = 0; i < block.vtx.size(); i++) {
            if (!block.vtx[i].wit.IsNull()) {
                return state.DoS(100, error("%s : unexpected witness data found", __func__), REJECT_INVALID, "unexpected-witness", true);
            }
        }
    }

    // After the coinbase witness nonce and commitment are verified,
    // we can check if the block weight passes (before we've checked the
    // coinbase witness, it would be possible for the weight to be too
    // large by filling up the coinbase witness, which doesn't change
    // the block hash, so we couldn't mark the block as permanently
    // failed).
    if (GetBlockWeight(block) > MAX_BLOCK_WEIGHT) {
        return state.DoS(100, error("ContextualCheckBlock(): weight limit failed"), REJECT_INVALID, "bad-blk-weight");
    }

    return true;
}

static bool AcceptBlockHeader(const CBlockHeader& block, CValidationState& state, const CChainParams& chainparams, CBlockIndex** ppindex=NULL)
{
    AssertLockHeld(cs_main);
    // Check for duplicate
    uint256 hash = block.GetHash();
    BlockMap::iterator miSelf = mapBlockIndex.find(hash);
    CBlockIndex *pindex = nullptr;
    if (hash != chainparams.GetConsensus().hashGenesisBlock) {

        if (miSelf != mapBlockIndex.end()) {
            // Block header is already known.
            pindex = miSelf->second;
            if (ppindex)
                *ppindex = pindex;
            if (pindex->nStatus & BLOCK_FAILED_MASK)
                return state.Invalid(error("%s: block %s is marked invalid", __func__, hash.ToString()), 0, "duplicate");
            return true;
        }

        if (!CheckBlockHeader(block, state, chainparams.GetConsensus(), false))
            return error("%s: Consensus::CheckBlockHeader: %s, %s", __func__, hash.ToString(), FormatStateMessage(state));

        // Get prev block index
        CBlockIndex* pindexPrev = nullptr;
        BlockMap::iterator mi = mapBlockIndex.find(block.hashPrevBlock);
        if (mi == mapBlockIndex.end())
            return state.DoS(10, error("%s: prev block not found", __func__), 0, "bad-prevblk");
        pindexPrev = (*mi).second;
        if (pindexPrev->nStatus & BLOCK_FAILED_MASK)
            return state.DoS(100, error("%s: prev block invalid", __func__), REJECT_INVALID, "bad-prevblk");

        assert(pindexPrev);
        if (fCheckpointsEnabled && !CheckIndexAgainstCheckpoint(pindexPrev, state, chainparams, hash))
            return error("%s: CheckIndexAgainstCheckpoint(): %s", __func__, state.GetRejectReason().c_str());

        if (!ContextualCheckBlockHeader(block, state, chainparams.GetConsensus(), pindexPrev, GetAdjustedTime()))
            return error("%s: Consensus::ContextualCheckBlockHeader: %s, %s", __func__, hash.ToString(), FormatStateMessage(state));

    }

    if (pindex == nullptr)
        pindex = AddToBlockIndex(block);

    if (ppindex)
        *ppindex = pindex;

    return true;
}

/** Store block on disk. If dbp is non-NULL, the file is known to already reside on disk */
static bool AcceptBlock(const CBlock& block, CValidationState& state, const CChainParams& chainparams, CBlockIndex** ppindex, bool fRequested, const CDiskBlockPos* dbp, bool* fNewBlock)
{
    if (fNewBlock) *fNewBlock = false;
    AssertLockHeld(cs_main);

    CBlockIndex *pindexDummy = nullptr;
    CBlockIndex *&pindex = ppindex ? *ppindex : pindexDummy;

    if (!AcceptBlockHeader(block, state, chainparams, &pindex))
        return false;

    // Try to process all requested blocks that we don't have, but only
    // process an unrequested block if it's new and has enough work to
    // advance our tip, and isn't too many blocks ahead.
    bool fAlreadyHave = pindex->nStatus & BLOCK_HAVE_DATA;
    bool fHasMoreWork = (chainActive.Tip() ? pindex->nChainWork > chainActive.Tip()->nChainWork : true);
    // Blocks that are too out-of-order needlessly limit the effectiveness of
    // pruning, because pruning will not delete block files that contain any
    // blocks which are too close in height to the tip.  Apply this test
    // regardless of whether pruning is enabled; it should generally be safe to
    // not process unrequested blocks.
    bool fTooFarAhead = (pindex->nHeight > int(chainActive.Height() + MIN_BLOCKS_TO_KEEP));

    // TODO: deal better with return value and error conditions for duplicate
    // and unrequested blocks.
    if (fAlreadyHave) return true;
    if (!fRequested) {  // If we didn't ask for it:
        if (pindex->nTx != 0) return true;  // This is a previously-processed block that was pruned
        if (!fHasMoreWork) return true;     // Don't process less-work chains
        if (fTooFarAhead) return true;      // Block height is too high
    }
    if (fNewBlock) *fNewBlock = true;

    if ((!CheckBlock(block, state, chainparams.GetConsensus(), GetAdjustedTime())) || !ContextualCheckBlock(block, state, pindex->pprev)) {
        if (state.IsInvalid() && !state.CorruptionPossible()) {
            pindex->nStatus |= BLOCK_FAILED_VALID;
            setDirtyBlockIndex.insert(pindex);
        }
        return error("%s: %s", __func__, FormatStateMessage(state));
    }

    int nHeight = pindex->nHeight;

    // Write block to history file
    try {
        unsigned int nBlockSize = ::GetSerializeSize(block, SER_DISK, CLIENT_VERSION);
        CDiskBlockPos blockPos;
        if (dbp != nullptr)
            blockPos = *dbp;
        if (!FindBlockPos(state, blockPos, nBlockSize+8, nHeight, block.GetBlockTime(), dbp != nullptr))
            return error("AcceptBlock(): FindBlockPos failed");
        if (dbp == nullptr)
            if (!WriteBlockToDisk(block, blockPos, chainparams.MessageStart()))
                AbortNode(state, "Failed to write block");
        if (!ReceivedBlockTransactions(block, state, pindex, blockPos))
            return error("AcceptBlock(): ReceivedBlockTransactions failed");
    } catch (const std::runtime_error& e) {
        return AbortNode(state, std::string("System error: ") + e.what());
    }

    if (fCheckForPruning)
        FlushStateToDisk(state, FLUSH_STATE_NONE); // we just allocated more disk space for block files

    return true;
}

static bool IsSuperMajority(int minVersion, const CBlockIndex* pstart, unsigned nRequired, const Consensus::Params& consensusParams)
{
    unsigned int nFound = 0;
    for (int i = 0; i < consensusParams.nMajorityWindow && nFound < nRequired && pstart != nullptr; i++)
    {
        if (pstart->nVersion >= minVersion)
            ++nFound;
        pstart = pstart->pprev;
    }
    return (nFound >= nRequired);
}


bool ProcessNewBlock(CValidationState& state, const CChainParams& chainparams, CNode* pfrom, const CBlock* pblock, bool fForceProcessing, const CDiskBlockPos* dbp)
{
    {
        LOCK(cs_main);
        bool fRequested = MarkBlockAsReceived(pblock->GetHash());
        fRequested |= fForceProcessing;

        // Store to disk
        CBlockIndex *pindex = nullptr;
        bool fNewBlock = false;

        bool ret = AcceptBlock(*pblock, state, chainparams, &pindex, fRequested, dbp, &fNewBlock);
        if (pindex && pfrom) {
            mapBlockSource[pindex->GetBlockHash()] = pfrom->GetId();
            if (fNewBlock) pfrom->nLastBlockTime = GetTime();
        }

        CheckBlockIndex(chainparams.GetConsensus());

        if (!ret)
            return error("%s: AcceptBlock FAILED: %s", __func__, pblock->ToString());
    }

    NotifyHeaderTip();

    if (!ActivateBestChain(state, chainparams, pblock)){
        return error("%s: ActivateBestChain failed", __func__);
    }

    return true;
}

bool TestBlockValidity(CValidationState& state, const CChainParams& chainparams, const CBlock& block, CBlockIndex* pindexPrev, bool fCheckPOW, bool fCheckMerkleRoot, bool fCheckSig)
{
    AssertLockHeld(cs_main);
    assert(pindexPrev && pindexPrev == chainActive.Tip());
    if (fCheckpointsEnabled && !CheckIndexAgainstCheckpoint(pindexPrev, state, chainparams, block.GetHash()))
        return error("%s: CheckIndexAgainstCheckpoint(): %s", __func__, state.GetRejectReason().c_str());

    CStateViewCache viewNew(pcoinsTip);
    CBlockIndex indexDummy(block);
    indexDummy.pprev = pindexPrev;
    indexDummy.nHeight = pindexPrev->nHeight + 1;
    std::map<int, std::vector<RangeproofEncodedData>> blsctData;

    // NOTE: CheckBlockHeader is called by CheckBlock
    if (!ContextualCheckBlockHeader(block, state, chainparams.GetConsensus(), pindexPrev, GetAdjustedTime()))
        return error("%s: Consensus::ContextualCheckBlockHeader: %s", __func__, FormatStateMessage(state));
    if (!CheckBlock(block, state, chainparams.GetConsensus(), fCheckPOW, fCheckMerkleRoot, fCheckSig))
        return error("%s: Consensus::CheckBlock: %s", __func__, FormatStateMessage(state));
    if (!ContextualCheckBlock(block, state, pindexPrev, !fCheckPOW))
        return error("%s: Consensus::ContextualCheckBlock: %s", __func__, FormatStateMessage(state));
    if (!ConnectBlock(block, state, &indexDummy, viewNew, chainparams, blsctData, true, !fCheckPOW))
        return false;
    assert(state.IsValid());

    return true;
}

/**
 * BLOCK PRUNING CODE
 */

/* Calculate the amount of disk space the block & undo files currently use */
uint64_t CalculateCurrentUsage()
{
    uint64_t retval = 0;
    for(const CBlockFileInfo &file: vinfoBlockFile) {
        retval += file.nSize + file.nUndoSize;
    }
    return retval;
}

/* Prune a block file (modify associated database entries)*/
void PruneOneBlockFile(const int fileNumber)
{
    for (BlockMap::iterator it = mapBlockIndex.begin(); it != mapBlockIndex.end(); ++it) {
        CBlockIndex* pindex = it->second;
        if (pindex->nFile == fileNumber) {
            pindex->nStatus &= ~BLOCK_HAVE_DATA;
            pindex->nStatus &= ~BLOCK_HAVE_UNDO;
            pindex->nFile = 0;
            pindex->nDataPos = 0;
            pindex->nUndoPos = 0;
            setDirtyBlockIndex.insert(pindex);

            // Prune from mapBlocksUnlinked -- any block we prune would have
            // to be downloaded again in order to consider its chain, at which
            // point it would be considered as a candidate for
            // mapBlocksUnlinked or setBlockIndexCandidates.
            std::pair<std::multimap<CBlockIndex*, CBlockIndex*>::iterator, std::multimap<CBlockIndex*, CBlockIndex*>::iterator> range = mapBlocksUnlinked.equal_range(pindex->pprev);
            while (range.first != range.second) {
                std::multimap<CBlockIndex *, CBlockIndex *>::iterator it = range.first;
                range.first++;
                if (it->second == pindex) {
                    mapBlocksUnlinked.erase(it);
                }
            }
        }
    }

    vinfoBlockFile[fileNumber].SetNull();
    setDirtyFileInfo.insert(fileNumber);
}


void UnlinkPrunedFiles(std::set<int>& setFilesToPrune)
{
    for (set<int>::iterator it = setFilesToPrune.begin(); it != setFilesToPrune.end(); ++it) {
        CDiskBlockPos pos(*it, 0);
        boost::filesystem::remove(GetBlockPosFilename(pos, "blk"));
        boost::filesystem::remove(GetBlockPosFilename(pos, "rev"));
        LogPrintf("Prune: %s deleted blk/rev (%05u)\n", __func__, *it);
    }
}

/* Calculate the block/rev files that should be deleted to remain under target*/
void FindFilesToPrune(std::set<int>& setFilesToPrune, uint64_t nPruneAfterHeight)
{
    LOCK2(cs_main, cs_LastBlockFile);
    if (chainActive.Tip() == NULL || nPruneTarget == 0) {
        return;
    }
    if ((uint64_t)chainActive.Tip()->nHeight <= nPruneAfterHeight) {
        return;
    }

    unsigned int nLastBlockWeCanPrune = chainActive.Tip()->nHeight - MIN_BLOCKS_TO_KEEP;
    uint64_t nCurrentUsage = CalculateCurrentUsage();
    // We don't check to prune until after we've allocated new space for files
    // So we should leave a buffer under our target to account for another allocation
    // before the next pruning.
    uint64_t nBuffer = BLOCKFILE_CHUNK_SIZE + UNDOFILE_CHUNK_SIZE;
    uint64_t nBytesToPrune;
    int count=0;

    if (nCurrentUsage + nBuffer >= nPruneTarget) {
        for (int fileNumber = 0; fileNumber < nLastBlockFile; fileNumber++) {
            nBytesToPrune = vinfoBlockFile[fileNumber].nSize + vinfoBlockFile[fileNumber].nUndoSize;

            if (vinfoBlockFile[fileNumber].nSize == 0)
                continue;

            if (nCurrentUsage + nBuffer < nPruneTarget)  // are we below our target?
                break;

            // don't prune files that could have a block within MIN_BLOCKS_TO_KEEP of the main chain's tip but keep scanning
            if (vinfoBlockFile[fileNumber].nHeightLast > nLastBlockWeCanPrune)
                continue;

            PruneOneBlockFile(fileNumber);
            // Queue up the files for removal
            setFilesToPrune.insert(fileNumber);
            nCurrentUsage -= nBytesToPrune;
            count++;
        }
    }

    LogPrint("prune", "Prune: target=%dMiB actual=%dMiB diff=%dMiB max_prune_height=%d removed %d blk/rev pairs\n",
             nPruneTarget/1024/1024, nCurrentUsage/1024/1024,
             ((int64_t)nPruneTarget - (int64_t)nCurrentUsage)/1024/1024,
             nLastBlockWeCanPrune, count);
}

bool CheckDiskSpace(uint64_t nAdditionalBytes)
{
    uint64_t nFreeBytesAvailable = boost::filesystem::space(GetDataDir()).available;

    // Check for nMinDiskSpace bytes (currently 50MB)
    if (nFreeBytesAvailable < nMinDiskSpace + nAdditionalBytes)
        return AbortNode("Disk space is low!", _("Error: Disk space is low!"));

    return true;
}

FILE* OpenDiskFile(const CDiskBlockPos &pos, const char *prefix, bool fReadOnly)
{
    if (pos.IsNull())
        return nullptr;
    boost::filesystem::path path = GetBlockPosFilename(pos, prefix);
    boost::filesystem::create_directories(path.parent_path());
    FILE* file = fopen(path.string().c_str(), "rb+");
    if (!file && !fReadOnly)
        file = fopen(path.string().c_str(), "wb+");
    if (!file) {
        LogPrintf("Unable to open file %s\n", path.string());
        return nullptr;
    }
    if (pos.nPos) {
        if (fseek(file, pos.nPos, SEEK_SET)) {
            LogPrintf("Unable to seek to position %u of %s\n", pos.nPos, path.string());
            fclose(file);
            return nullptr;
        }
    }
    return file;
}

FILE* OpenBlockFile(const CDiskBlockPos &pos, bool fReadOnly) {
    return OpenDiskFile(pos, "blk", fReadOnly);
}

FILE* OpenUndoFile(const CDiskBlockPos &pos, bool fReadOnly) {
    return OpenDiskFile(pos, "rev", fReadOnly);
}

boost::filesystem::path GetBlockPosFilename(const CDiskBlockPos &pos, const char *prefix)
{
    return GetDataDir() / "blocks" / strprintf("%s%05u.dat", prefix, pos.nFile);
}

CBlockIndex * InsertBlockIndex(uint256 hash)
{
    if (hash.IsNull())
        return nullptr;

    // Return existing
    BlockMap::iterator mi = mapBlockIndex.find(hash);
    if (mi != mapBlockIndex.end())
        return (*mi).second;

    // Create new
    CBlockIndex* pindexNew = new CBlockIndex();
    if (!pindexNew)
        throw runtime_error("LoadBlockIndex(): new CBlockIndex failed");
    mi = mapBlockIndex.insert(make_pair(hash, pindexNew)).first;
    pindexNew->phashBlock = &((*mi).first);

    return pindexNew;
}

bool static LoadBlockIndexDB()
{
    uiInterface.InitMessage(_("Loading block guts..."));
    const CChainParams& chainparams = Params();
    if (!pblocktree->LoadBlockIndexGuts(InsertBlockIndex, InsertProposalVotes, InsertPaymentRequestVotes, InsertSupport, InsertConsultationVotes))
        return false;

    boost::this_thread::interruption_point();

    uiInterface.InitMessage(_("Loading block index..."));

    int nMapBlockInc = 0;

    // Calculate nChainWork
    vector<pair<int, CBlockIndex*> > vSortedByHeight;
    vSortedByHeight.reserve(mapBlockIndex.size());
    for(const PAIRTYPE(uint256, CBlockIndex*)& item: mapBlockIndex)
    {
        if (++nMapBlockInc % PROGRESS_INTERVAL == 0) {
            // Update the progress
            uiInterface.ShowProgress(_("Loading block index..."),  (int)((float) nMapBlockInc / (float) mapBlockIndex.size() * 50));
        }
        CBlockIndex* pindex = item.second;
        vSortedByHeight.push_back(make_pair(pindex->nHeight, pindex));
    }
    sort(vSortedByHeight.begin(), vSortedByHeight.end());
    for(const PAIRTYPE(int, CBlockIndex*)& item: vSortedByHeight)
    {
        if (++nMapBlockInc % PROGRESS_INTERVAL == 0) {
            // Update the progress
            uiInterface.ShowProgress(_("Loading block index..."),  (int)((float) nMapBlockInc / (float) vSortedByHeight.size() * 50));
        }
        CBlockIndex* pindex = item.second;
        pindex->nChainWork = (pindex->pprev ? pindex->pprev->nChainWork : 0) + GetBlockProof(*pindex);
        // We can link the chain of blocks for which we've received transactions at some point.
        // Pruned nodes may have deleted the block.
        if (pindex->nTx > 0) {
            if (pindex->pprev) {
                if (pindex->pprev->nChainTx) {
                    pindex->nChainTx = pindex->pprev->nChainTx + pindex->nTx;
                } else {
                    pindex->nChainTx = 0;
                    mapBlocksUnlinked.insert(std::make_pair(pindex->pprev, pindex));
                }
            } else {
                pindex->nChainTx = pindex->nTx;
            }
        }
        if (pindex->IsValid(BLOCK_VALID_TRANSACTIONS) && (pindex->nChainTx || pindex->pprev == nullptr))
            setBlockIndexCandidates.insert(pindex);
        if (pindex->nStatus & BLOCK_FAILED_MASK && (!pindexBestInvalid || pindex->nChainWork > pindexBestInvalid->nChainWork))
            pindexBestInvalid = pindex;
        if (pindex->pprev)
            pindex->BuildSkip();
        if (pindex->IsValid(BLOCK_VALID_TREE) && (pindexBestHeader == NULL || CBlockIndexWorkComparator()(pindexBestHeader, pindex)))
            pindexBestHeader = pindex;
    }

    // Load block file info
    pblocktree->ReadLastBlockFile(nLastBlockFile);
    vinfoBlockFile.resize(nLastBlockFile + 1);
    LogPrintf("%s: last block file = %i\n", __func__, nLastBlockFile);
    for (int nFile = 0; nFile <= nLastBlockFile; nFile++) {
        pblocktree->ReadBlockFileInfo(nFile, vinfoBlockFile[nFile]);
    }
    LogPrintf("%s: last block file info: %s\n", __func__, vinfoBlockFile[nLastBlockFile].ToString());
    for (int nFile = nLastBlockFile + 1; true; nFile++) {
        CBlockFileInfo info;
        if (pblocktree->ReadBlockFileInfo(nFile, info)) {
            vinfoBlockFile.push_back(info);
        } else {
            break;
        }
    }

    // Check presence of blk files
    LogPrintf("Checking all blk files are present...\n");
    set<int> setBlkDataFiles;
    for(const PAIRTYPE(uint256, CBlockIndex*)& item: mapBlockIndex)
    {
        CBlockIndex* pindex = item.second;
        if (pindex->nStatus & BLOCK_HAVE_DATA) {
            setBlkDataFiles.insert(pindex->nFile);
        }
    }
    for (std::set<int>::iterator it = setBlkDataFiles.begin(); it != setBlkDataFiles.end(); it++)
    {
        CDiskBlockPos pos(*it, 0);
        if (CAutoFile(OpenBlockFile(pos, true), SER_DISK, CLIENT_VERSION).IsNull()) {
            return false;
        }
    }

    // Check whether we have ever pruned block & undo files
    pblocktree->ReadFlag("prunedblockfiles", fHavePruned);
    if (fHavePruned)
        LogPrintf("LoadBlockIndexDB(): Block files have previously been pruned\n");

    // Check whether we need to continue reindexing
    bool fReindexing = false;
    pblocktree->ReadReindexing(fReindexing);
    fReindex |= fReindexing;

    // Check whether we have a transaction index
    pblocktree->ReadFlag("txindex", fTxIndex);
    LogPrintf("%s: transaction index %s\n", __func__, fTxIndex ? "enabled" : "disabled");

    // Check whether we have an address index
    pblocktree->ReadFlag("addressindex", fAddressIndex);
    LogPrintf("%s: address index %s\n", __func__, fAddressIndex ? "enabled" : "disabled");

    // Check whether we have a timestamp index
    pblocktree->ReadFlag("timestampindex", fTimestampIndex);
    LogPrintf("%s: timestamp index %s\n", __func__, fTimestampIndex ? "enabled" : "disabled");

    // Check whether we have a spent index
    pblocktree->ReadFlag("spentindex", fSpentIndex);
    LogPrintf("%s: spent index %s\n", __func__, fSpentIndex ? "enabled" : "disabled");

    // Load pointer to end of best chain
    BlockMap::iterator it = mapBlockIndex.find(pcoinsTip->GetBestBlock());
    if (it == mapBlockIndex.end())
        return true;
    chainActive.SetTip(it->second);

    PruneBlockIndexCandidates();

    LogPrintf("%s: hashBestChain=%s height=%d date=%s progress=%f\n", __func__,
              chainActive.Tip()->GetBlockHash().ToString(), chainActive.Height(),
              DateTimeStrFormat("%Y-%m-%d %H:%M:%S", chainActive.Tip()->GetBlockTime()),
              Checkpoints::GuessVerificationProgress(chainparams.Checkpoints(), chainActive.Tip()));

    hashBestChain = chainActive.Tip()->GetBlockHash();

    return true;
}

bool CVerifyDB::VerifyDB(const CChainParams& chainparams, CStateView *coinsview, int nCheckLevel, int nCheckDepth)
{
    LOCK(cs_main);
    if (chainActive.Tip() == NULL || chainActive.Tip()->pprev == nullptr)
        return true;

    // Verify blocks in the best chain
    if (nCheckDepth <= 0)
        nCheckDepth = 1000000000; // suffices until the year 19000
    if (nCheckDepth > chainActive.Height())
        nCheckDepth = chainActive.Height();
    nCheckLevel = std::max(0, std::min(4, nCheckLevel));
    LogPrintf("Verifying last %i blocks at level %i\n", nCheckDepth, nCheckLevel);
    CStateViewCache coins(coinsview);
    uint256 prevStateHash;
    if (nCheckLevel >= 4) prevStateHash = GetDAOStateHash(coins, chainActive.Tip()->nCFLocked, chainActive.Tip()->nCFSupply);
    std::string sBefore = "";
    if (LogAcceptCategory("dao"))
    {
        sBefore += strprintf("Height -> %d\nnCFLocked -> %d\nnCFSupply -> %d\n\n", chainActive.Tip()->nHeight, chainActive.Tip()->nCFLocked, chainActive.Tip()->nCFSupply);
        CProposalMap proposalMap;
        CPaymentRequestMap paymentRequestMap;
        CConsultationMap mapConsultations;
        CConsultationAnswerMap mapAnswers;
        CVoteMap mapVotes;

        if (coins.GetAllProposals(proposalMap) && coins.GetAllPaymentRequests(paymentRequestMap) && coins.GetAllConsultations(mapConsultations) && coins.GetAllVotes(mapVotes) && coins.GetAllConsultationAnswers(mapAnswers))
        {
            for (auto& it: proposalMap)
            {
                if (!it.second.IsNull())
                {
                    UniValue prop(UniValue::VOBJ);
                    it.second.ToJson(prop, coins);
                    sBefore += strprintf("%s\n",prop.write(1));
                }
            }
            for (auto& it: paymentRequestMap)
            {
                if (!it.second.IsNull())
                {
                    UniValue preq(UniValue::VOBJ);
                    it.second.ToJson(preq, coins);
                    sBefore += strprintf("%s\n",preq.write(1));
                }
            }
            for (auto &it: mapConsultations)
            {
                if (!it.second.IsNull())
                {
                    UniValue c(UniValue::VOBJ);
                    it.second.ToJson(c, coins);
                    sBefore += strprintf("%s\n",c.write(1));
                }
            }

            for (auto &it: mapAnswers)
            {
                if (!it.second.IsNull())
                {
                    UniValue a(UniValue::VOBJ);
                    it.second.ToJson(a, coins);
                    sBefore += strprintf("%s\n",a.write(1));
                }
            }

            for (auto &it: mapVotes)
            {
                if (!it.second.IsNull())
                {
                    sBefore += strprintf("Votes from staker %s:\n", HexStr(it.first));
                    auto list = it.second.GetList();
                    for (auto &it2: list)
                    {
                        sBefore += strprintf("\t%s -> %d\n", it2.first.ToString(), it2.second);
                    }
                }
            }
        }
    }
    CBlockIndex* pindexState = chainActive.Tip();
    CBlockIndex* pindexFailure = nullptr;
    int nGoodTransactions = 0;
    CValidationState state;
    for (CBlockIndex* pindex = chainActive.Tip(); pindex && pindex->pprev; pindex = pindex->pprev)
    {
        pindexVerifyChainTip = pindex;
        boost::this_thread::interruption_point();
        int percentageDone = std::max(1, std::min(99, (int)(((double)(chainActive.Height() - pindex->nHeight)) / (double)nCheckDepth * (nCheckLevel >= 4 ? 50 : 100))));
        uiInterface.ShowProgress(_("Verifying blocks..."), percentageDone);
        if (pindex->nHeight < chainActive.Height()-nCheckDepth)
            break;
        if (fPruneMode && !(pindex->nStatus & BLOCK_HAVE_DATA)) {
            // If pruning, only go back as far as we have data.
            LogPrintf("VerifyDB(): block verification stopping at height %d (pruning, no data)\n", pindex->nHeight);
            break;
        }
        CBlock block;
        // check level 0: read from disk
        if (!ReadBlockFromDisk(block, pindex, chainparams.GetConsensus()))
            return error("VerifyDB(): *** ReadBlockFromDisk failed at %d, hash=%s", pindex->nHeight, pindex->GetBlockHash().ToString());
        // check level 1: verify block validity
        if (nCheckLevel >= 1 && !CheckBlock(block, state, chainparams.GetConsensus()))
            return error("%s: *** found bad block at %d, hash=%s (%s)\n", __func__,
                         pindex->nHeight, pindex->GetBlockHash().ToString(), FormatStateMessage(state));
        // check level 2: verify undo validity
        if (nCheckLevel >= 2 && pindex) {
            CBlockUndo undo;
            CDiskBlockPos pos = pindex->GetUndoPos();
            if (!pos.IsNull()) {
                if (!UndoReadFromDisk(undo, pos, pindex->pprev->GetBlockHash()))
                    return error("VerifyDB(): *** found bad undo data at %d, hash=%s\n", pindex->nHeight, pindex->GetBlockHash().ToString());
            }
        }
        // check level 3: check for inconsistencies during memory-only disconnect of tip blocks
        if (nCheckLevel >= 3 && pindex == pindexState && (coins.DynamicMemoryUsage() + pcoinsTip->DynamicMemoryUsage()) <= nCoinCacheUsage) {
            bool fClean = true;
            if (!DisconnectBlock(block, state, pindex, coins, &fClean))
                return error("VerifyDB(): *** irrecoverable inconsistency in block data at %d, hash=%s", pindex->nHeight, pindex->GetBlockHash().ToString());
            if (!VoteStep(state, pindex, true, coins))
                return error("VerifyDB(): *** VoteStep failed at %d, hash=%s", pindex->nHeight, pindex->GetBlockHash().ToString());
            pindexState = pindex->pprev;
            if (!fClean) {
                nGoodTransactions = 0;
                pindexFailure = pindex;
            } else
                nGoodTransactions += block.vtx.size();
        }
        if (ShutdownRequested())
            return true;
    }
    if (pindexFailure)
        return error("VerifyDB(): *** coin database inconsistencies found (last %i blocks, %i good transactions before that)\n", chainActive.Height() - pindexFailure->nHeight + 1, nGoodTransactions);

    // check level 4: try reconnecting blocks
    if (nCheckLevel >= 4) {
        CBlockIndex *pindex = pindexState;
        pindexVerifyChainTip = pindex;
        while (pindex != chainActive.Tip()) {
            boost::this_thread::interruption_point();
            uiInterface.ShowProgress(_("Verifying blocks..."), std::max(1, std::min(99, 100 - (int)(((double)(chainActive.Height() - pindex->nHeight)) / (double)nCheckDepth * 50))));
            pindex = chainActive.Next(pindex);
            CBlock block;
            std::map<int, std::vector<RangeproofEncodedData>> blsctData;
            if (!ReadBlockFromDisk(block, pindex, chainparams.GetConsensus()))
                return error("VerifyDB(): *** ReadBlockFromDisk failed at %d, hash=%s", pindex->nHeight, pindex->GetBlockHash().ToString());
            if (!ConnectBlock(block, state, pindex, coins, chainparams, blsctData))
                return error("VerifyDB(): *** found unconnectable block at %d, hash=%s", pindex->nHeight, pindex->GetBlockHash().ToString());
            if (!VoteStep(state, pindex, false, coins))
                return error("VerifyDB(): *** VoteStep failed at %d, hash=%s", pindex->nHeight, pindex->GetBlockHash().ToString());
        }
        uint256 nowStateHash = GetDAOStateHash(coins, pindex->nCFLocked, pindex->nCFSupply);
        if (prevStateHash != nowStateHash)
        {
            std::string sExtra = "";
            std::string sAfter = "";
            if (LogAcceptCategory("dao"))
            {
                sAfter += strprintf("Height -> %d\nnCFLocked -> %d\nnCFSupply -> %d\n\n", pindex->nHeight, pindex->nCFLocked, pindex->nCFSupply);
                CProposalMap proposalMap;
                CPaymentRequestMap paymentRequestMap;
                CConsultationMap mapConsultations;
                CConsultationAnswerMap mapAnswers;
                CVoteMap mapVotes;

                if (coins.GetAllProposals(proposalMap) && coins.GetAllPaymentRequests(paymentRequestMap) && coins.GetAllConsultations(mapConsultations) && coins.GetAllVotes(mapVotes) && coins.GetAllConsultationAnswers(mapAnswers))
                {
                    for (auto& it: proposalMap)
                    {
                        if (!it.second.IsNull())
                        {
                            UniValue prop(UniValue::VOBJ);
                            it.second.ToJson(prop, coins);
                            sAfter += strprintf("%s\n",prop.write(1));
                        }
                    }

                    for (auto& it: paymentRequestMap)
                    {
                        if (!it.second.IsNull())
                        {
                            UniValue preq(UniValue::VOBJ);
                            it.second.ToJson(preq, coins);
                            sAfter += strprintf("%s\n",preq.write(1));
                        }
                    }

                    for (auto &it: mapConsultations)
                    {
                        if (!it.second.IsNull())
                        {
                            UniValue c(UniValue::VOBJ);
                            it.second.ToJson(c, coins);
                            sAfter += strprintf("%s\n",c.write(1));
                        }
                    }

                    for (auto &it: mapAnswers)
                    {
                        if (!it.second.IsNull())
                        {
                            UniValue a(UniValue::VOBJ);
                            it.second.ToJson(a, coins);
                            sAfter += strprintf("%s\n",a.write(1));
                        }
                    }

                    for (auto &it: mapVotes)
                    {
                        if (!it.second.IsNull())
                        {
                            sAfter += strprintf("Votes from staker %s:\n", HexStr(it.first));
                            auto list = it.second.GetList();
                            for (auto &it2: list)
                            {
                                sAfter += strprintf("\t%s -> %d\n", it2.first.ToString(), it2.second);
                            }
                        }
                    }
                }
                ofstream file_before;
                ofstream file_after;
                file_before.open((GetDataDir() / "dao_before.out").string().c_str());
                file_after.open((GetDataDir() / "dao_after.out").string().c_str());
                if (file_before.is_open() && file_after.is_open())
                {
                    file_before << sBefore;
                    file_after << sAfter;
                    file_before.close();
                    file_after.close();
                    sExtra = " You can find a dump of dao entries after and before the tests in dao_before.out and dao_after.out in your data folder.";
                }
            }
            return error("VerifyDB(): *** the cfund db state hash differs after reconnecting blocks. it was %d, it is %s after.%s\n", prevStateHash.ToString(), nowStateHash.ToString(), sExtra);
        }
    }

    LogPrintf("[DONE].\n");
    LogPrintf("No coin database inconsistencies in last %i blocks (%i transactions)\n", chainActive.Height() - pindexState->nHeight, nGoodTransactions);

    return true;
}

bool RewindBlockIndex(const CChainParams& params)
{
    LOCK(cs_main);

    int nHeight = 1;
    while (nHeight <= chainActive.Height()) {
        if (nHeight % PROGRESS_INTERVAL == 0) {
            // Update the progress
            uiInterface.ShowProgress(_("Rewinding blocks..."),  (int)((float) nHeight / (float) chainActive.Height() * 50));
        }
        if (IsWitnessEnabled(chainActive[nHeight - 1], params.GetConsensus()) && !(chainActive[nHeight]->nStatus & BLOCK_OPT_WITNESS)) {
            break;
        }
        nHeight++;
    }

    // nHeight is now the height of the first insufficiently-validated block, or tipheight + 1
    CValidationState state;
    CBlockIndex* pindex = chainActive.Tip();
    while (chainActive.Height() >= nHeight) {
        if (fPruneMode && !(chainActive.Tip()->nStatus & BLOCK_HAVE_DATA)) {
            // If pruning, don't try rewinding past the HAVE_DATA point;
            // since older blocks can't be served anyway, there's
            // no need to walk further, and trying to DisconnectTip()
            // will fail (and require a needless reindex/redownload
            // of the blockchain).
            break;
        }
        if (!DisconnectTip(state, params, true)) {
            return error("RewindBlockIndex: unable to disconnect block at height %i", pindex->nHeight);
        }
        // Occasionally flush state to disk.
        if (!FlushStateToDisk(state, FLUSH_STATE_PERIODIC))
            return false;
    }

    int nCount = 0;

    // Reduce validity flag and have-data flags.
    // We do this after actual disconnecting, otherwise we'll end up writing the lack of data
    // to disk before writing the chainstate, resulting in a failure to continue if interrupted.
    for (BlockMap::iterator it = mapBlockIndex.begin(); it != mapBlockIndex.end(); it++) {
        CBlockIndex* pindexIter = it->second;
        if (++nCount % PROGRESS_INTERVAL == 0) {
            // Update the progress
            uiInterface.ShowProgress(_("Rewinding blocks..."),  (int)((float) nCount / (float) mapBlockIndex.size() * 50 + 50.0));
        }

        // Note: If we encounter an insufficiently validated block that
        // is on chainActive, it must be because we are a pruning node, and
        // this block or some successor doesn't HAVE_DATA, so we were unable to
        // rewind all the way.  Blocks remaining on chainActive at this point
        // must not have their validity reduced.
        if (IsWitnessEnabled(pindexIter->pprev, params.GetConsensus()) && !(pindexIter->nStatus & BLOCK_OPT_WITNESS) && !chainActive.Contains(pindexIter)) {
            // Reduce validity
            pindexIter->nStatus = std::min<unsigned int>(pindexIter->nStatus & BLOCK_VALID_MASK, BLOCK_VALID_TREE) | (pindexIter->nStatus & ~BLOCK_VALID_MASK);
            // Remove have-data flags.
            pindexIter->nStatus &= ~(BLOCK_HAVE_DATA | BLOCK_HAVE_UNDO);
            // Remove storage location.
            pindexIter->nFile = 0;
            pindexIter->nDataPos = 0;
            pindexIter->nUndoPos = 0;
            // Remove various other things
            pindexIter->nTx = 0;
            pindexIter->nChainTx = 0;
            pindexIter->nSequenceId = 0;
            // Make sure it gets written.
            setDirtyBlockIndex.insert(pindexIter);
            // Update indexes
            setBlockIndexCandidates.erase(pindexIter);
            std::pair<std::multimap<CBlockIndex*, CBlockIndex*>::iterator, std::multimap<CBlockIndex*, CBlockIndex*>::iterator> ret = mapBlocksUnlinked.equal_range(pindexIter->pprev);
            while (ret.first != ret.second) {
                if (ret.first->second == pindexIter) {
                    mapBlocksUnlinked.erase(ret.first++);
                } else {
                    ++ret.first;
                }
            }
        } else if (pindexIter->IsValid(BLOCK_VALID_TRANSACTIONS) && pindexIter->nChainTx) {
            setBlockIndexCandidates.insert(pindexIter);
        }
    }

    PruneBlockIndexCandidates();

    CheckBlockIndex(params.GetConsensus());

    if (!FlushStateToDisk(state, FLUSH_STATE_ALWAYS)) {
        return false;
    }

    return true;
}

void UnloadBlockIndex()
{
    LOCK(cs_main);
    setBlockIndexCandidates.clear();
    chainActive.SetTip(NULL);
    pindexBestInvalid = nullptr;
    pindexBestHeader = nullptr;
    mempool.clear();
    stempool.clear();
    mapOrphanTransactions.clear();
    mapOrphanTransactionsByPrev.clear();
    nSyncStarted = 0;
    mapBlocksUnlinked.clear();
    vinfoBlockFile.clear();
    nLastBlockFile = 0;
    nBlockSequenceId = 1;
    mapBlockSource.clear();
    mapBlocksInFlight.clear();
    nPreferredDownload = 0;
    setDirtyBlockIndex.clear();
    setDirtyFileInfo.clear();
    mapNodeState.clear();
    recentRejects.reset(NULL);
    versionbitscache.Clear();
    for (int b = 0; b < VERSIONBITS_NUM_BITS; b++) {
        warningcache[b].clear();
    }

    for(BlockMap::value_type& entry: mapBlockIndex) {
        delete entry.second;
    }
    mapBlockIndex.clear();
    fHavePruned = false;
}

bool LoadBlockIndex()
{
    // Load block index from databases
    if (!fReindex && !LoadBlockIndexDB())
        return false;
    return true;
}

bool InitBlockIndex(const CChainParams& chainparams)
{
    LOCK(cs_main);

    // Initialize global variables that cannot be constructed at startup.
    recentRejects.reset(new CRollingBloomFilter(120000, 0.000001));

    // Check whether we're already initialized
    if (chainActive.Genesis() != nullptr)
        return true;

    // Load the flag values | use DEFAULT_* values if not set
    fTxIndex = GetBoolArg("-txindex", DEFAULT_TXINDEX);
    fAddressIndex = GetBoolArg("-addressindex", DEFAULT_ADDRESSINDEX);
    fTimestampIndex = GetBoolArg("-timestampindex", DEFAULT_TIMESTAMPINDEX);
    fSpentIndex = GetBoolArg("-spentindex", DEFAULT_SPENTINDEX);

    // Check if we want all indexes
    if (GetBoolArg("-allindex", false))
    {
        fTxIndex = fAddressIndex = fTimestampIndex = fSpentIndex = true;
    }

    // Use the provided setting for -txindex in the new database
    pblocktree->WriteFlag("txindex", fTxIndex);
    LogPrintf("%s: transaction index %s\n", __func__, fTxIndex ? "enabled" : "disabled");

    // Use the provided setting for -addressindex in the new database
    pblocktree->WriteFlag("addressindex", fAddressIndex);
    LogPrintf("%s: address index %s\n", __func__, fAddressIndex ? "enabled" : "disabled");

    // Use the provided setting for -timestampindex in the new database
    pblocktree->WriteFlag("timestampindex", fTimestampIndex);
    LogPrintf("%s: timestamp index %s\n", __func__, fTimestampIndex ? "enabled" : "disabled");

    // Use the provided setting for -spentindex in the new database
    pblocktree->WriteFlag("spentindex", fSpentIndex);
    LogPrintf("%s: spent index %s\n", __func__, fSpentIndex ? "enabled" : "disabled");

    LogPrintf("Initializing databases...\n");

    // Only add the genesis block if not reindexing (in which case we reuse the one already on disk)
    if (!fReindex) {
        try {
            CBlock &block = const_cast<CBlock&>(chainparams.GenesisBlock());
            // Start new block file
            unsigned int nBlockSize = ::GetSerializeSize(block, SER_DISK, CLIENT_VERSION);
            CDiskBlockPos blockPos;
            CValidationState state;
            if (!FindBlockPos(state, blockPos, nBlockSize+8, 0, block.GetBlockTime()))
                return error("LoadBlockIndex(): FindBlockPos failed");
            if (!WriteBlockToDisk(block, blockPos, chainparams.MessageStart()))
                return error("LoadBlockIndex(): writing genesis block to disk failed");
            CBlockIndex *pindex = AddToBlockIndex(block);
            if (!ReceivedBlockTransactions(block, state, pindex, blockPos))
                return error("LoadBlockIndex(): genesis block not accepted");
            if (!ActivateBestChain(state, chainparams, &block))
                return error("LoadBlockIndex(): genesis block cannot be activated");
            // Force a chainstate write so that when we VerifyDB in a moment, it doesn't check stale data
            return FlushStateToDisk(state, FLUSH_STATE_ALWAYS);
        } catch (const std::runtime_error& e) {
            return error("LoadBlockIndex(): failed to initialize block database: %s", e.what());
        }
    }

    return true;
}

bool LoadExternalBlockFile(const CChainParams& chainparams, FILE* fileIn, CDiskBlockPos *dbp)
{
    // Map of disk positions for blocks with unknown parent (only used for reindex)
    static std::multimap<uint256, CDiskBlockPos> mapBlocksUnknownParent;
    int64_t nStart = GetTimeMillis();

    int nLoaded = 0;
    try {
        // This takes over fileIn and calls fclose() on it in the CBufferedFile destructor
        CBufferedFile blkdat(fileIn, 2*MAX_BLOCK_SERIALIZED_SIZE, MAX_BLOCK_SERIALIZED_SIZE+8, SER_DISK, CLIENT_VERSION);
        uint64_t nRewind = blkdat.GetPos();
        while (!blkdat.eof()) {
            boost::this_thread::interruption_point();

            blkdat.SetPos(nRewind);
            nRewind++; // start one byte further next time, in case of failure
            blkdat.SetLimit(); // remove former limit
            unsigned int nSize = 0;
            try {
                // locate a header
                unsigned char buf[MESSAGE_START_SIZE];
                blkdat.FindByte(chainparams.MessageStart()[0]);
                nRewind = blkdat.GetPos()+1;
                blkdat >> FLATDATA(buf);
                if (memcmp(buf, chainparams.MessageStart(), MESSAGE_START_SIZE))
                    continue;
                // read size
                blkdat >> nSize;
                if (nSize < 80 || nSize > MAX_BLOCK_SERIALIZED_SIZE)
                    continue;
            } catch (const std::exception&) {
                // no valid block header found; don't complain
                break;
            }
            try {
                // read block
                uint64_t nBlockPos = blkdat.GetPos();
                if (dbp)
                    dbp->nPos = nBlockPos;
                blkdat.SetLimit(nBlockPos + nSize);
                blkdat.SetPos(nBlockPos);
                CBlock block;
                blkdat >> block;
                nRewind = blkdat.GetPos();

                // detect out of order blocks, and store them for later
                uint256 hash = block.GetHash();
                if (hash != chainparams.GetConsensus().hashGenesisBlock && mapBlockIndex.find(block.hashPrevBlock) == mapBlockIndex.end()) {
                    LogPrint("reindex", "%s: Out of order block %s, parent %s not known\n", __func__, hash.ToString(),
                             block.hashPrevBlock.ToString());
                    if (dbp)
                        mapBlocksUnknownParent.insert(std::make_pair(block.hashPrevBlock, *dbp));
                    continue;
                }

                // process in case the block isn't known yet
                if (mapBlockIndex.count(hash) == 0 || (mapBlockIndex[hash]->nStatus & BLOCK_HAVE_DATA) == 0) {
                    LOCK(cs_main);
                    CValidationState state;
                    if (AcceptBlock(block, state, chainparams, nullptr, true, dbp, nullptr))
                        nLoaded++;
                    if (state.IsError())
                        break;
                } else if (hash != chainparams.GetConsensus().hashGenesisBlock && mapBlockIndex[hash]->nHeight % 1000 == 0) {
                    LogPrint("reindex", "Block Import: already had block %s at height %d\n", hash.ToString(), mapBlockIndex[hash]->nHeight);
                }

                // Activate the genesis block so normal node progress can continue
                if (hash == chainparams.GetConsensus().hashGenesisBlock) {
                    CValidationState state;
                    if (!ActivateBestChain(state, chainparams)) {
                        break;
                    }
                }

                NotifyHeaderTip();

                // Recursively process earlier encountered successors of this block
                deque<uint256> queue;
                queue.push_back(hash);
                while (!queue.empty()) {
                    uint256 head = queue.front();
                    queue.pop_front();
                    std::pair<std::multimap<uint256, CDiskBlockPos>::iterator, std::multimap<uint256, CDiskBlockPos>::iterator> range = mapBlocksUnknownParent.equal_range(head);
                    while (range.first != range.second) {
                        std::multimap<uint256, CDiskBlockPos>::iterator it = range.first;
                        if (ReadBlockFromDisk(block, it->second, chainparams.GetConsensus()))
                        {
                            LogPrint("reindex", "%s: Processing out of order child %s of %s\n", __func__, block.GetHash().ToString(),
                                     head.ToString());
                            LOCK(cs_main);
                            CValidationState dummy;

                            if (AcceptBlock(block, dummy, chainparams, nullptr, true, &it->second, nullptr))
                            {
                                nLoaded++;
                                queue.push_back(block.GetHash());
                            }
                        }
                        range.first++;
                        mapBlocksUnknownParent.erase(it);
                        NotifyHeaderTip();
                    }
                }
            } catch (const std::exception& e) {
                LogPrintf("%s: Deserialize or I/O error - %s\n", __func__, e.what());
            }
        }
    } catch (const std::runtime_error& e) {
        AbortNode(std::string("System error: ") + e.what());
    }
    if (nLoaded > 0)
        LogPrintf("Loaded %i blocks from external file in %dms\n", nLoaded, GetTimeMillis() - nStart);
    return nLoaded > 0;
}

void static CheckBlockIndex(const Consensus::Params& consensusParams)
{
    if (!fCheckBlockIndex) {
        return;
    }

    LOCK(cs_main);

    // During a reindex, we read the genesis block and call CheckBlockIndex before ActivateBestChain,
    // so we have the genesis block in mapBlockIndex but no active chain.  (A few of the tests when
    // iterating the block tree require that chainActive has been initialized.)
    if (chainActive.Height() < 0) {
        assert(mapBlockIndex.size() <= 1);
        return;
    }

    // Build forward-pointing map of the entire block tree.
    std::multimap<CBlockIndex*,CBlockIndex*> forward;
    for (BlockMap::iterator it = mapBlockIndex.begin(); it != mapBlockIndex.end(); it++) {
        forward.insert(std::make_pair(it->second->pprev, it->second));
    }

    assert(forward.size() == mapBlockIndex.size());

    std::pair<std::multimap<CBlockIndex*,CBlockIndex*>::iterator,std::multimap<CBlockIndex*,CBlockIndex*>::iterator> rangeGenesis = forward.equal_range(NULL);
    CBlockIndex *pindex = rangeGenesis.first->second;
    rangeGenesis.first++;
    assert(rangeGenesis.first == rangeGenesis.second); // There is only one index entry with parent NULL.

    // Iterate over the entire block tree, using depth-first search.
    // Along the way, remember whether there are blocks on the path from genesis
    // block being explored which are the first to have certain properties.
    size_t nNodes = 0;
    int nHeight = 0;
    CBlockIndex* pindexFirstInvalid = nullptr; // Oldest ancestor of pindex which is invalid.
    CBlockIndex* pindexFirstMissing = nullptr; // Oldest ancestor of pindex which does not have BLOCK_HAVE_DATA.
    CBlockIndex* pindexFirstNeverProcessed = nullptr; // Oldest ancestor of pindex for which nTx == 0.
    CBlockIndex* pindexFirstNotTreeValid = nullptr; // Oldest ancestor of pindex which does not have BLOCK_VALID_TREE (regardless of being valid or not).
    CBlockIndex* pindexFirstNotTransactionsValid = nullptr; // Oldest ancestor of pindex which does not have BLOCK_VALID_TRANSACTIONS (regardless of being valid or not).
    CBlockIndex* pindexFirstNotChainValid = nullptr; // Oldest ancestor of pindex which does not have BLOCK_VALID_CHAIN (regardless of being valid or not).
    CBlockIndex* pindexFirstNotScriptsValid = nullptr; // Oldest ancestor of pindex which does not have BLOCK_VALID_SCRIPTS (regardless of being valid or not).
    CBlockIndex* pindexFirstNotStakeValid = nullptr; // Oldest ancestor of pindex which does not have BLOCK_VALID_STAKE (regardless of being valid or not).
    while (pindex != nullptr) {
        nNodes++;
        if (pindexFirstInvalid == NULL && pindex->nStatus & BLOCK_FAILED_VALID) pindexFirstInvalid = pindex;
        if (pindexFirstMissing == NULL && !(pindex->nStatus & BLOCK_HAVE_DATA)) pindexFirstMissing = pindex;
        if (pindexFirstNeverProcessed == NULL && pindex->nTx == 0) pindexFirstNeverProcessed = pindex;
        if (pindex->pprev != NULL && pindexFirstNotTreeValid == NULL && (pindex->nStatus & BLOCK_VALID_MASK) < BLOCK_VALID_TREE) pindexFirstNotTreeValid = pindex;
        if (pindex->pprev != NULL && pindexFirstNotTransactionsValid == NULL && (pindex->nStatus & BLOCK_VALID_MASK) < BLOCK_VALID_TRANSACTIONS) pindexFirstNotTransactionsValid = pindex;
        if (pindex->pprev != NULL && pindexFirstNotChainValid == NULL && (pindex->nStatus & BLOCK_VALID_MASK) < BLOCK_VALID_CHAIN) pindexFirstNotChainValid = pindex;
        if (pindex->pprev != NULL && pindexFirstNotStakeValid == NULL && (pindex->nStatus & BLOCK_VALID_MASK) < BLOCK_VALID_STAKE) pindexFirstNotStakeValid = pindex;
        if (pindex->pprev != NULL && pindexFirstNotScriptsValid == NULL && (pindex->nStatus & BLOCK_VALID_MASK) < BLOCK_VALID_SCRIPTS) pindexFirstNotScriptsValid = pindex;

        // Begin: actual consistency checks.
        if (pindex->pprev == nullptr) {
            // Genesis block checks.
            assert(pindex->GetBlockHash() == consensusParams.hashGenesisBlock); // Genesis block's hash must match.
            assert(pindex == chainActive.Genesis()); // The current active chain's genesis block must be this block.
        }
        if (pindex->nChainTx == 0) assert(pindex->nSequenceId == 0);  // nSequenceId can't be set for blocks that aren't linked
        // VALID_TRANSACTIONS is equivalent to nTx > 0 for all nodes (whether or not pruning has occurred).
        // HAVE_DATA is only equivalent to nTx > 0 (or VALID_TRANSACTIONS) if no pruning has occurred.
        if (!fHavePruned) {
            // If we've never pruned, then HAVE_DATA should be equivalent to nTx > 0
            assert(!(pindex->nStatus & BLOCK_HAVE_DATA) == (pindex->nTx == 0));
            assert(pindexFirstMissing == pindexFirstNeverProcessed);
        } else {
            // If we have pruned, then we can only say that HAVE_DATA implies nTx > 0
            if (pindex->nStatus & BLOCK_HAVE_DATA) assert(pindex->nTx > 0);
        }
        if (pindex->nStatus & BLOCK_HAVE_UNDO) assert(pindex->nStatus & BLOCK_HAVE_DATA);
        assert(((pindex->nStatus & BLOCK_VALID_MASK) >= BLOCK_VALID_TRANSACTIONS) == (pindex->nTx > 0)); // This is pruning-independent.
        // All parents having had data (at some point) is equivalent to all parents being VALID_TRANSACTIONS, which is equivalent to nChainTx being set.
        assert((pindexFirstNeverProcessed != nullptr) == (pindex->nChainTx == 0)); // nChainTx != 0 is used to signal that all parent blocks have been processed (but may have been pruned).
        assert((pindexFirstNotTransactionsValid != nullptr) == (pindex->nChainTx == 0));
        assert(pindex->nHeight == nHeight); // nHeight must be consistent.
        assert(pindex->pprev == NULL || pindex->nChainWork >= pindex->pprev->nChainWork); // For every block except the genesis block, the chainwork must be larger than the parent's.
        assert(nHeight < 2 || (pindex->pskip && (pindex->pskip->nHeight < nHeight))); // The pskip pointer must point back for all but the first 2 blocks.
        assert(pindexFirstNotTreeValid == nullptr); // All mapBlockIndex entries must at least be TREE valid
        if ((pindex->nStatus & BLOCK_VALID_MASK) >= BLOCK_VALID_TREE) assert(pindexFirstNotTreeValid == nullptr); // TREE valid implies all parents are TREE valid
        if ((pindex->nStatus & BLOCK_VALID_MASK) >= BLOCK_VALID_CHAIN) assert(pindexFirstNotChainValid == nullptr); // CHAIN valid implies all parents are CHAIN valid
        if ((pindex->nStatus & BLOCK_VALID_MASK) >= BLOCK_VALID_STAKE) assert(pindexFirstNotStakeValid == nullptr); // STAKE valid implies all parents are STAKE valid
        if ((pindex->nStatus & BLOCK_VALID_MASK) >= BLOCK_VALID_SCRIPTS) assert(pindexFirstNotScriptsValid == nullptr); // SCRIPTS valid implies all parents are SCRIPTS valid
        if (pindexFirstInvalid == nullptr) {
            // Checks for not-invalid blocks.
            assert((pindex->nStatus & BLOCK_FAILED_MASK) == 0); // The failed mask cannot be set for blocks without invalid parents.
        }
        if (!CBlockIndexWorkComparator()(pindex, chainActive.Tip()) && pindexFirstNeverProcessed == nullptr) {
            if (pindexFirstInvalid == nullptr) {
                // If this block sorts at least as good as the current tip and
                // is valid and we have all data for its parents, it must be in
                // setBlockIndexCandidates.  chainActive.Tip() must also be there
                // even if some data has been pruned.
                if (pindexFirstMissing == NULL || pindex == chainActive.Tip()) {
                    assert(setBlockIndexCandidates.count(pindex));
                }
                // If some parent is missing, then it could be that this block was in
                // setBlockIndexCandidates but had to be removed because of the missing data.
                // In this case it must be in mapBlocksUnlinked -- see test below.
            }
        } else { // If this block sorts worse than the current tip or some ancestor's block has never been seen, it cannot be in setBlockIndexCandidates.
            assert(setBlockIndexCandidates.count(pindex) == 0);
        }
        // Check whether this block is in mapBlocksUnlinked.
        std::pair<std::multimap<CBlockIndex*,CBlockIndex*>::iterator,std::multimap<CBlockIndex*,CBlockIndex*>::iterator> rangeUnlinked = mapBlocksUnlinked.equal_range(pindex->pprev);
        bool foundInUnlinked = false;
        while (rangeUnlinked.first != rangeUnlinked.second) {
            assert(rangeUnlinked.first->first == pindex->pprev);
            if (rangeUnlinked.first->second == pindex) {
                foundInUnlinked = true;
                break;
            }
            rangeUnlinked.first++;
        }
        if (pindex->pprev && (pindex->nStatus & BLOCK_HAVE_DATA) && pindexFirstNeverProcessed != NULL && pindexFirstInvalid == nullptr) {
            // If this block has block data available, some parent was never received, and has no invalid parents, it must be in mapBlocksUnlinked.
            assert(foundInUnlinked);
        }
        if (!(pindex->nStatus & BLOCK_HAVE_DATA)) assert(!foundInUnlinked); // Can't be in mapBlocksUnlinked if we don't HAVE_DATA
        if (pindexFirstMissing == nullptr) assert(!foundInUnlinked); // We aren't missing data for any parent -- cannot be in mapBlocksUnlinked.
        if (pindex->pprev && (pindex->nStatus & BLOCK_HAVE_DATA) && pindexFirstNeverProcessed == NULL && pindexFirstMissing != nullptr) {
            // We HAVE_DATA for this block, have received data for all parents at some point, but we're currently missing data for some parent.
            assert(fHavePruned); // We must have pruned.
            // This block may have entered mapBlocksUnlinked if:
            //  - it has a descendant that at some point had more work than the
            //    tip, and
            //  - we tried switching to that descendant but were missing
            //    data for some intermediate block between chainActive and the
            //    tip.
            // So if this block is itself better than chainActive.Tip() and it wasn't in
            // setBlockIndexCandidates, then it must be in mapBlocksUnlinked.
            if (!CBlockIndexWorkComparator()(pindex, chainActive.Tip()) && setBlockIndexCandidates.count(pindex) == 0) {
                if (pindexFirstInvalid == nullptr) {
                    assert(foundInUnlinked);
                }
            }
        }
        // assert(pindex->GetBlockHash() == pindex->GetBlockHeader().GetHash()); // Perhaps too slow
        // End: actual consistency checks.

        // Try descending into the first subnode.
        std::pair<std::multimap<CBlockIndex*,CBlockIndex*>::iterator,std::multimap<CBlockIndex*,CBlockIndex*>::iterator> range = forward.equal_range(pindex);
        if (range.first != range.second) {
            // A subnode was found.
            pindex = range.first->second;
            nHeight++;
            continue;
        }
        // This is a leaf node.
        // Move upwards until we reach a node of which we have not yet visited the last child.
        while (pindex) {
            // We are going to either move to a parent or a sibling of pindex.
            // If pindex was the first with a certain property, unset the corresponding variable.
            if (pindex == pindexFirstInvalid) pindexFirstInvalid = nullptr;
            if (pindex == pindexFirstMissing) pindexFirstMissing = nullptr;
            if (pindex == pindexFirstNeverProcessed) pindexFirstNeverProcessed = nullptr;
            if (pindex == pindexFirstNotTreeValid) pindexFirstNotTreeValid = nullptr;
            if (pindex == pindexFirstNotTransactionsValid) pindexFirstNotTransactionsValid = nullptr;
            if (pindex == pindexFirstNotChainValid) pindexFirstNotChainValid = nullptr;
            if (pindex == pindexFirstNotStakeValid) pindexFirstNotStakeValid = nullptr;
            if (pindex == pindexFirstNotScriptsValid) pindexFirstNotScriptsValid = nullptr;
            // Find our parent.
            CBlockIndex* pindexPar = pindex->pprev;
            // Find which child we just visited.
            std::pair<std::multimap<CBlockIndex*,CBlockIndex*>::iterator,std::multimap<CBlockIndex*,CBlockIndex*>::iterator> rangePar = forward.equal_range(pindexPar);
            while (rangePar.first->second != pindex) {
                assert(rangePar.first != rangePar.second); // Our parent must have at least the node we're coming from as child.
                rangePar.first++;
            }
            // Proceed to the next one.
            rangePar.first++;
            if (rangePar.first != rangePar.second) {
                // Move to the sibling.
                pindex = rangePar.first->second;
                break;
            } else {
                // Move up further.
                pindex = pindexPar;
                nHeight--;
                continue;
            }
        }
    }

    // Check that we actually traversed the entire map.
    assert(nNodes == forward.size());
}

std::string GetWarnings(const std::string& strFor)
{
    return GetWarnings(strFor, false);
}

std::string GetWarnings(const std::string& strFor, bool fForStaking)
{
    string strStatusBar;
    string strRPC;
    string strGUI;

    if (!CLIENT_VERSION_IS_RELEASE)
    {
        strStatusBar = "This is a pre-release Test build - use at your own risk - please make sure your wallet is backed up";
        strGUI = _("This is a pre-release Test build - use at your own risk - please make sure your wallet is backed up");

        if(CLIENT_BUILD_IS_RELEASE_CANDIDATE)
        {
            strStatusBar = "This is a Release Candidate build - use at your own risk - please make sure your wallet is backed up";
            strGUI = _("This is a Release Candidate build - use at your own risk - please make sure your wallet is backed up");
        }
    }

    if (GetBoolArg("-testsafemode", DEFAULT_TESTSAFEMODE))
        strStatusBar = strRPC = strGUI = "testsafemode enabled";

    // Misc warnings like out of disk space and clock is wrong
    if (strMiscWarning != "")
    {
        strStatusBar = strGUI = strMiscWarning;
    }

    if (fLargeWorkForkFound)
    {
        strStatusBar = strRPC = "Warning: The network does not appear to fully agree! Some miners appear to be experiencing issues.";
        strGUI = _(strRPC.c_str());
    }
    else if (fLargeWorkInvalidChainFound)
    {
        strStatusBar = strRPC = "Warning: We do not appear to fully agree with our peers! You may need to upgrade, or other nodes may need to upgrade.";
        strGUI = _(strRPC.c_str());
    }

    if (fForStaking)
    {
        if (pwalletMain->IsLocked())
        {
            strStatusBar = strRPC = "Warning: Wallet is locked. Please enter the wallet passphrase with walletpassphrase first.";
            strGUI = _(strRPC.c_str());
        }

        if (!pwalletMain->GetStakeWeight())
        {
            strStatusBar = strRPC = "Warning: We don't appear to have mature coins.";
            strGUI = _(strRPC.c_str());
        }
    }

    if (strFor == "gui")
        return strGUI;

    if (strFor == "statusbar")
        return strStatusBar;

    if (strFor == "rpc")
        return strRPC;

    assert(!"GetWarnings(): invalid parameter");
    return "error";
}








//////////////////////////////////////////////////////////////////////////////
//
// Messages
//


bool static AlreadyHave(const CInv& inv) EXCLUSIVE_LOCKS_REQUIRED(cs_main)
{
    switch (inv.type)
    {
    case MSG_TX:
    case MSG_WITNESS_TX:
    {
        assert(recentRejects);
        if (chainActive.Tip()->GetBlockHash() != hashRecentRejectsChainTip)
        {
            // If the chain tip has changed previously rejected transactions
            // might be now valid, e.g. due to a nLockTime'd tx becoming valid,
            // or a double-spend. Reset the rejects filter and give those
            // txs a second chance.
            hashRecentRejectsChainTip = chainActive.Tip()->GetBlockHash();
            recentRejects->reset();
        }

        // Use pcoinsTip->HaveCoinsInCache as a quick approximation to exclude
        // requesting or processing some txs which have already been included in a block
        return recentRejects->contains(inv.hash) ||
                mempool.exists(inv.hash) ||
                mapOrphanTransactions.count(inv.hash) ||
                pcoinsTip->HaveCoinsInCache(inv.hash);
    }
    case MSG_AGGSESSION:
        return mempool.HaveAggregationSession(inv.hash);
    case MSG_ENCCAND:
        return mempool.HaveEncryptedCandidateTransaction(inv.hash);
    case MSG_DANDELION_TX:
    case MSG_DANDELION_WITNESS_TX:
    case MSG_DANDELION_AGGSESSION:
    case MSG_DANDELION_ENCCAND:
        // Do not use AlreadyHave for Dandelion transactions
        // If accidentally used, returns false so tx is requested
        return false;
    case MSG_BLOCK:
    case MSG_WITNESS_BLOCK:
        return mapBlockIndex.count(inv.hash);
    }
    // Don't know what it is, just say we already got one
    return true;
}

void static ProcessGetData(CNode* pfrom, const Consensus::Params& consensusParams)
{
    std::deque<CInv>::iterator it = pfrom->vRecvGetData.begin();

    vector<CInv> vNotFound;

    LOCK(cs_main);

    while (it != pfrom->vRecvGetData.end()) {
        // Don't bother if send buffer is too full to respond anyway
        if (pfrom->nSendSize >= SendBufferSize())
            break;

        const CInv &inv = *it;
        {
            boost::this_thread::interruption_point();
            it++;

            if (inv.type == MSG_BLOCK || inv.type == MSG_FILTERED_BLOCK || inv.type == MSG_CMPCT_BLOCK || inv.type == MSG_WITNESS_BLOCK)
            {
                bool send = false;
                BlockMap::iterator mi = mapBlockIndex.find(inv.hash);
                if (mi != mapBlockIndex.end())
                {
                    if (chainActive.Contains(mi->second)) {
                        send = true;
                    } else {
                        static const int nOneMonth = 30 * 24 * 60 * 60;
                        // To prevent fingerprinting attacks, only send blocks outside of the active
                        // chain if they are valid, and no more than a month older (both in time, and in
                        // best equivalent proof of work) than the best header chain we know about.
                        send = mi->second->IsValid(BLOCK_VALID_SCRIPTS) && (pindexBestHeader != nullptr) &&
                                (pindexBestHeader->GetBlockTime() - mi->second->GetBlockTime() < nOneMonth) &&
                                (GetBlockProofEquivalentTime(*pindexBestHeader, *mi->second, *pindexBestHeader, consensusParams) < nOneMonth);
                        if (!send) {
                            LogPrintf("%s: ignoring request from peer=%i for old block that isn't in the main chain\n", __func__, pfrom->GetId());
                        }
                    }
                }
                // disconnect node in case we have reached the outbound limit for serving historical blocks
                // never disconnect whitelisted nodes
                static const int nOneWeek = 7 * 24 * 60 * 60; // assume > 1 week = historical
                if (send && CNode::OutboundTargetReached(true) && ( ((pindexBestHeader != nullptr) && (pindexBestHeader->GetBlockTime() - mi->second->GetBlockTime() > nOneWeek)) || inv.type == MSG_FILTERED_BLOCK) && !pfrom->fWhitelisted)
                {
                    LogPrint("net", "historical block serving limit reached, disconnect peer=%d\n", pfrom->GetId());

                    //disconnect node
                    pfrom->fDisconnect = true;
                    send = false;
                }
                // Pruned nodes may have deleted the block, so check whether
                // it's available before trying to send.
                if (send && (mi->second->nStatus & BLOCK_HAVE_DATA))
                {
                    // Send block from disk
                    CBlock block;
                    if (!ReadBlockFromDisk(block, (*mi).second, consensusParams))
                        assert(!"cannot load block from disk");
                    if (inv.type == MSG_BLOCK)
                        pfrom->PushMessageWithFlag(SERIALIZE_TRANSACTION_NO_WITNESS, NetMsgType::BLOCK, block);
                    else if (inv.type == MSG_WITNESS_BLOCK)
                        pfrom->PushMessage(NetMsgType::BLOCK, block);
                    else if (inv.type == MSG_FILTERED_BLOCK)
                    {
                        LOCK(pfrom->cs_filter);
                        if (pfrom->pfilter)
                        {
                            CMerkleBlock merkleBlock(block, *pfrom->pfilter);
                            pfrom->PushMessage(NetMsgType::MERKLEBLOCK, merkleBlock);
                            // CMerkleBlock just contains hashes, so also push any transactions in the block the client did not see
                            // This avoids hurting performance by pointlessly requiring a round-trip
                            // Note that there is currently no way for a node to request any single transactions we didn't send here -
                            // they must either disconnect and retry or request the full block.
                            // Thus, the protocol spec specified allows for us to provide duplicate txn here,
                            // however we MUST always provide at least what the remote peer needs
                            typedef std::pair<unsigned int, uint256> PairType;
                            for(PairType& pair: merkleBlock.vMatchedTxn)
                                pfrom->PushMessageWithFlag(SERIALIZE_TRANSACTION_NO_WITNESS, NetMsgType::TX, block.vtx[pair.first]);
                        }
                        // else
                        // no response
                    }
                    else if (inv.type == MSG_CMPCT_BLOCK)
                    {
                        // If a peer is asking for old blocks, we're almost guaranteed
                        // they wont have a useful mempool to match against a compact block,
                        // and we dont feel like constructing the object for them, so
                        // instead we respond with the full, non-compact block.
                        //                        if (mi->second->nHeight >= chainActive.Height() - 10) {
                        //                            CBlockHeaderAndShortTxIDs cmpctblock(block);
                        //                            pfrom->PushMessageWithFlag(SERIALIZE_TRANSACTION_NO_WITNESS, NetMsgType::CMPCTBLOCK, cmpctblock);
                        //                        } else
                        pfrom->PushMessageWithFlag(SERIALIZE_TRANSACTION_NO_WITNESS, NetMsgType::BLOCK, block);
                    }

                    // Trigger the peer node to send a getblocks request for the next batch of inventory
                    if (inv.hash == pfrom->hashContinue)
                    {
                        // Bypass PushInventory, this must send even if redundant,
                        // and we want it right after the last block so they don't
                        // wait for other stuff first.
                        vector<CInv> vInv;
                        vInv.push_back(CInv(MSG_BLOCK, chainActive.Tip()->GetBlockHash()));
                        pfrom->PushMessage(NetMsgType::INV, vInv);
                        pfrom->hashContinue.SetNull();
                    }
                }
            }
            else if (inv.type == MSG_TX || inv.type == MSG_WITNESS_TX || inv.type == MSG_DANDELION_TX || inv.type == MSG_DANDELION_WITNESS_TX)
            {
                // Send stream from relay memory
                bool push = false;
                if (inv.type == MSG_DANDELION_TX || inv.type == MSG_DANDELION_WITNESS_TX) {
                    int nSendFlags = (inv.type == MSG_DANDELION_TX ? SERIALIZE_TRANSACTION_NO_WITNESS : 0);
                    auto txinfo = stempool.info(inv.hash);
                    uint256 dandelionServiceDiscoveryHash;
                    dandelionServiceDiscoveryHash.SetHex("0xffffffffffffffffffffffffffffffffffffffffffffffffffffffffffffffff");
                    if (txinfo.tx && !IsDandelionInbound(pfrom) && pfrom->setDandelionInventoryKnown.count(inv.hash)!=0) {
                        pfrom->PushMessageWithFlag(nSendFlags, NetMsgType::DANDELIONTX, *txinfo.tx);
                        push = true;
                    } else if (inv.hash==dandelionServiceDiscoveryHash && pfrom->setDandelionInventoryKnown.count(inv.hash)!=0) {
                        LogPrint("dandelion", "Peer %d supports Dandelion\n", pfrom->GetId());
                        pfrom->fSupportsDandelion = true;
                        push = true;
                    }
                } else if(inv.type == MSG_TX || inv.type == MSG_WITNESS_TX) {
                    auto mi = mapRelay.find(inv.hash);
                    int nSendFlags = (inv.type == MSG_TX ? SERIALIZE_TRANSACTION_NO_WITNESS : 0);
                    if (!pfrom->fSupportsDandelion && !IsDandelionInbound(pfrom) && pfrom->setDandelionInventoryKnown.count(inv.hash)!=0) {
                        auto txinfo = stempool.info(inv.hash);
                        if (txinfo.tx) {
                            pfrom->PushMessageWithFlag(nSendFlags, NetMsgType::TX, *txinfo.tx);
                            push = true;
                        }
                    } else if (mi != mapRelay.end()) {
                        pfrom->PushMessageWithFlag(nSendFlags, NetMsgType::TX, *mi->second);
                        push = true;
                    } else if (pfrom->timeLastMempoolReq) {
                        auto txinfo = mempool.info(inv.hash);
                        // To protect privacy, do not answer getdata using the mempool when
                        // that TX couldn't have been INVed in reply to a MEMPOOL request.
                        if (txinfo.tx && txinfo.nTime <= pfrom->timeLastMempoolReq) {
                            pfrom->PushMessageWithFlag(nSendFlags, NetMsgType::TX, *txinfo.tx);
                            push = true;
                        }
                    }
                }
                if (!push) {
                    vNotFound.push_back(inv);
                }
            }
            else if (inv.type == MSG_AGGSESSION || inv.type == MSG_DANDELION_AGGSESSION || inv.type == MSG_ENCCAND || inv.type == MSG_DANDELION_ENCCAND)
            {
                // Send stream from relay memory
                bool push = false;
                if (inv.type == MSG_DANDELION_AGGSESSION)
                {
                    AggregationSession ms(pcoinsTip);
                    if (stempool.GetAggregationSession(inv.hash, ms) && !IsDandelionInbound(pfrom) && pfrom->setDandelionInventoryKnown.count(inv.hash)!=0) {
                        pfrom->PushMessage(NetMsgType::DANDELIONAGGREGATIONSESSION, ms);
                        push = true;
                    }
                }
                else if(inv.type == MSG_AGGSESSION)
                {
                    AggregationSession ms(pcoinsTip);

                    if (mempool.GetAggregationSession(inv.hash, ms)) {
                        pfrom->PushMessage(NetMsgType::AGGREGATIONSESSION, ms);
                        push = true;
                    }
                }
                else if (inv.type == MSG_DANDELION_ENCCAND)
                {
                    EncryptedCandidateTransaction ec;
                    if (stempool.GetEncryptedCandidateTransaction(inv.hash, ec) && !IsDandelionInbound(pfrom) && pfrom->setDandelionInventoryKnown.count(inv.hash)!=0) {
                        pfrom->PushMessage(NetMsgType::DANDELIONENCRYPTEDCANDIDATE, ec);
                        push = true;
                    }
                }
                else if(inv.type == MSG_ENCCAND)
                {
                    EncryptedCandidateTransaction ec;
                    if (mempool.GetEncryptedCandidateTransaction(inv.hash, ec)) {
                        pfrom->PushMessage(NetMsgType::ENCRYPTEDCANDIDATE, ec);
                        push = true;
                    }
                }
                if (!push) {
                    vNotFound.push_back(inv);
                }
            }

            // Track requests for our stuff.
            GetMainSignals().Inventory(inv.hash);

            if (inv.type == MSG_BLOCK || inv.type == MSG_FILTERED_BLOCK || inv.type == MSG_CMPCT_BLOCK || inv.type == MSG_WITNESS_BLOCK)
                break;
        }
    }

    pfrom->vRecvGetData.erase(pfrom->vRecvGetData.begin(), it);

    if (!vNotFound.empty()) {
        // Let the peer know that we didn't find what it asked for, so it doesn't
        // have to wait around forever. Currently only SPV clients actually care
        // about this message: it's needed when they are recursively walking the
        // dependencies of relevant unconfirmed transactions. SPV clients want to
        // do that because they want to know about (and store and rebroadcast and
        // risk analyze) the dependencies of transactions relevant to them, without
        // having to download the entire memory pool.
        pfrom->PushMessage(NetMsgType::NOTFOUND, vNotFound);
    }
}

uint32_t GetFetchFlags(CNode* pfrom, CBlockIndex* pprev, const Consensus::Params& chainparams) {
    uint32_t nFetchFlags = 0;
    if (IsWitnessEnabled(pprev, chainparams) && State(pfrom->GetId())->fHaveWitness) {
        nFetchFlags |= MSG_WITNESS_FLAG;
    }
    return nFetchFlags;
}

bool static ProcessMessage(CNode* pfrom, string strCommand, CDataStream& vRecv, int64_t nTimeReceived, const CChainParams& chainparams)
{
    LogPrint("net", "received: %s (%u bytes) peer=%d\n", SanitizeString(strCommand), vRecv.size(), pfrom->id);

    if (mapArgs.count("-dropmessagestest") && GetRand(atoi(mapArgs["-dropmessagestest"])) == 0)
    {
        LogPrintf("dropmessagestest DROPPING RECV MESSAGE\n");
        return true;
    }

    if (!(nLocalServices & NODE_BLOOM) &&
            (strCommand == NetMsgType::FILTERLOAD ||
             strCommand == NetMsgType::FILTERADD ||
             strCommand == NetMsgType::FILTERCLEAR))
    {
        if (pfrom->nVersion >= NO_BLOOM_VERSION) {
            LOCK(cs_main);
            Misbehaving(pfrom->GetId(), 100);
            return false;
        } else {
            pfrom->fDisconnect = true;
            return false;
        }
    }

    if (pfrom->nVersion != 0)
    {
        bool fObsolete = false;
        bool fBan = true;
        string reason = "";

        if(pfrom->nVersion < 70015)
        {
            reason = "You are using an old version of Navcoin, please update.";
            fObsolete = true;
        }

        if(pfrom->nVersion < 70017 && IsWitnessEnabled(chainActive.Tip(), Params().GetConsensus()))
        {
            reason = "Segregated Witness has been enabled and you are using an old version of Navcoin, please update.";
            fObsolete = true;
        }

        if(pfrom->nVersion < 70020 && IsCommunityFundEnabled(chainActive.Tip(), Params().GetConsensus()))
        {
            reason = "Community Fund has been enabled and you are using an old version of Navcoin, please update.";
            fObsolete = true;
        }

        if(pfrom->nVersion < 80020 && IsBLSCTEnabled(chainActive.Tip(), Params().GetConsensus()))
        {
            reason = "xNAV has been enabled and you are using an old version of Navcoin, please update.";
            fObsolete = true;
        }

        if(pfrom->nVersion >= 80020 && pfrom->nVersion < 80021 && IsBLSCTEnabled(chainActive.Tip(), Params().GetConsensus()))
        {
            reason = "You are using an old version of Navcoin, please update.";
            fObsolete = true;
            fBan = false;
        }

        if(fObsolete)
        {
            pfrom->PushMessage(NetMsgType::REJECT, strCommand, REJECT_OBSOLETE, reason);
            if (fBan)
            {
                LOCK(cs_main);
                Misbehaving(pfrom->GetId(), 100);
                return false;
            }
        }
    }

    {
        LOCK(cs_main);
        CheckDandelionEmbargoes();
    }

    if (strCommand == NetMsgType::VERSION)
    {
        // Each connection can only send one version message
        if (pfrom->nVersion != 0)
        {
            pfrom->PushMessage(NetMsgType::REJECT, strCommand, REJECT_DUPLICATE, string("Duplicate version message"));
            LOCK(cs_main);
            Misbehaving(pfrom->GetId(), 1);
            return false;
        }

        int64_t nTime;
        CAddress addrMe;
        CAddress addrFrom;
        uint64_t nNonce = 1;
        uint64_t nServiceInt;
        vRecv >> pfrom->nVersion >> nServiceInt >> nTime >> addrMe;

        pfrom->nServices = ServiceFlags(nServiceInt);
        if (!pfrom->fInbound)
        {
            addrman.SetServices(pfrom->addr, pfrom->nServices);
        }
        if (pfrom->nServicesExpected & ~pfrom->nServices)
        {
            LogPrint("net", "peer=%d does not offer the expected services (%08x offered, %08x expected); disconnecting\n", pfrom->id, pfrom->nServices, pfrom->nServicesExpected);
            pfrom->PushMessage(NetMsgType::REJECT, strCommand, REJECT_NONSTANDARD,
                               strprintf("Expected to offer services %08x", pfrom->nServicesExpected));
            pfrom->fDisconnect = true;
            return false;
        }

        if (pfrom->nVersion < MIN_PEER_PROTO_VERSION)
        {
            // disconnect from peers older than this proto version
            LogPrintf("peer=%d using obsolete version %i; disconnecting\n", pfrom->id, pfrom->nVersion);
            pfrom->PushMessage(NetMsgType::REJECT, strCommand, REJECT_OBSOLETE,
                               strprintf("Version must be %d or greater", MIN_PEER_PROTO_VERSION));
            pfrom->fDisconnect = true;
            return false;
        }

        if (pfrom->nVersion == 10300)
            pfrom->nVersion = 300;
        if (!vRecv.empty())
            vRecv >> addrFrom >> nNonce;
        if (!vRecv.empty()) {
            vRecv >> LIMITED_STRING(pfrom->strSubVer, MAX_SUBVERSION_LENGTH);
            pfrom->cleanSubVer = SanitizeString(pfrom->strSubVer);
        }
        if (!vRecv.empty()) {
            vRecv >> pfrom->nStartingHeight;
        }
        {
            LOCK(pfrom->cs_filter);
            if (!vRecv.empty())
                vRecv >> pfrom->fRelayTxes; // set to true after we get the first filter* message
            else
                pfrom->fRelayTxes = true;
        }

        // Disconnect if we connected to ourself
        if (nNonce == nLocalHostNonce && nNonce > 1)
        {
            LogPrintf("connected to self at %s, disconnecting\n", pfrom->addr.ToString());
            pfrom->fDisconnect = true;
            return true;
        }

        pfrom->addrLocal = addrMe;
        if (pfrom->fInbound && addrMe.IsRoutable())
        {
            SeenLocal(addrMe);
        }

        // Be shy and don't send version until we hear
        if (pfrom->fInbound)
            pfrom->PushVersion();

        pfrom->fClient = !(pfrom->nServices & NODE_NETWORK);

        if((pfrom->nServices & NODE_WITNESS))
        {
            LOCK(cs_main);
            State(pfrom->GetId())->fHaveWitness = true;
        }

        // Potentially mark this peer as a preferred download peer.
        {
            LOCK(cs_main);
            UpdatePreferredDownload(pfrom, State(pfrom->GetId()));
        }

        // Change version
        pfrom->PushMessage(NetMsgType::VERACK);
        pfrom->ssSend.SetVersion(min(pfrom->nVersion, PROTOCOL_VERSION));

        if (!pfrom->fInbound)
        {
            // Advertise our address
            if (fListen && !IsInitialBlockDownload())
            {
                CAddress addr = GetLocalAddress(&pfrom->addr);
                if (addr.IsRoutable())
                {
                    LogPrintf("ProcessMessages: advertising address %s\n", addr.ToString());
                    pfrom->PushAddress(addr);
                } else if (IsPeerAddrLocalGood(pfrom)) {
                    addr.SetIP(pfrom->addrLocal);
                    LogPrintf("ProcessMessages: advertising address %s\n", addr.ToString());
                    pfrom->PushAddress(addr);
                }
            }

            // Get recent addresses
            if (pfrom->fOneShot || pfrom->nVersion >= CADDR_TIME_VERSION || addrman.size() < 1000)
            {
                pfrom->PushMessage(NetMsgType::GETADDR);
                pfrom->fGetAddr = true;
            }
            addrman.Good(pfrom->addr);
        } else {
            if (((CNetAddr)pfrom->addr) == (CNetAddr)addrFrom)
            {
                addrman.Add(addrFrom, addrFrom);
                addrman.Good(addrFrom);
            }
        }

        string remoteAddr;
        if (fLogIPs)
            remoteAddr = ", peeraddr=" + pfrom->addr.ToString();

        LogPrintf("receive version message: %s: version %d, blocks=%d, us=%s, peer=%d%s\n",
                  pfrom->cleanSubVer, pfrom->nVersion,
                  pfrom->nStartingHeight, addrMe.ToString(), pfrom->id,
                  remoteAddr);

        if (mapMultiArgs.count("-banversion") > 0)
        {
            std::vector<std::string> vBannedVersions = mapMultiArgs["-banversion"];
            bool fBanned = false;

            for (unsigned int i = 0; i < vBannedVersions.size(); i++)
            {
                if(vBannedVersions[i] == pfrom->cleanSubVer)
                {
                    fBanned = true;
                    break;
                }
            }

            if(fBanned)
            {
                LOCK(cs_main);
                Misbehaving(pfrom->GetId(), 100);
                return false;
            }
        }

        int64_t nTimeOffset = nTime - GetTime();
        pfrom->nTimeOffset = nTimeOffset;
        if(IsNtpSyncEnabled(chainActive.Tip(), Params().GetConsensus()) && abs64(pfrom->nTimeOffset) > GetArg("-maxtimeoffset", MAXIMUM_TIME_OFFSET))
        {
            LogPrintf("peer=%d clock drifts too much (%d); disconnecting\n", pfrom->id, pfrom->nTimeOffset);
            pfrom->PushMessage(NetMsgType::REJECT, strCommand, REJECT_INVALID,
                               strprintf("Clock drift cannot be greater than %d. Please, adjust your clock.", GetArg("-maxtimeoffset", MAXIMUM_TIME_OFFSET)));
            pfrom->fDisconnect = true;
            return false;
        }
        pfrom->fSuccessfullyConnected = true;

    }


    else if (pfrom->nVersion == 0)
    {
        if (!(strCommand == NetMsgType::ENCRYPTEDCANDIDATE || strCommand == NetMsgType::AGGREGATIONSESSION))
        {
            // Must have a version message before anything else
            LOCK(cs_main);
            Misbehaving(pfrom->GetId(), 1);
            return false;
        }
    }


    else if (strCommand == NetMsgType::VERACK)
    {
        pfrom->SetRecvVersion(min(pfrom->nVersion, PROTOCOL_VERSION));

        // Mark this node as currently connected, so we update its timestamp later.
        if (pfrom->fNetworkNode) {
            LOCK(cs_main);
            State(pfrom->GetId())->fCurrentlyConnected = true;
        }

        if (pfrom->nVersion >= SENDHEADERS_VERSION) {
            // Tell our peer we prefer to receive headers rather than inv's
            // We send this to non-NODE NETWORK peers as well, because even
            // non-NODE NETWORK peers can announce blocks (such as pruning
            // nodes)
            pfrom->PushMessage(NetMsgType::SENDHEADERS);
        }
        if (pfrom->nVersion >= SHORT_IDS_BLOCKS_VERSION) {
            // Tell our peer we are willing to provide version-1 cmpctblocks
            // However, we do not request new block announcements using
            // cmpctblock messages.
            // We send this to non-NODE NETWORK peers as well, because
            // they may wish to request compact blocks from us
            //            bool fAnnounceUsingCMPCTBLOCK = false;
            //            uint64_t nCMPCTBLOCKVersion = 1;
            //            pfrom->PushMessage(NetMsgType::SENDCMPCT, fAnnounceUsingCMPCTBLOCK, nCMPCTBLOCKVersion);
        }
    }


    else if (strCommand == NetMsgType::ADDR)
    {
        vector<CAddress> vAddr;
        vRecv >> vAddr;

        // Don't want addr from older versions unless seeding
        if (pfrom->nVersion < CADDR_TIME_VERSION && addrman.size() > 1000)
            return true;
        if (vAddr.size() > 1000)
        {
            LOCK(cs_main);
            Misbehaving(pfrom->GetId(), 20);
            return error("message addr size() = %u", vAddr.size());
        }

        // Store the new addresses
        vector<CAddress> vAddrOk;
        int64_t nNow = GetAdjustedTime();
        int64_t nSince = nNow - 10 * 60;
        for(CAddress& addr: vAddr)
        {
            boost::this_thread::interruption_point();

            if ((addr.nServices & REQUIRED_SERVICES) != REQUIRED_SERVICES)
                continue;

            if (addr.nTime <= 100000000 || addr.nTime > nNow + 10 * 60)
                addr.nTime = nNow - 5 * 24 * 60 * 60;
            pfrom->AddAddressKnown(addr);
            bool fReachable = IsReachable(addr);
            if (addr.nTime > nSince && !pfrom->fGetAddr && vAddr.size() <= 10 && addr.IsRoutable())
            {
                // Relay to a limited number of other nodes
                {
                    LOCK(cs_vNodes);
                    // Use deterministic randomness to send to the same nodes for 24 hours
                    // at a time so the addrKnowns of the chosen nodes prevent repeats
                    static const uint64_t salt0 = GetRand(std::numeric_limits<uint64_t>::max());
                    static const uint64_t salt1 = GetRand(std::numeric_limits<uint64_t>::max());
                    uint64_t hashAddr = addr.GetHash();
                    multimap<uint64_t, CNode*> mapMix;
                    const CSipHasher hasher = CSipHasher(salt0, salt1).Write(hashAddr << 32).Write((GetTime() + hashAddr) / (24*60*60));
                    for(CNode* pnode: vNodes)
                    {
                        if (pnode->nVersion < CADDR_TIME_VERSION)
                            continue;
                        uint64_t hashKey = CSipHasher(hasher).Write(pnode->id).Finalize();
                        mapMix.insert(make_pair(hashKey, pnode));
                    }
                    int nRelayNodes = fReachable ? 2 : 1; // limited relaying of addresses outside our network(s)
                    for (multimap<uint64_t, CNode*>::iterator mi = mapMix.begin(); mi != mapMix.end() && nRelayNodes-- > 0; ++mi)
                        ((*mi).second)->PushAddress(addr);
                }
            }
            // Do not store addresses outside our network
            if (fReachable)
                vAddrOk.push_back(addr);
        }
        addrman.Add(vAddrOk, pfrom->addr, 2 * 60 * 60);
        if (vAddr.size() < 1000)
            pfrom->fGetAddr = false;
        if (pfrom->fOneShot)
            pfrom->fDisconnect = true;
    }

    else if (strCommand == NetMsgType::SENDHEADERS)
    {
        LOCK(cs_main);
        State(pfrom->GetId())->fPreferHeaders = true;
    }

    else if (strCommand == NetMsgType::SENDCMPCT)
    {
        bool fAnnounceUsingCMPCTBLOCK = false;
        uint64_t nCMPCTBLOCKVersion = 1;
        vRecv >> fAnnounceUsingCMPCTBLOCK >> nCMPCTBLOCKVersion;
        if (nCMPCTBLOCKVersion == 1) {
            LOCK(cs_main);
            State(pfrom->GetId())->fProvidesHeaderAndIDs = true;
            State(pfrom->GetId())->fPreferHeaderAndIDs = fAnnounceUsingCMPCTBLOCK;
        }
    }


    else if (strCommand == NetMsgType::INV)
    {
        vector<CInv> vInv;
        vRecv >> vInv;
        if (vInv.size() > MAX_INV_SZ)
        {
            LOCK(cs_main);
            Misbehaving(pfrom->GetId(), 20);
            return error("message inv size() = %u", vInv.size());
        }

        bool fBlocksOnly = !fRelayTxes;

        // Allow whitelisted peers to send data other than blocks in blocks only mode if whitelistrelay is true
        if (pfrom->fWhitelisted && GetBoolArg("-whitelistrelay", DEFAULT_WHITELISTRELAY))
            fBlocksOnly = false;

        LOCK(cs_main);

        uint32_t nFetchFlags = GetFetchFlags(pfrom, chainActive.Tip(), chainparams.GetConsensus());

        std::vector<CInv> vToFetch;

        for (unsigned int nInv = 0; nInv < vInv.size(); nInv++)
        {
            CInv &inv = vInv[nInv];

            boost::this_thread::interruption_point();

            bool fAlreadyHave = AlreadyHave(inv);
            LogPrint("net", "got inv: %s  %s peer=%d\n", inv.ToString(), fAlreadyHave ? "have" : "new", pfrom->id);

            if (inv.type == MSG_TX || inv.type == MSG_DANDELION_TX) {
                inv.type |= nFetchFlags;
            }

            if (inv.type == MSG_BLOCK) {
                UpdateBlockAvailability(pfrom->GetId(), inv.hash);
                if (!fAlreadyHave && !fImporting && !fReindex && !mapBlocksInFlight.count(inv.hash)) {
                    // First request the headers preceding the announced block. In the normal fully-synced
                    // case where a new block is announced that succeeds the current tip (no reorganization),
                    // there are no such headers.
                    // Secondly, and only when we are close to being synced, we request the announced block directly,
                    // to avoid an extra round-trip. Note that we must *first* ask for the headers, so by the
                    // time the block arrives, the header chain leading up to it is already validated. Not
                    // doing this will result in the received block being rejected as an orphan in case it is
                    // not a direct successor.
                    pfrom->PushMessage(NetMsgType::GETHEADERS, chainActive.GetLocator(pindexBestHeader), inv.hash);
                    CNodeState *nodestate = State(pfrom->GetId());
                    if (CanDirectFetch(chainparams.GetConsensus()) &&
                            nodestate->nBlocksInFlight < MAX_BLOCKS_IN_TRANSIT_PER_PEER &&
                            (!IsWitnessEnabled(chainActive.Tip(), chainparams.GetConsensus()) || State(pfrom->GetId())->fHaveWitness)) {
                        inv.type |= nFetchFlags;
                        //                        if (nodestate->fProvidesHeaderAndIDs && !(nLocalServices & NODE_WITNESS))
                        //                            vToFetch.push_back(CInv(MSG_CMPCT_BLOCK, inv.hash));
                        //                        else
                        vToFetch.push_back(inv);
                        // Mark block as in flight already, even though the actual "getdata" message only goes out
                        // later (within the same cs_main lock, though).
                        MarkBlockAsInFlight(pfrom->GetId(), inv.hash, chainparams.GetConsensus());
                    }
                    LogPrint("net", "getheaders (%d) %s to peer=%d\n", pindexBestHeader->nHeight, inv.hash.ToString(), pfrom->id);
                }
            }
            else if (inv.type == MSG_DANDELION_TX || inv.type == MSG_DANDELION_AGGSESSION || inv.type == MSG_DANDELION_ENCCAND) {
                auto result = pfrom->setDandelionInventoryKnown.insert(inv.hash);
                fAlreadyHave = !result.second;
                uint256 dandelionServiceDiscoveryHash;
                dandelionServiceDiscoveryHash.SetHex("0xffffffffffffffffffffffffffffffffffffffffffffffffffffffffffffffff");
                if (fBlocksOnly) {
                    LogPrint("net", "transaction (%s) inv sent in violation of protocol peer=%d\n", inv.hash.ToString(), pfrom->GetId());
                } else if ((!fAlreadyHave && !fImporting && !fReindex && !IsInitialBlockDownload() && IsDandelionInbound(pfrom)) ||
                           (inv.hash==dandelionServiceDiscoveryHash)) {
                    pfrom->AskFor(inv);
                }
            }
            else
            {
                pfrom->AddInventoryKnown(inv);
                if (fBlocksOnly)
                    LogPrint("net", "transaction (%s) inv sent in violation of protocol peer=%d\n", inv.hash.ToString(), pfrom->id);
                else if (!fAlreadyHave && !fImporting && !fReindex && !IsInitialBlockDownload())
                    pfrom->AskFor(inv);
            }

            // Track requests for our stuff
            GetMainSignals().Inventory(inv.hash);

            if (pfrom->nSendSize > (SendBufferSize() * 2)) {
                Misbehaving(pfrom->GetId(), 50);
                return error("send buffer size() = %u", pfrom->nSendSize);
            }
        }

        if (!vToFetch.empty())
            pfrom->PushMessage(NetMsgType::GETDATA, vToFetch);
    }


    else if (strCommand == NetMsgType::GETDATA)
    {
        vector<CInv> vInv;
        vRecv >> vInv;
        if (vInv.size() > MAX_INV_SZ)
        {
            LOCK(cs_main);
            Misbehaving(pfrom->GetId(), 20);
            return error("message getdata size() = %u", vInv.size());
        }

        if (fDebug || (vInv.size() != 1))
            LogPrint("net", "received getdata (%u invsz) peer=%d\n", vInv.size(), pfrom->id);

        if ((fDebug && vInv.size() > 0) || (vInv.size() == 1))
            LogPrint("net", "received getdata for: %s peer=%d\n", vInv[0].ToString(), pfrom->id);

        pfrom->vRecvGetData.insert(pfrom->vRecvGetData.end(), vInv.begin(), vInv.end());
        ProcessGetData(pfrom, chainparams.GetConsensus());
    }


    else if (strCommand == NetMsgType::GETBLOCKS)
    {
        CBlockLocator locator;
        uint256 hashStop;
        vRecv >> locator >> hashStop;

        LOCK(cs_main);

        // Find the last block the caller has in the main chain
        CBlockIndex* pindex = FindForkInGlobalIndex(chainActive, locator);

        // Send the rest of the chain
        if (pindex)
            pindex = chainActive.Next(pindex);
        int nLimit = 500;
        LogPrint("net", "getblocks %d to %s limit %d from peer=%d\n", (pindex ? pindex->nHeight : -1), hashStop.IsNull() ? "end" : hashStop.ToString(), nLimit, pfrom->id);
        for (; pindex; pindex = chainActive.Next(pindex))
        {
            if (pindex->GetBlockHash() == hashStop)
            {
                LogPrint("net", "  getblocks stopping at %d %s\n", pindex->nHeight, pindex->GetBlockHash().ToString());
                break;
            }
            // If pruning, don't inv blocks unless we have on disk and are likely to still have
            // for some reasonable time window (1 hour) that block relay might require.
            const int nPrunedBlocksLikelyToHave = MIN_BLOCKS_TO_KEEP - 3600 / chainparams.GetConsensus().nPowTargetSpacing;
            if (fPruneMode && (!(pindex->nStatus & BLOCK_HAVE_DATA) || pindex->nHeight <= chainActive.Tip()->nHeight - nPrunedBlocksLikelyToHave))
            {
                LogPrint("net", " getblocks stopping, pruned or too old block at %d %s\n", pindex->nHeight, pindex->GetBlockHash().ToString());
                break;
            }
            pfrom->PushInventory(CInv(MSG_BLOCK, pindex->GetBlockHash()));
            if (--nLimit <= 0)
            {
                // When this block is requested, we'll send an inv that'll
                // trigger the peer to getblocks the next batch of inventory.
                LogPrint("net", "  getblocks stopping at limit %d %s\n", pindex->nHeight, pindex->GetBlockHash().ToString());
                pfrom->hashContinue = pindex->GetBlockHash();
                break;
            }
        }
    }


    else if (strCommand == NetMsgType::GETBLOCKTXN)
    {
        BlockTransactionsRequest req;
        vRecv >> req;

        BlockMap::iterator it = mapBlockIndex.find(req.blockhash);
        if (it == mapBlockIndex.end() || !(it->second->nStatus & BLOCK_HAVE_DATA)) {
            LogPrintf("Peer %d sent us a getblocktxn for a block we don't have", pfrom->id);
            return true;
        }

        if (it->second->nHeight < chainActive.Height() - 15) {
            LogPrint("net", "Peer %d sent us a getblocktxn for a block > 15 deep", pfrom->id);
            return true;
        }

        CBlock block;
        assert(ReadBlockFromDisk(block, it->second, chainparams.GetConsensus()));

        BlockTransactions resp(req);
        for (size_t i = 0; i < req.indexes.size(); i++) {
            if (req.indexes[i] >= block.vtx.size()) {
                Misbehaving(pfrom->GetId(), 100);
                LogPrintf("Peer %d sent us a getblocktxn with out-of-bounds tx indices", pfrom->id);
                return true;
            }
            resp.txn[i] = block.vtx[req.indexes[i]];
        }
        pfrom->PushMessageWithFlag(SERIALIZE_TRANSACTION_NO_WITNESS, NetMsgType::BLOCKTXN, resp);
    }


    else if (strCommand == NetMsgType::GETHEADERS)
    {
        CBlockLocator locator;
        uint256 hashStop;
        vRecv >> locator >> hashStop;

        LOCK(cs_main);
        if (IsInitialBlockDownload() && !pfrom->fWhitelisted) {
            LogPrint("net", "Ignoring getheaders from peer=%d because node is in initial block download\n", pfrom->id);
            return true;
        }

        CNodeState *nodestate = State(pfrom->GetId());
        CBlockIndex* pindex = nullptr;
        if (locator.IsNull())
        {
            // If locator is null, return the hashStop block
            BlockMap::iterator mi = mapBlockIndex.find(hashStop);
            if (mi == mapBlockIndex.end())
                return true;
            pindex = (*mi).second;
        }
        else
        {
            // Find the last block the caller has in the main chain
            pindex = FindForkInGlobalIndex(chainActive, locator);
            if (pindex)
                pindex = chainActive.Next(pindex);
        }

        // we must use CBlocks, as CBlockHeaders won't include the 0x00 nTx count at the end
        vector<CBlock> vHeaders;
        int nLimit = MAX_HEADERS_RESULTS;
        LogPrint("net", "getheaders %d to %s from peer=%d\n", (pindex ? pindex->nHeight : -1), hashStop.ToString(), pfrom->id);
        for (; pindex; pindex = chainActive.Next(pindex))
        {
            vHeaders.push_back(pindex->GetBlockHeader());
            if (--nLimit <= 0 || pindex->GetBlockHash() == hashStop)
                break;
        }
        // pindex can be NULL either if we sent chainActive.Tip() OR
        // if our peer has chainActive.Tip() (and thus we are sending an empty
        // headers message). In both cases it's safe to update
        // pindexBestHeaderSent to be our tip.
        nodestate->pindexBestHeaderSent = pindex ? pindex : chainActive.Tip();
        pfrom->PushMessage(NetMsgType::HEADERS, vHeaders);
    }


    else if (strCommand == NetMsgType::TX)
    {
        // Stop processing the transaction early if
        // We are in blocks only mode and peer is either not whitelisted or whitelistrelay is off
        if (!fRelayTxes && (!pfrom->fWhitelisted || !GetBoolArg("-whitelistrelay", DEFAULT_WHITELISTRELAY)))
        {
            LogPrint("net", "transaction sent in violation of protocol peer=%d\n", pfrom->id);
            return true;
        }

        deque<COutPoint> vWorkQueue;
        vector<uint256> vEraseQueue;
        CTransaction tx;
        vRecv >> tx;

        LogPrint("net", "Received tx %s peer=%d\n%s\n", tx.GetHash().ToString(), pfrom->id, tx.ToString());

        CInv inv(MSG_TX, tx.GetHash());
        pfrom->AddInventoryKnown(inv);

        LOCK(cs_main);

        bool fMissingInputs = false;
        CValidationState state;
        CValidationState dummyState; // Dummy state for Dandelion stempool

        pfrom->setAskFor.erase(inv.hash);
        mapAlreadyAskedFor.erase(inv);

        if (!AlreadyHave(inv) && AcceptToMemoryPool(mempool, &mempool.cs, &stempool.cs, state, tx, true, &fMissingInputs)) {
            // Changes to mempool should also be made to Dandelion stempool
            AcceptToMemoryPool(stempool, &mempool.cs, &stempool.cs, dummyState, tx, true, nullptr);
            if (IsTxDandelionEmbargoed(tx.GetHash())) {
                LogPrint("dandelion", "Embargoed dandeliontx %s found in mempool; removing from embargo map\n", tx.GetHash().ToString());
                RemoveDandelionEmbargo(tx.GetHash());
            }
            mempool.check(pcoinsTip);
            // Changes to mempool should also be made to Dandelion stempool
            stempool.check(pcoinsTip);
            RelayTransaction(tx);
            for (unsigned int i = 0; i < tx.vout.size(); i++) {
                vWorkQueue.emplace_back(inv.hash, i);
            }

            pfrom->nLastTXTime = GetTime();

            LogPrint("mempool", "AcceptToMemoryPool: peer=%d: accepted %s (poolsz %u txn, %u kB)\n",
                     pfrom->id,
                     tx.GetHash().ToString(),
                     mempool.size(), mempool.DynamicMemoryUsage() / 1000);

            // Recursively process any orphan transactions that depended on this one
            set<NodeId> setMisbehaving;
            while (!vWorkQueue.empty()) {
                auto itByPrev = mapOrphanTransactionsByPrev.find(vWorkQueue.front());
                vWorkQueue.pop_front();
                if (itByPrev == mapOrphanTransactionsByPrev.end())
                    continue;
                for (auto mi = itByPrev->second.begin();
                     mi != itByPrev->second.end();
                     ++mi)
                {
                    const CTransaction& orphanTx = (*mi)->second.tx;
                    const uint256& orphanHash = orphanTx.GetHash();
                    NodeId fromPeer = (*mi)->second.fromPeer;
                    bool fMissingInputs2 = false;
                    // Use a dummy CValidationState so someone can't setup nodes to counter-DoS based on orphan
                    // resolution (that is, feeding people an invalid transaction based on LegitTxX in order to get
                    // anyone relaying LegitTxX banned)
                    CValidationState stateDummy;
                    CValidationState stateDummyDandelion;

                    if (setMisbehaving.count(fromPeer))
                        continue;
                    if (AcceptToMemoryPool(mempool, &mempool.cs, &stempool.cs, stateDummy, orphanTx, true, &fMissingInputs2)) {
                        // Changes to mempool should also be made to Dandelion stempool
                        AcceptToMemoryPool(stempool, &mempool.cs, &stempool.cs, stateDummyDandelion, orphanTx, true, nullptr);
                        LogPrint("mempool", "   accepted orphan tx %s\n", orphanHash.ToString());
                        RelayTransaction(orphanTx);
                        for (unsigned int i = 0; i < orphanTx.vout.size(); i++) {
                            vWorkQueue.emplace_back(orphanHash, i);
                        }
                        vEraseQueue.push_back(orphanHash);
                    }
                    else if (!fMissingInputs2)
                    {
                        int nDos = 0;
                        if (stateDummy.IsInvalid(nDos) && nDos > 0 && (!state.CorruptionPossible() || State(fromPeer)->fHaveWitness))
                        {
                            // Punish peer that gave us an invalid orphan tx
                            Misbehaving(fromPeer, nDos);
                            setMisbehaving.insert(fromPeer);
                            LogPrint("mempool", "   invalid orphan tx %s\n", orphanHash.ToString());
                        }
                        // Has inputs but not accepted to mempool
                        // Probably non-standard or insufficient fee/priority
                        LogPrint("mempool", "   removed orphan tx %s\n", orphanHash.ToString());
                        vEraseQueue.push_back(orphanHash);
                        if (!stateDummy.CorruptionPossible()) {
                            assert(recentRejects);
                            recentRejects->insert(orphanHash);
                        }
                    }
                    mempool.check(pcoinsTip);
                    // Changes to mempool should also be made to Dandelion stempool
                    stempool.check(pcoinsTip);
                }
            }

            for(uint256 hash: vEraseQueue)
                EraseOrphanTx(hash);
        }
        else if (fMissingInputs)
        {
            bool fRejectedParents = false; // It may be the case that the orphans parents have all been rejected
            for(const CTxIn& txin: tx.vin) {
                if (recentRejects->contains(txin.prevout.hash)) {
                    fRejectedParents = true;
                    break;
                }
            }
            if (!fRejectedParents) {
                for(const CTxIn& txin: tx.vin) {
                    CInv inv(MSG_TX, txin.prevout.hash);
                    pfrom->AddInventoryKnown(inv);
                    if (!AlreadyHave(inv)) pfrom->AskFor(inv);
                }
                AddOrphanTx(tx, pfrom->GetId());

                // DoS prevention: do not allow mapOrphanTransactions to grow unbounded
                unsigned int nMaxOrphanTx = (unsigned int)std::max((int64_t)0, GetArg("-maxorphantx", DEFAULT_MAX_ORPHAN_TRANSACTIONS));
                unsigned int nEvicted = LimitOrphanTxSize(nMaxOrphanTx);
                if (nEvicted > 0)
                    LogPrint("mempool", "mapOrphan overflow, removed %u tx\n", nEvicted);
            } else {
                LogPrint("mempool", "not keeping orphan with rejected parents %s\n",tx.GetHash().ToString());
            }
        } else {
            if (!state.CorruptionPossible()) {
                assert(recentRejects);
                recentRejects->insert(tx.GetHash());
            }

            if (pfrom->fWhitelisted && GetBoolArg("-whitelistforcerelay", DEFAULT_WHITELISTFORCERELAY)) {
                // Always relay transactions received from whitelisted peers, even
                // if they were already in the mempool or rejected from it due
                // to policy, allowing the node to function as a gateway for
                // nodes hidden behind it.
                //
                // Never relay transactions that we would assign a non-zero DoS
                // score for, as we expect peers to do the same with us in that
                // case.
                int nDoS = 0;
                if (!state.IsInvalid(nDoS) || nDoS == 0) {
                    LogPrintf("Force relaying tx %s from whitelisted peer=%d\n", tx.GetHash().ToString(), pfrom->id);
                    RelayTransaction(tx);
                } else {
                    LogPrintf("Not relaying invalid transaction %s from whitelisted peer=%d (%s)\n", tx.GetHash().ToString(), pfrom->id, FormatStateMessage(state));
                }
            }
        }
        int nDoS = 0;
        if (state.IsInvalid(nDoS))
        {
            LogPrint("mempoolrej", "%s from peer=%d was not accepted: %s\n", tx.GetHash().ToString(),
                     pfrom->id,
                     FormatStateMessage(state));
            if (state.GetRejectCode() < REJECT_INTERNAL) // Never send AcceptToMemoryPool's internal codes over P2P
                pfrom->PushMessage(NetMsgType::REJECT, strCommand, (unsigned char)state.GetRejectCode(),
                                   state.GetRejectReason().substr(0, MAX_REJECT_MESSAGE_LENGTH), inv.hash);
            if (nDoS > 0 && (!state.CorruptionPossible() || State(pfrom->id)->fHaveWitness)) {
                // When a non-witness-supporting peer gives us a transaction that would
                // be accepted if witness validation was off, we can't blame them for it.
                Misbehaving(pfrom->GetId(), nDoS);
            }
        }
        FlushStateToDisk(state, FLUSH_STATE_PERIODIC);
    }
    else if (strCommand == NetMsgType::DANDELIONAGGREGATIONSESSION)
    {
        AggregationSession ms(pcoinsTip);
        vRecv >> ms;

        ms.nTime = GetTimeMillis();

        CInv inv(MSG_DANDELION_AGGSESSION, ms.GetHash());

        LOCK(cs_main);
        if (IsDandelionInbound(pfrom)) {
            if (!stempool.HaveAggregationSession(ms.GetHash()))
            {
                stempool.AddAggregationSession(ms);
                int64_t nCurrTime = GetTimeMicros();
                int64_t nEmbargo = 1000000*DANDELION_EMBARGO_MINIMUM+PoissonNextSend(nCurrTime, DANDELION_EMBARGO_AVG_ADD);
                InsertDandelionAggregationSessionEmbargo(ms.GetHash(), nEmbargo);

            }
            if (stempool.HaveAggregationSession(ms.GetHash()))
            {
                RelayDandelionAggregationSession(ms.GetHash(), pfrom);
            }
        }
    }
    else if (strCommand == NetMsgType::AGGREGATIONSESSION)
    {
        AggregationSession ms(pcoinsTip);
        vRecv >> ms;

        ms.nTime = GetTimeMillis();

        LOCK(cs_main);

        CInv inv(MSG_AGGSESSION, ms.GetHash());
        pfrom->AddInventoryKnown(inv);

        pfrom->setAskFor.erase(inv.hash);
        mapAlreadyAskedFor.erase(inv);

        if (!AlreadyHave(inv) && mempool.AddAggregationSession(ms))
        {
            if (IsDandelionAggregationSessionEmbargoed(ms.GetHash())) {
                LogPrint("dandelion", "Embargoed dandelion message %s found; removing from embargo map\n", ms.GetHash().ToString());
                RemoveDandelionAggregationSessionEmbargo(ms.GetHash());
            }
            uiInterface.NewAggregationSession(ms.GetHiddenService());
            RelayAggregationSession(ms.GetHash());
            ms.Join();
        }
    }
    else if (strCommand == NetMsgType::DANDELIONENCRYPTEDCANDIDATE)
    {
        EncryptedCandidateTransaction ec;
        vRecv >> ec;

        ec.nTime = GetTimeMillis();

        CInv inv(MSG_DANDELION_ENCCAND, ec.GetHash());

        LOCK(cs_main);
        if (IsDandelionInbound(pfrom)) {
            if (!stempool.HaveEncryptedCandidateTransaction(ec.GetHash()))
            {
                stempool.AddEncryptedCandidateTransaction(ec);
                int64_t nCurrTime = GetTimeMicros();
                int64_t nEmbargo = 1000000*DANDELION_EMBARGO_MINIMUM+PoissonNextSend(nCurrTime, DANDELION_EMBARGO_AVG_ADD);
                InsertDandelionEncryptedCandidateEmbargo(ec.GetHash(), nEmbargo);
            }
            if (stempool.HaveEncryptedCandidateTransaction(ec.GetHash()))
            {
                RelayDandelionEncryptedCandidate(ec.GetHash(), pfrom);
            }
        }
    }
    else if (strCommand == NetMsgType::ENCRYPTEDCANDIDATE)
    {
        EncryptedCandidateTransaction ec;
        vRecv >> ec;

        ec.nTime = GetTimeMillis();

        LOCK(cs_main);

        CInv inv(MSG_ENCCAND, ec.GetHash());
        pfrom->AddInventoryKnown(inv);

        pfrom->setAskFor.erase(inv.hash);
        mapAlreadyAskedFor.erase(inv);

        if (!AlreadyHave(inv) && mempool.AddEncryptedCandidateTransaction(ec))
        {
            if (IsDandelionEncryptedCandidateEmbargoed(ec.GetHash())) {
                LogPrint("dandelion", "Embargoed dandelion message %s found; removing from embargo map\n", SerializeHash(ec).ToString());
                RemoveDandelionEncryptedCandidateEmbargo(ec.GetHash());
            }

            RelayEncryptedCandidate(ec.GetHash());
            if (pwalletMain && pwalletMain->aggSession)
            {
                pwalletMain->aggSession->NewEncryptedCandidateTransaction(ec);
            }
        }
    }
    else if (strCommand == NetMsgType::DANDELIONTX)
    {
        CValidationState state;
        CTransaction tx;
        vRecv >> tx;
        bool fMissingInputs = false;
        CInv inv(MSG_DANDELION_TX, tx.GetHash());
        LOCK(cs_main);
        if (IsDandelionInbound(pfrom)) {
            if (!stempool.exists(inv.hash)) {
                bool ret = AcceptToMemoryPool(stempool, &mempool.cs, &stempool.cs, state, tx, false, &fMissingInputs, false, 0);
                if (ret) {
                    LogPrint("mempool", "AcceptToStemPool: peer=%d: accepted %s (poolsz %u txn, %u kB)\n",
                             pfrom->GetId(), tx.GetHash().ToString(), stempool.size(), stempool.DynamicMemoryUsage() / 1000);
                    int64_t nCurrTime = GetTimeMicros();
                    int64_t nEmbargo = 1000000*DANDELION_EMBARGO_MINIMUM+PoissonNextSend(nCurrTime, DANDELION_EMBARGO_AVG_ADD);
                    InsertDandelionEmbargo(tx.GetHash(),nEmbargo);
                    LogPrint("dandelion", "dandeliontx %s embargoed for %d seconds\n", tx.GetHash().ToString(), (nEmbargo-nCurrTime)/1000000);
                }
                int nDoS = 0;
                if (state.IsInvalid(nDoS)) {
                    LogPrint("mempool", "%s from peer=%d was not accepted: %s\n", tx.GetHash().ToString(),
                             pfrom->GetId(), FormatStateMessage(state));
                    if (state.GetRejectCode() > 0 && state.GetRejectCode() < REJECT_INTERNAL) { // Never send AcceptToMemoryPool's internal codes over P2P
                        pfrom->PushMessage(NetMsgType::REJECT, strCommand, (unsigned char)state.GetRejectCode(),
                                           state.GetRejectReason().substr(0, MAX_REJECT_MESSAGE_LENGTH), inv.hash);
                    }
                    if (nDoS > 0) {
                        Misbehaving(pfrom->GetId(), nDoS);
                    }
                }
            }
            if (stempool.exists(inv.hash)) {
                RelayDandelionTransaction(tx, pfrom);
            }
        }
    }
    else if (strCommand == NetMsgType::CMPCTBLOCK && !fImporting && !fReindex) // Ignore blocks received while importing
    {
        CBlockHeaderAndShortTxIDs cmpctblock;
        vRecv >> cmpctblock;

        LOCK(cs_main);

        if (mapBlockIndex.find(cmpctblock.header.hashPrevBlock) == mapBlockIndex.end()) {
            // Doesn't connect (or is genesis), instead of DoSing in AcceptBlockHeader, request deeper headers
            if (!IsInitialBlockDownload())
                pfrom->PushMessage(NetMsgType::GETHEADERS, chainActive.GetLocator(pindexBestHeader), uint256());
            return true;
        }

        CBlockIndex *pindex = nullptr;
        CValidationState state;
        if (!AcceptBlockHeader(cmpctblock.header, state, chainparams, &pindex)) {
            int nDoS;
            if (state.IsInvalid(nDoS)) {
                if (nDoS > 0)
                    Misbehaving(pfrom->GetId(), nDoS);
                LogPrintf("Peer %d sent us invalid header via cmpctblock\n", pfrom->id);
                return true;
            }
        }

        // If AcceptBlockHeader returned true, it set pindex
        assert(pindex);
        UpdateBlockAvailability(pfrom->GetId(), pindex->GetBlockHash());

        std::map<uint256, pair<NodeId, list<QueuedBlock>::iterator> >::iterator blockInFlightIt = mapBlocksInFlight.find(pindex->GetBlockHash());
        bool fAlreadyInFlight = blockInFlightIt != mapBlocksInFlight.end();

        if (pindex->nStatus & BLOCK_HAVE_DATA) // Nothing to do here
            return true;

        if (pindex->nChainWork <= chainActive.Tip()->nChainWork || // We know something better
                pindex->nTx != 0) { // We had this block at some point, but pruned it
            if (fAlreadyInFlight) {
                // We requested this block for some reason, but our mempool will probably be useless
                // so we just grab the block via normal getdata
                std::vector<CInv> vInv(1);
                vInv[0] = CInv(MSG_BLOCK, cmpctblock.header.GetHash());
                pfrom->PushMessage(NetMsgType::GETDATA, vInv);
            }
            return true;
        }

        // If we're not close to tip yet, give up and let parallel block fetch work its magic
        if (!fAlreadyInFlight && !CanDirectFetch(chainparams.GetConsensus()))
            return true;

        CNodeState *nodestate = State(pfrom->GetId());

        // We want to be a bit conservative just to be extra careful about DoS
        // possibilities in compact block processing...
        if (pindex->nHeight <= chainActive.Height() + 2) {
            if ((!fAlreadyInFlight && nodestate->nBlocksInFlight < MAX_BLOCKS_IN_TRANSIT_PER_PEER) ||
                    (fAlreadyInFlight && blockInFlightIt->second.first == pfrom->GetId())) {
                list<QueuedBlock>::iterator *queuedBlockIt = nullptr;
                if (!MarkBlockAsInFlight(pfrom->GetId(), pindex->GetBlockHash(), chainparams.GetConsensus(), pindex, &queuedBlockIt)) {
                    if (!(*queuedBlockIt)->partialBlock)
                        (*queuedBlockIt)->partialBlock.reset(new PartiallyDownloadedBlock(&mempool));
                    else {
                        // The block was already in flight using compact blocks from the same peer
                        LogPrint("net", "Peer sent us compact block we were already syncing!\n");
                        return true;
                    }
                }

                PartiallyDownloadedBlock& partialBlock = *(*queuedBlockIt)->partialBlock;
                ReadStatus status = partialBlock.InitData(cmpctblock);
                if (status == READ_STATUS_INVALID) {
                    MarkBlockAsReceived(pindex->GetBlockHash()); // Reset in-flight state in case of whitelist
                    Misbehaving(pfrom->GetId(), 100);
                    LogPrintf("Peer %d sent us invalid compact block\n", pfrom->id);
                    return true;
                } else if (status == READ_STATUS_FAILED) {
                    // Duplicate txindexes, the block is now in-flight, so just request it
                    std::vector<CInv> vInv(1);
                    vInv[0] = CInv(MSG_BLOCK, cmpctblock.header.GetHash());
                    pfrom->PushMessage(NetMsgType::GETDATA, vInv);
                    return true;
                }

                BlockTransactionsRequest req;
                for (size_t i = 0; i < cmpctblock.BlockTxCount(); i++) {
                    if (!partialBlock.IsTxAvailable(i))
                        req.indexes.push_back(i);
                }
                if (req.indexes.empty()) {
                    // Dirty hack to jump to BLOCKTXN code (TODO: move message handling into their own functions)
                    BlockTransactions txn;
                    txn.blockhash = cmpctblock.header.GetHash();
                    CDataStream blockTxnMsg(SER_NETWORK, PROTOCOL_VERSION);
                    blockTxnMsg << txn;
                    return ProcessMessage(pfrom, NetMsgType::BLOCKTXN, blockTxnMsg, nTimeReceived, chainparams);
                } else {
                    req.blockhash = pindex->GetBlockHash();
                    pfrom->PushMessage(NetMsgType::GETBLOCKTXN, req);
                }
            }
        } else {
            if (fAlreadyInFlight) {
                // We requested this block, but its far into the future, so our
                // mempool will probably be useless - request the block normally
                std::vector<CInv> vInv(1);
                vInv[0] = CInv(MSG_BLOCK, cmpctblock.header.GetHash());
                pfrom->PushMessage(NetMsgType::GETDATA, vInv);
                return true;
            } else {
                // If this was an announce-cmpctblock, we want the same treatment as a header message
                // Dirty hack to process as if it were just a headers message (TODO: move message handling into their own functions)
                std::vector<CBlock> headers;
                headers.push_back(cmpctblock.header);
                CDataStream vHeadersMsg(SER_NETWORK, PROTOCOL_VERSION);
                vHeadersMsg << headers;
                return ProcessMessage(pfrom, NetMsgType::HEADERS, vHeadersMsg, nTimeReceived, chainparams);
            }
        }

        CheckBlockIndex(chainparams.GetConsensus());
    }

    else if (strCommand == NetMsgType::BLOCKTXN && !fImporting && !fReindex) // Ignore blocks received while importing
    {
        BlockTransactions resp;
        vRecv >> resp;

        LOCK(cs_main);

        map<uint256, pair<NodeId, list<QueuedBlock>::iterator> >::iterator it = mapBlocksInFlight.find(resp.blockhash);
        if (it == mapBlocksInFlight.end() || !it->second.second->partialBlock ||
                it->second.first != pfrom->GetId()) {
            LogPrint("net", "Peer %d sent us block transactions for block we weren't expecting\n", pfrom->id);
            return true;
        }

        PartiallyDownloadedBlock& partialBlock = *it->second.second->partialBlock;
        CBlock block;
        ReadStatus status = partialBlock.FillBlock(block, resp.txn);
        if (status == READ_STATUS_INVALID) {
            MarkBlockAsReceived(resp.blockhash); // Reset in-flight state in case of whitelist
            LogPrintf("Peer %d sent us invalid compact block/non-matching block transactions\n", pfrom->id);
            return true;
        } else if (status == READ_STATUS_FAILED) {
            // Might have collided, fall back to getdata now :(
            std::vector<CInv> invs;
            invs.push_back(CInv(MSG_BLOCK, resp.blockhash));
            pfrom->PushMessage(NetMsgType::GETDATA, invs);
        } else {
            CValidationState state;
            ProcessNewBlock(state, chainparams, pfrom, &block, false, nullptr);
            int nDoS;
            if (state.IsInvalid(nDoS)) {
                assert (state.GetRejectCode() < REJECT_INTERNAL); // Blocks are never rejected with internal reject codes
                pfrom->PushMessage(NetMsgType::REJECT, strCommand, (unsigned char)state.GetRejectCode(),
                                   state.GetRejectReason().substr(0, MAX_REJECT_MESSAGE_LENGTH), block.GetHash());
                if (nDoS > 0) {
                    LOCK(cs_main);
                    Misbehaving(pfrom->GetId(), nDoS);
                }
            }
        }
    }


    else if (strCommand == NetMsgType::HEADERS && !fImporting && !fReindex) // Ignore headers received while importing
    {
        std::vector<CBlock> headers;

        // Bypass the normal CBlock deserialization, as we don't want to risk deserializing 2000 full blocks.
        unsigned int nCount = ReadCompactSize(vRecv);

        if (nCount > MAX_HEADERS_RESULTS) {
            LOCK(cs_main);
            Misbehaving(pfrom->GetId(), 20);
            return error("headers message size = %u", nCount);
        }
        headers.resize(nCount);

        for (unsigned int n = 0; n < nCount; n++) {

            vRecv >> headers[n];

            //ReadCompactSize(vRecv); // ignore tx count; assume it is 0.
        }

        {
            LOCK(cs_main);

            if (nCount == 0) {
                // Nothing interesting. Stop asking this peers for more headers.
                return true;
            }

            CNodeState *nodestate = State(pfrom->GetId());

            // If this looks like it could be a block announcement (nCount <
            // MAX_BLOCKS_TO_ANNOUNCE), use special logic for handling headers that
            // don't connect:
            // - Send a getheaders message in response to try to connect the chain.
            // - The peer can send up to MAX_UNCONNECTING_HEADERS in a row that
            //   don't connect before giving DoS points
            // - Once a headers message is received that is valid and does connect,
            //   nUnconnectingHeaders gets reset back to 0.
            if (mapBlockIndex.find(headers[0].hashPrevBlock) == mapBlockIndex.end() && nCount < MAX_BLOCKS_TO_ANNOUNCE) {
                nodestate->nUnconnectingHeaders++;
                pfrom->PushMessage(NetMsgType::GETHEADERS, chainActive.GetLocator(pindexBestHeader), uint256());
                LogPrint("net", "received header %s: missing prev block %s, sending getheaders (%d) to end (peer=%d, nUnconnectingHeaders=%d)\n",
                         headers[0].GetHash().ToString(),
                        headers[0].hashPrevBlock.ToString(),
                        pindexBestHeader->nHeight,
                        pfrom->id, nodestate->nUnconnectingHeaders);
                // Set hashLastUnknownBlock for this peer, so that if we
                // eventually get the headers - even from a different peer -
                // we can use this peer to download.
                UpdateBlockAvailability(pfrom->GetId(), headers.back().GetHash());

                if (nodestate->nUnconnectingHeaders % MAX_UNCONNECTING_HEADERS == 0) {
                    Misbehaving(pfrom->GetId(), 20);
                }

                return true;
            }

            bool ret = true;
            bool bFirst = true;
            string strError = "";

            int nFirst = 0;
            int nLast = 0;

            CBlockIndex *pindexLast = nullptr;

            std::vector<uint256> vHeaderHashes;

            for(const CBlock& header: headers) {
                CValidationState state;
                if (pindexLast != NULL && header.hashPrevBlock != pindexLast->GetBlockHash()) {
                    Misbehaving(pfrom->GetId(), 20);
                    ret = false;
                    strError = "non-continuous headers sequence";
                    break;
                }
                CBlockHeader pblockheader = CBlockHeader(header);
                if (!AcceptBlockHeader(pblockheader, state, chainparams, &pindexLast)) {
                    int nDoS;
                    if (state.IsInvalid(nDoS)) {
                        if (nDoS > 0)
                            Misbehaving(pfrom->GetId(), nDoS);
                        ret = false;
                        strError = "invalid header received";
                        break;
                    }
                }
                vHeaderHashes.push_back(pblockheader.GetHash());
                if (pindexLast) {
                    nLast = pindexLast->nHeight;
                    if (bFirst){
                        nFirst = pindexLast->nHeight;
                        bFirst = false;
                    }
                }
            }

            if(GetBoolArg("-headerspamfilter", DEFAULT_HEADER_SPAM_FILTER) && !IsInitialBlockDownload())
            {
                LOCK(cs_main);
                CValidationState state;
                CNodeState *nodestate = State(pfrom->GetId());
                CNodeHeaders& headers = ServiceHeaders(nodestate->address);
                headers.addHeaders(vHeaderHashes);
                int nDoS;
                ret = headers.updateState(state, ret);
                if (state.IsInvalid(nDoS)) {
                    if (nDoS > 0)
                        Misbehaving(pfrom->GetId(), nDoS);
                    ret = false;
                    strError = strError!="" ? strError + " / ": "";
                    strError = "header spam protection";
                }
            }

            if (!ret)
                return error(strError.c_str());

            if (nodestate->nUnconnectingHeaders > 0) {
                LogPrint("net", "peer=%d: resetting nUnconnectingHeaders (%d -> 0)\n", pfrom->id, nodestate->nUnconnectingHeaders);
            }
            nodestate->nUnconnectingHeaders = 0;

            assert(pindexLast);
            UpdateBlockAvailability(pfrom->GetId(), pindexLast->GetBlockHash());

            if (nCount == MAX_HEADERS_RESULTS) {
                // Headers message had its maximum size; the peer may have more headers.
                // TODO: optimize: if pindexLast is an ancestor of chainActive.Tip or pindexBestHeader, continue
                // from there instead.
                LogPrint("net", "more getheaders (%d) to end to peer=%d (startheight:%d)\n", pindexLast->nHeight, pfrom->id, pfrom->nStartingHeight);
                pfrom->PushMessage(NetMsgType::GETHEADERS, chainActive.GetLocator(pindexLast), uint256());
            }

            bool fCanDirectFetch = CanDirectFetch(chainparams.GetConsensus());

            // If this set of headers is valid and ends in a block with at least as
            // much work as our tip, download as much as possible.
            if (fCanDirectFetch && pindexLast->IsValid(BLOCK_VALID_TREE) && chainActive.Tip()->nChainWork <= pindexLast->nChainWork) {
                vector<CBlockIndex *> vToFetch;
                CBlockIndex *pindexWalk = pindexLast;
                // Calculate all the blocks we'd need to switch to pindexLast, up to a limit.
                while (pindexWalk && !chainActive.Contains(pindexWalk) && vToFetch.size() <= MAX_BLOCKS_IN_TRANSIT_PER_PEER) {
                    if (!(pindexWalk->nStatus & BLOCK_HAVE_DATA) &&
                            !mapBlocksInFlight.count(pindexWalk->GetBlockHash()) &&
                            (!IsWitnessEnabled(pindexWalk->pprev, chainparams.GetConsensus()) || State(pfrom->GetId())->fHaveWitness)) {
                        // We don't have this block, and it's not yet in flight.
                        vToFetch.push_back(pindexWalk);
                    }
                    pindexWalk = pindexWalk->pprev;
                }
                // If pindexWalk still isn't on our main chain, we're looking at a
                // very large reorg at a time we think we're close to caught up to
                // the main chain -- this shouldn't really happen.  Bail out on the
                // direct fetch and rely on parallel download instead.
                if (!chainActive.Contains(pindexWalk)) {
                    LogPrint("net", "Large reorg, won't direct fetch to %s (%d)\n",
                             pindexLast->GetBlockHash().ToString(),
                             pindexLast->nHeight);
                } else {
                    vector<CInv> vGetData;
                    // Download as much as possible, from earliest to latest.
                    for(CBlockIndex *pindex: boost::adaptors::reverse(vToFetch)) {
                        if (nodestate->nBlocksInFlight >= MAX_BLOCKS_IN_TRANSIT_PER_PEER) {
                            // Can't download any more from this peer
                            break;
                        }
                        uint32_t nFetchFlags = GetFetchFlags(pfrom, pindex->pprev, chainparams.GetConsensus());
                        vGetData.push_back(CInv(MSG_BLOCK | nFetchFlags, pindex->GetBlockHash()));
                        MarkBlockAsInFlight(pfrom->GetId(), pindex->GetBlockHash(), chainparams.GetConsensus(), pindex);
                        LogPrint("net", "Requesting block %s from  peer=%d\n",
                                 pindex->GetBlockHash().ToString(), pfrom->id);
                    }
                    if (vGetData.size() > 1) {
                        LogPrint("net", "Downloading blocks toward %s (%d) via headers direct fetch\n",
                                 pindexLast->GetBlockHash().ToString(), pindexLast->nHeight);
                    }
                    if (vGetData.size() > 0) {
                        //                    if (nodestate->fProvidesHeaderAndIDs && vGetData.size() == 1 && mapBlocksInFlight.size() == 1 && pindexLast->pprev->IsValid(BLOCK_VALID_CHAIN) && !(nLocalServices & NODE_WITNESS)) {
                        //                        // We seem to be rather well-synced, so it appears pfrom was the first to provide us
                        //                        // with this block! Let's get them to announce using compact blocks in the future.
                        //                        MaybeSetPeerAsAnnouncingHeaderAndIDs(nodestate, pfrom);
                        //                        // In any case, we want to download using a compact block, not a regular one
                        //                        vGetData[0] = CInv(MSG_CMPCT_BLOCK, vGetData[0].hash);
                        //                    }
                        pfrom->PushMessage(NetMsgType::GETDATA, vGetData);
                    }
                }
            }

            CheckBlockIndex(chainparams.GetConsensus());
        }

        NotifyHeaderTip();
    }

    else if (strCommand == NetMsgType::BLOCK && !fImporting && !fReindex) // Ignore blocks received while importing
    {
        CBlock block;
        vRecv >> block;

        LogPrint("net", "received block %s peer=%d\n%s\n", block.GetHash().ToString(), pfrom->id, block.ToString());

        bool ret = true;

        if(GetBoolArg("-headerspamfilter", DEFAULT_HEADER_SPAM_FILTER) && !IsInitialBlockDownload())
        {
            LOCK(cs_main);
            CValidationState state;
            CNodeState *nodestate = State(pfrom->GetId());
            CNodeHeaders& headers = ServiceHeaders(nodestate->address);
            CBlockHeader pblockheader = CBlockHeader(block);
            headers.addHeaders({pblockheader.GetHash()});
            int nDoS;
            ret = headers.updateState(state, ret);
            if (state.IsInvalid(nDoS))
            {
                if (nDoS > 0)
                    Misbehaving(pfrom->GetId(), nDoS);

                return error("header spam protection");
            }
        }

        CValidationState state;
        // Process all blocks from whitelisted peers, even if not requested,
        // unless we're still syncing with the network.
        // Such an unrequested block may still be processed, subject to the
        // conditions in AcceptBlock().
        bool forceProcessing = pfrom->fWhitelisted && !IsInitialBlockDownload();
        ProcessNewBlock(state, chainparams, pfrom, &block, forceProcessing, nullptr);
        int nDoS;
        if (state.IsInvalid(nDoS)) {
            assert (state.GetRejectCode() < REJECT_INTERNAL); // Blocks are never rejected with internal reject codes
            pfrom->PushMessage(NetMsgType::REJECT, strCommand, (unsigned char)state.GetRejectCode(),
                               state.GetRejectReason().substr(0, MAX_REJECT_MESSAGE_LENGTH), block.GetHash());
            if (nDoS > 0) {
                LOCK(cs_main);
                Misbehaving(pfrom->GetId(), nDoS);
            }
        }
    }


    else if (strCommand == NetMsgType::GETADDR)
    {
        // This asymmetric behavior for inbound and outbound connections was introduced
        // to prevent a fingerprinting attack: an attacker can send specific fake addresses
        // to users' AddrMan and later request them by sending getaddr messages.
        // Making nodes which are behind NAT and can only make outgoing connections ignore
        // the getaddr message mitigates the attack.
        if (!pfrom->fInbound) {
            LogPrint("net", "Ignoring \"getaddr\" from outbound connection. peer=%d\n", pfrom->id);
            return true;
        }

        // Only send one GetAddr response per connection to reduce resource waste
        //  and discourage addr stamping of INV announcements.
        if (pfrom->fSentAddr) {
            LogPrint("net", "Ignoring repeated \"getaddr\". peer=%d\n", pfrom->id);
            return true;
        }
        pfrom->fSentAddr = true;

        pfrom->vAddrToSend.clear();
        vector<CAddress> vAddr = addrman.GetAddr();
        for(const CAddress &addr: vAddr)
            pfrom->PushAddress(addr);
    }


    else if (strCommand == NetMsgType::MEMPOOL)
    {
        if (!(nLocalServices & NODE_BLOOM) && !pfrom->fWhitelisted)
        {
            LogPrint("net", "mempool request with bloom filters disabled, disconnect peer=%d\n", pfrom->GetId());
            pfrom->fDisconnect = true;
            return true;
        }

        if (CNode::OutboundTargetReached(false) && !pfrom->fWhitelisted)
        {
            LogPrint("net", "mempool request with bandwidth limit reached, disconnect peer=%d\n", pfrom->GetId());
            pfrom->fDisconnect = true;
            return true;
        }

        LOCK(pfrom->cs_inventory);
        pfrom->fSendMempool = true;
    }


    else if (strCommand == NetMsgType::PING)
    {
        if (pfrom->nVersion > BIP0031_VERSION)
        {
            uint64_t nonce = 0;
            vRecv >> nonce;
            // Echo the message back with the nonce. This allows for two useful features:
            //
            // 1) A remote node can quickly check if the connection is operational
            // 2) Remote nodes can measure the latency of the network thread. If this node
            //    is overloaded it won't respond to pings quickly and the remote node can
            //    avoid sending us more work, like chain download requests.
            //
            // The nonce stops the remote getting confused between different pings: without
            // it, if the remote node sends a ping once per second and this node takes 5
            // seconds to respond to each, the 5th ping the remote sends would appear to
            // return very quickly.
            pfrom->PushMessage(NetMsgType::PONG, nonce);
        }
    }


    else if (strCommand == NetMsgType::PONG)
    {
        int64_t pingUsecEnd = nTimeReceived;
        uint64_t nonce = 0;
        size_t nAvail = vRecv.in_avail();
        bool bPingFinished = false;
        std::string sProblem;

        if (nAvail >= sizeof(nonce)) {
            vRecv >> nonce;

            // Only process pong message if there is an outstanding ping (old ping without nonce should never pong)
            if (pfrom->nPingNonceSent != 0) {
                if (nonce == pfrom->nPingNonceSent) {
                    // Matching pong received, this ping is no longer outstanding
                    bPingFinished = true;
                    int64_t pingUsecTime = pingUsecEnd - pfrom->nPingUsecStart;
                    if (pingUsecTime > 0) {
                        // Successful ping time measurement, replace previous
                        pfrom->nPingUsecTime = pingUsecTime;
                        pfrom->nMinPingUsecTime = std::min(pfrom->nMinPingUsecTime, pingUsecTime);
                    } else {
                        // This should never happen
                        sProblem = "Timing mishap";
                    }
                } else {
                    // Nonce mismatches are normal when pings are overlapping
                    sProblem = "Nonce mismatch";
                    if (nonce == 0) {
                        // This is most likely a bug in another implementation somewhere; cancel this ping
                        bPingFinished = true;
                        sProblem = "Nonce zero";
                    }
                }
            } else {
                sProblem = "Unsolicited pong without ping";
            }
        } else {
            // This is most likely a bug in another implementation somewhere; cancel this ping
            bPingFinished = true;
            sProblem = "Short payload";
        }

        if (!(sProblem.empty())) {
            LogPrint("net", "pong peer=%d: %s, %x expected, %x received, %u bytes\n",
                     pfrom->id,
                     sProblem,
                     pfrom->nPingNonceSent,
                     nonce,
                     nAvail);
        }
        if (bPingFinished) {
            pfrom->nPingNonceSent = 0;
        }
    }


    else if (strCommand == NetMsgType::FILTERLOAD)
    {
        CBloomFilter filter;
        vRecv >> filter;

        LOCK(pfrom->cs_filter);

        if (!filter.IsWithinSizeConstraints())
        {
            // There is no excuse for sending a too-large filter
            LOCK(cs_main);
            Misbehaving(pfrom->GetId(), 100);
        }
        else
        {
            delete pfrom->pfilter;
            pfrom->pfilter = new CBloomFilter(filter);
            pfrom->pfilter->UpdateEmptyFull();
        }
        pfrom->fRelayTxes = true;
    }


    else if (strCommand == NetMsgType::FILTERADD)
    {
        vector<unsigned char> vData;
        vRecv >> vData;

        // Nodes must NEVER send a data item > 520 bytes (the max size for a script data object,
        // and thus, the maximum size any matched object can have) in a filteradd message
        if (vData.size() > MAX_SCRIPT_ELEMENT_SIZE)
        {
            LOCK(cs_main);
            Misbehaving(pfrom->GetId(), 100);
        } else {
            LOCK(pfrom->cs_filter);
            if (pfrom->pfilter)
                pfrom->pfilter->insert(vData);
            else
            {
                LOCK(cs_main);
                Misbehaving(pfrom->GetId(), 100);
            }
        }
    }


    else if (strCommand == NetMsgType::FILTERCLEAR)
    {
        LOCK(pfrom->cs_filter);
        delete pfrom->pfilter;
        pfrom->pfilter = new CBloomFilter();
        pfrom->fRelayTxes = true;
    }
    else if (strCommand == NetMsgType::REJECT)
    {
        try {
            string strMsg; unsigned char ccode; string strReason;
            vRecv >> LIMITED_STRING(strMsg, CMessageHeader::COMMAND_SIZE) >> ccode >> LIMITED_STRING(strReason, MAX_REJECT_MESSAGE_LENGTH);

            ostringstream ss;
            ss << strMsg << " code " << itostr(ccode) << ": " << strReason;

            if (strMsg == NetMsgType::BLOCK || strMsg == NetMsgType::TX)
            {
                uint256 hash;
                vRecv >> hash;
                ss << ": hash " << hash.ToString();
            }
            if(fDebug || ccode == REJECT_OBSOLETE)
                LogPrintf("Nodes are rejecting our messages. Reason: %s\n", SanitizeString(ss.str()));
        } catch (const std::ios_base::failure&) {
            // Avoid feedback loops by preventing reject messages from triggering a new reject message.
            if(fDebug)
                LogPrint("net", "Unparseable reject message received\n");
        }
    }

    else if (strCommand == NetMsgType::FEEFILTER) {
        CAmount newFeeFilter = 0;
        vRecv >> newFeeFilter;
        if (MoneyRange(newFeeFilter)) {
            {
                LOCK(pfrom->cs_feeFilter);
                pfrom->minFeeFilter = newFeeFilter;
            }
            LogPrint("net", "received: feefilter of %s from peer=%d\n", CFeeRate(newFeeFilter).ToString(), pfrom->id);
        }
    }

    else {
        // Ignore unknown commands for extensibility
        LogPrint("net", "Unknown command \"%s\" from peer=%d\n", SanitizeString(strCommand), pfrom->id);
    }



    return true;
}

// requires LOCK(cs_vRecvMsg)
bool ProcessMessages(CNode* pfrom)
{
    const CChainParams& chainparams = Params();
    //if (fDebug)
    //    LogPrintf("%s(%u messages)\n", __func__, pfrom->vRecvMsg.size());

    //
    // Message format
    //  (4) message start
    //  (12) command
    //  (4) size
    //  (4) checksum
    //  (x) data
    //
    bool fOk = true;

    if (!pfrom->vRecvGetData.empty())
        ProcessGetData(pfrom, chainparams.GetConsensus());

    // this maintains the order of responses
    if (!pfrom->vRecvGetData.empty()) return fOk;

    std::deque<CNetMessage>::iterator it = pfrom->vRecvMsg.begin();
    while (!pfrom->fDisconnect && it != pfrom->vRecvMsg.end()) {
        // Don't bother if send buffer is too full to respond anyway
        if (pfrom->nSendSize >= SendBufferSize())
            break;

        // get next message
        CNetMessage& msg = *it;

        //if (fDebug)
        //    LogPrintf("%s(message %u msgsz, %u bytes, complete:%s)\n", __func__,
        //            msg.hdr.nMessageSize, msg.vRecv.size(),
        //            msg.complete() ? "Y" : "N");

        // end, if an incomplete message is found
        if (!msg.complete())
            break;

        // at this point, any failure means we can delete the current message
        it++;

        // Scan for message start
        if (memcmp(msg.hdr.pchMessageStart, chainparams.MessageStart(), MESSAGE_START_SIZE) != 0) {
            LogPrintf("PROCESSMESSAGE: INVALID MESSAGESTART %s peer=%d\n", SanitizeString(msg.hdr.GetCommand()), pfrom->id);
            fOk = false;
            break;
        }

        // Read header
        CMessageHeader& hdr = msg.hdr;
        if (!hdr.IsValid(chainparams.MessageStart()))
        {
            LogPrintf("PROCESSMESSAGE: ERRORS IN HEADER %s peer=%d\n", SanitizeString(hdr.GetCommand()), pfrom->id);
            continue;
        }
        string strCommand = hdr.GetCommand();

        // Message size
        unsigned int nMessageSize = hdr.nMessageSize;

        // Checksum
        CDataStream& vRecv = msg.vRecv;
        uint256 hash = Hash(vRecv.begin(), vRecv.begin() + nMessageSize);
        unsigned int nChecksum = ReadLE32((unsigned char*)&hash);
        if (nChecksum != hdr.nChecksum)
        {
            LogPrintf("%s(%s, %u bytes): CHECKSUM ERROR nChecksum=%08x hdr.nChecksum=%08x\n", __func__,
                      SanitizeString(strCommand), nMessageSize, nChecksum, hdr.nChecksum);
            continue;
        }

        // Process message
        bool fRet = false;
        try
        {
            fRet = ProcessMessage(pfrom, strCommand, vRecv, msg.nTime, chainparams);
            boost::this_thread::interruption_point();
        }
        catch (const std::ios_base::failure& e)
        {
            pfrom->PushMessage(NetMsgType::REJECT, strCommand, REJECT_MALFORMED, string("error parsing message"));
            if (strstr(e.what(), "end of data"))
            {
                // Allow exceptions from under-length message on vRecv
                LogPrintf("%s(%s, %u bytes): Exception '%s' caught, normally caused by a message being shorter than its stated length\n", __func__, SanitizeString(strCommand), nMessageSize, e.what());
            }
            else if (strstr(e.what(), "size too large"))
            {
                // Allow exceptions from over-long size
                LogPrintf("%s(%s, %u bytes): Exception '%s' caught\n", __func__, SanitizeString(strCommand), nMessageSize, e.what());
            }
            else if (strstr(e.what(), "non-canonical ReadCompactSize()"))
            {
                // Allow exceptions from non-canonical encoding
                LogPrintf("%s(%s, %u bytes): Exception '%s' caught\n", __func__, SanitizeString(strCommand), nMessageSize, e.what());
            }
            else
            {
                PrintExceptionContinue(&e, "ProcessMessages()");
            }
        }
        catch (const boost::thread_interrupted&) {
            throw;
        }
        catch (const std::exception& e) {
            PrintExceptionContinue(&e, "ProcessMessages()");
        } catch (...) {
            PrintExceptionContinue(NULL, "ProcessMessages()");
        }

        if (!fRet)
            LogPrintf("%s(%s, %u bytes) FAILED peer=%d\n", __func__, SanitizeString(strCommand), nMessageSize, pfrom->id);

        break;
    }

    // In case the connection got shut down, its receive buffer was wiped
    if (!pfrom->fDisconnect)
        pfrom->vRecvMsg.erase(pfrom->vRecvMsg.begin(), it);

    return fOk;
}

class CompareInvMempoolOrder
{
    CTxMemPool *mp;
public:
    CompareInvMempoolOrder(CTxMemPool *mempool)
    {
        mp = mempool;
    }

    bool operator()(std::set<uint256>::iterator a, std::set<uint256>::iterator b)
    {
        /* As std::make_heap produces a max-heap, we want the entries with the
         * fewest ancestors/highest fee to sort later. */
        return mp->CompareDepthAndScore(*b, *a);
    }
};

bool SendMessages(CNode* pto)
{
    const Consensus::Params& consensusParams = Params().GetConsensus();
    {
        // Don't send anything until we get its version message
        if (pto->nVersion == 0)
            return true;

        //
        // Message: ping
        //
        bool pingSend = false;
        if (pto->fPingQueued) {
            // RPC ping request by user
            pingSend = true;
        }
        if (pto->nPingNonceSent == 0 && pto->nPingUsecStart + PING_INTERVAL * 1000000 < GetTimeMicros()) {
            // Ping automatically sent as a latency probe & keepalive.
            pingSend = true;
        }
        if (pingSend && !pto->fDisconnect) {
            uint64_t nonce = 0;
            while (nonce == 0) {
                GetRandBytes((unsigned char*)&nonce, sizeof(nonce));
            }
            pto->fPingQueued = false;
            pto->nPingUsecStart = GetTimeMicros();
            if (pto->nVersion > BIP0031_VERSION) {
                pto->nPingNonceSent = nonce;
                pto->PushMessage(NetMsgType::PING, nonce);
            } else {
                // Peer is too old to support ping command with nonce, pong will never arrive.
                pto->nPingNonceSent = 0;
                pto->PushMessage(NetMsgType::PING);
            }
        }

        TRY_LOCK(cs_main, lockMain); // Acquire cs_main for IsInitialBlockDownload() and CNodeState()
        if (!lockMain)
            return true;

        // Address refresh broadcast
        int64_t nNow = GetTimeMicros();
        if (!IsInitialBlockDownload() && pto->nNextLocalAddrSend < nNow) {
            AdvertiseLocal(pto);
            pto->nNextLocalAddrSend = PoissonNextSend(nNow, AVG_LOCAL_ADDRESS_BROADCAST_INTERVAL);
        }

        //
        // Message: addr
        //
        if (pto->nNextAddrSend < nNow) {
            pto->nNextAddrSend = PoissonNextSend(nNow, AVG_ADDRESS_BROADCAST_INTERVAL);
            vector<CAddress> vAddr;
            vAddr.reserve(pto->vAddrToSend.size());
            for(const CAddress& addr: pto->vAddrToSend)
            {
                if (!pto->addrKnown.contains(addr.GetKey()))
                {
                    pto->addrKnown.insert(addr.GetKey());
                    vAddr.push_back(addr);
                    // receiver rejects addr messages larger than 1000
                    if (vAddr.size() >= 1000)
                    {
                        pto->PushMessage(NetMsgType::ADDR, vAddr);
                        vAddr.clear();
                    }
                }
            }
            pto->vAddrToSend.clear();
            if (!vAddr.empty())
                pto->PushMessage(NetMsgType::ADDR, vAddr);
            // we only send the big addr message once
            if (pto->vAddrToSend.capacity() > 40)
                pto->vAddrToSend.shrink_to_fit();
        }

        CNodeState &state = *State(pto->GetId());
        if (state.fShouldBan) {
            if (pto->fWhitelisted)
                LogPrintf("Warning: not punishing whitelisted peer %s!\n", pto->addr.ToString());
            else {
                pto->fDisconnect = true;
                if (pto->addr.IsLocal())
                    LogPrintf("Warning: not banning local peer %s!\n", pto->addr.ToString());
                else
                {
                    CNode::Ban(pto->addr, BanReasonNodeMisbehaving);
                    // Remove all data from the header spam filter when the address is banned
                    CleanAddressHeaders(pto->addr);
                }
            }
            state.fShouldBan = false;
        }

        for(const CBlockReject& reject: state.rejects)
            pto->PushMessage(NetMsgType::REJECT, (string)NetMsgType::BLOCK, reject.chRejectCode, reject.strRejectReason, reject.hashBlock);
        state.rejects.clear();

        // Start block sync
        if (pindexBestHeader == nullptr)
            pindexBestHeader = chainActive.Tip();

        bool fFetch = state.fPreferredDownload || (nPreferredDownload == 0 && !pto->fClient && !pto->fOneShot); // Download if this is a nice peer, or we have no nice peers and this one might do.
        if (!state.fSyncStarted && !pto->fClient && !fImporting && !fReindex) {
            // Only actively request headers from a single peer, unless we're close to today.
            if ((nSyncStarted == 0 && !pto->fDisconnect && fFetch) || pindexBestHeader->GetBlockTime() > GetAdjustedTime() - 24 * 60 * 60) {
                state.fSyncStarted = true;
                nSyncStarted++;
                const CBlockIndex *pindexStart = pindexBestHeader;
                /* If possible, start at the block preceding the currently
                   best known header.  This ensures that we always get a
                   non-empty list of headers back as long as the peer
                   is up-to-date.  With a non-empty response, we can initialise
                   the peer's known best block.  This wouldn't be possible
                   if we requested starting at pindexBestHeader and
                   got back an empty response.  */
                if (pindexStart->pprev)
                    pindexStart = pindexStart->pprev;
                LogPrint("net", "initial getheaders (%d) to peer=%d (startheight:%d)\n", pindexStart->nHeight, pto->id, pto->nStartingHeight);
                pto->PushMessage(NetMsgType::GETHEADERS, chainActive.GetLocator(pindexStart), uint256());
            }
        }

        // Resend wallet transactions that haven't gotten in a block yet
        // Except during reindex, importing and IBD, when old wallet
        // transactions become unconfirmed and spams other nodes.
        if (!fReindex && !fImporting && !IsInitialBlockDownload())
        {
            GetMainSignals().Broadcast(nTimeBestReceived);
        }

        //
        // Try sending block announcements via headers
        //
        {
            // If we have less than MAX_BLOCKS_TO_ANNOUNCE in our
            // list of block hashes we're relaying, and our peer wants
            // headers announcements, then find the first header
            // not yet known to our peer but would connect, and send.
            // If no header would connect, or if we have too many
            // blocks, or if the peer doesn't want headers, just
            // add all to the inv queue.
            LOCK(pto->cs_inventory);
            vector<CBlock> vHeaders;
            bool fRevertToInv = ((!state.fPreferHeaders &&
                                  (!state.fPreferHeaderAndIDs || pto->vBlockHashesToAnnounce.size() > 1)) ||
                                 pto->vBlockHashesToAnnounce.size() > MAX_BLOCKS_TO_ANNOUNCE);
            CBlockIndex *pBestIndex = nullptr; // last header queued for delivery
            ProcessBlockAvailability(pto->id); // ensure pindexBestKnownBlock is up-to-date

            if (!fRevertToInv) {
                bool fFoundStartingHeader = false;
                // Try to find first header that our peer doesn't have, and
                // then send all headers past that one.  If we come across any
                // headers that aren't on chainActive, give up.
                for(const uint256 &hash: pto->vBlockHashesToAnnounce) {
                    BlockMap::iterator mi = mapBlockIndex.find(hash);
                    assert(mi != mapBlockIndex.end());
                    CBlockIndex *pindex = mi->second;
                    if (chainActive[pindex->nHeight] != pindex) {
                        // Bail out if we reorged away from this block
                        fRevertToInv = true;
                        break;
                    }
                    if (pBestIndex != NULL && pindex->pprev != pBestIndex) {
                        // This means that the list of blocks to announce don't
                        // connect to each other.
                        // This shouldn't really be possible to hit during
                        // regular operation (because reorgs should take us to
                        // a chain that has some block not on the prior chain,
                        // which should be caught by the prior check), but one
                        // way this could happen is by using invalidateblock /
                        // reconsiderblock repeatedly on the tip, causing it to
                        // be added multiple times to vBlockHashesToAnnounce.
                        // Robustly deal with this rare situation by reverting
                        // to an inv.
                        fRevertToInv = true;
                        break;
                    }
                    pBestIndex = pindex;
                    if (fFoundStartingHeader) {
                        // add this to the headers message
                        vHeaders.push_back(pindex->GetBlockHeader());
                    } else if (PeerHasHeader(&state, pindex)) {
                        continue; // keep looking for the first new block
                    } else if (pindex->pprev == NULL || PeerHasHeader(&state, pindex->pprev)) {
                        // Peer doesn't have this header but they do have the prior one.
                        // Start sending headers.
                        fFoundStartingHeader = true;
                        vHeaders.push_back(pindex->GetBlockHeader());
                    } else {
                        // Peer doesn't have this header or the prior one -- nothing will
                        // connect, so bail out.
                        fRevertToInv = true;
                        break;
                    }
                }
            }
            if (!fRevertToInv && !vHeaders.empty()) {
                if (vHeaders.size() == 1 && state.fPreferHeaderAndIDs) {
                    // We only send up to 1 block as header-and-ids, as otherwise
                    // probably means we're doing an initial-ish-sync or they're slow
                    LogPrint("net", "%s sending header-and-ids %s to peer %d\n", __func__,
                             vHeaders.front().GetHash().ToString(), pto->id);
                    //TODO: Shouldn't need to reload block from disk, but requires refactor
                    CBlock block;
                    assert(ReadBlockFromDisk(block, pBestIndex, consensusParams));
                    CBlockHeaderAndShortTxIDs cmpctblock(block);
                    pto->PushMessageWithFlag(SERIALIZE_TRANSACTION_NO_WITNESS, NetMsgType::CMPCTBLOCK, cmpctblock);
                    state.pindexBestHeaderSent = pBestIndex;
                } else if (state.fPreferHeaders) {
                    if (vHeaders.size() > 1) {
                        LogPrint("net", "%s: %u headers, range (%s, %s), to peer=%d\n", __func__,
                                 vHeaders.size(),
                                 vHeaders.front().GetHash().ToString(),
                                 vHeaders.back().GetHash().ToString(), pto->id);
                    } else {
                        LogPrint("net", "%s: sending header %s to peer=%d\n", __func__,
                                 vHeaders.front().GetHash().ToString(), pto->id);
                    }
                    pto->PushMessage(NetMsgType::HEADERS, vHeaders);
                    state.pindexBestHeaderSent = pBestIndex;
                } else
                    fRevertToInv = true;
            }
            if (fRevertToInv) {
                // If falling back to using an inv, just try to inv the tip.
                // The last entry in vBlockHashesToAnnounce was our tip at some point
                // in the past.
                if (!pto->vBlockHashesToAnnounce.empty()) {
                    const uint256 &hashToAnnounce = pto->vBlockHashesToAnnounce.back();
                    BlockMap::iterator mi = mapBlockIndex.find(hashToAnnounce);
                    assert(mi != mapBlockIndex.end());
                    CBlockIndex *pindex = mi->second;

                    // Warn if we're announcing a block that is not on the main chain.
                    // This should be very rare and could be optimized out.
                    // Just log for now.
                    if (chainActive[pindex->nHeight] != pindex) {
                        LogPrint("net", "Announcing block %s not on main chain (tip=%s)\n",
                                 hashToAnnounce.ToString(), chainActive.Tip()->GetBlockHash().ToString());
                    }

                    // If the peer's chain has this block, don't inv it back.
                    if (!PeerHasHeader(&state, pindex)) {
                        pto->PushInventory(CInv(MSG_BLOCK, hashToAnnounce));
                        LogPrint("net", "%s: sending inv peer=%d hash=%s\n", __func__,
                                 pto->id, hashToAnnounce.ToString());
                    }
                }
            }
            pto->vBlockHashesToAnnounce.clear();
        }

        //
        // Message: inventory
        //
        vector<CInv> vInv;
        {
            LOCK(pto->cs_inventory);
            vInv.reserve(std::max<size_t>(pto->vInventoryBlockToSend.size(), INVENTORY_BROADCAST_MAX));

            // Add blocks
            for(const uint256& hash: pto->vInventoryBlockToSend) {
                vInv.push_back(CInv(MSG_BLOCK, hash));
                if (vInv.size() == MAX_INV_SZ) {
                    pto->PushMessage(NetMsgType::INV, vInv);
                    vInv.clear();
                }
            }
            pto->vInventoryBlockToSend.clear();

            // Add Dandelion transactions
            for (const uint256& hash : pto->vInventoryDandelionTxToSend) {
                pto->setDandelionInventoryKnown.insert(hash);
                uint256 dandelionServiceDiscoveryHash;
                dandelionServiceDiscoveryHash.SetHex("0xffffffffffffffffffffffffffffffffffffffffffffffffffffffffffffffff");
                if (!pto->fSupportsDandelion && hash!=dandelionServiceDiscoveryHash) {
                    vInv.push_back(CInv(MSG_TX, hash));
                } else {
                    vInv.push_back(CInv(MSG_DANDELION_TX, hash));
                }
                if (vInv.size() == MAX_INV_SZ) {
                    pto->PushMessage(NetMsgType::INV, vInv);
                    vInv.clear();
                }
            }

            for (const uint256& hash : pto->vInventoryDandelionEncCandToSend) {
                pto->setDandelionInventoryKnown.insert(hash);
                if (!pto->fSupportsDandelion) {
                    vInv.push_back(CInv(MSG_ENCCAND, hash));
                } else {
                    vInv.push_back(CInv(MSG_DANDELION_ENCCAND, hash));
                }
                if (vInv.size() == MAX_INV_SZ) {
                    pto->PushMessage(NetMsgType::INV, vInv);
                    vInv.clear();
                }
            }

            for (const uint256& hash : pto->vInventoryDandelionAggSessionToSend) {
                pto->setDandelionInventoryKnown.insert(hash);
                if (!pto->fSupportsDandelion) {
                    vInv.push_back(CInv(MSG_AGGSESSION, hash));
                } else {
                    vInv.push_back(CInv(MSG_DANDELION_AGGSESSION, hash));
                }
                if (vInv.size() == MAX_INV_SZ) {
                    pto->PushMessage(NetMsgType::INV, vInv);
                    vInv.clear();
                }
            }

            pto->vInventoryDandelionTxToSend.clear();
            pto->vInventoryDandelionAggSessionToSend.clear();
            pto->vInventoryDandelionEncCandToSend.clear();

            // Check whether periodic sends should happen
            bool fSendTrickle = pto->fWhitelisted;
            if (pto->nNextInvSend < nNow) {
                fSendTrickle = true;
                // Use half the delay for outbound peers, as there is less privacy concern for them.
                pto->nNextInvSend = PoissonNextSend(nNow, INVENTORY_BROADCAST_INTERVAL >> !pto->fInbound);
            }

            // Time to send but the peer has requested we not relay transactions.
            if (fSendTrickle) {
                LOCK(pto->cs_filter);
                if (!pto->fRelayTxes) {
                    pto->setInventoryTxToSend.clear();
                    pto->setInventoryEncCandToSend.clear();
                    pto->setInventoryAggSessionToSend.clear();
                }
            }

            // Respond to BIP35 mempool requests
            if (fSendTrickle && pto->fSendMempool) {
                auto vtxinfo = mempool.infoAll();
                pto->fSendMempool = false;
                CAmount filterrate = 0;
                {
                    LOCK(pto->cs_feeFilter);
                    filterrate = pto->minFeeFilter;
                }

                LOCK(pto->cs_filter);

                for (const auto& txinfo : vtxinfo) {
                    const uint256& hash = txinfo.tx->GetHash();
                    CInv inv(MSG_TX, hash);
                    pto->setInventoryTxToSend.erase(hash);
                    if (filterrate) {
                        if (txinfo.feeRate.GetFeePerK() < filterrate)
                            continue;
                    }
                    if (pto->pfilter) {
                        if (!pto->pfilter->IsRelevantAndUpdate(*txinfo.tx)) continue;
                    }
                    pto->filterInventoryKnown.insert(hash);
                    vInv.push_back(inv);
                    if (vInv.size() == MAX_INV_SZ) {
                        pto->PushMessage(NetMsgType::INV, vInv);
                        vInv.clear();
                    }
                }
                pto->timeLastMempoolReq = GetTime();
            }

            // Determine transactions to relay
            if (fSendTrickle) {
                // Produce a vector with all candidates for sending
                vector<std::set<uint256>::iterator> vInvTx;
                vInvTx.reserve(pto->setInventoryTxToSend.size());
                for (std::set<uint256>::iterator it = pto->setInventoryTxToSend.begin(); it != pto->setInventoryTxToSend.end(); it++) {
                    vInvTx.push_back(it);
                }
                CAmount filterrate = 0;
                {
                    LOCK(pto->cs_feeFilter);
                    filterrate = pto->minFeeFilter;
                }
                // Topologically and fee-rate sort the inventory we send for privacy and priority reasons.
                // A heap is used so that not all items need sorting if only a few are being sent.
                CompareInvMempoolOrder compareInvMempoolOrder(&mempool);
                std::make_heap(vInvTx.begin(), vInvTx.end(), compareInvMempoolOrder);
                // No reason to drain out at many times the network's capacity,
                // especially since we have many peers and some will draw much shorter delays.
                unsigned int nRelayedTransactions = 0;
                LOCK(pto->cs_filter);
                while (!vInvTx.empty() && nRelayedTransactions < INVENTORY_BROADCAST_MAX) {
                    // Fetch the top element from the heap
                    std::pop_heap(vInvTx.begin(), vInvTx.end(), compareInvMempoolOrder);
                    std::set<uint256>::iterator it = vInvTx.back();
                    vInvTx.pop_back();
                    uint256 hash = *it;
                    // Remove it from the to-be-sent set
                    pto->setInventoryTxToSend.erase(it);
                    // Check if not in the filter already
                    if (pto->filterInventoryKnown.contains(hash)) {
                        continue;
                    }
                    // Not in the mempool anymore? don't bother sending it.
                    auto txinfo = mempool.info(hash);
                    if (!txinfo.tx) {
                        continue;
                    }
                    if (filterrate && txinfo.feeRate.GetFeePerK() < filterrate) {
                        continue;
                    }
                    if (pto->pfilter && !pto->pfilter->IsRelevantAndUpdate(*txinfo.tx)) continue;
                    // Send
                    vInv.push_back(CInv(MSG_TX, hash));
                    nRelayedTransactions++;
                    {
                        // Expire old relay messages
                        while (!vRelayExpiration.empty() && vRelayExpiration.front().first < nNow)
                        {
                            mapRelay.erase(vRelayExpiration.front().second);
                            vRelayExpiration.pop_front();
                        }

                        auto ret = mapRelay.insert(std::make_pair(hash, std::move(txinfo.tx)));
                        if (ret.second) {
                            vRelayExpiration.push_back(std::make_pair(nNow + 15 * 60 * 1000000, ret.first));
                        }
                    }
                    if (vInv.size() == MAX_INV_SZ) {
                        pto->PushMessage(NetMsgType::INV, vInv);
                        vInv.clear();
                    }
                    pto->filterInventoryKnown.insert(hash);
                }

                for (auto& hash: pto->setInventoryAggSessionToSend) {
                    vInv.push_back(CInv(MSG_AGGSESSION, hash));
                    if (vInv.size() == MAX_INV_SZ) {
                        pto->PushMessage(NetMsgType::INV, vInv);
                        vInv.clear();
                    }
                    pto->filterInventoryKnown.insert(hash);
                }

                for (auto& hash: pto->setInventoryEncCandToSend) {
                    vInv.push_back(CInv(MSG_ENCCAND, hash));
                    if (vInv.size() == MAX_INV_SZ) {
                        pto->PushMessage(NetMsgType::INV, vInv);
                        vInv.clear();
                    }
                    pto->filterInventoryKnown.insert(hash);
                }

                pto->setInventoryEncCandToSend.clear();
                pto->setInventoryAggSessionToSend.clear();
            }
        }
        if (!vInv.empty())
            pto->PushMessage(NetMsgType::INV, vInv);

        // Detect whether we're stalling
        nNow = GetTimeMicros();
        if (!pto->fDisconnect && state.nStallingSince && state.nStallingSince < nNow - 1000000 * BLOCK_STALLING_TIMEOUT) {
            // Stalling only triggers when the block download window cannot move. During normal steady state,
            // the download window should be much larger than the to-be-downloaded set of blocks, so disconnection
            // should only happen during initial block download.
            LogPrintf("Peer=%d is stalling block download, disconnecting\n", pto->id);
            pto->fDisconnect = true;
        }
        // In case there is a block that has been in flight from this peer for 2 + 0.5 * N times the block interval
        // (with N the number of peers from which we're downloading validated blocks), disconnect due to timeout.
        // We compensate for other peers to prevent killing off peers due to our own downstream link
        // being saturated. We only count validated in-flight blocks so peers can't advertise non-existing block hashes
        // to unreasonably increase our timeout.
        if (!pto->fDisconnect && state.vBlocksInFlight.size() > 0) {
            QueuedBlock &queuedBlock = state.vBlocksInFlight.front();
            int nOtherPeersWithValidatedDownloads = nPeersWithValidatedDownloads - (state.nBlocksInFlightValidHeaders > 0);
            if (nNow > state.nDownloadingSince + consensusParams.nPowTargetSpacing * (BLOCK_DOWNLOAD_TIMEOUT_BASE + BLOCK_DOWNLOAD_TIMEOUT_PER_PEER * nOtherPeersWithValidatedDownloads)) {
                LogPrintf("Timeout downloading block %s from peer=%d, disconnecting\n", queuedBlock.hash.ToString(), pto->id);
                pto->fDisconnect = true;
            }
        }

        //
        // Message: getdata (blocks)
        //
        vector<CInv> vGetData;


        if (!pto->fDisconnect && !pto->fClient && (fFetch || !IsInitialBlockDownload()) && state.nBlocksInFlight < MAX_BLOCKS_IN_TRANSIT_PER_PEER) {
            vector<CBlockIndex*> vToDownload;
            NodeId staller = -1;

            FindNextBlocksToDownload(pto->GetId(), MAX_BLOCKS_IN_TRANSIT_PER_PEER - state.nBlocksInFlight, vToDownload, staller);
            for(CBlockIndex *pindex: vToDownload) {
                if (State(pto->GetId())->fHaveWitness || !IsWitnessEnabled(pindex->pprev, consensusParams)) {
                    uint32_t nFetchFlags = GetFetchFlags(pto, pindex->pprev, consensusParams);
                    vGetData.push_back(CInv(MSG_BLOCK | nFetchFlags, pindex->GetBlockHash()));
                    MarkBlockAsInFlight(pto->GetId(), pindex->GetBlockHash(), consensusParams, pindex);
                    LogPrint("net", "Requesting block %s (%d) peer=%d\n", pindex->GetBlockHash().ToString(),
                             pindex->nHeight, pto->id);
                }
            }
            if (state.nBlocksInFlight == 0 && staller != -1  && State(pto->GetId())->fHaveWitness) {
                if (State(staller)->nStallingSince == 0) {
                    State(staller)->nStallingSince = nNow;
                    LogPrint("net", "Stall started peer=%d\n", staller);
                }
            }
        }

        //
        // Message: getdata (non-blocks)
        //
        while (!pto->fDisconnect && !pto->mapAskFor.empty() && (*pto->mapAskFor.begin()).first <= nNow)
        {
            const CInv& inv = (*pto->mapAskFor.begin()).second;
            if (!AlreadyHave(inv))
            {
                if (fDebug)
                    LogPrint("net", "Requesting %s peer=%d\n", inv.ToString(), pto->id);
                vGetData.push_back(inv);
                if (vGetData.size() >= 1000)
                {
                    pto->PushMessage(NetMsgType::GETDATA, vGetData);
                    vGetData.clear();
                }
            } else {
                //If we're not going to ask, don't expect a response.
                pto->setAskFor.erase(inv.hash);
            }
            pto->mapAskFor.erase(pto->mapAskFor.begin());
        }
        if (!vGetData.empty())
            pto->PushMessage(NetMsgType::GETDATA, vGetData);

        //
        // Message: feefilter
        //
        // We don't want white listed peers to filter txs to us if we have -whitelistforcerelay
        if (pto->nVersion >= FEEFILTER_VERSION && GetBoolArg("-feefilter", DEFAULT_FEEFILTER) &&
                !(pto->fWhitelisted && GetBoolArg("-whitelistforcerelay", DEFAULT_WHITELISTFORCERELAY))) {
            CAmount currentFilter = mempool.GetMinFee(GetArg("-maxmempool", DEFAULT_MAX_MEMPOOL_SIZE) * 1000000).GetFeePerK();
            int64_t timeNow = GetTimeMicros();
            if (timeNow > pto->nextSendTimeFeeFilter) {
                CAmount filterToSend = filterRounder.round(currentFilter);
                if (filterToSend != pto->lastSentFeeFilter) {
                    pto->PushMessage(NetMsgType::FEEFILTER, filterToSend);
                    pto->lastSentFeeFilter = filterToSend;
                }
                pto->nextSendTimeFeeFilter = PoissonNextSend(timeNow, AVG_FEEFILTER_BROADCAST_INTERVAL);
            }
            // If the fee filter has changed substantially and it's still more than MAX_FEEFILTER_CHANGE_DELAY
            // until scheduled broadcast, then move the broadcast to within MAX_FEEFILTER_CHANGE_DELAY.
            else if (timeNow + MAX_FEEFILTER_CHANGE_DELAY * 1000000 < pto->nextSendTimeFeeFilter &&
                     (currentFilter < 3 * pto->lastSentFeeFilter / 4 || currentFilter > 4 * pto->lastSentFeeFilter / 3)) {
                pto->nextSendTimeFeeFilter = timeNow + (insecure_rand() % MAX_FEEFILTER_CHANGE_DELAY) * 1000000;
            }
        }
    }
    return true;
}

std::string CBlockFileInfo::ToString() const {
    return strprintf("CBlockFileInfo(blocks=%u, size=%u, heights=%u...%u, time=%s...%s)", nBlocks, nSize, nHeightFirst, nHeightLast, DateTimeStrFormat("%Y-%m-%d", nTimeFirst), DateTimeStrFormat("%Y-%m-%d", nTimeLast));
}

ThresholdState VersionBitsTipState(const Consensus::Params& params, Consensus::DeploymentPos pos)
{
    LOCK(cs_main);
    return VersionBitsState(chainActive.Tip(), params, pos, versionbitscache);
}

class CMainCleanup
{
public:
    CMainCleanup() {}
    ~CMainCleanup() {
        // block headers
        BlockMap::iterator it1 = mapBlockIndex.begin();
        for (; it1 != mapBlockIndex.end(); it1++)
            delete (*it1).second;
        mapBlockIndex.clear();

        // orphan transactions
        mapOrphanTransactions.clear();
        mapOrphanTransactionsByPrev.clear();
    }
} instance_of_cmaincleanup;

// ppcoin: find last block index up to pindex
const CBlockIndex* GetLastBlockIndex(const CBlockIndex* pindex, bool fProofOfStake)
{
    while (pindex && pindex->pprev && (pindex->IsProofOfStake() != fProofOfStake))
        pindex = pindex->pprev;
    return pindex;
}

unsigned int ComputedMinStake(unsigned int nBase, int64_t nTime, unsigned int nBlockTime)
{
    return ComputeMaxBits(bnProofOfStakeLimit, nBase, nTime);
}

unsigned int GetNextTargetRequired(const CBlockIndex* pindexLast, bool fProofOfStake)
{

    arith_uint256 bnTargetLimit = fProofOfStake ? GetProofOfStakeLimit(pindexLast->nHeight) : Params().ProofOfWorkLimit();

    if (pindexLast == nullptr)
        return bnTargetLimit.GetCompact(); // genesis block


    const CBlockIndex* pindexPrev = GetLastBlockIndex(pindexLast, fProofOfStake);
    if (pindexPrev->pprev == nullptr)
        return bnTargetLimit.GetCompact(); // first block

    const CBlockIndex* pindexPrevPrev = GetLastBlockIndex(pindexPrev->pprev, fProofOfStake);
    if (pindexPrevPrev->pprev == nullptr)
        return bnTargetLimit.GetCompact(); // second block

    int64_t nActualSpacing = pindexPrev->GetBlockTime() - pindexPrevPrev->GetBlockTime();

    if (nActualSpacing < 0)
        nActualSpacing = Params().GetConsensus().nTargetSpacing;

    // ppcoin: target change every block
    // ppcoin: retarget with exponential moving toward target spacing
    arith_uint256 bnNew;
    bnNew.SetCompact(pindexPrev->nBits);

    arith_uint256 nInterval = (Params().GetConsensus().nTargetTimespan) / (Params().GetConsensus().nTargetSpacing);
    bnNew *= (((nInterval - 1)) * (Params().GetConsensus().nTargetSpacing) + (nActualSpacing) + (nActualSpacing));
    bnNew /= (((nInterval + 1)) * (Params().GetConsensus().nTargetSpacing));

    if (bnNew <= 0 || bnNew > bnTargetLimit)
        bnNew = bnTargetLimit;

    return bnNew.GetCompact();
}

arith_uint256 GetProofOfStakeLimit(int nHeight)
{
    return (bnProofOfStakeLimitV2);
}

bool TransactionGetCoinAge(CTransaction& transaction, uint64_t& nCoinAge, const CStateViewCache& view)
{
    arith_uint512 bnCentSecond = 0;  // coin age in the unit of cent-seconds
    nCoinAge = 0;

    if (transaction.IsCoinBase())
        return true;

    for(const CTxIn& txin: transaction.vin)
    {
        // First try finding the previous transaction in database
        CTransaction txPrev;
        uint256 hashBlock = uint256();

        if (!GetTransaction(txin.prevout.hash, txPrev, Params().GetConsensus(), hashBlock, view, true))
            continue;  // previous transaction not in main chain

        if (transaction.nTime < txPrev.nTime)
            return false;  // Transaction timestamp violation

        if (mapBlockIndex.count(hashBlock) == 0)
            return false; //Block not found

        CBlockIndex* pblockindex = mapBlockIndex[hashBlock];

        if (pblockindex->nTime + Params().GetConsensus().nStakeMinAge > transaction.nTime)
            continue; // only count coins meeting min age requirement

        int64_t nValueIn = txPrev.vout[txin.prevout.n].nValue;
        bnCentSecond += arith_uint512(nValueIn) * (transaction.nTime-txPrev.nTime) / CENT;


        LogPrint("coinage", "coin age nValueIn=%d nTimeDiff=%d bnCentSecond=%s\n", nValueIn, transaction.nTime - txPrev.nTime, bnCentSecond.ToString());
    }


    arith_uint512 bnCoinDay = ((bnCentSecond * CENT) / COIN) / (24 * 60 * 60);
    LogPrint("coinage", "coin age bnCoinDay=%s\n", bnCoinDay.ToString());
    nCoinAge = bnCoinDay.GetLow64();

    return true;
}

using namespace std;

// Get time weight
int64_t GetWeight(int64_t nIntervalBeginning, int64_t nIntervalEnd)
{
    // Kernel hash weight starts from 0 at the min age
    // this change increases active coins participating the hash and helps
    // to secure the network when proof-of-stake difficulty is low

    return nIntervalEnd - nIntervalBeginning - Params().GetConsensus().nStakeMinAge;
}

// Get the last stake modifier and its generation time from a given block
static bool GetLastStakeModifier(const CBlockIndex* pindex, uint64_t& nStakeModifier, int64_t& nModifierTime)
{
    if (!pindex)
        return error("GetLastStakeModifier: null pindex");
    while (pindex && pindex->pprev && !pindex->GeneratedStakeModifier())
        pindex = pindex->pprev;
    if (!pindex->GeneratedStakeModifier()){
        nStakeModifier = 1;
        nModifierTime = pindex->GetBlockTime();
        return true;
    }
    nStakeModifier = pindex->nStakeModifier;
    nModifierTime = pindex->GetBlockTime();
    return true;
}

// Get selection interval section (in seconds)
static int64_t GetStakeModifierSelectionIntervalSection(int nSection)
{
    assert (nSection >= 0 && nSection < 64);
    return (Params().GetConsensus().nModifierInterval * 63 / (63 + ((63 - nSection) * (MODIFIER_INTERVAL_RATIO - 1))));
}

// Get stake modifier selection interval (in seconds)
static int64_t GetStakeModifierSelectionInterval()
{
    int64_t nSelectionInterval = 0;
    for (int nSection=0; nSection<64; nSection++)
        nSelectionInterval += GetStakeModifierSelectionIntervalSection(nSection);
    return nSelectionInterval;
}

// select a block from the candidate blocks in vSortedByTimestamp, excluding
// already selected blocks in vSelectedBlocks, and with timestamp up to
// nSelectionIntervalStop.
static bool SelectBlockFromCandidates(vector<pair<int64_t, uint256> >& vSortedByTimestamp, map<uint256, const CBlockIndex*>& mapSelectedBlocks,
                                      int64_t nSelectionIntervalStop, uint64_t nStakeModifierPrev, const CBlockIndex** pindexSelected)
{
    bool fSelected = false;
    uint256 hashBest = uint256();
    *pindexSelected = (const CBlockIndex*) 0;
    for(const PAIRTYPE(int64_t, uint256)& item: vSortedByTimestamp)
    {
        if (!mapBlockIndex.count(item.second))
            return error("SelectBlockFromCandidates: failed to find block index for candidate block %s", item.second.ToString());
        const CBlockIndex* pindex = mapBlockIndex[item.second];
        if (fSelected && pindex->GetBlockTime() > nSelectionIntervalStop){
            //            LogPrint("stakemodifier", "SelectBlockFromCandidates: selection hash=%s index=%d proofhash=%s nStakeModifierPrev=%08x\n", hashBest.ToString(), pindex->nHeight, pindex->hashProof.ToString(), nStakeModifierPrev);
            break;

        }

        if (mapSelectedBlocks.count(pindex->GetBlockHash()) > 0)
            continue;
        // compute the selection hash by hashing its proof-hash and the
        // previous proof-of-stake modifier
        CDataStream ss(SER_GETHASH, 0);
        ss << ArithToUint256(pindex->hashProof) << nStakeModifierPrev;
        uint256 hashSelection = Hash(ss.begin(), ss.end());


        // the selection hash is divided by 2**32 so that proof-of-stake block
        // is always favored over proof-of-work block. this is to preserve
        // the energy efficiency property
        if (pindex->IsProofOfStake())
            hashSelection = ArithToUint256(UintToArith256(hashSelection) >> 32);

        if (fSelected && hashSelection < hashBest)
        {
            hashBest = hashSelection;
            *pindexSelected = (const CBlockIndex*) pindex;
        }
        else if (!fSelected)
        {
            fSelected = true;
            hashBest = hashSelection;
            *pindexSelected = (const CBlockIndex*) pindex;
        }
    }
    return fSelected;
}

// Stake Modifier (hash modifier of proof-of-stake):
// The purpose of stake modifier is to prevent a txout (coin) owner from
// computing future proof-of-stake generated by this txout at the time
// of transaction confirmation. To meet kernel protocol, the txout
// must hash with a future stake modifier to generate the proof.
// Stake modifier consists of bits each of which is contributed from a
// selected block of a given block group in the past.
// The selection of a block is based on a hash of the block's proof-hash and
// the previous stake modifier.
// Stake modifier is recomputed at a fixed time interval instead of every
// block. This is to make it difficult for an attacker to gain control of
// additional bits in the stake modifier, even after generating a chain of
// blocks.
bool ComputeNextStakeModifier(const CBlockIndex* pindexPrev, uint64_t& nStakeModifier, bool& fGeneratedStakeModifier)
{
    nStakeModifier = 0;
    fGeneratedStakeModifier = false;
    if (!pindexPrev)
    {
        fGeneratedStakeModifier = true;
        return error("ComputeNextStakeModifier(): Could not find pindexPrev");  // genesis block's modifier is 0
    }
    // First find current stake modifier and its generation block time
    // if it's not old enough, return the same stake modifier
    int64_t nModifierTime = 0;
    if (!GetLastStakeModifier(pindexPrev, nStakeModifier, nModifierTime))
        return error("ComputeNextStakeModifier: unable to get last modifier");
    //    LogPrint("stakemodifier", "ComputeNextStakeModifier: prev modifier=0x%016x time=%s\n", nStakeModifier, DateTimeStrFormat("%Y-%m-%d %H:%M:%S", nModifierTime));
    if (nModifierTime / Params().GetConsensus().nModifierInterval >= pindexPrev->GetBlockTime() / Params().GetConsensus().nModifierInterval)
        return true;

    // Sort candidate blocks by timestamp
    vector<pair<int64_t, uint256> > vSortedByTimestamp;
    vSortedByTimestamp.reserve(64 * Params().GetConsensus().nModifierInterval / GetTargetSpacing(pindexPrev->nHeight));
    int64_t nSelectionInterval = GetStakeModifierSelectionInterval();
    int64_t nSelectionIntervalStart = (pindexPrev->GetBlockTime() / Params().GetConsensus().nModifierInterval)
            * Params().GetConsensus().nModifierInterval - nSelectionInterval;
    //    LogPrint("stakemodifier", "nSelectionInterval = %d nSelectionIntervalStart = %d\n",nSelectionInterval,nSelectionIntervalStart);

    const CBlockIndex* pindex = pindexPrev;
    while (pindex && pindex->GetBlockTime() >= nSelectionIntervalStart)
    {
        vSortedByTimestamp.push_back(make_pair(pindex->GetBlockTime(), pindex->GetBlockHash()));
        pindex = pindex->pprev;
    }
    int nHeightFirstCandidate = pindex ? (pindex->nHeight + 1) : 0;
    reverse(vSortedByTimestamp.begin(), vSortedByTimestamp.end());
    sort(vSortedByTimestamp.begin(), vSortedByTimestamp.end());

    // Select 64 blocks from candidate blocks to generate stake modifier
    uint64_t nStakeModifierNew = 0;
    int64_t nSelectionIntervalStop = nSelectionIntervalStart;
    map<uint256, const CBlockIndex*> mapSelectedBlocks;
    for (int nRound=0; nRound<min(64, (int)vSortedByTimestamp.size()); nRound++)
    {
        // add an interval section to the current selection round
        nSelectionIntervalStop += GetStakeModifierSelectionIntervalSection(nRound);
        // select a block from the candidates of current round
        if (!SelectBlockFromCandidates(vSortedByTimestamp, mapSelectedBlocks, nSelectionIntervalStop, nStakeModifier, &pindex))
            return error("ComputeNextStakeModifier: unable to select block at round %d", nRound);
        // write the entropy bit of the selected block
        nStakeModifierNew |= (((uint64_t)pindex->GetStakeEntropyBit()) << nRound);
        // add the selected block from candidates to selected list
        mapSelectedBlocks.insert(make_pair(pindex->GetBlockHash(), pindex));
        //        LogPrint("stakemodifier", "ComputeNextStakeModifier: selected round %d stop=%s height=%d bit=%d\n", nRound, DateTimeStrFormat("%Y-%m-%d %H:%M:%S", nSelectionIntervalStop), pindex->nHeight, pindex->GetStakeEntropyBit());
    }

    // Print selection map for visualization of the selected blocks
    if (LogAcceptCategory("stakemodifier"))
    {
        string strSelectionMap = "";
        // '-' indicates proof-of-work blocks not selected
        strSelectionMap.insert(0, pindexPrev->nHeight - nHeightFirstCandidate + 1, '-');
        pindex = pindexPrev;
        while (pindex && pindex->nHeight >= nHeightFirstCandidate)
        {
            // '=' indicates proof-of-stake blocks not selected
            if (pindex->IsProofOfStake())
                strSelectionMap.replace(pindex->nHeight - nHeightFirstCandidate, 1, "=");
            pindex = pindex->pprev;
        }
        for(const PAIRTYPE(uint256, const CBlockIndex*)& item: mapSelectedBlocks)
        {
            // 'S' indicates selected proof-of-stake blocks
            // 'W' indicates selected proof-of-work blocks
            strSelectionMap.replace(item.second->nHeight - nHeightFirstCandidate, 1, item.second->IsProofOfStake()? "S" : "W");
        }
        //        LogPrintf("ComputeNextStakeModifier: selection height [%d, %d] map %s\n", nHeightFirstCandidate, pindexPrev->nHeight, strSelectionMap);
    }
    //    LogPrint("stakemodifier", "ComputeNextStakeModifier: new modifier=0x%016x time=%s\n", nStakeModifierNew, DateTimeStrFormat("%Y-%m-%d %H:%M:%S", pindexPrev->GetBlockTime()));

    nStakeModifier = nStakeModifierNew;
    fGeneratedStakeModifier = true;
    return true;
}


static bool CheckStakeKernelHashV2(CBlockIndex* pindexPrev, unsigned int nBits, unsigned int nTimeBlockFrom, const CTransaction& txPrev, const COutPoint& prevout, unsigned int nTimeTx, arith_uint256& hashProofOfStake, arith_uint256& targetProofOfStake, bool fPrintProofOfStake)
{

    if (nTimeTx < txPrev.nTime)  // Transaction timestamp violation
        return error("CheckStakeKernelHash() : nTime violation");


    if (nTimeBlockFrom + Params().GetConsensus().nStakeMinAge > nTimeTx) // Min age requirement
        return error("CheckStakeKernelHash() : min age violation");

    // Base target
    targetProofOfStake.SetCompact(nBits);

    // Weighted target
    int64_t nValueIn = txPrev.vout[prevout.n].nValue;
    arith_uint512 bnWeight = arith_uint512(nValueIn);

    // We need to convert to uint512 to prevent overflow when multiplying by 1st block coins
    base_uint<512> targetProofOfStake512(targetProofOfStake.GetHex());
    targetProofOfStake512 *= bnWeight;

    uint64_t nStakeModifier = pindexPrev->nStakeModifier;
    int nStakeModifierHeight = pindexPrev->nHeight;
    int64_t nStakeModifierTime = pindexPrev->nTime;

    // Calculate hash
    CDataStream ss(SER_GETHASH, 0);
    ss << nStakeModifier << nTimeBlockFrom << txPrev.nTime << prevout.hash << prevout.n << nTimeTx;
    hashProofOfStake = UintToArith256(Hash(ss.begin(), ss.end()));

    if (fPrintProofOfStake)
    {
        LogPrint("stakemodifier","CheckStakeKernelHash() : using modifier 0x%016x at height=%d timestamp=%s for block from timestamp=%s\n",
                 nStakeModifier, nStakeModifierHeight,
                 DateTimeStrFormat("%Y-%m-%d %H:%M:%S", nStakeModifierTime),
                 DateTimeStrFormat("%Y-%m-%d %H:%M:%S", nTimeBlockFrom));
        LogPrint("stakemodifier","CheckStakeKernelHash() : check modifier=0x%016x nTimeBlockFrom=%u nTimeTxPrev=%u nPrevout=%u nTimeTx=%u hashProof=%s bnTarget=%s nBits=%08x nValueIn=%d bnWeight=%s\n",
                 nStakeModifier,
                 nTimeBlockFrom, txPrev.nTime, prevout.n, nTimeTx,
                 hashProofOfStake.ToString(), targetProofOfStake512.ToString(), nBits, nValueIn,bnWeight.ToString());
    }

    // We need to convert type so it can be compared to target
    base_uint<512> hashProofOfStake512(hashProofOfStake.GetHex());

    // Now check if proof-of-stake hash meets target protocol
    if (hashProofOfStake512 > targetProofOfStake512)
        return false;

    if (fDebug && !fPrintProofOfStake)
    {
        LogPrint("stakemodifier","CheckStakeKernelHash() : using modifier 0x%016x at height=%d timestamp=%s for block from timestamp=%s\n",
                 nStakeModifier, nStakeModifierHeight,
                 DateTimeStrFormat("%Y-%m-%d %H:%M:%S", nStakeModifierTime),
                 DateTimeStrFormat("%Y-%m-%d %H:%M:%S", nTimeBlockFrom));
        LogPrint("stakemodifier","CheckStakeKernelHash() : pass modifier=0x%016x nTimeBlockFrom=%u nTimeTxPrev=%u nPrevout=%u nTimeTx=%u hashProof=%s\n",
                 nStakeModifier,
                 nTimeBlockFrom, txPrev.nTime, prevout.n, nTimeTx,
                 hashProofOfStake.ToString());
    }

    return true;
}

bool CheckStakeKernelHash(CBlockIndex* pindexPrev, unsigned int nBits, CBlockIndex& blockFrom, const CTransaction& txPrev, const COutPoint& prevout, unsigned int nTimeTx, arith_uint256& hashProofOfStake, arith_uint256& targetProofOfStake, bool fPrintProofOfStake)
{
    // if (IsProtocolV2(pindexPrev->nHeight+1))
    return CheckStakeKernelHashV2(pindexPrev, nBits, blockFrom.GetBlockTime(), txPrev, prevout, nTimeTx, hashProofOfStake, targetProofOfStake, true);
    // else
    // return CheckStakeKernelHashV1(nBits, blockFrom, nTxPrevOffset, txPrev, prevout, nTimeTx, hashProofOfStake, targetProofOfStake, fPrintProofOfStake);
}

//Check kernel hash target and coinstake signature
bool CheckProofOfStake(CBlockIndex* pindexPrev, const CTransaction& tx, unsigned int nBits, arith_uint256& hashProofOfStake, arith_uint256& targetProofOfStake, std::vector<CScriptCheck> *pvChecks, CStateViewCache& view, bool fCHeckSignature)
{
    if (!tx.IsCoinStake())
        return error("%s: called on non-coinstake %s", __func__, tx.GetHash().ToString());

    // Kernel (input 0) must match the stake hash target per coin age (nBits)
    const CTxIn& txin = tx.vin[0];

    CTransaction txPrev;
    uint256 hashBlock = uint256();
    if (!GetTransaction(txin.prevout.hash, txPrev, Params().GetConsensus(), hashBlock, view, true))
        return error("%s: INFO: read txPrev failed %s",__func__, txin.prevout.hash.GetHex());  // previous transaction not in main chain, may occur during initial download

    bool fColdStaking = txPrev.vout[txin.prevout.n].scriptPubKey.IsColdStaking() || txPrev.vout[txin.prevout.n].scriptPubKey.IsColdStakingv2();
    bool fPoolEnabled = IsColdStakingPoolFeeEnabled(pindexPrev, Params().GetConsensus());
    CScript kernelScript = txPrev.vout[txin.prevout.n].scriptPubKey;

    if (fPoolEnabled && tx.vin.size() > 1)
    {
        for (unsigned int i = 1; i < tx.vin.size(); i++)
        {
            CTransaction txPrev_;
            uint256 hashBlock_ = uint256();
            if (!GetTransaction(tx.vin[i].prevout.hash, txPrev_, Params().GetConsensus(), hashBlock_, view, true))
                return error("%s: INFO: read txPrev failed %s",__func__, tx.vin[i].prevout.hash.GetHex());  // previous transaction not in main chain, may occur during initial download

            fColdStaking |= txPrev_.vout[tx.vin[i].prevout.n].scriptPubKey.IsColdStaking() || txPrev_.vout[tx.vin[i].prevout.n].scriptPubKey.IsColdStakingv2();
            if (fColdStaking && txPrev_.vout[tx.vin[i].prevout.n].scriptPubKey != kernelScript)
                return error("%s: Coinstake spends inputs from more than one different kernel", __func__);
        }
    }

    if (fColdStaking)
    {
        CAmount valueIn = view.GetValueIn(tx);
        CAmount valueOut = 0;

        for(unsigned int i = 1; i < tx.vout.size() - (fPoolEnabled?0:1); i++) // First output is empty, last is CFund contribution
            if(fPoolEnabled && tx.vout[i].scriptPubKey == txPrev.vout[txin.prevout.n].scriptPubKey)
                valueOut += tx.vout[i].nValue;
            else if(!fPoolEnabled && tx.vout[i].scriptPubKey != txPrev.vout[txin.prevout.n].scriptPubKey)
                return error(strprintf("%s: Coinstake output %d tried to move cold staking coins to a non authorised script. (%s vs. %s)",
                                       __func__, i, ScriptToAsmStr(txPrev.vout[txin.prevout.n].scriptPubKey), ScriptToAsmStr(tx.vout[i].scriptPubKey)));

        if (fPoolEnabled && valueIn > valueOut)
            return error("%s: Coinstake tried to move cold staking coins to a non authorised script.",__func__);

    }

    if (pvChecks)
        pvChecks->reserve(tx.vin.size());

    if(fCHeckSignature)
    {
        PrecomputedTransactionData txdata(tx);
        const COutPoint &prevout = tx.vin[0].prevout;
        const CCoins* coins = view.AccessCoins(prevout.hash);
        assert(coins);

        // Verify signature
        CScriptCheck check(*coins, tx, 0, SCRIPT_VERIFY_NONE, false, &txdata);
        if (pvChecks) {
            pvChecks->push_back(CScriptCheck());
            check.swap(pvChecks->back());
        } else if (!check())
            return error("%s: script-verify-failed %s",__func__, ScriptErrorString(check.GetScriptError()));
    }

    if (mapBlockIndex.count(hashBlock) == 0)
        return fDebug? error("%s: read block failed",__func__) : false; // unable to read block of previous transaction

    CBlockIndex* pblockindex = mapBlockIndex[hashBlock];

    if (txin.prevout.hash != txPrev.GetHash())
        return error("%s: Coinstake input does not match previous output %s",__func__, txin.prevout.hash.GetHex());

    if (!CheckStakeKernelHash(pindexPrev, nBits, *pblockindex, txPrev, txin.prevout, tx.nTime, hashProofOfStake, targetProofOfStake, fDebug))
        return error("%s: INFO: check kernel failed on coinstake %s, hashProof=%s",__func__,  tx.GetHash().ToString(), hashProofOfStake.ToString()); // may occur during initial download or if behind on block chain sync

    return true;
}

// Check whether the coinstake timestamp meets protocol
bool CheckCoinStakeTimestamp(int nHeight, int64_t nTimeBlock, int64_t nTimeTx)
{
    if (nHeight > 0)
        return (nTimeBlock == nTimeTx) && ((nTimeTx & STAKE_TIMESTAMP_MASK) == 0);
    else
        return (nTimeBlock == nTimeTx);
}

bool CheckKernel(CBlockIndex* pindexPrev, unsigned int nBits, int64_t nTime, const COutPoint& prevout, const CStateViewCache& view, int64_t* pBlockTime)
{
    arith_uint256 hashProofOfStake, targetProofOfStake;

    CTransaction txPrev;
    uint256 hashBlock = uint256();
    if (!GetTransaction(prevout.hash, txPrev, Params().GetConsensus(), hashBlock, view, true)){
        LogPrintf("CheckKernel : Could not find previous transaction %s\n",prevout.hash.ToString());
        return false;
    }

    if (mapBlockIndex.count(hashBlock) == 0){
        LogPrintf("CheckKernel : Could not find block of previous transaction %s\n",hashBlock.ToString());
        return false;
    }

    CBlockIndex* pblockindex = mapBlockIndex[hashBlock];

    if (pblockindex->GetBlockTime() + Params().GetConsensus().nStakeMinAge > nTime)
        return false;

    if (pBlockTime)
        *pBlockTime = pblockindex->GetBlockTime();


    if (!pwalletMain->mapWallet.count(prevout.hash))
        return("CheckProofOfStake(): Couldn't get Tx Index");

    return CheckStakeKernelHash(pindexPrev, nBits, *pblockindex, txPrev, prevout, nTime, hashProofOfStake, targetProofOfStake);
}

// staker's coin stake reward based on coin age spent (coin-days)
int64_t GetProofOfStakeReward(int nHeight, int64_t nCoinAge, int64_t nFees, CBlockIndex* pindexPrev, const CStateViewCache& view)
{
<<<<<<< HEAD
    int64_t nSubsidy;

    if(IsStaticRewardEnabled(pindexPrev, Params().GetConsensus())){
        nSubsidy = GetStakingRewardPerBlock(view);
    } else {
        int64_t nRewardCoinYear;
        nRewardCoinYear = MAX_MINT_PROOF_OF_STAKE;

        if(nHeight-1 < 7 * Params().GetConsensus().nDailyBlockCount)
            nRewardCoinYear = 1 * MAX_MINT_PROOF_OF_STAKE;
        else if(nHeight-1 < (365 * Params().GetConsensus().nDailyBlockCount))
            nRewardCoinYear = 0.5 * MAX_MINT_PROOF_OF_STAKE;
        else if(nHeight-1 < (730 * Params().GetConsensus().nDailyBlockCount))
            nRewardCoinYear = 0.5 * MAX_MINT_PROOF_OF_STAKE;
        else if(IsCommunityFundAccumulationEnabled(pindexPrev, Params().GetConsensus(), false))
            nRewardCoinYear = 0.4 * MAX_MINT_PROOF_OF_STAKE;
        else
            nRewardCoinYear = 0.5 * MAX_MINT_PROOF_OF_STAKE;

        nSubsidy = nCoinAge * nRewardCoinYear / 365;
    }

    return  nSubsidy + nFees;
=======
  int64_t nSubsidy;

  if (IsBurnFeesEnabled(pindexPrev, Params().GetConsensus())){
      nFees = 0;
  }

  if(IsStaticRewardEnabled(pindexPrev, Params().GetConsensus())){
      nSubsidy = GetStakingRewardPerBlock(view);
  } else {
      int64_t nRewardCoinYear;
      nRewardCoinYear = MAX_MINT_PROOF_OF_STAKE;

      if(nHeight-1 < 7 * Params().GetConsensus().nDailyBlockCount)
          nRewardCoinYear = 1 * MAX_MINT_PROOF_OF_STAKE;
      else if(nHeight-1 < (365 * Params().GetConsensus().nDailyBlockCount))
          nRewardCoinYear = 0.5 * MAX_MINT_PROOF_OF_STAKE;
      else if(nHeight-1 < (730 * Params().GetConsensus().nDailyBlockCount))
          nRewardCoinYear = 0.5 * MAX_MINT_PROOF_OF_STAKE;
      else if(IsCommunityFundAccumulationEnabled(pindexPrev, Params().GetConsensus(), false))
          nRewardCoinYear = 0.4 * MAX_MINT_PROOF_OF_STAKE;
      else
          nRewardCoinYear = 0.5 * MAX_MINT_PROOF_OF_STAKE;

       nSubsidy = nCoinAge * nRewardCoinYear / 365;
  }

  return  nSubsidy + nFees;
>>>>>>> a86fb1f7
}

unsigned int ComputeMaxBits(arith_uint256 bnTargetLimit, unsigned int nBase, int64_t nTime)
{
    arith_uint256 bnResult;
    bnResult.SetCompact(nBase);
    bnResult *= 2;
    while (nTime > 0 && bnResult < bnTargetLimit)
    {
        // Maximum 200% adjustment per day...
        bnResult *= 2;
        nTime -= 24 * 60 * 60;
    }
    if (bnResult > bnTargetLimit)
        bnResult = bnTargetLimit;
    return bnResult.GetCompact();
}

static void RelayDandelionTransaction(const CTransaction& tx, CNode* pfrom)
{
    if (!stempool.exists(tx.GetHash())) {
        LogPrintf("ERROR: Trying to relay dandelion transaction %s which is not in the stempool.\n",
                  tx.GetHash().ToString());
        return;
    }
    FastRandomContext rng;
    if (rng.randrange(100)<DANDELION_FLUFF) {
        LogPrint("dandelion", "Dandelion fluff: %s\n", tx.GetHash().ToString());
        CValidationState state;
        std::shared_ptr<const CTransaction> ptx = stempool.get(tx.GetHash());
        bool fMissingInputs = false;
        AcceptToMemoryPool(mempool, &mempool.cs, &stempool.cs, state, *ptx, false, &fMissingInputs, false, 0);
        LogPrint("mempool", "AcceptToMemoryPool: peer=%d: accepted %s (poolsz %u txn, %u kB)\n",
                 pfrom->GetId(), tx.GetHash().ToString(), mempool.size(), mempool.DynamicMemoryUsage() / 1000);
        RelayTransaction(tx);
    } else {
        CInv inv(MSG_DANDELION_TX, tx.GetHash());
        CNode* destination = GetDandelionDestination(pfrom);
        if (destination!=nullptr) {
            destination->PushInventory(inv);
        }
    }
}

static void RelayDandelionAggregationSession(const uint256& ms, CNode* pfrom)
{
    FastRandomContext rng;
    if (rng.randrange(100)<DANDELION_FLUFF) {
        LogPrint("dandelion", "Dandelion message fluff: %s\n", ms.ToString());
        RelayAggregationSession(ms);
    } else {
        CInv inv(MSG_DANDELION_AGGSESSION, ms);
        CNode* destination = GetDandelionDestination(pfrom);
        if (destination!=nullptr) {
            destination->PushInventory(inv);
        }
    }
}

static void RelayDandelionEncryptedCandidate(const uint256& ec, CNode* pfrom)
{
    FastRandomContext rng;
    if (rng.randrange(100)<DANDELION_FLUFF) {
        LogPrint("dandelion", "Dandelion message fluff: %s\n", ec.ToString());
        RelayEncryptedCandidate(ec);
    } else {
        CInv inv(MSG_DANDELION_ENCCAND, ec);
        CNode* destination = GetDandelionDestination(pfrom);
        if (destination!=nullptr) {
            destination->PushInventory(inv);
        }
    }
}

void MempoolAddAggregationSession(const AggregationSession& ms)
{
    mempool.AddAggregationSession(ms);
}

void StempoolAddAggregationSession(const AggregationSession& ms)
{
    stempool.AddAggregationSession(ms);
}

void MempoolAddEncryptedCandidateTransaction(const EncryptedCandidateTransaction& ec)
{
    mempool.AddEncryptedCandidateTransaction(ec);
}

void StempoolAddEncryptedCandidateTransaction(const EncryptedCandidateTransaction& ec)
{
    stempool.AddEncryptedCandidateTransaction(ec);
}

static void CheckDandelionEmbargoes()
{
    int64_t nCurrTime = GetTimeMicros();
    for (auto iter=mDandelionAggregationSessionEmbargo.begin(); iter!=mDandelionAggregationSessionEmbargo.end();) {
        if (iter->second < nCurrTime) {
            AggregationSession ms(pcoinsTip);
            if (stempool.GetAggregationSession(iter->first, ms))
            {
                mempool.AddAggregationSession(ms);
                RelayAggregationSession(iter->first);
            }
            iter = mDandelionAggregationSessionEmbargo.erase(iter);
        } else {
            iter++;
        }
    }

    for (auto iter=mDandelionEncryptedCandidateEmbargo.begin(); iter!=mDandelionEncryptedCandidateEmbargo.end();) {
        if (iter->second < nCurrTime) {
            EncryptedCandidateTransaction ec;
            if (stempool.GetEncryptedCandidateTransaction(iter->first, ec))
            {
                mempool.AddEncryptedCandidateTransaction(ec);
                RelayEncryptedCandidate(iter->first);
            }
            iter = mDandelionEncryptedCandidateEmbargo.erase(iter);
        } else {
            iter++;
        }
    }

    for (auto iter=mDandelionEmbargo.begin(); iter!=mDandelionEmbargo.end();) {
        if (mempool.exists(iter->first)) {
            LogPrint("dandelion", "Embargoed dandeliontx %s found in mempool; removing from embargo map\n", iter->first.ToString());
            iter = mDandelionEmbargo.erase(iter);
        } else if (iter->second < nCurrTime) {
            LogPrint("dandelion", "dandeliontx %s embargo expired\n", iter->first.ToString());
            CValidationState state;
            shared_ptr<const CTransaction> ptx = stempool.get(iter->first);
            // If txn was not found in Stempool, then something went wrong,
            // Keep it embargoed for now.
            if (!ptx) {
                LogPrintf(
                            "ERROR: dandeliontx %s embargo expired, but not found in stempool.\n",
                            iter->first.ToString());
                iter = mDandelionEmbargo.erase(iter);
                continue;
            }
            bool fMissingInputs = false;
            AcceptToMemoryPool(mempool, &mempool.cs, &stempool.cs, state, *ptx, false, &fMissingInputs, false, 0);
            LogPrint("mempool", "AcceptToMemoryPool: accepted %s (poolsz %u txn, %u kB)\n",
                     iter->first.ToString(), mempool.size(), mempool.DynamicMemoryUsage() / 1000);
            RelayTransaction(*ptx);
            iter = mDandelionEmbargo.erase(iter);
        } else {
            iter++;
        }
    }
}

std::vector<std::pair<uint256, int>>* GetProposalVotes(const uint256& hash)
{
    if (vProposalVotes.count(hash) == 0)
        return nullptr;

    return InsertProposalVotes(hash);
}

std::vector<std::pair<uint256, int>>* GetPaymentRequestVotes(const uint256& hash)
{
    if (vPaymentRequestVotes.count(hash) == 0)
        return nullptr;

    return InsertPaymentRequestVotes(hash);
}

std::map<uint256, bool>* GetSupport(const uint256& hash)
{
    if (mapSupport.count(hash) == 0)
        return nullptr;

    return InsertSupport(hash);
}

std::map<uint256, uint64_t>* GetConsultationVotes(const uint256& hash)
{
    if (mapConsultationVotes.count(hash) == 0)
        return nullptr;

    return InsertConsultationVotes(hash);
}

std::vector<std::pair<uint256, int>>* InsertProposalVotes(const uint256& hash)
{
    return &vProposalVotes[hash];
}

std::vector<std::pair<uint256, int>>* InsertPaymentRequestVotes(const uint256& hash)
{
    return &vPaymentRequestVotes[hash];
}

std::map<uint256, bool>* InsertSupport(const uint256& hash)
{
    return &mapSupport[hash];
}

std::map<uint256, uint64_t>* InsertConsultationVotes(const uint256& hash)
{
    return &mapConsultationVotes[hash];
}<|MERGE_RESOLUTION|>--- conflicted
+++ resolved
@@ -3175,13 +3175,11 @@
     if(IsDaoConsensusEnabled(pindexPrev,Params().GetConsensus()))
         nVersion |= nDaoConsensusVersionMask;
 
-<<<<<<< HEAD
     if(IsDaoSuperEnabled(pindexPrev,Params().GetConsensus()))
         nVersion |= nDaoSuperVersionMask;
-=======
+
     if(IsBurnFeesEnabled(pindexPrev,Params().GetConsensus()))
         nVersion |= nBurnFeeVersionMask;
->>>>>>> a86fb1f7
 
 #if CLIENT_BUILD_IS_TEST_RELEASE
     bool fTestnet = GetBoolArg("-testnet", true);
@@ -10671,31 +10669,6 @@
 // staker's coin stake reward based on coin age spent (coin-days)
 int64_t GetProofOfStakeReward(int nHeight, int64_t nCoinAge, int64_t nFees, CBlockIndex* pindexPrev, const CStateViewCache& view)
 {
-<<<<<<< HEAD
-    int64_t nSubsidy;
-
-    if(IsStaticRewardEnabled(pindexPrev, Params().GetConsensus())){
-        nSubsidy = GetStakingRewardPerBlock(view);
-    } else {
-        int64_t nRewardCoinYear;
-        nRewardCoinYear = MAX_MINT_PROOF_OF_STAKE;
-
-        if(nHeight-1 < 7 * Params().GetConsensus().nDailyBlockCount)
-            nRewardCoinYear = 1 * MAX_MINT_PROOF_OF_STAKE;
-        else if(nHeight-1 < (365 * Params().GetConsensus().nDailyBlockCount))
-            nRewardCoinYear = 0.5 * MAX_MINT_PROOF_OF_STAKE;
-        else if(nHeight-1 < (730 * Params().GetConsensus().nDailyBlockCount))
-            nRewardCoinYear = 0.5 * MAX_MINT_PROOF_OF_STAKE;
-        else if(IsCommunityFundAccumulationEnabled(pindexPrev, Params().GetConsensus(), false))
-            nRewardCoinYear = 0.4 * MAX_MINT_PROOF_OF_STAKE;
-        else
-            nRewardCoinYear = 0.5 * MAX_MINT_PROOF_OF_STAKE;
-
-        nSubsidy = nCoinAge * nRewardCoinYear / 365;
-    }
-
-    return  nSubsidy + nFees;
-=======
   int64_t nSubsidy;
 
   if (IsBurnFeesEnabled(pindexPrev, Params().GetConsensus())){
@@ -10723,7 +10696,6 @@
   }
 
   return  nSubsidy + nFees;
->>>>>>> a86fb1f7
 }
 
 unsigned int ComputeMaxBits(arith_uint256 bnTargetLimit, unsigned int nBase, int64_t nTime)
