// Copyright (c) 2009-2010 Satoshi Nakamoto
// Copyright (c) 2009-2015 The Bitcoin Core developers
// Copyright (c) 2017-2018 The NavCoin Core developers
// Distributed under the MIT software license, see the accompanying
// file COPYING or http://www.opensource.org/licenses/mit-license.php.

#include "main.h"

#include "addrman.h"
#include "arith_uint256.h"
#include "base58.h"
#include "blockencodings.h"
#include "chainparams.h"
#include "checkpoints.h"
#include "checkqueue.h"
#include "consensus/consensus.h"
#include "consensus/merkle.h"
#include "consensus/validation.h"
#include "core_io.h"
#include "hash.h"
#include "init.h"
#include "merkleblock.h"
#include "net.h"
#include "policy/fees.h"
#include "policy/policy.h"
#include "pow.h"
#include "primitives/block.h"
#include "primitives/transaction.h"
#include "random.h"
#include "script/script.h"
#include "script/sigcache.h"
#include "script/standard.h"
#include "tinyformat.h"
#include "timedata.h"
#include "txdb.h"
#include "txmempool.h"
#include "ui_interface.h"
#include "undo.h"
#include "util.h"
#include "utilmoneystr.h"
#include "utilstrencodings.h"
#include "validationinterface.h"
#include "versionbits.h"
#include "wallet/wallet.h"

#include <atomic>
#include <sstream>

#include <boost/algorithm/string/replace.hpp>
#include <boost/algorithm/string/join.hpp>
#include <boost/filesystem.hpp>
#include <boost/filesystem/fstream.hpp>
#include <boost/math/distributions/poisson.hpp>
#include <boost/thread.hpp>

using namespace std;

#if defined(NDEBUG)
# error "Navcoin cannot be compiled without assertions."
#endif

/**
 * Global state
 */

CCriticalSection cs_main;

BlockMap mapBlockIndex;
CChain chainActive;
CBlockIndex *pindexBestHeader = NULL;
int64_t nTimeBestReceived = 0;
CWaitableCriticalSection csBestBlock;
CConditionVariable cvBlockChange;
int nScriptCheckThreads = 0;
bool fImporting = false;
bool fReindex = false;
bool fTxIndex = false;
bool fAddressIndex = false;
bool fTimestampIndex = false;
bool fSpentIndex = false;
bool fHavePruned = false;
bool fPruneMode = false;
bool fIsBareMultisigStd = DEFAULT_PERMIT_BAREMULTISIG;
bool fRequireStandard = true;
bool fCheckBlockIndex = false;
bool fCheckpointsEnabled = DEFAULT_CHECKPOINTS_ENABLED;
size_t nCoinCacheUsage = 5000 * 300;
uint64_t nPruneTarget = 0;
int64_t nMaxTipAge = DEFAULT_MAX_TIP_AGE;
bool fEnableReplacement = DEFAULT_ENABLE_REPLACEMENT;


CFeeRate minRelayTxFee = CFeeRate(DEFAULT_MIN_RELAY_TX_FEE);
CAmount maxTxFee = DEFAULT_TRANSACTION_MAXFEE;

uint256 hashBestChain = uint256();
CBlockIndex* pindexBest = NULL;

set<pair<COutPoint, unsigned int> > setStakeSeen;

CTxMemPool mempool(::minRelayTxFee);
FeeFilterRounder filterRounder(::minRelayTxFee);

struct IteratorComparator
{
    template<typename I>
    bool operator()(const I& a, const I& b)
    {
        return &(*a) < &(*b);
    }
};

struct COrphanTx {
    CTransaction tx;
    NodeId fromPeer;
    int64_t nTimeExpire;
};
map<uint256, COrphanTx> mapOrphanTransactions GUARDED_BY(cs_main);
map<COutPoint, set<map<uint256, COrphanTx>::iterator, IteratorComparator>> mapOrphanTransactionsByPrev GUARDED_BY(cs_main);
void EraseOrphansFor(NodeId peer) EXCLUSIVE_LOCKS_REQUIRED(cs_main);

/**
 * Returns true if there are nRequired or more blocks of minVersion or above
 * in the last Consensus::Params::nMajorityWindow blocks, starting at pstart and going backwards.
 */
static bool IsSuperMajority(int minVersion, const CBlockIndex* pstart, unsigned nRequired, const Consensus::Params& consensusParams);
static void CheckBlockIndex(const Consensus::Params& consensusParams);

/* Proof of Stake constants */

extern std::set<std::pair<COutPoint, unsigned int> > setStakeSeen;

arith_uint256 bnProofOfStakeLimit(~arith_uint256() >> 20);
arith_uint256 bnProofOfStakeLimitV2(~arith_uint256() >> 20);

/** Constant stuff for coinbase transactions we create: */
CScript COINBASE_FLAGS;

const string strMessageMagic = "Navcoin Signed Message:\n";


enum FlushStateMode {
    FLUSH_STATE_NONE,
    FLUSH_STATE_IF_NEEDED,
    FLUSH_STATE_PERIODIC,
    FLUSH_STATE_ALWAYS
};

// Internal stuff
namespace {

    struct CBlockIndexWorkComparator
    {
        bool operator()(CBlockIndex *pa, CBlockIndex *pb) const {
            // First sort by most total work, ...
            if (pa->nChainWork > pb->nChainWork) return false;
            if (pa->nChainWork < pb->nChainWork) return true;

            // ... then by earliest time received, ...
            if (pa->nSequenceId < pb->nSequenceId) return false;
            if (pa->nSequenceId > pb->nSequenceId) return true;

            // Use pointer address as tie breaker (should only happen with blocks
            // loaded from disk, as those all have id 0).
            if (pa < pb) return false;
            if (pa > pb) return true;

            // Identical blocks.
            return false;
        }
    };

    CBlockIndex *pindexBestInvalid;

    /**
     * The set of all CBlockIndex entries with BLOCK_VALID_TRANSACTIONS (for itself and all ancestors) and
     * as good as our current tip or better. Entries may be failed, though, and pruning nodes may be
     * missing the data for the block.
     */
    set<CBlockIndex*, CBlockIndexWorkComparator> setBlockIndexCandidates;
    /** Number of nodes with fSyncStarted. */
    int nSyncStarted = 0;
    /** All pairs A->B, where A (or one of its ancestors) misses transactions, but B has transactions.
     * Pruned nodes may have entries where B is missing data.
     */
    multimap<CBlockIndex*, CBlockIndex*> mapBlocksUnlinked;

    CCriticalSection cs_LastBlockFile;
    std::vector<CBlockFileInfo> vinfoBlockFile;
    int nLastBlockFile = 0;
    /** Global flag to indicate we should check to see if there are
     *  block/undo files that should be deleted.  Set on startup
     *  or if we allocate more file space when we're in prune mode
     */
    bool fCheckForPruning = false;

    /**
     * Every received block is assigned a unique and increasing identifier, so we
     * know which one to give priority in case of a fork.
     */
    CCriticalSection cs_nBlockSequenceId;
    /** Blocks loaded from disk are assigned id 0, so start the counter at 1. */
    uint32_t nBlockSequenceId = 1;

    /**
     * Sources of received blocks, saved to be able to send them reject
     * messages or ban them when processing happens afterwards. Protected by
     * cs_main.
     */
    map<uint256, NodeId> mapBlockSource;

    /**
     * Filter for transactions that were recently rejected by
     * AcceptToMemoryPool. These are not rerequested until the chain tip
     * changes, at which point the entire filter is reset. Protected by
     * cs_main.
     *
     * Without this filter we'd be re-requesting txs from each of our peers,
     * increasing bandwidth consumption considerably. For instance, with 100
     * peers, half of which relay a tx we don't accept, that might be a 50x
     * bandwidth increase. A flooding attacker attempting to roll-over the
     * filter using minimum-sized, 60byte, transactions might manage to send
     * 1000/sec if we have fast peers, so we pick 120,000 to give our peers a
     * two minute window to send invs to us.
     *
     * Decreasing the false positive rate is fairly cheap, so we pick one in a
     * million to make it highly unlikely for users to have issues with this
     * filter.
     *
     * Memory used: 1.3 MB
     */
    boost::scoped_ptr<CRollingBloomFilter> recentRejects;
    uint256 hashRecentRejectsChainTip;

    /** Blocks that are in flight, and that are in the queue to be downloaded. Protected by cs_main. */
    struct QueuedBlock {
        uint256 hash;
        CBlockIndex* pindex;                                     //!< Optional.
        bool fValidatedHeaders;                                  //!< Whether this block has validated headers at the time of request.
        std::unique_ptr<PartiallyDownloadedBlock> partialBlock;  //!< Optional, used for CMPCTBLOCK downloads
    };
    map<uint256, pair<NodeId, list<QueuedBlock>::iterator> > mapBlocksInFlight;

    /** Stack of nodes which we have set to announce using compact blocks */
    list<NodeId> lNodesAnnouncingHeaderAndIDs;

    /** Number of preferable block download peers. */
    int nPreferredDownload = 0;

    /** Dirty block index entries. */
    set<CBlockIndex*> setDirtyBlockIndex;

    /** Dirty block file entries. */
    set<int> setDirtyFileInfo;

    /** Number of peers from which we're downloading blocks. */
    int nPeersWithValidatedDownloads = 0;

    /** Relay map, protected by cs_main. */
    typedef std::map<uint256, std::shared_ptr<const CTransaction>> MapRelay;
    MapRelay mapRelay;
    /** Expiration-time ordered list of (expire time, relay map entry) pairs, protected by cs_main). */
    std::deque<std::pair<int64_t, MapRelay::iterator>> vRelayExpiration;
} // anon namespace

//////////////////////////////////////////////////////////////////////////////
//
// Registration of network node signals.
//

namespace {

struct CBlockReject {
    unsigned char chRejectCode;
    string strRejectReason;
    uint256 hashBlock;
};

/**
 * Maintain validation-specific state about nodes, protected by cs_main, instead
 * by CNode's own locks. This simplifies asynchronous operation, where
 * processing of incoming data is done after the ProcessMessage call returns,
 * and we're no longer holding the node's locks.
 */
struct CNodeState {
    //! The peer's address
    CService address;
    //! Whether we have a fully established connection.
    bool fCurrentlyConnected;
    //! Accumulated misbehaviour score for this peer.
    int nMisbehavior;
    //! Whether this peer should be disconnected and banned (unless whitelisted).
    bool fShouldBan;
    //! String name of this peer (debugging/logging purposes).
    std::string name;
    //! List of asynchronously-determined block rejections to notify this peer about.
    std::vector<CBlockReject> rejects;
    //! The best known block we know this peer has announced.
    CBlockIndex *pindexBestKnownBlock;
    //! The hash of the last unknown block this peer has announced.
    uint256 hashLastUnknownBlock;
    //! The last full block we both have.
    CBlockIndex *pindexLastCommonBlock;
    //! The best header we have sent our peer.
    CBlockIndex *pindexBestHeaderSent;
    //! Length of current-streak of unconnecting headers announcements
    int nUnconnectingHeaders;
    //! Whether we've started headers synchronization with this peer.
    bool fSyncStarted;
    //! Since when we're stalling block download progress (in microseconds), or 0.
    int64_t nStallingSince;
    list<QueuedBlock> vBlocksInFlight;
    //! When the first entry in vBlocksInFlight started downloading. Don't care when vBlocksInFlight is empty.
    int64_t nDownloadingSince;
    int nBlocksInFlight;
    int nBlocksInFlightValidHeaders;
    //! Whether we consider this a preferred download peer.
    bool fPreferredDownload;
    //! Whether this peer wants invs or headers (when possible) for block announcements.
    bool fPreferHeaders;
    //! Whether this peer wants invs or cmpctblocks (when possible) for block announcements.
    bool fPreferHeaderAndIDs;
    //! Whether this peer will send us cmpctblocks if we request them
    bool fProvidesHeaderAndIDs;
    //! Whether this peer can give us witnesses
    bool fHaveWitness;

    CNodeState() {
        fCurrentlyConnected = false;
        nMisbehavior = 0;
        fShouldBan = false;
        pindexBestKnownBlock = NULL;
        hashLastUnknownBlock.SetNull();
        pindexLastCommonBlock = NULL;
        pindexBestHeaderSent = NULL;
        nUnconnectingHeaders = 0;
        fSyncStarted = false;
        nStallingSince = 0;
        nDownloadingSince = 0;
        nBlocksInFlight = 0;
        nBlocksInFlightValidHeaders = 0;
        fPreferredDownload = false;
        fPreferHeaders = false;
        fPreferHeaderAndIDs = false;
        fProvidesHeaderAndIDs = false;
        fHaveWitness = false;
    }
};

/** Map maintaining per-node state. Requires cs_main. */
map<NodeId, CNodeState> mapNodeState;

// Requires cs_main.
CNodeState *State(NodeId pnode) {
    map<NodeId, CNodeState>::iterator it = mapNodeState.find(pnode);
    if (it == mapNodeState.end())
        return NULL;
    return &it->second;
}

int GetHeight()
{
    LOCK(cs_main);
    return chainActive.Height();
}

void UpdatePreferredDownload(CNode* node, CNodeState* state)
{
    nPreferredDownload -= state->fPreferredDownload;

    // Whether this node should be marked as a preferred download node.
    state->fPreferredDownload = (!node->fInbound || node->fWhitelisted) && !node->fOneShot && !node->fClient;

    nPreferredDownload += state->fPreferredDownload;
}

void InitializeNode(NodeId nodeid, const CNode *pnode) {
    LOCK(cs_main);
    CNodeState &state = mapNodeState.insert(std::make_pair(nodeid, CNodeState())).first->second;
    state.name = pnode->addrName;
    state.address = pnode->addr;
}

void FinalizeNode(NodeId nodeid) {
    LOCK(cs_main);
    CNodeState *state = State(nodeid);

    if (state->fSyncStarted)
        nSyncStarted--;

    if (state->nMisbehavior == 0 && state->fCurrentlyConnected) {
        AddressCurrentlyConnected(state->address);
    }

    BOOST_FOREACH(const QueuedBlock& entry, state->vBlocksInFlight) {
        mapBlocksInFlight.erase(entry.hash);
    }
    EraseOrphansFor(nodeid);
    nPreferredDownload -= state->fPreferredDownload;
    nPeersWithValidatedDownloads -= (state->nBlocksInFlightValidHeaders != 0);
    assert(nPeersWithValidatedDownloads >= 0);

    mapNodeState.erase(nodeid);

    if (mapNodeState.empty()) {
        // Do a consistency check after the last peer is removed.
        assert(mapBlocksInFlight.empty());
        assert(nPreferredDownload == 0);
        assert(nPeersWithValidatedDownloads == 0);
    }
}

// Requires cs_main.
// Returns a bool indicating whether we requested this block.
// Also used if a block was /not/ received and timed out or started with another peer
bool MarkBlockAsReceived(const uint256& hash) {
    map<uint256, pair<NodeId, list<QueuedBlock>::iterator> >::iterator itInFlight = mapBlocksInFlight.find(hash);
    if (itInFlight != mapBlocksInFlight.end()) {
        CNodeState *state = State(itInFlight->second.first);
        state->nBlocksInFlightValidHeaders -= itInFlight->second.second->fValidatedHeaders;
        if (state->nBlocksInFlightValidHeaders == 0 && itInFlight->second.second->fValidatedHeaders) {
            // Last validated block on the queue was received.
            nPeersWithValidatedDownloads--;
        }
        if (state->vBlocksInFlight.begin() == itInFlight->second.second) {
            // First block on the queue was received, update the start download time for the next one
            state->nDownloadingSince = std::max(state->nDownloadingSince, GetTimeMicros());
        }
        state->vBlocksInFlight.erase(itInFlight->second.second);
        state->nBlocksInFlight--;
        state->nStallingSince = 0;
        mapBlocksInFlight.erase(itInFlight);
        return true;
    }
    return false;
}

// Requires cs_main.
// returns false, still setting pit, if the block was already in flight from the same peer
// pit will only be valid as long as the same cs_main lock is being held
bool MarkBlockAsInFlight(NodeId nodeid, const uint256& hash, const Consensus::Params& consensusParams, CBlockIndex *pindex = NULL, list<QueuedBlock>::iterator **pit = NULL) {
    CNodeState *state = State(nodeid);
    assert(state != NULL);

    // Short-circuit most stuff in case its from the same node
    map<uint256, pair<NodeId, list<QueuedBlock>::iterator> >::iterator itInFlight = mapBlocksInFlight.find(hash);
    if (itInFlight != mapBlocksInFlight.end() && itInFlight->second.first == nodeid) {
        *pit = &itInFlight->second.second;
        return false;
    }

    // Make sure it's not listed somewhere already.
    MarkBlockAsReceived(hash);

    list<QueuedBlock>::iterator it = state->vBlocksInFlight.insert(state->vBlocksInFlight.end(),
            {hash, pindex, pindex != NULL, std::unique_ptr<PartiallyDownloadedBlock>(pit ? new PartiallyDownloadedBlock(&mempool) : NULL)});
    state->nBlocksInFlight++;
    state->nBlocksInFlightValidHeaders += it->fValidatedHeaders;
    if (state->nBlocksInFlight == 1) {
        // We're starting a block download (batch) from this peer.
        state->nDownloadingSince = GetTimeMicros();
    }
    if (state->nBlocksInFlightValidHeaders == 1 && pindex != NULL) {
        nPeersWithValidatedDownloads++;
    }
    itInFlight = mapBlocksInFlight.insert(std::make_pair(hash, std::make_pair(nodeid, it))).first;
    if (pit)
        *pit = &itInFlight->second.second;
    return true;
}

/** Check whether the last unknown block a peer advertised is not yet known. */
void ProcessBlockAvailability(NodeId nodeid) {
    CNodeState *state = State(nodeid);
    assert(state != NULL);

    if (!state->hashLastUnknownBlock.IsNull()) {
        BlockMap::iterator itOld = mapBlockIndex.find(state->hashLastUnknownBlock);

        if (itOld != mapBlockIndex.end()) {
            if (state->pindexBestKnownBlock == NULL || itOld->second->nChainWork >= state->pindexBestKnownBlock->nChainWork){
                state->pindexBestKnownBlock = itOld->second;
            }
            state->hashLastUnknownBlock.SetNull();
        }
    }
}

/** Update tracking information about which blocks a peer is assumed to have. */
void UpdateBlockAvailability(NodeId nodeid, const uint256 &hash) {
    CNodeState *state = State(nodeid);
    assert(state != NULL);

    ProcessBlockAvailability(nodeid);

    BlockMap::iterator it = mapBlockIndex.find(hash);
    if (it != mapBlockIndex.end() && it->second->nChainWork > 0) {
        // An actually better block was announced.
        if (state->pindexBestKnownBlock == NULL || it->second->nChainWork >= state->pindexBestKnownBlock->nChainWork)
            state->pindexBestKnownBlock = it->second;
    } else {
        // An unknown block was announced; just assume that the latest one is the best one.
        state->hashLastUnknownBlock = hash;
    }
}

//void MaybeSetPeerAsAnnouncingHeaderAndIDs(const CNodeState* nodestate, CNode* pfrom) {
//    if (nLocalServices & NODE_WITNESS) {
//        // Don't ever request compact blocks when segwit is enabled.
//        return;
//    }
//    if (nodestate->fProvidesHeaderAndIDs) {
//        BOOST_FOREACH(const NodeId nodeid, lNodesAnnouncingHeaderAndIDs)
//            if (nodeid == pfrom->GetId())
//                return;
//        bool fAnnounceUsingCMPCTBLOCK = false;
//        uint64_t nCMPCTBLOCKVersion = 1;
//        if (lNodesAnnouncingHeaderAndIDs.size() >= 3) {
//            // As per BIP152, we only get 3 of our peers to announce
//            // blocks using compact encodings.
//            CNode* pnodeStop = FindNode(lNodesAnnouncingHeaderAndIDs.front());
//            if (pnodeStop) {
//                pnodeStop->PushMessage(NetMsgType::SENDCMPCT, fAnnounceUsingCMPCTBLOCK, nCMPCTBLOCKVersion);
//                lNodesAnnouncingHeaderAndIDs.pop_front();
//            }
//        }
//        fAnnounceUsingCMPCTBLOCK = true;
//        pfrom->PushMessage(NetMsgType::SENDCMPCT, fAnnounceUsingCMPCTBLOCK, nCMPCTBLOCKVersion);
//        lNodesAnnouncingHeaderAndIDs.push_back(pfrom->GetId());
//    }
//}

// Requires cs_main
bool CanDirectFetch(const Consensus::Params &consensusParams)
{
    return chainActive.Tip()->GetBlockTime() > GetAdjustedTime() - consensusParams.nPowTargetSpacing * 20;
}

// Requires cs_main
bool PeerHasHeader(CNodeState *state, CBlockIndex *pindex)
{
    if (state->pindexBestKnownBlock && pindex == state->pindexBestKnownBlock->GetAncestor(pindex->nHeight))
        return true;
    if (state->pindexBestHeaderSent && pindex == state->pindexBestHeaderSent->GetAncestor(pindex->nHeight))
        return true;
    return false;
}

/** Find the last common ancestor two blocks have.
 *  Both pa and pb must be non-NULL. */
CBlockIndex* LastCommonAncestor(CBlockIndex* pa, CBlockIndex* pb) {
    if (pa->nHeight > pb->nHeight) {
        pa = pa->GetAncestor(pb->nHeight);
    } else if (pb->nHeight > pa->nHeight) {
        pb = pb->GetAncestor(pa->nHeight);
    }

    while (pa != pb && pa && pb) {
        pa = pa->pprev;
        pb = pb->pprev;
    }

    // Eventually all chain branches meet at the genesis block.
    assert(pa == pb);
    return pa;
}

/** Update pindexLastCommonBlock and add not-in-flight missing successors to vBlocks, until it has
 *  at most count entries. */
void FindNextBlocksToDownload(NodeId nodeid, unsigned int count, std::vector<CBlockIndex*>& vBlocks, NodeId& nodeStaller) {
    if (count == 0)
        return;

    vBlocks.reserve(vBlocks.size() + count);
    CNodeState *state = State(nodeid);
    assert(state != NULL);

    // Make sure pindexBestKnownBlock is up to date, we'll need it.
    ProcessBlockAvailability(nodeid);

    if (state->pindexBestKnownBlock == NULL || state->pindexBestKnownBlock->nChainWork < chainActive.Tip()->nChainWork) {
        // This peer has nothing interesting.
        return;
    }

    if (state->pindexLastCommonBlock == NULL) {
        // Bootstrap quickly by guessing a parent of our best tip is the forking point.
        // Guessing wrong in either direction is not a problem.
        state->pindexLastCommonBlock = chainActive[std::min(state->pindexBestKnownBlock->nHeight, chainActive.Height())];
    }

    // If the peer reorganized, our previous pindexLastCommonBlock may not be an ancestor
    // of its current tip anymore. Go back enough to fix that.
    state->pindexLastCommonBlock = LastCommonAncestor(state->pindexLastCommonBlock, state->pindexBestKnownBlock);
    if (state->pindexLastCommonBlock == state->pindexBestKnownBlock)
        return;

    std::vector<CBlockIndex*> vToFetch;
    CBlockIndex *pindexWalk = state->pindexLastCommonBlock;
    // Never fetch further than the best block we know the peer has, or more than BLOCK_DOWNLOAD_WINDOW + 1 beyond the last
    // linked block we have in common with this peer. The +1 is so we can detect stalling, namely if we would be able to
    // download that next block if the window were 1 larger.
    int nWindowEnd = state->pindexLastCommonBlock->nHeight + BLOCK_DOWNLOAD_WINDOW;
    int nMaxHeight = std::min<int>(state->pindexBestKnownBlock->nHeight, nWindowEnd + 1);
    NodeId waitingfor = -1;
    while (pindexWalk->nHeight < nMaxHeight) {
        // Read up to 128 (or more, if more blocks than that are needed) successors of pindexWalk (towards
        // pindexBestKnownBlock) into vToFetch. We fetch 128, because CBlockIndex::GetAncestor may be as expensive
        // as iterating over ~100 CBlockIndex* entries anyway.
        int nToFetch = std::min(nMaxHeight - pindexWalk->nHeight, std::max<int>(count - vBlocks.size(), 128));
        vToFetch.resize(nToFetch);
        pindexWalk = state->pindexBestKnownBlock->GetAncestor(pindexWalk->nHeight + nToFetch);
        vToFetch[nToFetch - 1] = pindexWalk;
        for (unsigned int i = nToFetch - 1; i > 0; i--) {
            vToFetch[i - 1] = vToFetch[i]->pprev;
        }

        // Iterate over those blocks in vToFetch (in forward direction), adding the ones that
        // are not yet downloaded and not in flight to vBlocks. In the mean time, update
        // pindexLastCommonBlock as long as all ancestors are already downloaded, or if it's
        // already part of our chain (and therefore don't need it even if pruned).
        BOOST_FOREACH(CBlockIndex* pindex, vToFetch) {
            if (!pindex->IsValid(BLOCK_VALID_TREE)) {
                // We consider the chain that this peer is on invalid.
                return;
            }
            if (pindex->nStatus & BLOCK_HAVE_DATA || chainActive.Contains(pindex)) {
                if (pindex->nChainTx)
                    state->pindexLastCommonBlock = pindex;
            } else if (mapBlocksInFlight.count(pindex->GetBlockHash()) == 0) {
                // The block is not already downloaded, and not yet in flight.
                if (pindex->nHeight > nWindowEnd) {
                    // We reached the end of the window.
                    if (vBlocks.size() == 0 && waitingfor != nodeid) {
                        // We aren't able to fetch anything, but we would be if the download window was one larger.
                        nodeStaller = waitingfor;
                    }
                    return;
                }
                vBlocks.push_back(pindex);
                if (vBlocks.size() == count) {
                    return;
                }
            } else if (waitingfor == -1) {
                // This is the first already-in-flight block.
                waitingfor = mapBlocksInFlight[pindex->GetBlockHash()].first;
            }
        }
    }
}

} // anon namespace

bool GetNodeStateStats(NodeId nodeid, CNodeStateStats &stats) {
    LOCK(cs_main);
    CNodeState *state = State(nodeid);
    if (state == NULL)
        return false;
    stats.nMisbehavior = state->nMisbehavior;
    stats.nSyncHeight = state->pindexBestKnownBlock ? state->pindexBestKnownBlock->nHeight : -1;
    stats.nCommonHeight = state->pindexLastCommonBlock ? state->pindexLastCommonBlock->nHeight : -1;
    BOOST_FOREACH(const QueuedBlock& queue, state->vBlocksInFlight) {
        if (queue.pindex)
            stats.vHeightInFlight.push_back(queue.pindex->nHeight);
    }
    return true;
}

void RegisterNodeSignals(CNodeSignals& nodeSignals)
{
    nodeSignals.GetHeight.connect(&GetHeight);
    nodeSignals.ProcessMessages.connect(&ProcessMessages);
    nodeSignals.SendMessages.connect(&SendMessages);
    nodeSignals.InitializeNode.connect(&InitializeNode);
    nodeSignals.FinalizeNode.connect(&FinalizeNode);
}

void UnregisterNodeSignals(CNodeSignals& nodeSignals)
{
    nodeSignals.GetHeight.disconnect(&GetHeight);
    nodeSignals.ProcessMessages.disconnect(&ProcessMessages);
    nodeSignals.SendMessages.disconnect(&SendMessages);
    nodeSignals.InitializeNode.disconnect(&InitializeNode);
    nodeSignals.FinalizeNode.disconnect(&FinalizeNode);
}

CBlockIndex* FindForkInGlobalIndex(const CChain& chain, const CBlockLocator& locator)
{
    // Find the first block the caller has in the main chain
    BOOST_FOREACH(const uint256& hash, locator.vHave) {
        BlockMap::iterator mi = mapBlockIndex.find(hash);
        if (mi != mapBlockIndex.end())
        {
            CBlockIndex* pindex = (*mi).second;
            if (chain.Contains(pindex))
                return pindex;
            if (pindex->GetAncestor(chain.Height()) == chain.Tip()) {
                return chain.Tip();
            }
        }
    }
    return chain.Genesis();
}

CCoinsViewCache *pcoinsTip = NULL;
CBlockTreeDB *pblocktree = NULL;

//////////////////////////////////////////////////////////////////////////////
//
// mapOrphanTransactions
//

bool AddOrphanTx(const CTransaction& tx, NodeId peer) EXCLUSIVE_LOCKS_REQUIRED(cs_main)
{
    uint256 hash = tx.GetHash();
    if (mapOrphanTransactions.count(hash))
        return false;

    // Ignore big transactions, to avoid a
    // send-big-orphans memory exhaustion attack. If a peer has a legitimate
    // large transaction with a missing parent then we assume
    // it will rebroadcast it later, after the parent transaction(s)
    // have been mined or received.
    // 100 orphans, each of which is at most 99,999 bytes big is
    // at most 10 megabytes of orphans and somewhat more byprev index (in the worst case):
    unsigned int sz = GetTransactionWeight(tx);
    if (sz >= MAX_STANDARD_TX_WEIGHT)
    {
        LogPrint("mempool", "ignoring large orphan tx (size: %u, hash: %s)\n", sz, hash.ToString());
        return false;
    }

    auto ret = mapOrphanTransactions.emplace(hash, COrphanTx{tx, peer, GetTime() + ORPHAN_TX_EXPIRE_TIME});
    assert(ret.second);
    BOOST_FOREACH(const CTxIn& txin, tx.vin) {
        mapOrphanTransactionsByPrev[txin.prevout].insert(ret.first);
    }

    LogPrint("mempool", "stored orphan tx %s (mapsz %u outsz %u)\n", hash.ToString(),
             mapOrphanTransactions.size(), mapOrphanTransactionsByPrev.size());
    return true;
}

int static EraseOrphanTx(uint256 hash) EXCLUSIVE_LOCKS_REQUIRED(cs_main)
{
    map<uint256, COrphanTx>::iterator it = mapOrphanTransactions.find(hash);
    if (it == mapOrphanTransactions.end())
        return 0;
    BOOST_FOREACH(const CTxIn& txin, it->second.tx.vin)
    {
        auto itPrev = mapOrphanTransactionsByPrev.find(txin.prevout);
        if (itPrev == mapOrphanTransactionsByPrev.end())
            continue;
        itPrev->second.erase(it);
        if (itPrev->second.empty())
            mapOrphanTransactionsByPrev.erase(itPrev);
    }
    mapOrphanTransactions.erase(it);
    return 1;
}

void EraseOrphansFor(NodeId peer)
{
    int nErased = 0;
    map<uint256, COrphanTx>::iterator iter = mapOrphanTransactions.begin();
    while (iter != mapOrphanTransactions.end())
    {
        map<uint256, COrphanTx>::iterator maybeErase = iter++; // increment to avoid iterator becoming invalid
        if (maybeErase->second.fromPeer == peer)
        {
            nErased += EraseOrphanTx(maybeErase->second.tx.GetHash());
        }
    }
    if (nErased > 0) LogPrint("mempool", "Erased %d orphan tx from peer %d\n", nErased, peer);
}


unsigned int LimitOrphanTxSize(unsigned int nMaxOrphans) EXCLUSIVE_LOCKS_REQUIRED(cs_main)
{
    unsigned int nEvicted = 0;
    static int64_t nNextSweep;
    int64_t nNow = GetTime();
    if (nNextSweep <= nNow) {
        // Sweep out expired orphan pool entries:
        int nErased = 0;
        int64_t nMinExpTime = nNow + ORPHAN_TX_EXPIRE_TIME - ORPHAN_TX_EXPIRE_INTERVAL;
        map<uint256, COrphanTx>::iterator iter = mapOrphanTransactions.begin();
        while (iter != mapOrphanTransactions.end())
        {
            map<uint256, COrphanTx>::iterator maybeErase = iter++;
            if (maybeErase->second.nTimeExpire <= nNow) {
                nErased += EraseOrphanTx(maybeErase->second.tx.GetHash());
            } else {
                nMinExpTime = std::min(maybeErase->second.nTimeExpire, nMinExpTime);
            }
        }
        // Sweep again 5 minutes after the next entry that expires in order to batch the linear scan.
        nNextSweep = nMinExpTime + ORPHAN_TX_EXPIRE_INTERVAL;
        if (nErased > 0) LogPrint("mempool", "Erased %d orphan tx due to expiration\n", nErased);
    }
    while (mapOrphanTransactions.size() > nMaxOrphans)
    {
        // Evict a random orphan:
        uint256 randomhash = GetRandHash();
        map<uint256, COrphanTx>::iterator it = mapOrphanTransactions.lower_bound(randomhash);
        if (it == mapOrphanTransactions.end())
            it = mapOrphanTransactions.begin();
        EraseOrphanTx(it->first);
        ++nEvicted;
    }
    return nEvicted;
}

bool IsFinalTx(const CTransaction &tx, int nBlockHeight, int64_t nBlockTime)
{
    if (tx.nLockTime == 0)
        return true;
    if ((int64_t)tx.nLockTime < ((int64_t)tx.nLockTime < LOCKTIME_THRESHOLD ? (int64_t)nBlockHeight : nBlockTime))
        return true;
    BOOST_FOREACH(const CTxIn& txin, tx.vin) {
        if (!(txin.nSequence == CTxIn::SEQUENCE_FINAL))
            return false;
    }
    return true;
}

bool CheckFinalTx(const CTransaction &tx, int flags)
{
    AssertLockHeld(cs_main);

    // By convention a negative value for flags indicates that the
    // current network-enforced consensus rules should be used. In
    // a future soft-fork scenario that would mean checking which
    // rules would be enforced for the next block and setting the
    // appropriate flags. At the present time no soft-forks are
    // scheduled, so no flags are set.
    flags = std::max(flags, 0);

    // CheckFinalTx() uses chainActive.Height()+1 to evaluate
    // nLockTime because when IsFinalTx() is called within
    // CBlock::AcceptBlock(), the height of the block *being*
    // evaluated is what is used. Thus if we want to know if a
    // transaction can be part of the *next* block, we need to call
    // IsFinalTx() with one more than chainActive.Height().
    const int nBlockHeight = chainActive.Height() + 1;

    // BIP113 will require that time-locked transactions have nLockTime set to
    // less than the median time of the previous block they're contained in.
    // When the next block is created its previous block will be the current
    // chain tip, so we use that to calculate the median time passed to
    // IsFinalTx() if LOCKTIME_MEDIAN_TIME_PAST is set.
    const int64_t nBlockTime = (flags & LOCKTIME_MEDIAN_TIME_PAST)
                             ? chainActive.Tip()->GetMedianTimePast()
                             : GetAdjustedTime();

    return IsFinalTx(tx, nBlockHeight, nBlockTime);
}

/**
 * Calculates the block height and previous block's median time past at
 * which the transaction will be considered final in the context of BIP 68.
 * Also removes from the vector of input heights any entries which did not
 * correspond to sequence locked inputs as they do not affect the calculation.
 */
static std::pair<int, int64_t> CalculateSequenceLocks(const CTransaction &tx, int flags, std::vector<int>* prevHeights, const CBlockIndex& block)
{
    assert(prevHeights->size() == tx.vin.size());

    // Will be set to the equivalent height- and time-based nLockTime
    // values that would be necessary to satisfy all relative lock-
    // time constraints given our view of block chain history.
    // The semantics of nLockTime are the last invalid height/time, so
    // use -1 to have the effect of any height or time being valid.
    int nMinHeight = -1;
    int64_t nMinTime = -1;

    // tx.nVersion is signed integer so requires cast to unsigned otherwise
    // we would be doing a signed comparison and half the range of nVersion
    // wouldn't support BIP 68.
    bool fEnforceBIP68 = static_cast<uint32_t>(tx.nVersion) >= 2
                      && flags & LOCKTIME_VERIFY_SEQUENCE;

    // Do not enforce sequence numbers as a relative lock time
    // unless we have been instructed to
    if (!fEnforceBIP68) {
        return std::make_pair(nMinHeight, nMinTime);
    }

    for (size_t txinIndex = 0; txinIndex < tx.vin.size(); txinIndex++) {
        const CTxIn& txin = tx.vin[txinIndex];

        // Sequence numbers with the most significant bit set are not
        // treated as relative lock-times, nor are they given any
        // consensus-enforced meaning at this point.
        if (txin.nSequence & CTxIn::SEQUENCE_LOCKTIME_DISABLE_FLAG) {
            // The height of this input is not relevant for sequence locks
            (*prevHeights)[txinIndex] = 0;
            continue;
        }

        int nCoinHeight = (*prevHeights)[txinIndex];

        if (txin.nSequence & CTxIn::SEQUENCE_LOCKTIME_TYPE_FLAG) {
            int64_t nCoinTime = block.GetAncestor(std::max(nCoinHeight-1, 0))->GetMedianTimePast();
            // NOTE: Subtract 1 to maintain nLockTime semantics
            // BIP 68 relative lock times have the semantics of calculating
            // the first block or time at which the transaction would be
            // valid. When calculating the effective block time or height
            // for the entire transaction, we switch to using the
            // semantics of nLockTime which is the last invalid block
            // time or height.  Thus we subtract 1 from the calculated
            // time or height.

            // Time-based relative lock-times are measured from the
            // smallest allowed timestamp of the block containing the
            // txout being spent, which is the median time past of the
            // block prior.
            nMinTime = std::max(nMinTime, nCoinTime + (int64_t)((txin.nSequence & CTxIn::SEQUENCE_LOCKTIME_MASK) << CTxIn::SEQUENCE_LOCKTIME_GRANULARITY) - 1);
        } else {
            nMinHeight = std::max(nMinHeight, nCoinHeight + (int)(txin.nSequence & CTxIn::SEQUENCE_LOCKTIME_MASK) - 1);
        }
    }

    return std::make_pair(nMinHeight, nMinTime);
}

static bool EvaluateSequenceLocks(const CBlockIndex& block, std::pair<int, int64_t> lockPair)
{
    assert(block.pprev);
    int64_t nBlockTime = block.pprev->GetMedianTimePast();
    if (lockPair.first >= block.nHeight || lockPair.second >= nBlockTime)
        return false;

    return true;
}

bool SequenceLocks(const CTransaction &tx, int flags, std::vector<int>* prevHeights, const CBlockIndex& block)
{
    return EvaluateSequenceLocks(block, CalculateSequenceLocks(tx, flags, prevHeights, block));
}

bool TestLockPointValidity(const LockPoints* lp)
{
    AssertLockHeld(cs_main);
    assert(lp);
    // If there are relative lock times then the maxInputBlock will be set
    // If there are no relative lock times, the LockPoints don't depend on the chain
    if (lp->maxInputBlock) {
        // Check whether chainActive is an extension of the block at which the LockPoints
        // calculation was valid.  If not LockPoints are no longer valid
        if (!chainActive.Contains(lp->maxInputBlock)) {
            return false;
        }
    }

    // LockPoints still valid
    return true;
}

bool CheckSequenceLocks(const CTransaction &tx, int flags, LockPoints* lp, bool useExistingLockPoints)
{
    AssertLockHeld(cs_main);
    AssertLockHeld(mempool.cs);

    CBlockIndex* tip = chainActive.Tip();
    CBlockIndex index;
    index.pprev = tip;
    // CheckSequenceLocks() uses chainActive.Height()+1 to evaluate
    // height based locks because when SequenceLocks() is called within
    // ConnectBlock(), the height of the block *being*
    // evaluated is what is used.
    // Thus if we want to know if a transaction can be part of the
    // *next* block, we need to use one more than chainActive.Height()
    index.nHeight = tip->nHeight + 1;

    std::pair<int, int64_t> lockPair;
    if (useExistingLockPoints) {
        assert(lp);
        lockPair.first = lp->height;
        lockPair.second = lp->time;
    }
    else {
        // pcoinsTip contains the UTXO set for chainActive.Tip()
        CCoinsViewMemPool viewMemPool(pcoinsTip, mempool);
        std::vector<int> prevheights;
        prevheights.resize(tx.vin.size());
        for (size_t txinIndex = 0; txinIndex < tx.vin.size(); txinIndex++) {
            const CTxIn& txin = tx.vin[txinIndex];
            CCoins coins;
            if (!viewMemPool.GetCoins(txin.prevout.hash, coins)) {
                return error("%s: Missing input", __func__);
            }
            if (coins.nHeight == MEMPOOL_HEIGHT) {
                // Assume all mempool transaction confirm in the next block
                prevheights[txinIndex] = tip->nHeight + 1;
            } else {
                prevheights[txinIndex] = coins.nHeight;
            }
        }
        lockPair = CalculateSequenceLocks(tx, flags, &prevheights, index);
        if (lp) {
            lp->height = lockPair.first;
            lp->time = lockPair.second;
            // Also store the hash of the block with the highest height of
            // all the blocks which have sequence locked prevouts.
            // This hash needs to still be on the chain
            // for these LockPoint calculations to be valid
            // Note: It is impossible to correctly calculate a maxInputBlock
            // if any of the sequence locked inputs depend on unconfirmed txs,
            // except in the special case where the relative lock time/height
            // is 0, which is equivalent to no sequence lock. Since we assume
            // input height of tip+1 for mempool txs and test the resulting
            // lockPair from CalculateSequenceLocks against tip+1.  We know
            // EvaluateSequenceLocks will fail if there was a non-zero sequence
            // lock on a mempool input, so we can use the return value of
            // CheckSequenceLocks to indicate the LockPoints validity
            int maxInputHeight = 0;
            BOOST_FOREACH(int height, prevheights) {
                // Can ignore mempool inputs since we'll fail if they had non-zero locks
                if (height != tip->nHeight+1) {
                    maxInputHeight = std::max(maxInputHeight, height);
                }
            }
            lp->maxInputBlock = tip->GetAncestor(maxInputHeight);
        }
    }
    return EvaluateSequenceLocks(index, lockPair);
}


unsigned int GetLegacySigOpCount(const CTransaction& tx)
{
    unsigned int nSigOps = 0;
    BOOST_FOREACH(const CTxIn& txin, tx.vin)
    {
        nSigOps += txin.scriptSig.GetSigOpCount(false);
    }
    BOOST_FOREACH(const CTxOut& txout, tx.vout)
    {
        nSigOps += txout.scriptPubKey.GetSigOpCount(false);
    }
    return nSigOps;
}

unsigned int GetP2SHSigOpCount(const CTransaction& tx, const CCoinsViewCache& inputs)
{
    if (tx.IsCoinBase())
        return 0;

    unsigned int nSigOps = 0;
    for (unsigned int i = 0; i < tx.vin.size(); i++)
    {
        const CTxOut &prevout = inputs.GetOutputFor(tx.vin[i]);
        if (prevout.scriptPubKey.IsPayToScriptHash())
            nSigOps += prevout.scriptPubKey.GetSigOpCount(tx.vin[i].scriptSig);
    }
    return nSigOps;
}

int64_t GetTransactionSigOpCost(const CTransaction& tx, const CCoinsViewCache& inputs, int flags)
{
    int64_t nSigOps = GetLegacySigOpCount(tx) * WITNESS_SCALE_FACTOR;

    if (tx.IsCoinBase())
        return nSigOps;

    if (flags & SCRIPT_VERIFY_P2SH) {
        nSigOps += GetP2SHSigOpCount(tx, inputs) * WITNESS_SCALE_FACTOR;
    }

    for (unsigned int i = 0; i < tx.vin.size(); i++)
    {
        const CTxOut &prevout = inputs.GetOutputFor(tx.vin[i]);
        nSigOps += CountWitnessSigOps(tx.vin[i].scriptSig, prevout.scriptPubKey, i < tx.wit.vtxinwit.size() ? &tx.wit.vtxinwit[i].scriptWitness : NULL, flags);
    }
    return nSigOps;
}

bool CheckTransaction(const CTransaction& tx, CValidationState &state)
{

    // Basic checks that don't depend on any context
    if (tx.vin.empty())
        return state.DoS(10, false, REJECT_INVALID, "bad-txns-vin-empty");
    if (tx.vout.empty())
        return state.DoS(10, false, REJECT_INVALID, "bad-txns-vout-empty");
    // Size limits (this doesn't take the witness into account, as that hasn't been checked for malleability)
    if (::GetSerializeSize(tx, SER_NETWORK, PROTOCOL_VERSION | SERIALIZE_TRANSACTION_NO_WITNESS) > MAX_BLOCK_BASE_SIZE)
        return state.DoS(100, false, REJECT_INVALID, "bad-txns-oversize");

    // Check for negative or overflow output values
    CAmount nValueOut = 0;
    BOOST_FOREACH(const CTxOut& txout, tx.vout)
    {
        if (txout.IsEmpty() && !tx.IsCoinBase() && !tx.IsCoinStake())
            return state.DoS(100, error("CTransaction::CheckTransaction() : txout empty for user transaction"));
        if (txout.nValue < 0)
            return state.DoS(100, false, REJECT_INVALID, "bad-txns-vout-negative");
        if (txout.nValue > MAX_MONEY)
            return state.DoS(100, false, REJECT_INVALID, "bad-txns-vout-toolarge");
        nValueOut += txout.nValue;
        if (!MoneyRange(nValueOut))
            return state.DoS(100, false, REJECT_INVALID, "bad-txns-txouttotal-toolarge");
<<<<<<< HEAD
        if(txout.scriptPubKey.IsColdStaking() && !IsColdStakingEnabled(pindexBestHeader, Params().GetConsensus()))
            return state.DoS(100, false, REJECT_INVALID, "cold-staking-not-enabled");
=======
>>>>>>> 7730c7bc
    }

    // Check for duplicate inputs
    set<COutPoint> vInOutPoints;
    BOOST_FOREACH(const CTxIn& txin, tx.vin)
    {
        if (vInOutPoints.count(txin.prevout))
            return state.DoS(100, false, REJECT_INVALID, "bad-txns-inputs-duplicate");
        vInOutPoints.insert(txin.prevout);
    }

    if (tx.IsCoinBase())
    {
        if (tx.vin[0].scriptSig.size() < 2 || tx.vin[0].scriptSig.size() > 100)
            return state.DoS(100, false, REJECT_INVALID, "bad-cb-length");
    }
    else
    {
        BOOST_FOREACH(const CTxIn& txin, tx.vin)
            if (txin.prevout.IsNull())
                return state.DoS(10, false, REJECT_INVALID, "bad-txns-prevout-null");
    }

    return true;
}

void LimitMempoolSize(CTxMemPool& pool, size_t limit, unsigned long age) {
    int expired = pool.Expire(GetTime() - age);
    if (expired != 0)
        LogPrint("mempool", "Expired %i transactions from the memory pool\n", expired);

    std::vector<uint256> vNoSpendsRemaining;
    pool.TrimToSize(limit, &vNoSpendsRemaining);
    BOOST_FOREACH(const uint256& removed, vNoSpendsRemaining)
        pcoinsTip->Uncache(removed);
}

/** Convert CValidationState to a human-readable message for logging */
std::string FormatStateMessage(const CValidationState &state)
{
    return strprintf("%s%s (code %i)",
        state.GetRejectReason(),
        state.GetDebugMessage().empty() ? "" : ", "+state.GetDebugMessage(),
        state.GetRejectCode());
}

bool AcceptToMemoryPoolWorker(CTxMemPool& pool, CValidationState& state, const CTransaction& tx, bool fLimitFree,
                              bool* pfMissingInputs, bool fOverrideMempoolLimit, const CAmount& nAbsurdFee,
                              std::vector<uint256>& vHashTxnToUncache)
{
    const uint256 hash = tx.GetHash();
    AssertLockHeld(cs_main);
    if (pfMissingInputs)
        *pfMissingInputs = false;
    if (!CheckTransaction(tx, state))
        return false; // state filled in by CheckTransaction

    if (IsCommunityFundEnabled(pindexBestHeader, Params().GetConsensus()) && tx.nVersion < CTransaction::TXDZEEL_VERSION_V2)
      return state.DoS(100, false, REJECT_INVALID, "old-version");

    if (IsCommunityFundEnabled(pindexBestHeader, Params().GetConsensus())) {
        if(tx.nVersion == CTransaction::PROPOSAL_VERSION) // Community Fund Proposal
            if(!CFund::IsValidProposal(tx))
                return state.DoS(10, false, REJECT_INVALID, "bad-cfund-proposal");

        if(tx.nVersion == CTransaction::PAYMENT_REQUEST_VERSION) // Community Fund Payment Request
            if(!CFund::IsValidPaymentRequest(tx))
                return state.DoS(10, false, REJECT_INVALID, "bad-cfund-payment-request");
    }

    // Coinbase is only valid in a block, not as a loose transaction
    if (tx.IsCoinBase())
        return state.DoS(100, false, REJECT_INVALID, "coinbase");

    // Coinbase is only valid in a block, not as a loose transaction
    if (tx.IsCoinStake())
        return state.DoS(100, false, REJECT_INVALID, "coinstake");

    // Reject transactions with witness before segregated witness activates (override with -prematurewitness)
    bool witnessEnabled = IsWitnessEnabled(chainActive.Tip(), Params().GetConsensus());
    if (!GetBoolArg("-prematurewitness",false) && !tx.wit.IsNull() && !witnessEnabled) {
        return state.DoS(0, false, REJECT_NONSTANDARD, "no-witness-yet", true);
    }

    // Rather not work on nonstandard transactions (unless -testnet/-regtest)
    string reason;
    if (fRequireStandard && !IsStandardTx(tx, reason, witnessEnabled))
        return state.DoS(0, false, REJECT_NONSTANDARD, reason);

    // Only accept nLockTime-using transactions that can be mined in the next
    // block; we don't want our mempool filled up with transactions that can't
    // be mined yet.
    if (!CheckFinalTx(tx, STANDARD_LOCKTIME_VERIFY_FLAGS))
        return state.DoS(0, false, REJECT_NONSTANDARD, "non-final");

    // is it already in the memory pool?
    if (pool.exists(hash))
        return state.Invalid(false, REJECT_ALREADY_KNOWN, "txn-already-in-mempool");

    // Check for conflicts with in-memory transactions
    set<uint256> setConflicts;
    {
    LOCK(pool.cs); // protect pool.mapNextTx
    BOOST_FOREACH(const CTxIn &txin, tx.vin)
    {
        auto itConflicting = pool.mapNextTx.find(txin.prevout);
        if (itConflicting != pool.mapNextTx.end())
        {
            const CTransaction *ptxConflicting = itConflicting->second;
            if (!setConflicts.count(ptxConflicting->GetHash()))
            {
                // Allow opt-out of transaction replacement by setting
                // nSequence >= maxint-1 on all inputs.
                //
                // maxint-1 is picked to still allow use of nLockTime by
                // non-replacable transactions. All inputs rather than just one
                // is for the sake of multi-party protocols, where we don't
                // want a single party to be able to disable replacement.
                //
                // The opt-out ignores descendants as anyone relying on
                // first-seen mempool behavior should be checking all
                // unconfirmed ancestors anyway; doing otherwise is hopelessly
                // insecure.
                bool fReplacementOptOut = true;
                if (fEnableReplacement)
                {
                    BOOST_FOREACH(const CTxIn &txin, ptxConflicting->vin)
                    {
                        if (txin.nSequence < std::numeric_limits<unsigned int>::max()-1)
                        {
                            fReplacementOptOut = false;
                            break;
                        }
                    }
                }
                if (fReplacementOptOut)
                    return state.Invalid(false, REJECT_CONFLICT, "txn-mempool-conflict");

                setConflicts.insert(ptxConflicting->GetHash());
            }
        }
    }
    }

    {
        CCoinsView dummy;
        CCoinsViewCache view(&dummy);

        CAmount nValueIn = 0;
        LockPoints lp;
        {
        LOCK(pool.cs);
        CCoinsViewMemPool viewMemPool(pcoinsTip, pool);
        view.SetBackend(viewMemPool);

        // do we already have it?
        bool fHadTxInCache = pcoinsTip->HaveCoinsInCache(hash);
        if (view.HaveCoins(hash)) {
            if (!fHadTxInCache)
                vHashTxnToUncache.push_back(hash);
            return state.Invalid(false, REJECT_ALREADY_KNOWN, "txn-already-known");
        }

        // do all inputs exist?
        // Note that this does not check for the presence of actual outputs (see the next check for that),
        // and only helps with filling in pfMissingInputs (to determine missing vs spent).
        BOOST_FOREACH(const CTxIn txin, tx.vin) {
            if (!pcoinsTip->HaveCoinsInCache(txin.prevout.hash))
                vHashTxnToUncache.push_back(txin.prevout.hash);
            if (!view.HaveCoins(txin.prevout.hash)) {
                if (pfMissingInputs)
                    *pfMissingInputs = true;
                return false; // fMissingInputs and !state.IsInvalid() is used to detect this condition, don't set state.Invalid()
            }
        }

        // are the actual inputs available?
        if (!view.HaveInputs(tx))
            return state.Invalid(false, REJECT_DUPLICATE, "bad-txns-inputs-spent");

        // Bring the best block into scope
        view.GetBestBlock();

        nValueIn = view.GetValueIn(tx);

        // we have all inputs cached now, so switch back to dummy, so we don't need to keep lock on mempool
        view.SetBackend(dummy);

        // Only accept BIP68 sequence locked transactions that can be mined in the next
        // block; we don't want our mempool filled up with transactions that can't
        // be mined yet.
        // Must keep pool.cs for this unless we change CheckSequenceLocks to take a
        // CoinsViewCache instead of create its own
        if (!CheckSequenceLocks(tx, STANDARD_LOCKTIME_VERIFY_FLAGS, &lp))
            return state.DoS(0, false, REJECT_NONSTANDARD, "non-BIP68-final");
        }

        // Check for non-standard pay-to-script-hash in inputs
        if (fRequireStandard && !AreInputsStandard(tx, view))
            return state.Invalid(false, REJECT_NONSTANDARD, "bad-txns-nonstandard-inputs");

        int64_t nSigOpsCost = GetTransactionSigOpCost(tx, view, STANDARD_SCRIPT_VERIFY_FLAGS);

        CAmount nValueOut = tx.GetValueOut();
        CAmount nFees = (!tx.IsCoinStake())?nValueIn-nValueOut:0;
        // nModifiedFees includes any fee deltas from PrioritiseTransaction
        CAmount nModifiedFees = nFees;
        double nPriorityDummy = 0;
        pool.ApplyDeltas(hash, nPriorityDummy, nModifiedFees);

        CAmount inChainInputValue;
        double dPriority = view.GetPriority(tx, chainActive.Height(), inChainInputValue);

        // Keep track of transactions that spend a coinbase, which we re-scan
        // during reorgs to ensure COINBASE_MATURITY is still met.
        bool fSpendsCoinbase = false;
        BOOST_FOREACH(const CTxIn &txin, tx.vin) {
            const CCoins *coins = view.AccessCoins(txin.prevout.hash);
            if (coins->IsCoinBase() || coins->IsCoinStake()) {
                fSpendsCoinbase = true;
                break;
            }
        }

        CTxMemPoolEntry entry(tx, nFees, GetTime(), dPriority, chainActive.Height(), pool.HasNoInputsOf(tx), inChainInputValue, fSpendsCoinbase, nSigOpsCost, lp);
        unsigned int nSize = entry.GetTxSize();

        // Check that the transaction doesn't have an excessive number of
        // sigops, making it impossible to mine. Since the coinbase transaction
        // itself can contain sigops MAX_STANDARD_TX_SIGOPS is less than
        // MAX_BLOCK_SIGOPS; we still consider this an invalid rather than
        // merely non-standard transaction.
        if (nSigOpsCost > MAX_STANDARD_TX_SIGOPS_COST)
            return state.DoS(0, false, REJECT_NONSTANDARD, "bad-txns-too-many-sigops", false,
                strprintf("%d", nSigOpsCost));

        CAmount mempoolRejectFee = pool.GetMinFee(GetArg("-maxmempool", DEFAULT_MAX_MEMPOOL_SIZE) * 1000000).GetFee(nSize);
        if (mempoolRejectFee > 0 && nModifiedFees < mempoolRejectFee) {
            return state.DoS(0, false, REJECT_INSUFFICIENTFEE, "mempool min fee not met", false, strprintf("%d < %d", nFees, mempoolRejectFee));
        } else if (GetBoolArg("-relaypriority", DEFAULT_RELAYPRIORITY) && nModifiedFees < ::minRelayTxFee.GetFee(nSize) && !AllowFree(entry.GetPriority(chainActive.Height() + 1))) {
            // Require that free transactions have sufficient priority to be mined in the next block.
            return state.DoS(0, false, REJECT_INSUFFICIENTFEE, "insufficient priority");
        }

        // Continuously rate-limit free (really, very-low-fee) transactions
        // This mitigates 'penny-flooding' -- sending thousands of free transactions just to
        // be annoying or make others' transactions take longer to confirm.
        if (fLimitFree && nModifiedFees < ::minRelayTxFee.GetFee(nSize))
        {
            static CCriticalSection csFreeLimiter;
            static double dFreeCount;
            static int64_t nLastTime;
            int64_t nNow = GetTime();

            LOCK(csFreeLimiter);

            // Use an exponentially decaying ~10-minute window:
            dFreeCount *= pow(1.0 - 1.0/600.0, (double)(nNow - nLastTime));
            nLastTime = nNow;
            // -limitfreerelay unit is thousand-bytes-per-minute
            // At default rate it would take over a month to fill 1GB
            if (dFreeCount + nSize >= GetArg("-limitfreerelay", DEFAULT_LIMITFREERELAY) * 10 * 1000)
                return state.DoS(0, false, REJECT_INSUFFICIENTFEE, "rate limited free transaction");
            LogPrint("mempool", "Rate limit dFreeCount: %g => %g\n", dFreeCount, dFreeCount+nSize);
            dFreeCount += nSize;
        }

        if (nAbsurdFee && nFees > nAbsurdFee)
            return state.Invalid(false,
                REJECT_HIGHFEE, "absurdly-high-fee",
                strprintf("%d > %d", nFees, nAbsurdFee));

        // Calculate in-mempool ancestors, up to a limit.
        CTxMemPool::setEntries setAncestors;
        size_t nLimitAncestors = GetArg("-limitancestorcount", DEFAULT_ANCESTOR_LIMIT);
        size_t nLimitAncestorSize = GetArg("-limitancestorsize", DEFAULT_ANCESTOR_SIZE_LIMIT)*1000;
        size_t nLimitDescendants = GetArg("-limitdescendantcount", DEFAULT_DESCENDANT_LIMIT);
        size_t nLimitDescendantSize = GetArg("-limitdescendantsize", DEFAULT_DESCENDANT_SIZE_LIMIT)*1000;
        std::string errString;
        if (!pool.CalculateMemPoolAncestors(entry, setAncestors, nLimitAncestors, nLimitAncestorSize, nLimitDescendants, nLimitDescendantSize, errString)) {
            return state.DoS(0, false, REJECT_NONSTANDARD, "too-long-mempool-chain", false, errString);
        }

        // A transaction that spends outputs that would be replaced by it is invalid. Now
        // that we have the set of all ancestors we can detect this
        // pathological case by making sure setConflicts and setAncestors don't
        // intersect.
        BOOST_FOREACH(CTxMemPool::txiter ancestorIt, setAncestors)
        {
            const uint256 &hashAncestor = ancestorIt->GetTx().GetHash();
            if (setConflicts.count(hashAncestor))
            {
                return state.DoS(10, false,
                                 REJECT_INVALID, "bad-txns-spends-conflicting-tx", false,
                                 strprintf("%s spends conflicting transaction %s",
                                           hash.ToString(),
                                           hashAncestor.ToString()));
            }
        }

        // Check if it's economically rational to mine this transaction rather
        // than the ones it replaces.
        CAmount nConflictingFees = 0;
        size_t nConflictingSize = 0;
        uint64_t nConflictingCount = 0;
        CTxMemPool::setEntries allConflicting;

        // If we don't hold the lock allConflicting might be incomplete; the
        // subsequent RemoveStaged() and addUnchecked() calls don't guarantee
        // mempool consistency for us.
        LOCK(pool.cs);
        if (setConflicts.size())
        {
            CFeeRate newFeeRate(nModifiedFees, nSize);
            set<uint256> setConflictsParents;
            const int maxDescendantsToVisit = 100;
            CTxMemPool::setEntries setIterConflicting;
            BOOST_FOREACH(const uint256 &hashConflicting, setConflicts)
            {
                CTxMemPool::txiter mi = pool.mapTx.find(hashConflicting);
                if (mi == pool.mapTx.end())
                    continue;

                // Save these to avoid repeated lookups
                setIterConflicting.insert(mi);

                // Don't allow the replacement to reduce the feerate of the
                // mempool.
                //
                // We usually don't want to accept replacements with lower
                // feerates than what they replaced as that would lower the
                // feerate of the next block. Requiring that the feerate always
                // be increased is also an easy-to-reason about way to prevent
                // DoS attacks via replacements.
                //
                // The mining code doesn't (currently) take children into
                // account (CPFP) so we only consider the feerates of
                // transactions being directly replaced, not their indirect
                // descendants. While that does mean high feerate children are
                // ignored when deciding whether or not to replace, we do
                // require the replacement to pay more overall fees too,
                // mitigating most cases.
                CFeeRate oldFeeRate(mi->GetModifiedFee(), mi->GetTxSize());
                if (newFeeRate <= oldFeeRate)
                {
                    return state.DoS(0, false,
                            REJECT_INSUFFICIENTFEE, "insufficient fee", false,
                            strprintf("rejecting replacement %s; new feerate %s <= old feerate %s",
                                  hash.ToString(),
                                  newFeeRate.ToString(),
                                  oldFeeRate.ToString()));
                }

                BOOST_FOREACH(const CTxIn &txin, mi->GetTx().vin)
                {
                    setConflictsParents.insert(txin.prevout.hash);
                }

                nConflictingCount += mi->GetCountWithDescendants();
            }
            // This potentially overestimates the number of actual descendants
            // but we just want to be conservative to avoid doing too much
            // work.
            if (nConflictingCount <= maxDescendantsToVisit) {
                // If not too many to replace, then calculate the set of
                // transactions that would have to be evicted
                BOOST_FOREACH(CTxMemPool::txiter it, setIterConflicting) {
                    pool.CalculateDescendants(it, allConflicting);
                }
                BOOST_FOREACH(CTxMemPool::txiter it, allConflicting) {
                    nConflictingFees += it->GetModifiedFee();
                    nConflictingSize += it->GetTxSize();
                }
            } else {
                return state.DoS(0, false,
                        REJECT_NONSTANDARD, "too many potential replacements", false,
                        strprintf("rejecting replacement %s; too many potential replacements (%d > %d)\n",
                            hash.ToString(),
                            nConflictingCount,
                            maxDescendantsToVisit));
            }

            for (unsigned int j = 0; j < tx.vin.size(); j++)
            {
                // We don't want to accept replacements that require low
                // feerate junk to be mined first. Ideally we'd keep track of
                // the ancestor feerates and make the decision based on that,
                // but for now requiring all new inputs to be confirmed works.
                if (!setConflictsParents.count(tx.vin[j].prevout.hash))
                {
                    // Rather than check the UTXO set - potentially expensive -
                    // it's cheaper to just check if the new input refers to a
                    // tx that's in the mempool.
                    if (pool.mapTx.find(tx.vin[j].prevout.hash) != pool.mapTx.end())
                        return state.DoS(0, false,
                                         REJECT_NONSTANDARD, "replacement-adds-unconfirmed", false,
                                         strprintf("replacement %s adds unconfirmed input, idx %d",
                                                  hash.ToString(), j));
                }
            }

            // The replacement must pay greater fees than the transactions it
            // replaces - if we did the bandwidth used by those conflicting
            // transactions would not be paid for.
            if (nModifiedFees < nConflictingFees)
            {
                return state.DoS(0, false,
                                 REJECT_INSUFFICIENTFEE, "insufficient fee", false,
                                 strprintf("rejecting replacement %s, less fees than conflicting txs; %s < %s",
                                          hash.ToString(), FormatMoney(nModifiedFees), FormatMoney(nConflictingFees)));
            }

            // Finally in addition to paying more fees than the conflicts the
            // new transaction must pay for its own bandwidth.
            CAmount nDeltaFees = nModifiedFees - nConflictingFees;
            if (nDeltaFees < ::minRelayTxFee.GetFee(nSize))
            {
                return state.DoS(0, false,
                        REJECT_INSUFFICIENTFEE, "insufficient fee", false,
                        strprintf("rejecting replacement %s, not enough additional fees to relay; %s < %s",
                              hash.ToString(),
                              FormatMoney(nDeltaFees),
                              FormatMoney(::minRelayTxFee.GetFee(nSize))));
            }
        }

        unsigned int scriptVerifyFlags = STANDARD_SCRIPT_VERIFY_FLAGS;
        if (!Params().RequireStandard()) {
            scriptVerifyFlags = GetArg("-promiscuousmempoolflags", scriptVerifyFlags);
        }

        // Check against previous transactions
        // This is done last to help prevent CPU exhaustion denial-of-service attacks.
        PrecomputedTransactionData txdata(tx);
        if (!CheckInputs(tx, state, view, true, scriptVerifyFlags, true, txdata)) {
            // SCRIPT_VERIFY_CLEANSTACK requires SCRIPT_VERIFY_WITNESS, so we
            // need to turn both off, and compare against just turning off CLEANSTACK
            // to see if the failure is specifically due to witness validation.
            if (CheckInputs(tx, state, view, true, scriptVerifyFlags & ~(SCRIPT_VERIFY_WITNESS | SCRIPT_VERIFY_CLEANSTACK), true, txdata) &&
                !CheckInputs(tx, state, view, true, scriptVerifyFlags & ~SCRIPT_VERIFY_CLEANSTACK, true, txdata)) {
                // Only the witness is wrong, so the transaction itself may be fine.
                state.SetCorruptionPossible();
            }
            return false;
        }

        // Check again against just the consensus-critical mandatory script
        // verification flags, in case of bugs in the standard flags that cause
        // transactions to pass as valid when they're actually invalid. For
        // instance the STRICTENC flag was incorrectly allowing certain
        // CHECKSIG NOT scripts to pass, even though they were invalid.
        //
        // There is a similar check in CreateNewBlock() to prevent creating
        // invalid blocks, however allowing such transactions into the mempool
        // can be exploited as a DoS attack.
        if (!CheckInputs(tx, state, view, true, MANDATORY_SCRIPT_VERIFY_FLAGS, true, txdata))
        {
            return error("%s: BUG! PLEASE REPORT THIS! ConnectInputs failed against MANDATORY but not STANDARD flags %s, %s",
                __func__, hash.ToString(), FormatStateMessage(state));
        }

        // Remove conflicting transactions from the mempool
        BOOST_FOREACH(const CTxMemPool::txiter it, allConflicting)
        {
            LogPrint("mempool", "replacing tx %s with %s for %s BTC additional fees, %d delta bytes\n",
                    it->GetTx().GetHash().ToString(),
                    hash.ToString(),
                    FormatMoney(nModifiedFees - nConflictingFees),
                    (int)nSize - (int)nConflictingSize);
        }
        pool.RemoveStaged(allConflicting, false);

        // Store transaction in memory
        pool.addUnchecked(hash, entry, setAncestors, !IsInitialBlockDownload());

        // Add memory address index
        if (fAddressIndex) {
            pool.addAddressIndex(entry, view);
        }

        // Add memory spent index
        if (fSpentIndex) {
            pool.addSpentIndex(entry, view);
        }

        // trim mempool and check if tx was trimmed
        if (!fOverrideMempoolLimit) {
            LimitMempoolSize(pool, GetArg("-maxmempool", DEFAULT_MAX_MEMPOOL_SIZE) * 1000000, GetArg("-mempoolexpiry", DEFAULT_MEMPOOL_EXPIRY) * 60 * 60);
            if (!pool.exists(hash))
                return state.DoS(0, false, REJECT_INSUFFICIENTFEE, "mempool full");
        }
    }

    SyncWithWallets(tx, NULL, NULL);

    return true;
}

bool AcceptToMemoryPool(CTxMemPool& pool, CValidationState &state, const CTransaction &tx, bool fLimitFree,
                        bool* pfMissingInputs, bool fOverrideMempoolLimit, const CAmount nAbsurdFee)
{
    std::vector<uint256> vHashTxToUncache;
    bool res = AcceptToMemoryPoolWorker(pool, state, tx, fLimitFree, pfMissingInputs, fOverrideMempoolLimit, nAbsurdFee, vHashTxToUncache);
    if (!res) {
        BOOST_FOREACH(const uint256& hashTx, vHashTxToUncache)
            pcoinsTip->Uncache(hashTx);
    }
    return res;
}

bool GetTimestampIndex(const unsigned int &high, const unsigned int &low, const bool fActiveOnly, std::vector<std::pair<uint256, unsigned int> > &hashes)
{
    if (!fTimestampIndex)
        return error("Timestamp index not enabled");

    if (!pblocktree->ReadTimestampIndex(high, low, fActiveOnly, hashes))
        return error("Unable to get hashes for timestamps");

    return true;
}

bool GetSpentIndex(CSpentIndexKey &key, CSpentIndexValue &value)
{
    if (!fSpentIndex)
        return false;

    if (mempool.getSpentIndex(key, value))
        return true;

    if (!pblocktree->ReadSpentIndex(key, value))
        return false;

    return true;
}

bool HashOnchainActive(const uint256 &hash)
{
    CBlockIndex* pblockindex = mapBlockIndex[hash];

    if (!chainActive.Contains(pblockindex)) {
        return false;
    }

    return true;
}

bool GetAddressIndex(uint160 addressHash, int type,
                     std::vector<std::pair<CAddressIndexKey, CAmount> > &addressIndex, int start, int end)
{
    if (!fAddressIndex)
        return error("address index not enabled");

    if (!pblocktree->ReadAddressIndex(addressHash, type, addressIndex, start, end))
        return error("unable to get txids for address");

    return true;
}

bool GetAddressUnspent(uint160 addressHash, int type,
                       std::vector<std::pair<CAddressUnspentKey, CAddressUnspentValue> > &unspentOutputs)
{
    if (!fAddressIndex)
        return error("address index not enabled");

    if (!pblocktree->ReadAddressUnspentIndex(addressHash, type, unspentOutputs))
        return error("unable to get txids for address");

    return true;
}

/** Return transaction in tx, and if it was found inside a block, its hash is placed in hashBlock */
bool GetTransaction(const uint256 &hash, CTransaction &txOut, const Consensus::Params& consensusParams, uint256 &hashBlock, bool fAllowSlow)
{

    CBlockIndex *pindexSlow = NULL;

    LOCK(cs_main);

    std::shared_ptr<const CTransaction> ptx = mempool.get(hash);
    if (ptx)
    {
        txOut = *ptx;
        return true;
    }

    if (fTxIndex) {
        CDiskTxPos postx;
        if (pblocktree->ReadTxIndex(hash, postx)) {
            CAutoFile file(OpenBlockFile(postx, true), SER_DISK, CLIENT_VERSION);
            if (file.IsNull())
                return error("%s: OpenBlockFile failed", __func__);
            CBlockHeader header;
            try {
                file >> header;
                fseek(file.Get(), postx.nTxOffset, SEEK_CUR);
                file >> txOut;
            } catch (const std::exception& e) {
                return error("%s: Deserialize or I/O error - %s", __func__, e.what());
            }
            hashBlock = header.GetHash();
            if (txOut.GetHash() != hash)
                return error("%s: txid mismatch", __func__);
            return true;
        }
    }

    if (fAllowSlow) { // use coin database to locate block that contains transaction, and scan it
        int nHeight = -1;
        {
            const CCoinsViewCache& view = *pcoinsTip;
            const CCoins* coins = view.AccessCoins(hash);
            if (coins)
                nHeight = coins->nHeight;
        }
        if (nHeight > 0)
            pindexSlow = chainActive[nHeight];
    }

    if (pindexSlow) {
        CBlock block;
        if (ReadBlockFromDisk(block, pindexSlow, consensusParams)) {
            BOOST_FOREACH(const CTransaction &tx, block.vtx) {
                if (tx.GetHash() == hash) {
                    txOut = tx;
                    hashBlock = pindexSlow->GetBlockHash();
                    return true;
                }
            }
        }
    }

    return false;
}






//////////////////////////////////////////////////////////////////////////////
//
// CBlock and CBlockIndex
//

bool WriteBlockToDisk(const CBlock& block, CDiskBlockPos& pos, const CMessageHeader::MessageStartChars& messageStart)
{
    // Open history file to append
    CAutoFile fileout(OpenBlockFile(pos), SER_DISK, CLIENT_VERSION);
    if (fileout.IsNull())
        return error("WriteBlockToDisk: OpenBlockFile failed");

    // Write index header
    unsigned int nSize = fileout.GetSerializeSize(block);
    fileout << FLATDATA(messageStart) << nSize;

    // Write block
    long fileOutPos = ftell(fileout.Get());
    if (fileOutPos < 0)
        return error("WriteBlockToDisk: ftell failed");
    pos.nPos = (unsigned int)fileOutPos;
    fileout << block;

    return true;
}

bool ReadBlockFromDisk(CBlock& block, const CDiskBlockPos& pos, const Consensus::Params& consensusParams)
{
    block.SetNull();

    // Open history file to read
    CAutoFile filein(OpenBlockFile(pos, true), SER_DISK, CLIENT_VERSION);
    if (filein.IsNull())
        return error("ReadBlockFromDisk: OpenBlockFile failed for %s", pos.ToString());

    // Read block
    try {
        filein >> block;
    }
    catch (const std::exception& e) {
        return error("%s: Deserialize or I/O error - %s at %s", __func__, e.what(), pos.ToString());
    }

    return true;
}

bool ReadBlockFromDisk(CBlock& block, const CBlockIndex* pindex, const Consensus::Params& consensusParams)
{
    if (!ReadBlockFromDisk(block, pindex->GetBlockPos(), consensusParams))
        return false;
    if (block.GetHash() != pindex->GetBlockHash())
        return error("ReadBlockFromDisk(CBlock&, CBlockIndex*): GetHash() doesn't match index for %s at %s",
                pindex->ToString(), pindex->GetBlockPos().ToString());
    return true;
}

CAmount GetBlockSubsidy(int nHeight, const Consensus::Params& consensusParams)
{

    if (nHeight == 1)
    {
        CAmount nSubsidy = 59800000 * COIN;
        return nSubsidy;
    }

    if (nHeight <= Params().GetConsensus().nLastPOWBlock)
        return CAmount(50 * COIN);

    return 0;
}

bool IsInitialBlockDownload()
{
    const CChainParams& chainParams = Params();

    // Once this function has returned false, it must remain false.
    static std::atomic<bool> latchToFalse{false};
    // Optimization: pre-test latch before taking the lock.
    if (latchToFalse.load(std::memory_order_relaxed))
        return false;

    LOCK(cs_main);
    if (latchToFalse.load(std::memory_order_relaxed))
        return false;
    if (fImporting || fReindex)
        return true;
    if (fCheckpointsEnabled && chainActive.Height() < Checkpoints::GetTotalBlocksEstimate(chainParams.Checkpoints()))
        return true;
    bool state = (chainActive.Height() < pindexBestHeader->nHeight - 24 * 6 ||
            std::max(chainActive.Tip()->GetBlockTime(), pindexBestHeader->GetBlockTime()) < GetTime() - nMaxTipAge);
    if (!state)
        latchToFalse.store(true, std::memory_order_relaxed);
    return state;
}

bool fLargeWorkForkFound = false;
bool fLargeWorkInvalidChainFound = false;
CBlockIndex *pindexBestForkTip = NULL, *pindexBestForkBase = NULL;

void CheckForkWarningConditions()
{
    AssertLockHeld(cs_main);
    // Before we get past initial download, we cannot reliably alert about forks
    // (we assume we don't get stuck on a fork before the last checkpoint)
    if (IsInitialBlockDownload())
        return;

    // If our best fork is no longer within 72 blocks (+/- 12 hours if no one mines it)
    // of our head, drop it
    if (pindexBestForkTip && chainActive.Height() - pindexBestForkTip->nHeight >= 72)
        pindexBestForkTip = NULL;

    if (pindexBestForkTip || (pindexBestInvalid && pindexBestInvalid->nChainWork > chainActive.Tip()->nChainWork + (GetBlockProof(*chainActive.Tip()) * 6)))
    {
        if (!fLargeWorkForkFound && pindexBestForkBase)
        {
            std::string warning = std::string("'Warning: Large-work fork detected, forking after block ") +
                pindexBestForkBase->phashBlock->ToString() + std::string("'");
            AlertNotify(warning);
        }
        if (pindexBestForkTip && pindexBestForkBase)
        {
            LogPrintf("%s: Warning: Large valid fork found\n  forking the chain at height %d (%s)\n  lasting to height %d (%s).\nChain state database corruption likely.\n", __func__,
                   pindexBestForkBase->nHeight, pindexBestForkBase->phashBlock->ToString(),
                   pindexBestForkTip->nHeight, pindexBestForkTip->phashBlock->ToString());
            fLargeWorkForkFound = true;
        }
        else
        {
            LogPrintf("%s: Warning: Found invalid chain at least ~6 blocks longer than our best chain.\nChain state database corruption likely.\n", __func__);
            fLargeWorkInvalidChainFound = true;
        }
    }
    else
    {
        fLargeWorkForkFound = false;
        fLargeWorkInvalidChainFound = false;
    }
}

void CheckForkWarningConditionsOnNewFork(CBlockIndex* pindexNewForkTip)
{
    AssertLockHeld(cs_main);
    // If we are on a fork that is sufficiently large, set a warning flag
    CBlockIndex* pfork = pindexNewForkTip;
    CBlockIndex* plonger = chainActive.Tip();
    while (pfork && pfork != plonger)
    {
        while (plonger && plonger->nHeight > pfork->nHeight)
            plonger = plonger->pprev;
        if (pfork == plonger)
            break;
        pfork = pfork->pprev;
    }

    // We define a condition where we should warn the user about as a fork of at least 7 blocks
    // with a tip within 72 blocks (+/- 12 hours if no one mines it) of ours
    // We use 7 blocks rather arbitrarily as it represents just under 10% of sustained network
    // hash rate operating on the fork.
    // or a chain that is entirely longer than ours and invalid (note that this should be detected by both)
    // We define it this way because it allows us to only store the highest fork tip (+ base) which meets
    // the 7-block condition and from this always have the most-likely-to-cause-warning fork
    if (pfork && (!pindexBestForkTip || (pindexBestForkTip && pindexNewForkTip->nHeight > pindexBestForkTip->nHeight)) &&
            pindexNewForkTip->nChainWork - pfork->nChainWork > (GetBlockProof(*pfork) * 7) &&
            chainActive.Height() - pindexNewForkTip->nHeight < 72)
    {
        pindexBestForkTip = pindexNewForkTip;
        pindexBestForkBase = pfork;
    }

    CheckForkWarningConditions();
}

// Requires cs_main.
void Misbehaving(NodeId pnode, int howmuch)
{
    if (howmuch == 0)
        return;

    CNodeState *state = State(pnode);
    if (state == NULL)
        return;

    state->nMisbehavior += howmuch;
    int banscore = GetArg("-banscore", DEFAULT_BANSCORE_THRESHOLD);
    if (state->nMisbehavior >= banscore && state->nMisbehavior - howmuch < banscore)
    {
        LogPrintf("%s: %s (%d -> %d) BAN THRESHOLD EXCEEDED\n", __func__, state->name, state->nMisbehavior-howmuch, state->nMisbehavior);
        state->fShouldBan = true;
    } else
        LogPrintf("%s: %s (%d -> %d)\n", __func__, state->name, state->nMisbehavior-howmuch, state->nMisbehavior);
}

void static InvalidChainFound(CBlockIndex* pindexNew)
{
    if (!pindexBestInvalid || pindexNew->nChainWork > pindexBestInvalid->nChainWork)
        pindexBestInvalid = pindexNew;

    LogPrintf("%s: invalid block=%s  height=%d  log2_work=%.8g  date=%s\n", __func__,
      pindexNew->GetBlockHash().ToString(), pindexNew->nHeight,
      log(pindexNew->nChainWork.getdouble())/log(2.0), DateTimeStrFormat("%Y-%m-%d %H:%M:%S",
      pindexNew->GetBlockTime()));
    CBlockIndex *tip = chainActive.Tip();
    assert (tip);
    LogPrintf("%s:  current best=%s  height=%d  log2_work=%.8g  date=%s\n", __func__,
      tip->GetBlockHash().ToString(), chainActive.Height(), log(tip->nChainWork.getdouble())/log(2.0),
      DateTimeStrFormat("%Y-%m-%d %H:%M:%S", tip->GetBlockTime()));
    CheckForkWarningConditions();
}

void static InvalidBlockFound(CBlockIndex *pindex, const CValidationState &state) {
    int nDoS = 0;
    if (state.IsInvalid(nDoS)) {
        std::map<uint256, NodeId>::iterator it = mapBlockSource.find(pindex->GetBlockHash());
        if (it != mapBlockSource.end() && State(it->second)) {
            assert (state.GetRejectCode() < REJECT_INTERNAL); // Blocks are never rejected with internal reject codes
            CBlockReject reject = {(unsigned char)state.GetRejectCode(), state.GetRejectReason().substr(0, MAX_REJECT_MESSAGE_LENGTH), pindex->GetBlockHash()};
            State(it->second)->rejects.push_back(reject);
            if (nDoS > 0)
                Misbehaving(it->second, nDoS);
        }
    }
    if (!state.CorruptionPossible()) {
        pindex->nStatus |= BLOCK_FAILED_VALID;
        setDirtyBlockIndex.insert(pindex);
        setBlockIndexCandidates.erase(pindex);
        InvalidChainFound(pindex);
    }
}

void UpdateCoins(const CTransaction& tx, CCoinsViewCache& inputs, CTxUndo &txundo, int nHeight)
{
    // mark inputs spent
    if (!tx.IsCoinBase()) {
        txundo.vprevout.reserve(tx.vin.size());
        BOOST_FOREACH(const CTxIn &txin, tx.vin) {
            CCoinsModifier coins = inputs.ModifyCoins(txin.prevout.hash);
            unsigned nPos = txin.prevout.n;

            if (nPos >= coins->vout.size() || coins->vout[nPos].IsNull())
                assert(false);
            // mark an outpoint spent, and construct undo information
            txundo.vprevout.push_back(CTxInUndo(coins->vout[nPos]));
            coins->Spend(nPos);
            if (coins->vout.size() == 0) {
                CTxInUndo& undo = txundo.vprevout.back();
                undo.nHeight = coins->nHeight;
                undo.fCoinBase = coins->fCoinBase;
                undo.nVersion = coins->nVersion;
            }
        }
    }
    // add outputs
    inputs.ModifyNewCoins(tx.GetHash(), tx.IsCoinBase())->FromTx(tx, nHeight);
}

void UpdateCoins(const CTransaction& tx, CCoinsViewCache& inputs, int nHeight)
{
    CTxUndo txundo;
    UpdateCoins(tx, inputs, txundo, nHeight);
}

bool CScriptCheck::operator()() {
    const CScript &scriptSig = ptxTo->vin[nIn].scriptSig;
    const CScriptWitness *witness = (nIn < ptxTo->wit.vtxinwit.size()) ? &ptxTo->wit.vtxinwit[nIn].scriptWitness : NULL;

    if (!VerifyScript(scriptSig, scriptPubKey, witness, nFlags, CachingTransactionSignatureChecker(ptxTo, nIn, amount, cacheStore, *txdata), &error)) {
        return false;
    }
    return true;
}

int GetSpendHeight(const CCoinsViewCache& inputs)
{
    LOCK(cs_main);
    CBlockIndex* pindexPrev = mapBlockIndex.find(inputs.GetBestBlock())->second;
    return pindexPrev->nHeight + 1;
}

namespace Consensus {
bool CheckTxInputs(const CTransaction& tx, CValidationState& state, const CCoinsViewCache& inputs, int nSpendHeight)
{
        // This doesn't trigger the DoS code on purpose; if it did, it would make it easier
        // for an attacker to attempt to split the network.
        if (!inputs.HaveInputs(tx))
            return state.Invalid(false, 0, "", "Inputs unavailable");
        CAmount nValueIn = 0;
        CAmount nFees = 0;
        for (unsigned int i = 0; i < tx.vin.size(); i++)
        {
            const COutPoint &prevout = tx.vin[i].prevout;
            const CCoins *coins = inputs.AccessCoins(prevout.hash);
            assert(coins);

            // If prev is coinbase, check that it's matured
            if ((coins->IsCoinBase() || coins->IsCoinStake()) && !GetBoolArg("-testnet",false)) {
                if (nSpendHeight - coins->nHeight < COINBASE_MATURITY && nSpendHeight - coins->nHeight > 0)
                    return state.Invalid(false,
                        REJECT_INVALID, "bad-txns-premature-spend-of-coinbase",
                        strprintf("tried to spend %s at depth %d", coins->IsCoinBase() ?"coinbase":"coinstake",nSpendHeight - coins->nHeight));
            }

            // Check for negative or overflow input values
            nValueIn += coins->vout[prevout.n].nValue;
            if (!MoneyRange(coins->vout[prevout.n].nValue) || !MoneyRange(nValueIn))
                return state.DoS(100, false, REJECT_INVALID, "bad-txns-inputvalues-outofrange");

        }

        if(!tx.IsCoinBase() && !tx.IsCoinStake()){
          if (nValueIn < tx.GetValueOut())
              return state.DoS(100, false, REJECT_INVALID, "bad-txns-in-belowout", false,
                  strprintf("value in (%s) < value out (%s)", FormatMoney(nValueIn), FormatMoney(tx.GetValueOut())));

          // Tally transaction fees
          CAmount nTxFee = nValueIn - tx.GetValueOut();
          if (nTxFee < 0)
              return state.DoS(100, false, REJECT_INVALID, "bad-txns-fee-negative");
          nFees += nTxFee;
          if (!MoneyRange(nFees))
              return state.DoS(100, false, REJECT_INVALID, "bad-txns-fee-outofrange");
        }


    return true;
}
}// namespace Consensus

bool CheckInputs(const CTransaction& tx, CValidationState &state, const CCoinsViewCache &inputs, bool fScriptChecks, unsigned int flags, bool cacheStore, PrecomputedTransactionData& txdata, std::vector<CScriptCheck> *pvChecks)
{
    if (!tx.IsCoinBase())
    {
        if (!Consensus::CheckTxInputs(tx, state, inputs, GetSpendHeight(inputs)))
            return false;

        if (pvChecks)
            pvChecks->reserve(tx.vin.size());

        // The first loop above does all the inexpensive checks.
        // Only if ALL inputs pass do we perform expensive ECDSA signature checks.
        // Helps prevent CPU exhaustion attacks.

        // Skip ECDSA signature verification when connecting blocks before the
        // last block chain checkpoint. Assuming the checkpoints are valid this
        // is safe because block merkle hashes are still computed and checked,
        // and any change will be caught at the next checkpoint. Of course, if
        // the checkpoint is for a chain that's invalid due to false scriptSigs
        // this optimisation would allow an invalid chain to be accepted.
        if (fScriptChecks) {
            for (unsigned int i = 0; i < tx.vin.size(); i++) {
                const COutPoint &prevout = tx.vin[i].prevout;
                const CCoins* coins = inputs.AccessCoins(prevout.hash);
                assert(coins);

                CTransaction txPrev;
                uint256 hashBlock = uint256();
                int valid = 1;

                if (!GetTransaction(prevout.hash, txPrev, Params().GetConsensus(), hashBlock, true))
                   valid = 0;

                if (mapBlockIndex.count(hashBlock) == 0)
                   valid = 0;

                if(valid){ // prev out is already checked in CheckTxInputs
                    CBlockIndex* pblockindex = mapBlockIndex[hashBlock];

                    // ppcoin: check transaction timestamp
                    if (txPrev.nTime > tx.nTime && pblockindex->nHeight > 1294597)
                        return state.DoS(100, false, REJECT_INVALID, "tx-timestamp-earlier-as-output");
                }

                // Verify signature
                CScriptCheck check(*coins, tx, i, flags, cacheStore, &txdata);
                if (pvChecks) {
                    pvChecks->push_back(CScriptCheck());
                    check.swap(pvChecks->back());
                } else if (!check()) {
                    if (flags & STANDARD_NOT_MANDATORY_VERIFY_FLAGS) {
                        // Check whether the failure was caused by a
                        // non-mandatory script verification check, such as
                        // non-standard DER encodings or non-null dummy
                        // arguments; if so, don't trigger DoS protection to
                        // avoid splitting the network between upgraded and
                        // non-upgraded nodes.
                        CScriptCheck check2(*coins, tx, i,
                                flags & ~STANDARD_NOT_MANDATORY_VERIFY_FLAGS, cacheStore, &txdata);
                        if (check2())
                            return state.Invalid(false, REJECT_NONSTANDARD, strprintf("non-mandatory-script-verify-flag (%s)", ScriptErrorString(check.GetScriptError())));
                    }
                    // Failures of other flags indicate a transaction that is
                    // invalid in new blocks, e.g. a invalid P2SH. We DoS ban
                    // such nodes as they are not following the protocol. That
                    // said during an upgrade careful thought should be taken
                    // as to the correct behavior - we may want to continue
                    // peering with non-upgraded nodes even after soft-fork
                    // super-majority signaling has occurred.
                    return state.DoS(100,false, REJECT_INVALID, strprintf("mandatory-script-verify-flag-failed (%s)", ScriptErrorString(check.GetScriptError())));
                }
            }
        }
    }

    return true;
}

namespace {

bool UndoWriteToDisk(const CBlockUndo& blockundo, CDiskBlockPos& pos, const uint256& hashBlock, const CMessageHeader::MessageStartChars& messageStart)
{
    // Open history file to append
    CAutoFile fileout(OpenUndoFile(pos), SER_DISK, CLIENT_VERSION);
    if (fileout.IsNull())
        return error("%s: OpenUndoFile failed", __func__);

    // Write index header
    unsigned int nSize = fileout.GetSerializeSize(blockundo);
    fileout << FLATDATA(messageStart) << nSize;

    // Write undo data
    long fileOutPos = ftell(fileout.Get());
    if (fileOutPos < 0)
        return error("%s: ftell failed", __func__);
    pos.nPos = (unsigned int)fileOutPos;
    fileout << blockundo;

    // calculate & write checksum
    CHashWriter hasher(SER_GETHASH, PROTOCOL_VERSION);
    hasher << hashBlock;
    hasher << blockundo;
    fileout << hasher.GetHash();

    return true;
}

bool UndoReadFromDisk(CBlockUndo& blockundo, const CDiskBlockPos& pos, const uint256& hashBlock)
{
    // Open history file to read
    CAutoFile filein(OpenUndoFile(pos, true), SER_DISK, CLIENT_VERSION);
    if (filein.IsNull())
        return error("%s: OpenBlockFile failed", __func__);

    // Read block
    uint256 hashChecksum;
    try {
        filein >> blockundo;
        filein >> hashChecksum;
    }
    catch (const std::exception& e) {
        return error("%s: Deserialize or I/O error - %s", __func__, e.what());
    }

    // Verify checksum
    CHashWriter hasher(SER_GETHASH, PROTOCOL_VERSION);
    hasher << hashBlock;
    hasher << blockundo;
    if (hashChecksum != hasher.GetHash())
        return error("%s: Checksum mismatch", __func__);

    return true;
}

/** Abort with a message */
bool AbortNode(const std::string& strMessage, const std::string& userMessage="")
{
    strMiscWarning = strMessage;
    LogPrintf("*** %s\n", strMessage);
    uiInterface.ThreadSafeMessageBox(
        userMessage.empty() ? _("Error: A fatal internal error occurred, see debug.log for details") : userMessage,
        "", CClientUIInterface::MSG_ERROR);
    StartShutdown();
    return false;
}

bool AbortNode(CValidationState& state, const std::string& strMessage, const std::string& userMessage="")
{
    AbortNode(strMessage, userMessage);
    return state.Error(strMessage);
}

} // anon namespace

/**
 * Apply the undo operation of a CTxInUndo to the given chain state.
 * @param undo The undo object.
 * @param view The coins view to which to apply the changes.
 * @param out The out point that corresponds to the tx input.
 * @return True on success.
 */
static bool ApplyTxInUndo(const CTxInUndo& undo, CCoinsViewCache& view, const COutPoint& out)
{
    bool fClean = true;

    CCoinsModifier coins = view.ModifyCoins(out.hash);
    if (undo.nHeight != 0) {
        // undo data contains height: this is the last output of the prevout tx being spent
        if (!coins->IsPruned())
            fClean = fClean && error("%s: undo data overwriting existing transaction", __func__);
        coins->Clear();
        coins->fCoinBase = undo.fCoinBase;
        coins->nHeight = undo.nHeight;
        coins->nVersion = undo.nVersion;
    } else {
        if (coins->IsPruned())
            fClean = fClean && error("%s: undo data adding output to missing transaction", __func__);
    }
    if (coins->IsAvailable(out.n))
        fClean = fClean && error("%s: undo data overwriting existing output", __func__);
    if (coins->vout.size() < out.n+1)
        coins->vout.resize(out.n+1);
    coins->vout[out.n] = undo.txout;

    return fClean;
}

bool DisconnectBlock(const CBlock& block, CValidationState& state, const CBlockIndex* pindex, CCoinsViewCache& view, bool* pfClean)
{
    assert(pindex->GetBlockHash() == view.GetBestBlock());

    if (pfClean)
        *pfClean = false;

    bool fClean = true;

    CBlockUndo blockUndo;
    CDiskBlockPos pos = pindex->GetUndoPos();
    if (pos.IsNull())
        return error("DisconnectBlock(): no undo data available");
    if (!UndoReadFromDisk(blockUndo, pos, pindex->pprev->GetBlockHash()))
        return error("DisconnectBlock(): failure reading undo data");

    if (blockUndo.vtxundo.size() + 1 != block.vtx.size())
        return error("DisconnectBlock(): block and undo data inconsistent");

    std::vector<std::pair<CAddressIndexKey, CAmount> > addressIndex;
    std::vector<std::pair<CAddressUnspentKey, CAddressUnspentValue> > addressUnspentIndex;
    std::vector<std::pair<CSpentIndexKey, CSpentIndexValue> > spentIndex;

    // undo transactions in reverse order
    for (int i = block.vtx.size() - 1; i >= 0; i--) {
        const CTransaction &tx = block.vtx[i];
        uint256 hash = tx.GetHash();

        if(IsCommunityFundEnabled(pindex->pprev, Params().GetConsensus())) {
<<<<<<< HEAD
            if(tx.nVersion == CTransaction::PROPOSAL_VERSION && CFund::IsValidProposal(tx))
=======
            if(tx.nVersion == CTransaction::PROPOSAL_VERSION && CFund::IsValidProposal(tx)) {
                std::vector<std::pair<uint256, CFund::CProposal> > proposalIndex;
>>>>>>> 7730c7bc
                proposalIndex.push_back(make_pair(hash,CFund::CProposal()));
                if (!pfClean && !pblocktree->UpdateProposalIndex(proposalIndex)) {
                    return AbortNode(state, "Failed to write proposal index");
                }
            }

            if(tx.nVersion == CTransaction::PAYMENT_REQUEST_VERSION && CFund::IsValidPaymentRequest(tx)) {
<<<<<<< HEAD
=======
                std::vector<std::pair<uint256, CFund::CProposal> > proposalIndex;
                std::vector<std::pair<uint256, CFund::CPaymentRequest> > paymentRequestIndex;
>>>>>>> 7730c7bc
                paymentRequestIndex.push_back(make_pair(hash,CFund::CPaymentRequest()));
                CFund::CPaymentRequest prequest; CFund::CProposal proposal;
                if(CFund::FindPaymentRequest(tx.hash, prequest) && CFund::FindProposal(prequest.proposalhash, proposal)) {
                    std::vector<uint256>::iterator position = std::find(proposal.vPayments.begin(), proposal.vPayments.end(), prequest.hash);
                    if (position != proposal.vPayments.end()) {
                        proposal.vPayments.erase(position);
                        proposalIndex.push_back(make_pair(proposal.hash,proposal));
                    }
                }
                if (!pfClean && !pblocktree->UpdateProposalIndex(proposalIndex)) {
                    return AbortNode(state, "Failed to write proposal index");
                }

                if (!pfClean && !pblocktree->UpdatePaymentRequestIndex(paymentRequestIndex)) {
                    return AbortNode(state, "Failed to write proposal index");
                }
            }
        }

        if (fAddressIndex) {

            for (unsigned int k = tx.vout.size(); k-- > 0;) {
                const CTxOut &out = tx.vout[k];

                if (out.scriptPubKey.IsPayToScriptHash()) {
                    vector<unsigned char> hashBytes(out.scriptPubKey.begin()+2, out.scriptPubKey.begin()+22);

                    // undo receiving activity
                    addressIndex.push_back(make_pair(CAddressIndexKey(2, uint160(hashBytes), pindex->nHeight, i, hash, k, false), out.nValue));

                    // undo unspent index
                    addressUnspentIndex.push_back(make_pair(CAddressUnspentKey(2, uint160(hashBytes), hash, k), CAddressUnspentValue()));


                }  else if (out.scriptPubKey.IsPayToPublicKey() || out.scriptPubKey.IsColdStaking()) {
                    uint160 hashBytes;
                    int type = 0;
                    CTxDestination destination;
                    ExtractDestination(out.scriptPubKey, destination);
                    CNavCoinAddress address(destination);
                    address.GetIndexKey(hashBytes, type);

                    // undo spending activity
                    addressIndex.push_back(make_pair(CAddressIndexKey(type, uint160(hashBytes), pindex->nHeight, i, hash, k, true), out.nValue));

                    // restore unspent index
                    addressUnspentIndex.push_back(make_pair(CAddressUnspentKey(type, uint160(hashBytes), hash, k), CAddressUnspentValue()));


                } else if (out.scriptPubKey.IsPayToPublicKeyHash()) {
                    vector<unsigned char> hashBytes(out.scriptPubKey.begin()+3, out.scriptPubKey.begin()+23);

                    // undo receiving activity
                    addressIndex.push_back(make_pair(CAddressIndexKey(1, uint160(hashBytes), pindex->nHeight, i, hash, k, false), out.nValue));

                    // undo unspent index
                    addressUnspentIndex.push_back(make_pair(CAddressUnspentKey(1, uint160(hashBytes), hash, k), CAddressUnspentValue()));

                } else {
                    continue;
                }

            }

        }

        // Check that all outputs are available and match the outputs in the block itself
        // exactly.
        {
        CCoinsModifier outs = view.ModifyCoins(hash);
        outs->ClearUnspendable();

        CCoins outsBlock(tx, pindex->nHeight);
        // The CCoins serialization does not serialize negative numbers.
        // No network rules currently depend on the version here, so an inconsistency is harmless
        // but it must be corrected before txout nversion ever influences a network rule.
        if (outsBlock.nVersion < 0)
            outs->nVersion = outsBlock.nVersion;

        if (*outs != outsBlock)
            fClean = fClean && error("DisconnectBlock(): added transaction mismatch? database corrupted");

        // remove outputs
        outs->Clear();
        }

        // restore inputs
        if (i > 0) { // not coinbases
            const CTxUndo &txundo = blockUndo.vtxundo[i-1];
            if (txundo.vprevout.size() != tx.vin.size())
                return error("DisconnectBlock(): transaction and undo data inconsistent");
            for (unsigned int j = tx.vin.size(); j-- > 0;) {
                const COutPoint &out = tx.vin[j].prevout;
                const CTxInUndo &undo = txundo.vprevout[j];
                if (!ApplyTxInUndo(undo, view, out))
                    fClean = false;

                const CTxIn input = tx.vin[j];

                if (fSpentIndex) {
                    // undo and delete the spent index
                    spentIndex.push_back(make_pair(CSpentIndexKey(input.prevout.hash, input.prevout.n), CSpentIndexValue()));
                }

                if (fAddressIndex) {
                    const CTxOut &prevout = view.GetOutputFor(tx.vin[j]);
                    if (prevout.scriptPubKey.IsPayToScriptHash()) {
                        vector<unsigned char> hashBytes(prevout.scriptPubKey.begin()+2, prevout.scriptPubKey.begin()+22);

                        // undo spending activity
                        addressIndex.push_back(make_pair(CAddressIndexKey(2, uint160(hashBytes), pindex->nHeight, i, hash, j, true), prevout.nValue * -1));

                        // restore unspent index
                        addressUnspentIndex.push_back(make_pair(CAddressUnspentKey(2, uint160(hashBytes), input.prevout.hash, input.prevout.n), CAddressUnspentValue(prevout.nValue, prevout.scriptPubKey, undo.nHeight)));


                    } else if (prevout.scriptPubKey.IsPayToPublicKey() || prevout.scriptPubKey.IsColdStaking()) {
                        uint160 hashBytes;
                        int type = 0;
                        CTxDestination destination;
                        ExtractDestination(prevout.scriptPubKey, destination);
                        CNavCoinAddress address(destination);
                        address.GetIndexKey(hashBytes, type);

                        // undo spending activity
                        addressIndex.push_back(make_pair(CAddressIndexKey(type, uint160(hashBytes), pindex->nHeight, i, hash, j, true), prevout.nValue * -1));

                        // restore unspent index
                        addressUnspentIndex.push_back(make_pair(CAddressUnspentKey(type, uint160(hashBytes), input.prevout.hash, input.prevout.n), CAddressUnspentValue(prevout.nValue, prevout.scriptPubKey, undo.nHeight)));


                    } else if (prevout.scriptPubKey.IsPayToPublicKeyHash()) {
                        vector<unsigned char> hashBytes(prevout.scriptPubKey.begin()+3, prevout.scriptPubKey.begin()+23);

                        // undo spending activity
                        addressIndex.push_back(make_pair(CAddressIndexKey(1, uint160(hashBytes), pindex->nHeight, i, hash, j, true), prevout.nValue * -1));

                        // restore unspent index
                        addressUnspentIndex.push_back(make_pair(CAddressUnspentKey(1, uint160(hashBytes), input.prevout.hash, input.prevout.n), CAddressUnspentValue(prevout.nValue, prevout.scriptPubKey, undo.nHeight)));

                    } else {
                        continue;
                    }
                }

            }
        }
    }


    // move best block pointer to prevout block
    view.SetBestBlock(pindex->pprev->GetBlockHash());

    if (pfClean) {
        *pfClean = fClean;
        return true;
    }

    if (fAddressIndex) {
        if (!pblocktree->EraseAddressIndex(addressIndex)) {
            return AbortNode(state, "Failed to delete address index");
        }
        if (!pblocktree->UpdateAddressUnspentIndex(addressUnspentIndex)) {
            return AbortNode(state, "Failed to write address unspent index");
        }
    }

<<<<<<< HEAD
    if (!pblocktree->UpdateProposalIndex(proposalIndex)) {
        return AbortNode(state, "Failed to write proposal index");
    }

    if (!pblocktree->UpdatePaymentRequestIndex(paymentRequestIndex)) {
        return AbortNode(state, "Failed to write proposal index");
    }

=======
>>>>>>> 7730c7bc
    return fClean;
}

void static FlushBlockFile(bool fFinalize = false)
{
    LOCK(cs_LastBlockFile);

    CDiskBlockPos posOld(nLastBlockFile, 0);

    FILE *fileOld = OpenBlockFile(posOld);
    if (fileOld) {
        if (fFinalize)
            TruncateFile(fileOld, vinfoBlockFile[nLastBlockFile].nSize);
        FileCommit(fileOld);
        fclose(fileOld);
    }

    fileOld = OpenUndoFile(posOld);
    if (fileOld) {
        if (fFinalize)
            TruncateFile(fileOld, vinfoBlockFile[nLastBlockFile].nUndoSize);
        FileCommit(fileOld);
        fclose(fileOld);
    }
}

bool FindUndoPos(CValidationState &state, int nFile, CDiskBlockPos &pos, unsigned int nAddSize);

static CCheckQueue<CScriptCheck> scriptcheckqueue(128);

void ThreadScriptCheck() {
    RenameThread("navcoin-scriptch");
    scriptcheckqueue.Thread();
}

// Protected by cs_main
VersionBitsCache versionbitscache;

int32_t ComputeBlockVersion(const CBlockIndex* pindexPrev, const Consensus::Params& params)
{
    LOCK(cs_main);
    int32_t nVersion = IsSigHFEnabled(Params().GetConsensus(), pindexPrev) ? VERSIONBITS_TOP_BITS_SIG : VERSIONBITS_TOP_BITS;

    for (int i = 0; i < (int)Consensus::MAX_VERSION_BITS_DEPLOYMENTS; i++) {
        ThresholdState state = VersionBitsState(pindexPrev, params, (Consensus::DeploymentPos)i, versionbitscache);
        if ((state == THRESHOLD_LOCKED_IN || state == THRESHOLD_ACTIVE  ||
             (state == THRESHOLD_STARTED && !IsVersionBitRejected(params, (Consensus::DeploymentPos)i)))) {
            nVersion |= VersionBitsMask(params, (Consensus::DeploymentPos)i);
        }
    }

    if(IsWitnessEnabled(pindexPrev,Params().GetConsensus()))
        nVersion |= nSegWitVersionMask;

    if(IsNtpSyncEnabled(pindexPrev,Params().GetConsensus()))
        nVersion |= nNSyncVersionMask;

    if(IsCommunityFundEnabled(pindexPrev,Params().GetConsensus()))
        nVersion |= nCFundVersionMask;

    if(IsCommunityFundAccumulationEnabled(pindexPrev,Params().GetConsensus(), true))
        nVersion |= nCFundAccVersionMask;

<<<<<<< HEAD
    if(IsColdStakingEnabled(pindexPrev,Params().GetConsensus()))
        nVersion |= nColdStakingVersionMask;
=======
    if(IsCommunityFundAccumulationSpreadEnabled(pindexPrev,Params().GetConsensus()))
        nVersion |= nCFundAccSpreadVersionMask;

    if(IsCommunityFundAmountV2Enabled(pindexPrev,Params().GetConsensus()))
        nVersion |= nCFundAmountV2Mask;
>>>>>>> 7730c7bc

    return nVersion;
}

static bool IsSigHFEnabled(const Consensus::Params &consensus, int64_t nMedianTimePast) {
    return nMedianTimePast >=
           consensus.sigActivationTime;
}

bool IsSigHFEnabled(const Consensus::Params &consensus, const CBlockIndex *pindexPrev) {
    if (pindexPrev == nullptr) {
        return false;
    }

    return IsSigHFEnabled(consensus, pindexPrev->GetMedianTimePast());
}

/**
 * Threshold condition checker that triggers when unknown versionbits are seen on the network.
 */
class WarningBitsConditionChecker : public AbstractThresholdConditionChecker
{
private:
    int bit;

public:
    WarningBitsConditionChecker(int bitIn) : bit(bitIn) {}

    int64_t BeginTime(const Consensus::Params& params) const { return 0; }
    int64_t EndTime(const Consensus::Params& params) const { return std::numeric_limits<int64_t>::max(); }
    int Period(const Consensus::Params& params) const { return params.nMinerConfirmationWindow; }
    int Threshold(const Consensus::Params& params) const { return params.nRuleChangeActivationThreshold; }

    bool Condition(const CBlockIndex* pindex, const Consensus::Params& params) const
    {
        return  (pindex->nVersion & VERSIONBITS_TOP_MASK) == (IsSigHFEnabled(Params().GetConsensus(), pindex) ? VERSIONBITS_TOP_BITS_SIG : VERSIONBITS_TOP_BITS) &&
               ((pindex->nVersion >> bit) & 1) != 0 &&
               ((ComputeBlockVersion(pindex->pprev, params) >> bit) & 1) == 0;
    }
};

// Protected by cs_main
static ThresholdConditionCache warningcache[VERSIONBITS_NUM_BITS];

static int64_t nTimeCheck = 0;
static int64_t nTimeForks = 0;
static int64_t nTimeVerify = 0;
static int64_t nTimeConnect = 0;
static int64_t nTimeIndex = 0;
static int64_t nTimeCallbacks = 0;
static int64_t nTimeTotal = 0;

bool ConnectBlock(const CBlock& block, CValidationState& state, CBlockIndex* pindex,
                  CCoinsViewCache& view, const CChainParams& chainparams, bool fJustCheck, bool fProofOfStake)
{

    AssertLockHeld(cs_main);

    pindex->nCFSupply = pindex->pprev != NULL ? pindex->pprev->nCFSupply : 0;
    pindex->nCFLocked = pindex->pprev != NULL ? pindex->pprev->nCFLocked : 0;

    pindex->vProposalVotes.clear();
    pindex->vPaymentRequestVotes.clear();

    if (block.IsProofOfStake())
    {
        pindex->SetProofOfStake();
        pindex->prevoutStake = block.vtx[1].vin[0].prevout;
        pindex->nStakeTime = block.vtx[1].nTime;
    }
    else
    {
        pindex->prevoutStake.SetNull();
        pindex->nStakeTime = 0;
    }

    int64_t nTimeStart = GetTimeMicros();
    int64_t nStakeReward = 0;

    // Check it again in case a previous version let a bad block in
    if (!CheckBlock(block, state, chainparams.GetConsensus(), !fJustCheck, !fJustCheck, !fJustCheck))
        return error("%s: Consensus::CheckBlock: %s", __func__, FormatStateMessage(state));

    // verify that the view's current state corresponds to the previous block
    uint256 hashPrevBlock = pindex->pprev == NULL ? uint256() : pindex->pprev->GetBlockHash();

    assert(hashPrevBlock == view.GetBestBlock());

    // Special case for the genesis block, skipping connection of its transactions
    // (its coinbase is unspendable)

    if (block.GetHash() == chainparams.GetConsensus().hashGenesisBlock) {
        if (!fJustCheck)
            view.SetBestBlock(pindex->GetBlockHash());
        return true;
    }

    if (pindex->IsProofOfStake())
        setStakeSeen.insert(make_pair(pindex->prevoutStake, pindex->nStakeTime));

    // Check proof of stake
    if (block.nBits != GetNextTargetRequired(pindex->pprev, block.IsProofOfStake())){
        return state.DoS(1,error("ContextualCheckBlock() : incorrect %s at height %d (%d)", !block.IsProofOfStake() ? "proof-of-work" : "proof-of-stake",pindex->pprev->nHeight, block.nBits), REJECT_INVALID, "bad-diffbits");
    }

    arith_uint256 hashProof;

    // Verify hash target and signature of coinstake tx
    if (block.IsProofOfStake())
    {
        arith_uint256 targetProofOfStake;
        // Signature will be checked in CheckInputs(), we can avoid it here (fCheckSignature = false)
        if (!CheckProofOfStake(pindex->pprev, block.vtx[1], block.nBits, hashProof, targetProofOfStake, NULL, false))
        {
              return error("ContextualCheckBlock() : check proof-of-stake signature failed for block %s", block.GetHash().GetHex());
        }
    }

    if (block.IsProofOfWork())
    {
        hashProof = UintToArith256(block.GetPoWHash());
    }



    if (!pindex->SetStakeEntropyBit(block.GetStakeEntropyBit()))
        return state.DoS(1,error("ContextualCheckBlock() : SetStakeEntropyBit() failed"), REJECT_INVALID, "bad-entropy-bit");

    // Record proof hash value
    pindex->hashProof = hashProof;

    uint64_t nStakeModifier = 0;
    bool fGeneratedStakeModifier = false;
    if (!ComputeNextStakeModifier(pindex->pprev, nStakeModifier, fGeneratedStakeModifier))
        return state.DoS(1, error("ContextualCheckBlock() : ComputeNextStakeModifier() failed"), REJECT_INVALID, "bad-stake-modifier");

    pindex->SetStakeModifier(nStakeModifier, fGeneratedStakeModifier);

    // Flag the block index so we can be sure it will be saved on disk
    if (!pindex->IsValid(BLOCK_VALID_STAKE))
    {
        pindex->RaiseValidity(BLOCK_VALID_STAKE);
        setDirtyBlockIndex.insert(pindex);
    }


    bool fScriptChecks = true;
    if (fCheckpointsEnabled) {
        CBlockIndex *pindexLastCheckpoint = Checkpoints::GetLastCheckpoint(chainparams.Checkpoints());
        if (pindexLastCheckpoint && pindexLastCheckpoint->GetAncestor(pindex->nHeight) == pindex) {
            // This block is an ancestor of a checkpoint: disable script checks
            fScriptChecks = false;
        }
    }

    int64_t nTime1 = GetTimeMicros(); nTimeCheck += nTime1 - nTimeStart;
    LogPrint("bench", "    - Sanity checks: %.2fms [%.2fs]\n", 0.001 * (nTime1 - nTimeStart), nTimeCheck * 0.000001);

    // Do not allow blocks that contain transactions which 'overwrite' older transactions,
    // unless those are already completely spent.
    // If such overwrites are allowed, coinbases and transactions depending upon those
    // can be duplicated to remove the ability to spend the first instance -- even after
    // being sent to another address.
    // See BIP30 and http://r6.ca/blog/20120206T005236Z.html for more information.
    // This logic is not necessary for memory pool transactions, as AcceptToMemoryPool
    // already refuses previously-known transaction ids entirely.
    // This rule was originally applied to all blocks with a timestamp after March 15, 2012, 0:00 UTC.
    // Now that the whole chain is irreversibly beyond that time it is applied to all blocks except the
    // two in the chain that violate it. This prevents exploiting the issue against nodes during their
    // initial block download.
    bool fEnforceBIP30 = (!pindex->phashBlock); // || Enforce on CreateNewBlock invocations which don't have a hash.
                          // !((pindex->nHeight==91842 && pindex->GetBlockHash() == uint256S("0x00000000000a4d0a398161ffc163c503763b1f4360639393e0e4c8e300e0caec")) ||
                          //  (pindex->nHeight==91880 && pindex->GetBlockHash() == uint256S("0x00000000000743f190a18c5577a3c2d2a1f610ae9601ac046a38084ccb7cd721")));

    // Once BIP34 activated it was not possible to create new duplicate coinbases and thus other than starting
    // with the 2 existing duplicate coinbase pairs, not possible to create overwriting txs.  But by the
    // time BIP34 activated, in each of the existing pairs the duplicate coinbase had overwritten the first
    // before the first had been spent.  Since those coinbases are sufficiently buried its no longer possible to create further
    // duplicate transactions descending from the known pairs either.
    // If we're on the known chain at height greater than where BIP34 activated, we can save the db accesses needed for the BIP30 check.
    CBlockIndex *pindexBIP34height = pindex->pprev->GetAncestor(chainparams.GetConsensus().BIP34Height);
    //Only continue to enforce if we're below BIP34 activation height or the block hash at that height doesn't correspond.
    fEnforceBIP30 = fEnforceBIP30 && (!pindexBIP34height || !(pindexBIP34height->GetBlockHash() == chainparams.GetConsensus().BIP34Hash));

    if (fEnforceBIP30) {
        BOOST_FOREACH(const CTransaction& tx, block.vtx) {
            const CCoins* coins = view.AccessCoins(tx.GetHash());
            if (coins && !coins->IsPruned())
                return state.DoS(100, error("ConnectBlock(): tried to overwrite transaction"),
                                 REJECT_INVALID, "bad-txns-BIP30");
        }
    }

    // BIP16 didn't become active until Apr 1 2012
    int64_t nBIP16SwitchTime = 1333238400;
    bool fStrictPayToScriptHash = (pindex->GetBlockTime() >= nBIP16SwitchTime);

    unsigned int flags = fStrictPayToScriptHash ? SCRIPT_VERIFY_P2SH : SCRIPT_VERIFY_NONE;

    // Start enforcing the DERSIG (BIP66) rules, for block.nVersion=3 blocks,
    // when 75% of the network has upgraded:
    if (block.nVersion >= 3 && IsSuperMajority(3, pindex->pprev, chainparams.GetConsensus().nMajorityEnforceBlockUpgrade, chainparams.GetConsensus())) {
        flags |= SCRIPT_VERIFY_DERSIG;
    }

    // Start enforcing CHECKLOCKTIMEVERIFY, (BIP65) for block.nVersion=4
    // blocks, when 75% of the network has upgraded:
    if (block.nVersion >= 4 && IsSuperMajority(4, pindex->pprev, chainparams.GetConsensus().nMajorityEnforceBlockUpgrade, chainparams.GetConsensus())) {
        flags |= SCRIPT_VERIFY_CHECKLOCKTIMEVERIFY;
    }

    // Start enforcing BIP68 (sequence locks) and BIP112 (CHECKSEQUENCEVERIFY) using versionbits logic.
    int nLockTimeFlags = 0;
    if (VersionBitsState(pindex->pprev, chainparams.GetConsensus(), Consensus::DEPLOYMENT_CSV, versionbitscache) == THRESHOLD_ACTIVE) {
        flags |= SCRIPT_VERIFY_CHECKSEQUENCEVERIFY;
        nLockTimeFlags |= LOCKTIME_VERIFY_SEQUENCE;
    }

    // Start enforcing WITNESS rules using versionbits logic.
    if (IsWitnessEnabled(pindex->pprev, chainparams.GetConsensus())) {
        flags |= SCRIPT_VERIFY_WITNESS;
    }

    int64_t nTime2 = GetTimeMicros(); nTimeForks += nTime2 - nTime1;
    LogPrint("bench", "    - Fork checks: %.2fms [%.2fs]\n", 0.001 * (nTime2 - nTime1), nTimeForks * 0.000001);

    CBlockUndo blockundo;

    std::vector<uint256> vOrphanErase;
    std::vector<int> prevheights;
    CAmount nFees = 0;
    int nInputs = 0;
    int64_t nSigOpsCost = 0;
    CDiskTxPos pos(pindex->GetBlockPos(), GetSizeOfCompactSize(block.vtx.size()));
    std::vector<std::pair<uint256, CDiskTxPos> > vPos;
    vPos.reserve(block.vtx.size());
    blockundo.vtxundo.reserve(block.vtx.size() - 1);
    std::vector<std::pair<CAddressIndexKey, CAmount> > addressIndex;
    std::vector<std::pair<CAddressUnspentKey, CAddressUnspentValue> > addressUnspentIndex;
    std::vector<std::pair<CSpentIndexKey, CSpentIndexValue> > spentIndex;

    CCheckQueueControl<CScriptCheck> control(fScriptChecks && nScriptCheckThreads ? &scriptcheckqueue : NULL);
    std::vector<PrecomputedTransactionData> txdata;
    txdata.reserve(block.vtx.size()); // Required so that pointers to individual PrecomputedTransactionData don't get invalidated

    for (unsigned int i = 0; i < block.vtx.size(); i++)
    {
        const CTransaction &tx = block.vtx[i];
        const uint256 txhash = tx.GetHash();

        nInputs += tx.vin.size();

        if((tx.IsCoinBase() && IsCommunityFundEnabled(pindex->pprev, chainparams.GetConsensus()))) {
            for (size_t j = 0; j < tx.vout.size(); j++) {
                std::map<uint256, bool> votes; uint256 hash; bool vote;
                if(tx.vout[j].IsVote())
                    tx.vout[j].scriptPubKey.ExtractVote(hash, vote);
                if(tx.vout[j].IsProposalVote()) {
                    if(votes.count(hash) == 0) {
                        votes[hash] = vote;
                        CFund::CProposal proposal;
                        if(CFund::FindProposal(hash, proposal))
                            if(proposal.CanVote())
                                pindex->vProposalVotes.push_back(make_pair(hash, vote));
                    }
                }
                else if (tx.vout[j].IsPaymentRequestVote()) {
                    if(votes.count(hash) == 0){
                        votes[hash] = vote;
                        CFund::CPaymentRequest prequest; CFund::CProposal proposal;
                        if(CFund::FindPaymentRequest(hash, prequest) && CFund::FindProposal(prequest.proposalhash, proposal)) {
                            if (mapBlockIndex.count(proposal.blockhash) == 0)
                                continue;
                            CBlockIndex* pblockindex = mapBlockIndex[proposal.blockhash];
                            if(pblockindex == NULL)
                                continue;
                            if((proposal.CanRequestPayments() || (proposal.fState == CFund::EXPIRED && prequest.nVotingCycle > 0))
                                    && prequest.CanVote()
                                    && pindex->nHeight - pblockindex->nHeight > Params().GetConsensus().nCommunityFundMinAge)
                                pindex->vPaymentRequestVotes.push_back(make_pair(hash, vote));
                        }
                    }
                }
            }
        }

        if (!tx.IsCoinBase())
        {
            if (!view.HaveInputs(tx))
                return state.DoS(100, error("ConnectBlock(): inputs missing/spent"),
                                 REJECT_INVALID, "bad-txns-inputs-missingorspent");

            // Check that transaction is BIP68 final
            // BIP68 lock checks (as opposed to nLockTime checks) must
            // be in ConnectBlock because they require the UTXO set
            prevheights.resize(tx.vin.size());
            for (size_t j = 0; j < tx.vin.size(); j++) {
                prevheights[j] = view.AccessCoins(tx.vin[j].prevout.hash)->nHeight;
            }

            // Which orphan pool entries must we evict?
            for (size_t j = 0; j < tx.vin.size(); j++) {
                auto itByPrev = mapOrphanTransactionsByPrev.find(tx.vin[j].prevout);
                if (itByPrev == mapOrphanTransactionsByPrev.end()) continue;
                for (auto mi = itByPrev->second.begin(); mi != itByPrev->second.end(); ++mi) {
                    const CTransaction& orphanTx = (*mi)->second.tx;
                    const uint256& orphanHash = orphanTx.GetHash();
                    vOrphanErase.push_back(orphanHash);
                }
            }

            if (!SequenceLocks(tx, nLockTimeFlags, &prevheights, *pindex)) {
                return state.DoS(100, error("%s: contains a non-BIP68-final transaction", __func__),
                                 REJECT_INVALID, "bad-txns-nonfinal");
            }

            if (fAddressIndex || fSpentIndex)
            {
                for (size_t j = 0; j < tx.vin.size(); j++) {

                    const CTxIn input = tx.vin[j];
                    const CTxOut &prevout = view.GetOutputFor(tx.vin[j]);
                    uint160 hashBytes;
                    int addressType;

                    if (prevout.scriptPubKey.IsPayToScriptHash()) {
                        hashBytes = uint160(vector <unsigned char>(prevout.scriptPubKey.begin()+2, prevout.scriptPubKey.begin()+22));
                        addressType = 2;
                    } else if (prevout.scriptPubKey.IsPayToPublicKeyHash()) {
                        hashBytes = uint160(vector <unsigned char>(prevout.scriptPubKey.begin()+3, prevout.scriptPubKey.begin()+23));
                        addressType = 1;
                    } else if (prevout.scriptPubKey.IsPayToPublicKey() || prevout.scriptPubKey.IsColdStaking()) {
                        CTxDestination destination;
                        ExtractDestination(prevout.scriptPubKey, destination);
                        CNavCoinAddress address(destination);
                        address.GetIndexKey(hashBytes, addressType);
                    } else {
                        hashBytes.SetNull();
                        addressType = 0;
                    }

                    if (fAddressIndex && addressType > 0) {
                        // record spending activity
                        addressIndex.push_back(make_pair(CAddressIndexKey(addressType, hashBytes, pindex->nHeight, i, txhash, j, true), prevout.nValue * -1));

                        // remove address from unspent index
                        addressUnspentIndex.push_back(make_pair(CAddressUnspentKey(addressType, hashBytes, input.prevout.hash, input.prevout.n), CAddressUnspentValue()));
                    }

                    if (fSpentIndex) {
                        // add the spent index to determine the txid and input that spent an output
                        // and to find the amount and address from an input
                        spentIndex.push_back(make_pair(CSpentIndexKey(input.prevout.hash, input.prevout.n), CSpentIndexValue(txhash, j, pindex->nHeight, prevout.nValue, addressType, hashBytes)));
                    }
                }

            }
        }

        // GetTransactionSigOpCost counts 3 types of sigops:
        // * legacy (always)
        // * p2sh (when P2SH enabled in flags and excludes coinbase)
        // * witness (when witness enabled in flags and excludes coinbase)
        nSigOpsCost += GetTransactionSigOpCost(tx, view, flags);
        if (nSigOpsCost > MAX_BLOCK_SIGOPS_COST)
            return state.DoS(100, error("ConnectBlock(): too many sigops"),
                             REJECT_INVALID, "bad-blk-sigops");

        txdata.emplace_back(tx);

        if (!tx.IsCoinBase())
        {

            if (!tx.IsCoinStake())
              nFees += view.GetValueIn(tx) - tx.GetValueOut();
            if (tx.IsCoinStake())
            {

              nStakeReward = tx.GetValueOut() - view.GetValueIn(tx);
              pindex->strDZeel = tx.strDZeel;

              if(IsCommunityFundAccumulationEnabled(pindex->pprev, Params().GetConsensus(), false))
              {

                  int nMultiplier = 1;

                  if(IsCommunityFundAccumulationSpreadEnabled(pindex->pprev, Params().GetConsensus()))
                  {
                      nMultiplier = (pindex->nHeight % Params().GetConsensus().nBlockSpreadCFundAccumulation) == 0 ? Params().GetConsensus().nBlockSpreadCFundAccumulation : 0;

                  }

                  if(!tx.vout[tx.vout.size() - 1].IsCommunityFundContribution() && nMultiplier > 0)
                    return state.DoS(100, error("ConnectBlock(): block does not contribute to the community fund"),
                                     REJECT_INVALID, "no-cf-amount");


                  if(IsCommunityFundAmountV2Enabled(pindex->pprev, Params().GetConsensus())) {
                      if(tx.vout[tx.vout.size() - 1].nValue != Params().GetConsensus().nCommunityFundAmountV2 * nMultiplier && nMultiplier > 0)
                        return state.DoS(100, error("ConnectBlock(): block pays incorrect amount to community fund (actual=%d vs consensus=%d)",
                                                    tx.vout[tx.vout.size() - 1].nValue, Params().GetConsensus().nCommunityFundAmountV2 * nMultiplier),
                            REJECT_INVALID, "bad-cf-amount");
                  } else {
                      if(tx.vout[tx.vout.size() - 1].nValue != Params().GetConsensus().nCommunityFundAmount * nMultiplier && nMultiplier > 0)
                        return state.DoS(100, error("ConnectBlock(): block pays incorrect amount to community fund (actual=%d vs consensus=%d)",
                                                    tx.vout[tx.vout.size() - 1].nValue, Params().GetConsensus().nCommunityFundAmount * nMultiplier),
                            REJECT_INVALID, "bad-cf-amount");
                  }


                  if(IsCommunityFundAmountV2Enabled(pindex->pprev, Params().GetConsensus()))
                  {
                    nStakeReward -= Params().GetConsensus().nCommunityFundAmountV2 * nMultiplier;
                  } else {
                    nStakeReward -= Params().GetConsensus().nCommunityFundAmount * nMultiplier;
                  }


              }

            }

            std::vector<CScriptCheck> vChecks;
            bool fCacheResults = fJustCheck; /* Don't cache results if we're actually connecting blocks (still consult the cache, though) */
            if (!CheckInputs(tx, state, view, fScriptChecks, flags, fCacheResults, txdata[i], nScriptCheckThreads ? &vChecks : NULL))
                return error("ConnectBlock(): CheckInputs on %s failed with %s",
                    tx.GetHash().ToString(), FormatStateMessage(state));
            control.Add(vChecks);

        } else {
            if (tx.nTime < block.nTime && pindex->nHeight > Params().GetConsensus().nCoinbaseTimeActivationHeight)
                return error("ConnectBlock(): Coinbase timestamp doesn't meet protocol (tx=%d vs block=%d)",
                             tx.nTime, block.nTime);
        }

        if (fAddressIndex) {
            for (unsigned int k = 0; k < tx.vout.size(); k++) {
                const CTxOut &out = tx.vout[k];

                if (out.scriptPubKey.IsPayToScriptHash()) {
                    vector<unsigned char> hashBytes(out.scriptPubKey.begin()+2, out.scriptPubKey.begin()+22);

                    // record receiving activity
                    addressIndex.push_back(make_pair(CAddressIndexKey(2, uint160(hashBytes), pindex->nHeight, i, txhash, k, false), out.nValue));

                    // record unspent output
                    addressUnspentIndex.push_back(make_pair(CAddressUnspentKey(2, uint160(hashBytes), txhash, k), CAddressUnspentValue(out.nValue, out.scriptPubKey, pindex->nHeight)));

                } else if (out.scriptPubKey.IsPayToPublicKey() || out.scriptPubKey.IsColdStaking()) {
                    uint160 hashBytes;
                    int type = 0;
                    CTxDestination destination;
                    ExtractDestination(out.scriptPubKey, destination);
                    CNavCoinAddress address(destination);
                    address.GetIndexKey(hashBytes, type);

                    // undo spending activity
                    addressIndex.push_back(make_pair(CAddressIndexKey(type, uint160(hashBytes), pindex->nHeight, i, txhash, k, true), out.nValue));

                    // restore unspent index
                    addressUnspentIndex.push_back(make_pair(CAddressUnspentKey(type, uint160(hashBytes), txhash, k), CAddressUnspentValue(out.nValue, out.scriptPubKey, pindex->nHeight)));

                } else if (out.scriptPubKey.IsPayToPublicKeyHash()) {
                    vector<unsigned char> hashBytes(out.scriptPubKey.begin()+3, out.scriptPubKey.begin()+23);

                    // record receiving activity
                    addressIndex.push_back(make_pair(CAddressIndexKey(1, uint160(hashBytes), pindex->nHeight, i, txhash, k, false), out.nValue));

                    // record unspent output
                    addressUnspentIndex.push_back(make_pair(CAddressUnspentKey(1, uint160(hashBytes), txhash, k), CAddressUnspentValue(out.nValue, out.scriptPubKey, pindex->nHeight)));

                } else {
                    continue;
                }

            }
        }

        bool fContribution = false;
        CAmount nProposalFee = 0;

        BOOST_FOREACH(const CTxOut& vout, tx.vout)
        {
          if(vout.IsCommunityFundContribution())
          {
            fContribution=true;
            pindex->nCFSupply += vout.nValue;
            nProposalFee += vout.nValue;
          }
        }

<<<<<<< HEAD
        if(fContribution && tx.nVersion == CTransaction::PROPOSAL_VERSION){
            UniValue metadata(UniValue::VOBJ);
            try {
                UniValue valRequest;
                if (!valRequest.read(tx.strDZeel))
                  return error("ConnectBlock(): Could not read strDZeel of Proposal\n");

                if (valRequest.isObject())
                  metadata = valRequest.get_obj();
                else
                  return error("ConnectBlock(): Could not read strDZeel of Proposal\n");

            } catch (const UniValue& objError) {
              error("ConnectBlock(): Could not read strDZeel of Proposal\n");
            } catch (const std::exception& e) {
              return error("ConnectBlock(): Could not read strDZeel of Proposal: %s\n", e.what());
            }
=======
        if(IsCommunityFundEnabled(pindex->pprev, Params().GetConsensus())) {
            if(fContribution && tx.nVersion == CTransaction::PROPOSAL_VERSION && CFund::IsValidProposal(tx)){
                std::vector<std::pair<uint256, CFund::CProposal> > proposalIndex;

                UniValue metadata(UniValue::VOBJ);
                try {
                    UniValue valRequest;
                    if (!valRequest.read(tx.strDZeel))
                        return error("ConnectBlock(): Could not read strDZeel of Proposal\n");

                    if (valRequest.isObject())
                        metadata = valRequest.get_obj();
                    else
                        return error("ConnectBlock(): Could not read strDZeel of Proposal\n");

                } catch (const UniValue& objError) {
                    error("ConnectBlock(): Could not read strDZeel of Proposal\n");
                } catch (const std::exception& e) {
                    return error("ConnectBlock(): Could not read strDZeel of Proposal: %s\n", e.what());
                }

                CFund::CProposal proposal;

                proposal.nAmount = find_value(metadata, "n").get_int64();
                proposal.Address = find_value(metadata, "a").get_str();
                proposal.nDeadline = find_value(metadata, "d").get_int64();
                proposal.strDZeel = find_value(metadata, "s").get_str();
                proposal.nVersion = find_value(metadata, "v").isNum() ? find_value(metadata, "v").get_int() : 1;
                proposal.nFee = nProposalFee;
                proposal.hash = tx.GetHash();
                proposal.txblockhash = block.GetHash();
>>>>>>> 7730c7bc

                proposalIndex.push_back(make_pair(tx.GetHash(),proposal));

<<<<<<< HEAD
            proposal.nAmount = find_value(metadata, "n").get_int64();
            proposal.Address = find_value(metadata, "a").get_str();
            proposal.nDeadline = find_value(metadata, "d").get_int64();
            proposal.strDZeel = find_value(metadata, "s").get_str();
            proposal.nVersion = find_value(metadata, "v").isNum() ? find_value(metadata, "v").get_int() : 1;
            proposal.nFee = nProposalFee;
            proposal.hash = tx.GetHash();
=======
                if(proposal.nAmount < 0) {
                    return error("ConnectBlock(): Proposal cannot have an amount less than 0\n");
                }
>>>>>>> 7730c7bc

                if (!pblocktree->UpdateProposalIndex(proposalIndex))
                    return AbortNode(state, "Failed to write proposal index");

<<<<<<< HEAD
        if(tx.nVersion == CTransaction::PAYMENT_REQUEST_VERSION){
            UniValue metadata(UniValue::VOBJ);
            try {
                UniValue valRequest;
                if (!valRequest.read(tx.strDZeel))
                  return error("ConnectBlock(): Could not read strDZeel of Payment Request\n");

                if (valRequest.isObject())
                  metadata = valRequest.get_obj();
                else
                  return error("ConnectBlock(): Could not read strDZeel of Payment Request\n");

            } catch (const UniValue& objError) {
                return error("ConnectBlock(): Could not read strDZeel of Payment Request\n");
            } catch (const std::exception& e) {
                return error("ConnectBlock(): Could not read strDZeel of Payment Request: %s\n", e.what());
            }  // May not return ever false, as transactions were already chcked.
=======
                LogPrint("cfund","New proposal %s\n",tx.GetHash().ToString());

            }

            if(tx.nVersion == CTransaction::PAYMENT_REQUEST_VERSION && CFund::IsValidPaymentRequest(tx)){
                std::vector<std::pair<uint256, CFund::CProposal> > proposalIndex;
                std::vector<std::pair<uint256, CFund::CPaymentRequest> > paymentRequestIndex;
>>>>>>> 7730c7bc

                UniValue metadata(UniValue::VOBJ);
                try {
                    UniValue valRequest;
                    if (!valRequest.read(tx.strDZeel))
                        return error("ConnectBlock(): Could not read strDZeel of Payment Request\n");

<<<<<<< HEAD
            prequest.hash = tx.GetHash();
            prequest.nAmount = find_value(metadata, "n").get_int64();
            prequest.proposalhash = uint256S("0x" + find_value(metadata, "h").get_str());
            prequest.strDZeel = find_value(metadata, "i").get_str();
            prequest.nVersion = find_value(metadata, "v").isNum() ? find_value(metadata, "v").get_int() : 1;

            CFund::CProposal proposal;
            if(!CFund::FindProposal(prequest.proposalhash, proposal))
                return error("ConnectBlock(): Could not find parent proposal of Payment Request: %s\n",
                             proposal.hash.ToString(), prequest.proposalhash.ToString());

            std::vector<uint256>::iterator position = std::find(proposal.vPayments.begin(), proposal.vPayments.end(), tx.hash);
            if (position == proposal.vPayments.end())
                proposal.vPayments.push_back(tx.hash);
=======
                    if (valRequest.isObject())
                        metadata = valRequest.get_obj();
                    else
                        return error("ConnectBlock(): Could not read strDZeel of Payment Request\n");

                } catch (const UniValue& objError) {
                    return error("ConnectBlock(): Could not read strDZeel of Payment Request\n");
                } catch (const std::exception& e) {
                    return error("ConnectBlock(): Could not read strDZeel of Payment Request: %s\n", e.what());
                }  // May not return ever false, as transactions were already chcked.

                CFund::CPaymentRequest prequest;

                prequest.hash = tx.GetHash();
                prequest.nAmount = find_value(metadata, "n").get_int64();
                prequest.proposalhash = uint256S("0x" + find_value(metadata, "h").get_str());
                prequest.strDZeel = find_value(metadata, "i").get_str();
                prequest.nVersion = find_value(metadata, "v").isNum() ? find_value(metadata, "v").get_int() : 1;
                prequest.txblockhash = block.GetHash();
>>>>>>> 7730c7bc

                if(prequest.nAmount < 0) {
                    return error("ConnectBlock(): Payment request cannot have an amount less than 0\n");
                }

                CFund::CProposal proposal;
                if(!CFund::FindProposal(prequest.proposalhash, proposal))
                    return error("ConnectBlock(): Could not find parent proposal of Payment Request: %s\n",
                                 proposal.hash.ToString(), prequest.proposalhash.ToString());

                std::vector<uint256>::iterator position = std::find(proposal.vPayments.begin(), proposal.vPayments.end(), tx.hash);
                if (position == proposal.vPayments.end())
                    proposal.vPayments.push_back(tx.hash);

                proposalIndex.push_back(make_pair(prequest.proposalhash, proposal));
                paymentRequestIndex.push_back(make_pair(tx.GetHash(), prequest));

                if (!pblocktree->UpdateProposalIndex(proposalIndex))
                    return AbortNode(state, "Failed to write proposal index");

                if (!pblocktree->UpdatePaymentRequestIndex(paymentRequestIndex))
                    return AbortNode(state, "Failed to write payment request index");

                LogPrint("cfund","New payment request %s\n",tx.GetHash().ToString());
            }
        }


        CTxUndo undoDummy;
        if (i > 0) {
            blockundo.vtxundo.push_back(CTxUndo());
        }
        UpdateCoins(tx, view, i == 0 ? undoDummy : blockundo.vtxundo.back(), pindex->nHeight);

        vPos.push_back(std::make_pair(tx.GetHash(), pos));
        pos.nTxOffset += ::GetSerializeSize(tx, SER_DISK, CLIENT_VERSION);
    }

    int64_t nTime3 = GetTimeMicros(); nTimeConnect += nTime3 - nTime2;
    LogPrint("bench", "      - Connect %u transactions: %.2fms (%.3fms/tx, %.3fms/txin) [%.2fs]\n", (unsigned)block.vtx.size(), 0.001 * (nTime3 - nTime2), 0.001 * (nTime3 - nTime2) / block.vtx.size(), nInputs <= 1 ? 0 : 0.001 * (nTime3 - nTime2) / (nInputs-1), nTimeConnect * 0.000001);

    CAmount nPOWBlockReward = nFees + GetBlockSubsidy(pindex->nHeight, chainparams.GetConsensus());

    // Coinbase output can only include outputs with value if:
    //  - its a POW block, POW blocks are allowed and the value meets the consensus rules, or
    //  - if it contains an accepted payment request which is correctly referred on the strDZeel.

    int nPaymentRequestsCount = 0;
    CAmount nAccValue = 0;
    for (unsigned int i = 0; i < block.vtx[0].vout.size(); i++) {
        bool isJson = true;
        UniValue metadata(UniValue::VARR);
        try {
            UniValue valRequest;
            if (!valRequest.read(block.vtx[0].strDZeel))
                isJson = false;

            if (valRequest.isArray())
                metadata = valRequest.get_array();
            else
                isJson = false;

        } catch (const UniValue& objError) {
            isJson = false;
        } catch (const std::exception& e) {
            isJson = false;
        }

        nAccValue += block.vtx[0].vout[i].nValue;

        if(nAccValue > nPOWBlockReward && block.vtx[0].vout[i].nValue > 0) {
            if(!isJson)
                return state.DoS(100, error("CheckBlock() : coinbase pays too much (%d vs %d).", block.vtx[0].GetValueOut(), nPOWBlockReward));
            if(metadata[nPaymentRequestsCount].isStr()) {
                CFund::CPaymentRequest prequest; CFund::CProposal proposal;
                if(!CFund::FindPaymentRequest(metadata[nPaymentRequestsCount].get_str(), prequest))
                    return state.DoS(100, error("CheckBlock() : coinbase strdzeel refers wrong payment request hash."));
                if(!CFund::FindProposal(prequest.proposalhash, proposal))
                    return state.DoS(100, error("CheckBlock() : coinbase strdzeel payment request does not have parent proposal."));
                CTxDestination address;
                bool fValidAddress = ExtractDestination(block.vtx[0].vout[i].scriptPubKey, address);
                if(!fValidAddress)
                    return state.DoS(100, error("CheckBlock() : coinbase cant extract destination from scriptpubkey."));
<<<<<<< HEAD
=======
                if (mapBlockIndex.count(prequest.blockhash) == 0)
                    continue;
>>>>>>> 7730c7bc
                CBlockIndex* pblockindex = mapBlockIndex[prequest.blockhash];
                if(pblockindex == NULL)
                    continue;
                if(!(pindex->pprev->nHeight - pblockindex->nHeight > Params().GetConsensus().nCommunityFundMinAge))
                    return state.DoS(100, error("CheckBlock() : payment request not mature enough."));
                if(block.vtx[0].vout[i].nValue != prequest.nAmount || prequest.fState != CFund::ACCEPTED || proposal.Address != CNavCoinAddress(address).ToString())
                    return state.DoS(100, error("CheckBlock() : coinbase output does not match an accepted payment request"));
                else {
<<<<<<< HEAD
                    prequest.paymenthash = block.GetHash();
                    paymentRequestIndex.push_back(make_pair(prequest.hash, prequest));
=======
                    std::vector<std::pair<uint256, CFund::CPaymentRequest> > paymentRequestIndex;
                    prequest.paymenthash = block.GetHash();
                    paymentRequestIndex.push_back(make_pair(prequest.hash, prequest));                
                    if (!pblocktree->UpdatePaymentRequestIndex(paymentRequestIndex))
                        return AbortNode(state, "Failed to write payment request index");
>>>>>>> 7730c7bc
                }
            } else {
                return state.DoS(100, error("CheckBlock() : coinbase strdzeel %s array does not include a string (%d) at position %d",
                                            block.vtx[0].strDZeel, metadata[nPaymentRequestsCount].type(), nPaymentRequestsCount));
            }
            nPaymentRequestsCount++;
        }
    }

    if (block.IsProofOfStake())
    {
        // ppcoin: coin stake tx earns reward instead of paying fee
        uint64_t nCoinAge;
        if (!TransactionGetCoinAge(const_cast<CTransaction&>(block.vtx[1]), nCoinAge))
            return error("ConnectBlock() : %s unable to get coin age for coinstake", block.vtx[1].GetHash().ToString());

        int64_t nCalculatedStakeReward = GetProofOfStakeReward(pindex->nHeight, nCoinAge, nFees, pindex->pprev);

        if (nStakeReward > nCalculatedStakeReward)
            return state.DoS(100, error("ConnectBlock() : coinstake pays too much(actual=%d vs calculated=%d)", nStakeReward, nCalculatedStakeReward));
    }

    if (!control.Wait()) {
        return state.DoS(100, false);
    }
    int64_t nTime4 = GetTimeMicros(); nTimeVerify += nTime4 - nTime2;
    LogPrint("bench", "    - Verify %u txins: %.2fms (%.3fms/txin) [%.2fs]\n", nInputs - 1, 0.001 * (nTime4 - nTime2), nInputs <= 1 ? 0 : 0.001 * (nTime4 - nTime2) / (nInputs-1), nTimeVerify * 0.000001);

    if (fJustCheck)
        return true;

    // Write undo information to disk
    if (pindex->GetUndoPos().IsNull() || !pindex->IsValid(BLOCK_VALID_SCRIPTS))
    {
        if (pindex->GetUndoPos().IsNull()) {
            CDiskBlockPos pos;
            if (!FindUndoPos(state, pindex->nFile, pos, ::GetSerializeSize(blockundo, SER_DISK, CLIENT_VERSION) + 40))
                return error("ConnectBlock(): FindUndoPos failed");
            if (!UndoWriteToDisk(blockundo, pos, pindex->pprev->GetBlockHash(), chainparams.MessageStart()))
                return AbortNode(state, "Failed to write undo data");

            // update nUndoPos in block index
            pindex->nUndoPos = pos.nPos;
            pindex->nStatus |= BLOCK_HAVE_UNDO;
        }

        pindex->RaiseValidity(BLOCK_VALID_SCRIPTS);
        setDirtyBlockIndex.insert(pindex);
    }

    if (fTxIndex)
        if (!pblocktree->WriteTxIndex(vPos))
            return AbortNode(state, "Failed to write transaction index");

    if (fAddressIndex) {
        if (!pblocktree->WriteAddressIndex(addressIndex)) {
            return AbortNode(state, "Failed to write address index");
        }

        if (!pblocktree->UpdateAddressUnspentIndex(addressUnspentIndex)) {
            return AbortNode(state, "Failed to write address unspent index");
        }
    }

    if (fSpentIndex)
        if (!pblocktree->UpdateSpentIndex(spentIndex))
            return AbortNode(state, "Failed to write transaction index");

    if (fTimestampIndex) {
        unsigned int logicalTS = pindex->nTime;
        unsigned int prevLogicalTS = 0;

        // retrieve logical timestamp of the previous block
        if (pindex->pprev)
            if (!pblocktree->ReadTimestampBlockIndex(pindex->pprev->GetBlockHash(), prevLogicalTS))
                LogPrintf("%s: Failed to read previous block's logical timestamp\n", __func__);

        if (logicalTS <= prevLogicalTS) {
            logicalTS = prevLogicalTS + 1;
            LogPrintf("%s: Previous logical timestamp is newer Actual[%d] prevLogical[%d] Logical[%d]\n", __func__, pindex->nTime, prevLogicalTS, logicalTS);
        }

        if (!pblocktree->WriteTimestampIndex(CTimestampIndexKey(logicalTS, pindex->GetBlockHash())))
            return AbortNode(state, "Failed to write timestamp index");

        if (!pblocktree->WriteTimestampBlockIndex(CTimestampBlockIndexKey(pindex->GetBlockHash()), CTimestampBlockIndexValue(logicalTS)))
            return AbortNode(state, "Failed to write blockhash index");
    }

<<<<<<< HEAD
    if (!pblocktree->UpdateProposalIndex(proposalIndex))
        return AbortNode(state, "Failed to write proposal index");

    if (!pblocktree->UpdatePaymentRequestIndex(paymentRequestIndex))
        return AbortNode(state, "Failed to write payment request index");

=======
>>>>>>> 7730c7bc
    // add this block to the view's block chain
    view.SetBestBlock(pindex->GetBlockHash());

    int64_t nTime5 = GetTimeMicros(); nTimeIndex += nTime5 - nTime4;
    LogPrint("bench", "    - Index writing: %.2fms [%.2fs]\n", 0.001 * (nTime5 - nTime4), nTimeIndex * 0.000001);

    // Watch for changes to the previous coinbase transaction.
    static uint256 hashPrevBestCoinBase;
    GetMainSignals().UpdatedTransaction(hashPrevBestCoinBase);
    hashPrevBestCoinBase = block.vtx[0].GetHash();

    // Erase orphan transactions include or precluded by this block
    if (vOrphanErase.size()) {
        int nErased = 0;
        BOOST_FOREACH(uint256 &orphanHash, vOrphanErase) {
            nErased += EraseOrphanTx(orphanHash);
        }
        LogPrint("mempool", "Erased %d orphan tx included or conflicted by block\n", nErased);
    }

    int64_t nTime6 = GetTimeMicros(); nTimeCallbacks += nTime6 - nTime5;
    LogPrint("bench", "    - Callbacks: %.2fms [%.2fs]\n", 0.001 * (nTime6 - nTime5), nTimeCallbacks * 0.000001);

    return true;
}


/**
 * Update the on-disk chain state.
 * The caches and indexes are flushed depending on the mode we're called with
 * if they're too large, if it's been a while since the last write,
 * or always and in all cases if we're in prune mode and are deleting files.
 */
bool static FlushStateToDisk(CValidationState &state, FlushStateMode mode) {
    const CChainParams& chainparams = Params();
    int64_t nMempoolUsage = mempool.DynamicMemoryUsage();
    LOCK2(cs_main, cs_LastBlockFile);
    static int64_t nLastWrite = 0;
    static int64_t nLastFlush = 0;
    static int64_t nLastSetChain = 0;
    std::set<int> setFilesToPrune;
    bool fFlushForPrune = false;
    try {
    if (fPruneMode && fCheckForPruning && !fReindex) {
        FindFilesToPrune(setFilesToPrune, chainparams.PruneAfterHeight());
        fCheckForPruning = false;
        if (!setFilesToPrune.empty()) {
            fFlushForPrune = true;
            if (!fHavePruned) {
                pblocktree->WriteFlag("prunedblockfiles", true);
                fHavePruned = true;
            }
        }
    }
    int64_t nNow = GetTimeMicros();
    // Avoid writing/flushing immediately after startup.
    if (nLastWrite == 0) {
        nLastWrite = nNow;
    }
    if (nLastFlush == 0) {
        nLastFlush = nNow;
    }
    if (nLastSetChain == 0) {
        nLastSetChain = nNow;
    }

    int64_t nMempoolSizeMax = GetArg("-maxmempool", DEFAULT_MAX_MEMPOOL_SIZE) * 1000000;
    int64_t cacheSize = pcoinsTip->DynamicMemoryUsage() * DB_PEAK_USAGE_FACTOR;
    int64_t nTotalSpace = nCoinCacheUsage + std::max<int64_t>(nMempoolSizeMax - nMempoolUsage, 0);
    // The cache is large and we're within 10% and 200 MiB or 50% and 50MiB of the limit, but we have time now (not in the middle of a block processing).
    bool fCacheLarge = mode == FLUSH_STATE_PERIODIC && cacheSize > std::min(std::max(nTotalSpace / 2, nTotalSpace - MIN_BLOCK_COINSDB_USAGE * 1024 * 1024),
        std::max((9 * nTotalSpace) / 10, nTotalSpace - MAX_BLOCK_COINSDB_USAGE * 1024 * 1024));
    // The cache is over the limit, we have to write now.
    bool fCacheCritical = mode == FLUSH_STATE_IF_NEEDED && cacheSize > (int64_t)nCoinCacheUsage;
    // It's been a while since we wrote the block index to disk. Do this frequently, so we don't need to redownload after a crash.
    bool fPeriodicWrite = mode == FLUSH_STATE_PERIODIC && nNow > nLastWrite + (int64_t)DATABASE_WRITE_INTERVAL * 1000000;
    // It's been very long since we flushed the cache. Do this infrequently, to optimize cache usage.
    bool fPeriodicFlush = mode == FLUSH_STATE_PERIODIC && nNow > nLastFlush + (int64_t)DATABASE_FLUSH_INTERVAL * 1000000;
    // Combine all conditions that result in a full cache flush.
    bool fDoFullFlush = (mode == FLUSH_STATE_ALWAYS) || fCacheLarge || fCacheCritical || fPeriodicFlush || fFlushForPrune;
    // Write blocks and block index to disk.
    if (fDoFullFlush || fPeriodicWrite) {
        // Depend on nMinDiskSpace to ensure we can write block index
        if (!CheckDiskSpace(0))
            return state.Error("out of disk space");
        // First make sure all block and undo data is flushed to disk.
        FlushBlockFile();
        // Then update all block file information (which may refer to block and undo files).
        {
            std::vector<std::pair<int, const CBlockFileInfo*> > vFiles;
            vFiles.reserve(setDirtyFileInfo.size());
            for (set<int>::iterator it = setDirtyFileInfo.begin(); it != setDirtyFileInfo.end(); ) {
                vFiles.push_back(make_pair(*it, &vinfoBlockFile[*it]));
                setDirtyFileInfo.erase(it++);
            }
            std::vector<const CBlockIndex*> vBlocks;
            vBlocks.reserve(setDirtyBlockIndex.size());
            for (set<CBlockIndex*>::iterator it = setDirtyBlockIndex.begin(); it != setDirtyBlockIndex.end(); ) {
                vBlocks.push_back(*it);
                setDirtyBlockIndex.erase(it++);
            }
            if (!pblocktree->WriteBatchSync(vFiles, nLastBlockFile, vBlocks)) {
                return AbortNode(state, "Files to write to block index database");
            }
        }
        // Finally remove any pruned files
        if (fFlushForPrune)
            UnlinkPrunedFiles(setFilesToPrune);
        nLastWrite = nNow;
    }
    // Flush best chain related state. This can only be done if the blocks / block index write was also done.
    if (fDoFullFlush) {
        // Typical CCoins structures on disk are around 128 bytes in size.
        // Pushing a new one to the database can cause it to be written
        // twice (once in the log, and once in the tables). This is already
        // an overestimation, as most will delete an existing entry or
        // overwrite one. Still, use a conservative safety factor of 2.
        if (!CheckDiskSpace(128 * 2 * 2 * pcoinsTip->GetCacheSize()))
            return state.Error("out of disk space");
        // Flush the chainstate (which may refer to block index entries).
        if (!pcoinsTip->Flush())
            return AbortNode(state, "Failed to write to coin database");
        nLastFlush = nNow;
    }
    if (fDoFullFlush || ((mode == FLUSH_STATE_ALWAYS || mode == FLUSH_STATE_PERIODIC) && nNow > nLastSetChain + (int64_t)DATABASE_WRITE_INTERVAL * 1000000)) {
        // Update best block in wallet (so we can detect restored wallets).
        GetMainSignals().SetBestChain(chainActive.GetLocator());
        nLastSetChain = nNow;
    }
    } catch (const std::runtime_error& e) {
        return AbortNode(state, std::string("System error while flushing: ") + e.what());
    }
    return true;
}
//boost

void FlushStateToDisk() {
    CValidationState state;
    FlushStateToDisk(state, FLUSH_STATE_ALWAYS);
}

void FlushStateToDiskIfNeeded() {
    CValidationState state;
    FlushStateToDisk(state, FLUSH_STATE_IF_NEEDED);
}

void PruneAndFlush() {
    CValidationState state;
    fCheckForPruning = true;
    FlushStateToDisk(state, FLUSH_STATE_NONE);
}

/** Update chainActive and related internal data structures. */
void static UpdateTip(CBlockIndex *pindexNew, const CChainParams& chainParams) {
    chainActive.SetTip(pindexNew);

    // New best block
    nTimeBestReceived = GetTime();
    mempool.AddTransactionsUpdated(1);

    cvBlockChange.notify_all();

    static bool fWarned = false;
    std::vector<std::string> warningMessages;
    if (!IsInitialBlockDownload())
    {
        int nUpgraded = 0;
        const CBlockIndex* pindex = chainActive.Tip();
//
// Commented - NavCoin uses now version control
//
//        for (int bit = 0; bit < VERSIONBITS_NUM_BITS; bit++) {
//            WarningBitsConditionChecker checker(bit);
//            ThresholdState state = checker.GetStateFor(pindex, chainParams.GetConsensus(), warningcache[bit], bit);
//            if (state == THRESHOLD_ACTIVE || state == THRESHOLD_LOCKED_IN) {
//                if (state == THRESHOLD_ACTIVE) {
//                    warningMessages.push_back(strprintf(_("Warning: unknown new rules activated (versionbit %i)"), bit));
//                    if (!fWarned) {
//                        AlertNotify(strMiscWarning);
//                        fWarned = true;
//                    }
//                } else {
//                    warningMessages.push_back(strprintf("unknown new rules are about to activate (versionbit %i)", bit));
//                }
//            }
//        }

        // Check the version of the last 1000 blocks to see if we need to upgrade:
        for (int i = 0; i < 1000 && pindex != NULL; i++)
        {
            int32_t nExpectedVersion = CLIENT_VERSION;
            if (atoi(pindex->strDZeel.substr(pindex->strDZeel.find(";") + 1).c_str()) > nExpectedVersion
                    && pindex->strDZeel.find(';') != std::string::npos)
                ++nUpgraded;
            pindex = pindex->pprev;
        }
        if (nUpgraded > 0)
            warningMessages.push_back(strprintf("%d of last 1000 blocks use a new version of the wallet", nUpgraded));
        if (nUpgraded > 1000/2.5)
        {
            // strMiscWarning is read by GetWarnings(), called by Qt and the JSON-RPC code to warn the user:
            strMiscWarning = _("A new version of the wallet has been released. Please update as soon as possible.");
            warningMessages.push_back("A new version of the wallet has been released. Please update as soon as possible.");
            if (!fWarned) {
                AlertNotify(strMiscWarning);
                fWarned = true;
            }
        }
    }
    hashBestChain = chainActive.Tip()->GetBlockHash();

    LogPrintf("%s: new best=%s height=%d version=0x%08x log2_work=%.8g tx=%lu date='%s' progress=%f cache=%.1fMiB(%utx)", __func__,
      chainActive.Tip()->GetBlockHash().ToString(), chainActive.Height(), chainActive.Tip()->nVersion,
      log(chainActive.Tip()->nChainWork.getdouble())/log(2.0), (unsigned long)chainActive.Tip()->nChainTx,
      DateTimeStrFormat("%Y-%m-%d %H:%M:%S", chainActive.Tip()->GetBlockTime()),
      Checkpoints::GuessVerificationProgress(chainParams.Checkpoints(), chainActive.Tip()), pcoinsTip->DynamicMemoryUsage() * (1.0 / (1<<20)), pcoinsTip->GetCacheSize());
    if (!warningMessages.empty())
        LogPrintf(" warning='%s'", boost::algorithm::join(warningMessages, ", "));
    LogPrintf("\n");

}

/** Disconnect chainActive's tip. You probably want to call mempool.removeForReorg and manually re-limit mempool size after this, with cs_main held. */
bool static DisconnectTip(CValidationState& state, const CChainParams& chainparams, bool fBare = false)
{
    CBlockIndex *pindexDelete = chainActive.Tip();
    assert(pindexDelete);
    // Read block from disk.
    CBlock block;
    if (!ReadBlockFromDisk(block, pindexDelete, chainparams.GetConsensus()))
        return AbortNode(state, "Failed to read block");
    // Apply the block atomically to the chain state.
    int64_t nStart = GetTimeMicros();
    {
        CCoinsViewCache view(pcoinsTip);
        if (!DisconnectBlock(block, state, pindexDelete, view))
            return error("DisconnectTip(): DisconnectBlock %s failed", pindexDelete->GetBlockHash().ToString());
        assert(view.Flush());
    }
    LogPrint("bench", "- Disconnect block: %.2fms\n", (GetTimeMicros() - nStart) * 0.001);

    // Write the chain state to disk, if necessary.
    if (!FlushStateToDisk(state, FLUSH_STATE_IF_NEEDED))
        return false;

    if (!fBare) {
        // Resurrect mempool transactions from the disconnected block.
        std::vector<uint256> vHashUpdate;
        BOOST_FOREACH(const CTransaction &tx, block.vtx) {
            // ignore validation errors in resurrected transactions
            list<CTransaction> removed;
            CValidationState stateDummy;
            if (!(tx.IsCoinBase() || tx.IsCoinStake()) || !AcceptToMemoryPool(mempool, stateDummy, tx, false, NULL, true)) {
                mempool.removeRecursive(tx, removed);
            } else if (mempool.exists(tx.GetHash())) {
                vHashUpdate.push_back(tx.GetHash());
            }
        }
        // AcceptToMemoryPool/addUnchecked all assume that new mempool entries have
        // no in-mempool children, which is generally not true when adding
        // previously-confirmed transactions back to the mempool.
        // UpdateTransactionsFromBlock finds descendants of any transactions in this
        // block that were added back and cleans up the mempool state.
        mempool.UpdateTransactionsFromBlock(vHashUpdate);
    }

    // Update chainActive and related variables.
    UpdateTip(pindexDelete->pprev, chainparams);

    std::vector<CFund::CPaymentRequest> vecPaymentRequest;
<<<<<<< HEAD
    std::vector<pair<uint256,CFund::CPaymentRequest>> vPRequestsToUpdate;
    CFund::CPaymentRequest prequest;
=======
    std::vector<CFund::CProposal> vecProposal;
    std::vector<std::pair<uint256, CFund::CProposal>> vecProposalsToUpdate;
    std::vector<std::pair<uint256, CFund::CPaymentRequest>> vecPaymentRequestsToUpdate;
    std::map<uint256, std::pair<int, int>> vCacheProposalsToUpdate;
    std::map<uint256, std::pair<int, int>> vCachePaymentRequestToUpdate;
    CFund::CProposal proposal; CFund::CPaymentRequest prequest;
    std::map<uint256, bool> vSeen;
>>>>>>> 7730c7bc

    if(pblocktree->GetPaymentRequestIndex(vecPaymentRequest)){
        for(unsigned int i = 0; i < vecPaymentRequest.size(); i++) {
            prequest = vecPaymentRequest[i];
<<<<<<< HEAD

            if(prequest.paymenthash == pindexDelete->GetBlockHash()) {
                prequest.paymenthash = uint256();
                vPRequestsToUpdate.push_back(make_pair(prequest.hash, prequest));
            }
        }
        if (!pblocktree->UpdatePaymentRequestIndex(vPRequestsToUpdate)) {
            AbortNode(state, "Failed to write payment request index");
        }
    }

=======
            bool fUpdate = false;
            if(prequest.paymenthash == pindexDelete->GetBlockHash()) {
                prequest.paymenthash = uint256();
                fUpdate = true;
            }
            if(prequest.blockhash == pindexDelete->GetBlockHash()) {
                prequest.blockhash = uint256();
                prequest.fState = CFund::NIL;
                fUpdate = true;
            }
            if(fUpdate) {
                vecPaymentRequestsToUpdate.push_back(make_pair(prequest.hash, prequest));
                if (!pblocktree->UpdatePaymentRequestIndex(vecPaymentRequestsToUpdate)) {
                    AbortNode(state, "Failed to write payment request index");
                }
                vecPaymentRequestsToUpdate.clear();
            }
        }
    }

    if(pblocktree->GetProposalIndex(vecProposal)){
        for(unsigned int i = 0; i < vecProposal.size(); i++) {
            proposal = vecProposal[i];
            if(proposal.blockhash == pindexDelete->GetBlockHash()) {
                proposal.blockhash = uint256();
                proposal.fState = CFund::NIL;
                vecProposalsToUpdate.push_back(make_pair(proposal.hash, proposal));
                if (!pblocktree->UpdateProposalIndex(vecProposalsToUpdate)) {
                    AbortNode(state, "Failed to write proposal index");
                }
                vecProposalsToUpdate.clear();
            }
        }
    }

    for(unsigned int i = 0; i < pindexDelete->vProposalVotes.size(); i++) {
        if(!CFund::FindProposal(pindexDelete->vProposalVotes[i].first, proposal))
            continue;
        if(vSeen.count(pindexDelete->vProposalVotes[i].first) == 0) {
            if(vCacheProposalsToUpdate.count(pindexDelete->vProposalVotes[i].first) == 0)
                vCacheProposalsToUpdate[pindexDelete->vProposalVotes[i].first] = make_pair(proposal.nVotesYes, proposal.nVotesNo);
            if(pindexDelete->vProposalVotes[i].second)
                vCacheProposalsToUpdate[pindexDelete->vProposalVotes[i].first].first -= 1;
            else
                vCacheProposalsToUpdate[pindexDelete->vProposalVotes[i].first].second -= 1;
            vSeen[pindexDelete->vProposalVotes[i].first]=true;
        }
    }

    vSeen.clear();

    for(unsigned int i = 0; i < pindexDelete->vPaymentRequestVotes.size(); i++) {
        if(!CFund::FindPaymentRequest(pindexDelete->vPaymentRequestVotes[i].first, prequest))
            continue;
        if(!CFund::FindProposal(prequest.proposalhash, proposal))
            continue;
        if (mapBlockIndex.count(proposal.blockhash) == 0)
            continue;
        CBlockIndex* pindexblockparent = mapBlockIndex[proposal.blockhash];
        if(pindexblockparent == NULL)
            continue;
        if(vSeen.count(pindexDelete->vPaymentRequestVotes[i].first) == 0) {
            if(vCachePaymentRequestToUpdate.count(pindexDelete->vPaymentRequestVotes[i].first) == 0)
                vCachePaymentRequestToUpdate[pindexDelete->vPaymentRequestVotes[i].first] = make_pair(prequest.nVotesYes, prequest.nVotesNo);
            if(pindexDelete->vPaymentRequestVotes[i].second)
                vCachePaymentRequestToUpdate[pindexDelete->vPaymentRequestVotes[i].first].first -= 1;
            else
                vCachePaymentRequestToUpdate[pindexDelete->vPaymentRequestVotes[i].first].second -= 1;
            vSeen[pindexDelete->vPaymentRequestVotes[i].first]=true;
        }
    }

    std::map<uint256, std::pair<int, int>>::iterator it;

    for(it = vCacheProposalsToUpdate.begin(); it != vCacheProposalsToUpdate.end(); it++) {
        if(!CFund::FindProposal(it->first, proposal))
            continue;
        if((it->second.first < 0 || it->second.second < 0) && (pindexDelete->nHeight % Params().GetConsensus().nBlocksPerVotingCycle != 0))
            AbortNode(state,"Negative amount of votes when disconnecting tip, possible corrupted DB");
        proposal.nVotesYes = std::max(it->second.first, 0);
        proposal.nVotesNo = std::max(it->second.second, 0);
        vecProposalsToUpdate.push_back(make_pair(proposal.hash, proposal));
    }
    for(it = vCachePaymentRequestToUpdate.begin(); it != vCachePaymentRequestToUpdate.end(); it++) {
        if(!CFund::FindPaymentRequest(it->first, prequest))
            continue;
        if((it->second.first < 0 || it->second.second < 0) && (pindexDelete->nHeight % Params().GetConsensus().nBlocksPerVotingCycle != 0))
            AbortNode(state,"Negative amount of votes when disconnecting tip, possible corrupted DB");
        prequest.nVotesYes = std::max(it->second.first, 0);
        prequest.nVotesNo = std::max(it->second.second, 0);
        vecPaymentRequestsToUpdate.push_back(make_pair(prequest.hash, prequest));
    }

    if (!pblocktree->UpdatePaymentRequestIndex(vecPaymentRequestsToUpdate)) {
        AbortNode(state, "Failed to write payment request index");
    }

    if (!pblocktree->UpdateProposalIndex(vecProposalsToUpdate)) {
        AbortNode(state, "Failed to write proposal index");
    }

>>>>>>> 7730c7bc
    CountVotes(state, pindexDelete->pprev, true);

    // Let wallets know transactions went from 1-confirmed to
    // 0-confirmed or conflicted:
    BOOST_FOREACH(const CTransaction &tx, block.vtx) {
        SyncWithWallets(tx, pindexDelete->pprev, NULL, false);
    }
    return true;
}

static int64_t nTimeReadFromDisk = 0;
static int64_t nTimeConnectTotal = 0;
static int64_t nTimeFlush = 0;
static int64_t nTimeChainState = 0;
static int64_t nTimePostConnect = 0;

/**
 * Connect a new block to chainActive. pblock is either NULL or a pointer to a CBlock
 * corresponding to pindexNew, to bypass loading it again from disk.
 */
bool static ConnectTip(CValidationState& state, const CChainParams& chainparams, CBlockIndex* pindexNew, const CBlock* pblock)
{
    assert(pindexNew->pprev == chainActive.Tip());
    // Read block from disk.
    int64_t nTime1 = GetTimeMicros();
    CBlock block;
    if (!pblock) {
        if (!ReadBlockFromDisk(block, pindexNew, chainparams.GetConsensus()))
            return AbortNode(state, "Failed to read block");
        pblock = &block;
    }
    // Apply the block atomically to the chain state.
    int64_t nTime2 = GetTimeMicros(); nTimeReadFromDisk += nTime2 - nTime1;
    int64_t nTime3;
    LogPrint("bench", "  - Load block from disk: %.2fms [%.2fs]\n", (nTime2 - nTime1) * 0.001, nTimeReadFromDisk * 0.000001);
    {
        CCoinsViewCache view(pcoinsTip);

        bool rv = ConnectBlock(*pblock, state, pindexNew, view, chainparams);

        GetMainSignals().BlockChecked(*pblock, state);
        if (!rv) {
            if (state.IsInvalid())
                InvalidBlockFound(pindexNew, state);
            return error("ConnectTip(): ConnectBlock %s failed: ", pindexNew->GetBlockHash().ToString());
        }
        mapBlockSource.erase(pindexNew->GetBlockHash());
        nTime3 = GetTimeMicros(); nTimeConnectTotal += nTime3 - nTime2;
        LogPrint("bench", "  - Connect total: %.2fms [%.2fs]\n", (nTime3 - nTime2) * 0.001, nTimeConnectTotal * 0.000001);
        assert(view.Flush());
    }
    int64_t nTime4 = GetTimeMicros(); nTimeFlush += nTime4 - nTime3;
    LogPrint("bench", "  - Flush: %.2fms [%.2fs]\n", (nTime4 - nTime3) * 0.001, nTimeFlush * 0.000001);
    // Write the chain state to disk, if necessary.
    if (!FlushStateToDisk(state, FLUSH_STATE_IF_NEEDED))
        return false;
    int64_t nTime5 = GetTimeMicros(); nTimeChainState += nTime5 - nTime4;
    LogPrint("bench", "  - Writing chainstate: %.2fms [%.2fs]\n", (nTime5 - nTime4) * 0.001, nTimeChainState * 0.000001);
    // Remove conflicting transactions from the mempool.
    list<CTransaction> txConflicted;
    mempool.removeForBlock(pblock->vtx, pindexNew->nHeight, txConflicted, !IsInitialBlockDownload());
    // Update chainActive & related variables.
    UpdateTip(pindexNew, chainparams);
    CountVotes(state, pindexNew, false);
    // Tell wallet about transactions that went from mempool
    // to conflicted:
    BOOST_FOREACH(const CTransaction &tx, txConflicted) {
        SyncWithWallets(tx, pindexNew, NULL);
    }
    // ... and about transactions that got confirmed:
    BOOST_FOREACH(const CTransaction &tx, pblock->vtx) {
        SyncWithWallets(tx, pindexNew, pblock);
    }

    int64_t nTime6 = GetTimeMicros(); nTimePostConnect += nTime6 - nTime5; nTimeTotal += nTime6 - nTime1;
    LogPrint("bench", "  - Connect postprocess: %.2fms [%.2fs]\n", (nTime6 - nTime5) * 0.001, nTimePostConnect * 0.000001);
    LogPrint("bench", "- Connect block: %.2fms [%.2fs]\n", (nTime6 - nTime1) * 0.001, nTimeTotal * 0.000001);
    return true;
}

void CountVotes(CValidationState& state, CBlockIndex *pindexNew, bool fUndo)
{
    int64_t nTimeStart = GetTimeMicros();
    CFund::CPaymentRequest prequest; CFund::CProposal proposal;

<<<<<<< HEAD
=======

>>>>>>> 7730c7bc
    int nBlocks = (pindexNew->nHeight % Params().GetConsensus().nBlocksPerVotingCycle) + 1;
    CBlockIndex* pindexblock = pindexNew;

    std::map<uint256, std::pair<int, int>> vCacheProposalsToUpdate;
    std::map<uint256, std::pair<int, int>> vCachePaymentRequestToUpdate;
    std::map<uint256, bool> vSeen;

    vCacheProposalsToUpdate.clear();
    vCachePaymentRequestToUpdate.clear();

    while(nBlocks > 0 && pindexblock != NULL) {
        vSeen.clear();
        for(unsigned int i = 0; i < pindexblock->vProposalVotes.size(); i++) {
            if(!CFund::FindProposal(pindexblock->vProposalVotes[i].first, proposal))
                continue;
            if(vSeen.count(pindexblock->vProposalVotes[i].first) == 0) {
                if(vCacheProposalsToUpdate.count(pindexblock->vProposalVotes[i].first) == 0)
                    vCacheProposalsToUpdate[pindexblock->vProposalVotes[i].first] = make_pair(0, 0);
                if(pindexblock->vProposalVotes[i].second)
                    vCacheProposalsToUpdate[pindexblock->vProposalVotes[i].first].first += 1;
                else
                    vCacheProposalsToUpdate[pindexblock->vProposalVotes[i].first].second += 1;
                vSeen[pindexblock->vProposalVotes[i].first]=true;
            }
        }
        for(unsigned int i = 0; i < pindexblock->vPaymentRequestVotes.size(); i++) {
            if(!CFund::FindPaymentRequest(pindexblock->vPaymentRequestVotes[i].first, prequest))
                continue;
            if(!CFund::FindProposal(prequest.proposalhash, proposal))
                continue;
<<<<<<< HEAD
            CBlockIndex* pindexblockparent = mapBlockIndex[proposal.blockhash];
            if(pindexblockparent == NULL)
                continue;
=======
            if (mapBlockIndex.count(proposal.blockhash) == 0)
                continue;
            CBlockIndex* pindexblockparent = mapBlockIndex[proposal.blockhash];
            if(pindexblockparent == NULL)
                continue;
>>>>>>> 7730c7bc
            if(vSeen.count(pindexblock->vPaymentRequestVotes[i].first) == 0) {
                if(vCachePaymentRequestToUpdate.count(pindexblock->vPaymentRequestVotes[i].first) == 0)
                    vCachePaymentRequestToUpdate[pindexblock->vPaymentRequestVotes[i].first] = make_pair(0, 0);
                if(pindexblock->vPaymentRequestVotes[i].second)
                    vCachePaymentRequestToUpdate[pindexblock->vPaymentRequestVotes[i].first].first += 1;
                else
                    vCachePaymentRequestToUpdate[pindexblock->vPaymentRequestVotes[i].first].second += 1;
                vSeen[pindexblock->vPaymentRequestVotes[i].first]=true;
            }
        }
        pindexblock = pindexblock->pprev;
        nBlocks--;
    }

    vSeen.clear();

    std::map<uint256, std::pair<int, int>>::iterator it;
    std::vector<std::pair<uint256, CFund::CProposal>> vecProposalsToUpdate;
    std::vector<std::pair<uint256, CFund::CPaymentRequest>> vecPaymentRequestsToUpdate;
    for(it = vCacheProposalsToUpdate.begin(); it != vCacheProposalsToUpdate.end(); it++) {
        if(!CFund::FindProposal(it->first, proposal))
            continue;
        proposal.nVotesYes = it->second.first;
        proposal.nVotesNo = it->second.second;
        vSeen[proposal.hash]=true;
        vecProposalsToUpdate.push_back(make_pair(proposal.hash, proposal));
    }
    for(it = vCachePaymentRequestToUpdate.begin(); it != vCachePaymentRequestToUpdate.end(); it++) {
        if(!CFund::FindPaymentRequest(it->first, prequest))
            continue;
        prequest.nVotesYes = it->second.first;
        prequest.nVotesNo = it->second.second;
        vSeen[prequest.hash]=true;
        vecPaymentRequestsToUpdate.push_back(make_pair(prequest.hash, prequest));
    }

<<<<<<< HEAD
    std::vector<CFund::CPaymentRequest> vecPaymentRequest;

    auto nBlockOffset = fUndo ? 2 : 1;

    if(pblocktree->GetPaymentRequestIndex(vecPaymentRequest)){
        for(unsigned int i = 0; i < vecPaymentRequest.size(); i++) {
            bool fUpdate = false;
            prequest = vecPaymentRequest[i];

            CTransaction tx;
            uint256 hashBlock = uint256();

            if (!GetTransaction(prequest.hash, tx, Params().GetConsensus(), hashBlock, true))
                continue;

            if (mapBlockIndex.count(hashBlock) == 0)
                continue;

            CBlockIndex* pblockindex = mapBlockIndex[hashBlock];

            auto nCreatedOnCycle = (unsigned )(pblockindex->nHeight / Params().GetConsensus().nBlocksPerVotingCycle);
            auto nCurrentCycle = (unsigned )((pindexNew->nHeight + 1)/ Params().GetConsensus().nBlocksPerVotingCycle);
            auto nElapsedCycles = nCurrentCycle - nCreatedOnCycle;
            auto nVotingCycles = std::min(nElapsedCycles, Params().GetConsensus().nCyclesPaymentRequestVoting + 1);

            if((prequest.fState == CFund::NIL || fUndo) && nVotingCycles != prequest.nVotingCycle) {
                prequest.nVotingCycle = nVotingCycles;
                fUpdate = true;
            }

            if((pindexNew->nHeight + nBlockOffset) % Params().GetConsensus().nBlocksPerVotingCycle == 0) {
                if((!prequest.IsExpired() && proposal.fState == CFund::EXPIRED) ||
                        (!prequest.IsRejected() && prequest.fState == CFund::REJECTED)){
                    prequest.fState = CFund::NIL;
                    fUpdate = true;
                }
                if(!prequest.IsAccepted() && prequest.fState == CFund::ACCEPTED) {
                    prequest.fState = CFund::NIL;
                    prequest.blockhash = uint256();
                    fUpdate = true;
                }

                if(prequest.IsExpired() && prequest.fState != CFund::EXPIRED) {
                    prequest.fState = CFund::EXPIRED;
                    fUpdate = true;
                } else if(prequest.IsRejected() && prequest.fState != CFund::REJECTED) {
                    prequest.fState = CFund::REJECTED;
                    fUpdate = true;
                }

                if(!CFund::FindProposal(prequest.proposalhash, proposal))
                    continue;

                if(proposal.fState == CFund::ACCEPTED && prequest.IsAccepted()
                        && prequest.fState != CFund::ACCEPTED) {
                    if(prequest.nAmount <= pindexNew->nCFLocked) {
                        pindexNew->nCFLocked -= prequest.nAmount;
                        prequest.fState = CFund::ACCEPTED;
                        prequest.blockhash = pindexNew->GetBlockHash();
                        fUpdate = true;
                    }
                }
            }
            if(fUpdate) {
                vecPaymentRequestsToUpdate.push_back(make_pair(prequest.hash, prequest));
            }
        }
    } else {
        AbortNode(state, "Failed to read payment request index, please restart with -reindex-chainstate");
    }

    std::vector<CFund::CProposal> vecProposal;

    if(pblocktree->GetProposalIndex(vecProposal)){
        for(unsigned int i = 0; i < vecProposal.size(); i++) {
            bool fUpdate = false;
            proposal = vecProposal[i];

            CTransaction tx;
            uint256 hashBlock = uint256();

            if (!GetTransaction(proposal.hash, tx, Params().GetConsensus(), hashBlock, true))
                continue;

            if (mapBlockIndex.count(hashBlock) == 0)
                continue;

            CBlockIndex* pblockindex = mapBlockIndex[hashBlock];

            auto nCreatedOnCycle = (unsigned int)(pblockindex->nHeight / Params().GetConsensus().nBlocksPerVotingCycle);
            auto nCurrentCycle = (unsigned int)((pindexNew->nHeight + 1) / Params().GetConsensus().nBlocksPerVotingCycle);
            auto nElapsedCycles = nCurrentCycle - nCreatedOnCycle;
            auto nVotingCycles = std::min(nElapsedCycles, Params().GetConsensus().nCyclesProposalVoting + 1);

            if((proposal.fState == CFund::NIL || fUndo) && nVotingCycles != proposal.nVotingCycle) {
                proposal.nVotingCycle = nVotingCycles;
                fUpdate = true;
            }

            if((pindexNew->nHeight + nBlockOffset) % Params().GetConsensus().nBlocksPerVotingCycle == 0) {
                if((!proposal.IsExpired(pindexNew->GetMedianTimePast()) && proposal.fState == CFund::EXPIRED) ||
                        (!proposal.IsRejected() && proposal.fState == CFund::REJECTED)){
                    proposal.fState = CFund::NIL;
                    fUpdate = true;
                }
                if(!proposal.IsAccepted() && (proposal.fState == CFund::ACCEPTED || proposal.fState == CFund::PENDING_FUNDS)) {
                    proposal.fState = CFund::NIL;
                    proposal.blockhash = uint256();
                    fUpdate = true;
                }

                if(proposal.IsExpired(pindexNew->GetMedianTimePast()) && proposal.fState != CFund::EXPIRED) {
                    if(proposal.fState == CFund::ACCEPTED) {
                        pindexNew->nCFSupply += proposal.GetAvailable();
                        pindexNew->nCFLocked -= proposal.GetAvailable();
                    }
                    proposal.fState = CFund::EXPIRED;
                    fUpdate = true;
                }
                else if(proposal.IsRejected() && proposal.fState != CFund::REJECTED) {
                    proposal.fState = CFund::REJECTED;
                    fUpdate = true;
                }

                if(proposal.IsAccepted() && proposal.fState != CFund::ACCEPTED) {
                    if(pindexNew->nCFSupply >= proposal.GetAvailable()) {
                        pindexNew->nCFSupply -= proposal.GetAvailable();
                        pindexNew->nCFLocked += proposal.GetAvailable();
                        proposal.fState = CFund::ACCEPTED;
                        proposal.blockhash = pindexNew->GetBlockHash();
                        fUpdate = true;
                    } else if(proposal.fState != CFund::PENDING_FUNDS) {
                        proposal.fState = CFund::PENDING_FUNDS;
                        fUpdate = true;
                    }
                }
            }
            if(fUpdate)
                vecProposalsToUpdate.push_back(make_pair(proposal.hash, proposal));
        }
    } else {
        AbortNode(state, "Failed to read proposal index, please restart with -reindex-chainstate");
    }

=======
    if (!pblocktree->UpdatePaymentRequestIndex(vecPaymentRequestsToUpdate)) {
        AbortNode(state, "Failed to write payment request index");
    }

    if (!pblocktree->UpdateProposalIndex(vecProposalsToUpdate)) {
        AbortNode(state, "Failed to write proposal index");
    }

    std::vector<CFund::CPaymentRequest> vecPaymentRequest;

    if(pblocktree->GetPaymentRequestIndex(vecPaymentRequest)){
        for(unsigned int i = 0; i < vecPaymentRequest.size(); i++) {
            vecPaymentRequestsToUpdate.clear();
            bool fUpdate = false;
            prequest = vecPaymentRequest[i];

            if (mapBlockIndex.count(prequest.txblockhash) == 0){
                LogPrintf("%s: Can't find block %s of payment request %s\n",
                          __func__, prequest.txblockhash.ToString(), prequest.hash.ToString());
                continue;
            }

            CBlockIndex* pblockindex = mapBlockIndex[prequest.txblockhash];

            if(!CFund::FindProposal(prequest.proposalhash, proposal))
                continue;

            auto nCreatedOnCycle = (unsigned )(pblockindex->nHeight / Params().GetConsensus().nBlocksPerVotingCycle);
            auto nCurrentCycle = (unsigned )(pindexNew->nHeight / Params().GetConsensus().nBlocksPerVotingCycle);
            auto nElapsedCycles = nCurrentCycle - nCreatedOnCycle;
            auto nVotingCycles = std::min(nElapsedCycles, Params().GetConsensus().nCyclesPaymentRequestVoting + 1);

            if((prequest.fState == CFund::NIL || fUndo) && nVotingCycles != prequest.nVotingCycle) {
                prequest.nVotingCycle = nVotingCycles;
                fUpdate = true;
            }

            if((pindexNew->nHeight + 1) % Params().GetConsensus().nBlocksPerVotingCycle == 0) {
                if((!prequest.IsExpired() && proposal.fState == CFund::EXPIRED) ||
                        (!prequest.IsRejected() && prequest.fState == CFund::REJECTED)){
                    prequest.fState = CFund::NIL;
                    prequest.blockhash = uint256();
                    fUpdate = true;
                }
                if(!prequest.IsAccepted() && prequest.fState == CFund::ACCEPTED) {
                    prequest.fState = CFund::NIL;
                    prequest.blockhash = uint256();
                    fUpdate = true;
                }

                if(prequest.IsExpired() && prequest.fState != CFund::EXPIRED) {
                    prequest.fState = CFund::EXPIRED;
                    prequest.blockhash = pindexNew->GetBlockHash();
                    fUpdate = true;
                } else if(prequest.IsRejected() && prequest.fState != CFund::REJECTED) {
                    prequest.fState = CFund::REJECTED;
                    prequest.blockhash = pindexNew->GetBlockHash();
                    fUpdate = true;
                } else if(prequest.fState == CFund::NIL){
                    if(proposal.fState == CFund::ACCEPTED && prequest.IsAccepted()) {
                        if(prequest.nAmount <= pindexNew->nCFLocked && prequest.nAmount <= proposal.GetAvailable()) {
                            pindexNew->nCFLocked -= prequest.nAmount;
                            prequest.fState = CFund::ACCEPTED;
                            prequest.blockhash = pindexNew->GetBlockHash();
                            fUpdate = true;
                        }
                    }
                }
            }
            if((pindexNew->nHeight) % Params().GetConsensus().nBlocksPerVotingCycle == 0)
            {
                if (!vSeen.count(prequest.hash) && prequest.fState == CFund::NIL
                        && !(proposal.fState == CFund::ACCEPTED && prequest.IsAccepted())){
                    prequest.nVotesYes = 0;
                    prequest.nVotesNo = 0;
                    fUpdate = true;
                }
            }
            if(fUpdate) {
                vecPaymentRequestsToUpdate.push_back(make_pair(prequest.hash, prequest));
                if (!pblocktree->UpdatePaymentRequestIndex(vecPaymentRequestsToUpdate)) {
                    AbortNode(state, "Failed to write payment request index");
                }
            }
        }
    } else {
        AbortNode(state, "Failed to read payment request index, please restart with -reindex-chainstate");
    }

    std::vector<CFund::CProposal> vecProposal;

    if(pblocktree->GetProposalIndex(vecProposal)){
        for(unsigned int i = 0; i < vecProposal.size(); i++) {
            bool fUpdate = false;
            proposal = vecProposal[i];

            if (mapBlockIndex.count(proposal.txblockhash) == 0) {
                LogPrintf("%s: Can't find block %s of proposal %s\n",
                          __func__, proposal.txblockhash.ToString(), proposal.hash.ToString());
                continue;
            }

            CBlockIndex* pblockindex = mapBlockIndex[proposal.txblockhash];

            auto nCreatedOnCycle = (unsigned int)(pblockindex->nHeight / Params().GetConsensus().nBlocksPerVotingCycle);
            auto nCurrentCycle = (unsigned int)(pindexNew->nHeight / Params().GetConsensus().nBlocksPerVotingCycle);
            auto nElapsedCycles = nCurrentCycle - nCreatedOnCycle;
            auto nVotingCycles = std::min(nElapsedCycles, Params().GetConsensus().nCyclesProposalVoting + 1);

            if((proposal.fState == CFund::NIL || fUndo) && nVotingCycles != proposal.nVotingCycle) {
                proposal.nVotingCycle = nVotingCycles;
                fUpdate = true;
            }

            if((pindexNew->nHeight + 1) % Params().GetConsensus().nBlocksPerVotingCycle == 0) {
                if((!proposal.IsExpired(pindexNew->GetBlockTime()) && proposal.fState == CFund::EXPIRED) ||
                        (!proposal.IsRejected() && proposal.fState == CFund::REJECTED)){
                    proposal.fState = CFund::NIL;
                    proposal.blockhash = uint256();
                    fUpdate = true;
                }
                if(!proposal.IsAccepted() && (proposal.fState == CFund::ACCEPTED || proposal.fState == CFund::PENDING_FUNDS)) {
                    proposal.fState = CFund::NIL;
                    proposal.blockhash = uint256();
                    fUpdate = true;
                }

                if(proposal.IsExpired(pindexNew->GetBlockTime()) && proposal.fState != CFund::EXPIRED) {
                    if(proposal.fState == CFund::ACCEPTED) {
                        pindexNew->nCFSupply += proposal.GetAvailable();
                        pindexNew->nCFLocked -= proposal.GetAvailable();
                    }
                    proposal.fState = CFund::EXPIRED;
                    proposal.blockhash = pindexNew->GetBlockHash();
                    fUpdate = true;
                } else if(proposal.IsRejected() && proposal.fState != CFund::REJECTED) {
                    proposal.fState = CFund::REJECTED;
                    proposal.blockhash = pindexNew->GetBlockHash();
                    fUpdate = true;
                } else if(proposal.IsAccepted() && (proposal.fState == CFund::NIL || proposal.fState == CFund::PENDING_FUNDS)) {
                    if(pindexNew->nCFSupply >= proposal.GetAvailable()) {
                        pindexNew->nCFSupply -= proposal.GetAvailable();
                        pindexNew->nCFLocked += proposal.GetAvailable();
                        proposal.fState = CFund::ACCEPTED;
                        proposal.blockhash = pindexNew->GetBlockHash();
                        fUpdate = true;
                    } else if(proposal.fState != CFund::PENDING_FUNDS) {
                        proposal.fState = CFund::PENDING_FUNDS;
                        proposal.blockhash = uint256();
                        fUpdate = true;
                    }
                }
            }
            if((pindexNew->nHeight) % Params().GetConsensus().nBlocksPerVotingCycle == 0)
            {
                if (!vSeen.count(prequest.hash) && proposal.fState == CFund::NIL){
                    proposal.nVotesYes = 0;
                    proposal.nVotesNo = 0;
                    fUpdate = true;
                }
            }
            if(fUpdate)
                vecProposalsToUpdate.push_back(make_pair(proposal.hash, proposal));
        }
    } else {
        AbortNode(state, "Failed to read proposal index, please restart with -reindex-chainstate");
    }

>>>>>>> 7730c7bc
    if (!pblocktree->UpdatePaymentRequestIndex(vecPaymentRequestsToUpdate)) {
        AbortNode(state, "Failed to write payment request index");
    }

    if (!pblocktree->UpdateProposalIndex(vecProposalsToUpdate)) {
        AbortNode(state, "Failed to write proposal index");
    }

    int64_t nTimeEnd = GetTimeMicros();
    LogPrint("bench", "- CFund count votes: %.2fms\n", (nTimeEnd - nTimeStart) * 0.001);
}

/**
 * Return the tip of the chain with the most work in it, that isn't
 * known to be invalid (it's however far from certain to be valid).
 */
static CBlockIndex* FindMostWorkChain() {
    do {
        CBlockIndex *pindexNew = NULL;

        // Find the best candidate header.
        {
            std::set<CBlockIndex*, CBlockIndexWorkComparator>::reverse_iterator it = setBlockIndexCandidates.rbegin();
            if (it == setBlockIndexCandidates.rend())
                return NULL;
            pindexNew = *it;
        }

        // Check whether all blocks on the path between the currently active chain and the candidate are valid.
        // Just going until the active chain is an optimization, as we know all blocks in it are valid already.
        CBlockIndex *pindexTest = pindexNew;
        bool fInvalidAncestor = false;
        while (pindexTest && !chainActive.Contains(pindexTest)) {
            assert(pindexTest->nChainTx || pindexTest->nHeight == 0);

            // Pruned nodes may have entries in setBlockIndexCandidates for
            // which block files have been deleted.  Remove those as candidates
            // for the most work chain if we come across them; we can't switch
            // to a chain unless we have all the non-active-chain parent blocks.
            bool fFailedChain = pindexTest->nStatus & BLOCK_FAILED_MASK;
            bool fMissingData = !(pindexTest->nStatus & BLOCK_HAVE_DATA);
            if (fFailedChain || fMissingData) {
                // Candidate chain is not usable (either invalid or missing data)
                if (fFailedChain && (pindexBestInvalid == NULL || pindexNew->nChainWork > pindexBestInvalid->nChainWork))
                    pindexBestInvalid = pindexNew;
                CBlockIndex *pindexFailed = pindexNew;
                // Remove the entire chain from the set.
                while (pindexTest != pindexFailed) {
                    if (fFailedChain) {
                        pindexFailed->nStatus |= BLOCK_FAILED_CHILD;
                    } else if (fMissingData) {
                        // If we're missing data, then add back to mapBlocksUnlinked,
                        // so that if the block arrives in the future we can try adding
                        // to setBlockIndexCandidates again.
                        mapBlocksUnlinked.insert(std::make_pair(pindexFailed->pprev, pindexFailed));
                    }
                    setBlockIndexCandidates.erase(pindexFailed);
                    pindexFailed = pindexFailed->pprev;
                }
                setBlockIndexCandidates.erase(pindexTest);
                fInvalidAncestor = true;
                break;
            }
            pindexTest = pindexTest->pprev;
        }
        if (!fInvalidAncestor)
            return pindexNew;
    } while(true);
}

/** Delete all entries in setBlockIndexCandidates that are worse than the current tip. */
static void PruneBlockIndexCandidates() {
    // Note that we can't delete the current block itself, as we may need to return to it later in case a
    // reorganization to a better block fails.
    std::set<CBlockIndex*, CBlockIndexWorkComparator>::iterator it = setBlockIndexCandidates.begin();
    while (it != setBlockIndexCandidates.end() && setBlockIndexCandidates.value_comp()(*it, chainActive.Tip())) {
        setBlockIndexCandidates.erase(it++);
    }
    // Either the current tip or a successor of it we're working towards is left in setBlockIndexCandidates.
    assert(!setBlockIndexCandidates.empty());
}

/**
 * Try to make some progress towards making pindexMostWork the active block.
 * pblock is either NULL or a pointer to a CBlock corresponding to pindexMostWork.
 */
static bool ActivateBestChainStep(CValidationState& state, const CChainParams& chainparams, CBlockIndex* pindexMostWork, const CBlock* pblock, bool& fInvalidFound)
{
    AssertLockHeld(cs_main);
    const CBlockIndex *pindexOldTip = chainActive.Tip();
    const CBlockIndex *pindexFork = chainActive.FindFork(pindexMostWork);

    // Disconnect active blocks which are no longer in the best chain.
    bool fBlocksDisconnected = false;
    while (chainActive.Tip() && chainActive.Tip() != pindexFork) {
        if (!DisconnectTip(state, chainparams))
            return false;
        fBlocksDisconnected = true;
    }

    // Build list of new blocks to connect.
    std::vector<CBlockIndex*> vpindexToConnect;
    bool fContinue = true;
    int nHeight = pindexFork ? pindexFork->nHeight : -1;
    while (fContinue && nHeight != pindexMostWork->nHeight) {
        // Don't iterate the entire list of potential improvements toward the best tip, as we likely only need
        // a few blocks along the way.
        int nTargetHeight = std::min(nHeight + 32, pindexMostWork->nHeight);
        vpindexToConnect.clear();
        vpindexToConnect.reserve(nTargetHeight - nHeight);
        CBlockIndex *pindexIter = pindexMostWork->GetAncestor(nTargetHeight);
        while (pindexIter && pindexIter->nHeight != nHeight) {
            vpindexToConnect.push_back(pindexIter);
            pindexIter = pindexIter->pprev;
        }
        nHeight = nTargetHeight;

        // Connect new blocks.
        BOOST_REVERSE_FOREACH(CBlockIndex *pindexConnect, vpindexToConnect) {
            if (!ConnectTip(state, chainparams, pindexConnect, pindexConnect == pindexMostWork ? pblock : NULL)) {
                if (state.IsInvalid()) {
                    // The block violates a consensus rule.
                    if (!state.CorruptionPossible())
                        InvalidChainFound(vpindexToConnect.back());
                    state = CValidationState();
                    fInvalidFound = true;
                    fContinue = false;
                    break;
                } else {
                    // A system error occurred (disk space, database error, ...).
                    return false;
                }
            } else {
                PruneBlockIndexCandidates();
                if (!pindexOldTip || chainActive.Tip()->nChainWork > pindexOldTip->nChainWork) {
                    // We're in a better position than we were. Return temporarily to release the lock.
                    fContinue = false;
                    break;
                }
            }
        }
    }

    if (fBlocksDisconnected) {
        mempool.removeForReorg(pcoinsTip, chainActive.Tip()->nHeight + 1, STANDARD_LOCKTIME_VERIFY_FLAGS);
        LimitMempoolSize(mempool, GetArg("-maxmempool", DEFAULT_MAX_MEMPOOL_SIZE) * 1000000, GetArg("-mempoolexpiry", DEFAULT_MEMPOOL_EXPIRY) * 60 * 60);
    }
    mempool.check(pcoinsTip);

    // Callbacks/notifications for a new best chain.
    if (fInvalidFound)
        CheckForkWarningConditionsOnNewFork(vpindexToConnect.back());
    else
        CheckForkWarningConditions();

    return true;
}

static void NotifyHeaderTip() {
    bool fNotify = false;
    bool fInitialBlockDownload = false;
    static CBlockIndex* pindexHeaderOld = NULL;
    CBlockIndex* pindexHeader = NULL;
    {
        LOCK(cs_main);
        if (!setBlockIndexCandidates.empty()) {
            pindexHeader = *setBlockIndexCandidates.rbegin();
        }
        if (pindexHeader != pindexHeaderOld) {
            fNotify = true;
            fInitialBlockDownload = IsInitialBlockDownload();
            pindexHeaderOld = pindexHeader;
        }
    }
    // Send block tip changed notifications without cs_main
    if (fNotify) {
        uiInterface.NotifyHeaderTip(fInitialBlockDownload, pindexHeader);
    }
}

/**
 * Make the best chain active, in multiple steps. The result is either failure
 * or an activated best chain. pblock is either NULL or a pointer to a block
 * that is already loaded (to avoid loading it again from disk).
 */
bool ActivateBestChain(CValidationState &state, const CChainParams& chainparams, const CBlock *pblock) {
    CBlockIndex *pindexMostWork = NULL;
    CBlockIndex *pindexNewTip = NULL;
    do {
        boost::this_thread::interruption_point();
        if (ShutdownRequested())
            break;

        const CBlockIndex *pindexFork;
        bool fInitialDownload;
        int nNewHeight;
        {
            LOCK(cs_main);
            CBlockIndex *pindexOldTip = chainActive.Tip();
            if (pindexMostWork == NULL) {
                pindexMostWork = FindMostWorkChain();
            }

            // Whether we have anything to do at all.
            if (pindexMostWork == NULL || pindexMostWork == chainActive.Tip())
                return true;

            bool fInvalidFound = false;
            if (!ActivateBestChainStep(state, chainparams, pindexMostWork, pblock && pblock->GetHash() == pindexMostWork->GetBlockHash() ? pblock : NULL, fInvalidFound))
                return false;

            if (fInvalidFound) {
                // Wipe cache, we may need another branch now.
                pindexMostWork = NULL;
            }
            pindexNewTip = chainActive.Tip();
            pindexFork = chainActive.FindFork(pindexOldTip);
            fInitialDownload = IsInitialBlockDownload();
            nNewHeight = chainActive.Height();
        }
        // When we reach this point, we switched to a new tip (stored in pindexNewTip).

        // Notifications/callbacks that can run without cs_main
        // Always notify the UI if a new block tip was connected
        if (pindexFork != pindexNewTip) {
            uiInterface.NotifyBlockTip(fInitialDownload, pindexNewTip);

            if (!fInitialDownload) {
                // Find the hashes of all blocks that weren't previously in the best chain.
                std::vector<uint256> vHashes;
                CBlockIndex *pindexToAnnounce = pindexNewTip;
                while (pindexToAnnounce != pindexFork) {
                    vHashes.push_back(pindexToAnnounce->GetBlockHash());
                    pindexToAnnounce = pindexToAnnounce->pprev;
                    if (vHashes.size() == MAX_BLOCKS_TO_ANNOUNCE) {
                        // Limit announcements in case of a huge reorganization.
                        // Rely on the peer's synchronization mechanism in that case.
                        break;
                    }
                }
                // Relay inventory, but don't relay old inventory during initial block download.
                int nBlockEstimate = 0;
                if (fCheckpointsEnabled)
                    nBlockEstimate = Checkpoints::GetTotalBlocksEstimate(chainparams.Checkpoints());
                {
                    LOCK(cs_vNodes);
                    BOOST_FOREACH(CNode* pnode, vNodes) {
                        if (nNewHeight > (pnode->nStartingHeight != -1 ? pnode->nStartingHeight - 2000 : nBlockEstimate)) {
                            BOOST_REVERSE_FOREACH(const uint256& hash, vHashes) {
                                pnode->PushBlockHash(hash);
                            }
                        }
                    }
                }
                // Notify external listeners about the new tip.
                if (!vHashes.empty()) {
                    GetMainSignals().UpdatedBlockTip(pindexNewTip);
                }
            }
        }
    } while (pindexNewTip != pindexMostWork);
    CheckBlockIndex(chainparams.GetConsensus());

    // Write changes periodically to disk, after relay.
    if (!FlushStateToDisk(state, FLUSH_STATE_PERIODIC)) {
        return false;
    }

    return true;
}

bool InvalidateBlock(CValidationState& state, const CChainParams& chainparams, CBlockIndex *pindex)
{
    AssertLockHeld(cs_main);

    // Mark the block itself as invalid.
    pindex->nStatus |= BLOCK_FAILED_VALID;
    setDirtyBlockIndex.insert(pindex);
    setBlockIndexCandidates.erase(pindex);

    while (chainActive.Contains(pindex)) {
        CBlockIndex *pindexWalk = chainActive.Tip();
        pindexWalk->nStatus |= BLOCK_FAILED_CHILD;
        setDirtyBlockIndex.insert(pindexWalk);
        setBlockIndexCandidates.erase(pindexWalk);
        // ActivateBestChain considers blocks already in chainActive
        // unconditionally valid already, so force disconnect away from it.
        if (!DisconnectTip(state, chainparams)) {
            mempool.removeForReorg(pcoinsTip, chainActive.Tip()->nHeight + 1, STANDARD_LOCKTIME_VERIFY_FLAGS);
            return false;
        }
    }

    LimitMempoolSize(mempool, GetArg("-maxmempool", DEFAULT_MAX_MEMPOOL_SIZE) * 1000000, GetArg("-mempoolexpiry", DEFAULT_MEMPOOL_EXPIRY) * 60 * 60);

    // The resulting new best tip may not be in setBlockIndexCandidates anymore, so
    // add it again.
    BlockMap::iterator it = mapBlockIndex.begin();
    while (it != mapBlockIndex.end()) {
        if (it->second->IsValid(BLOCK_VALID_TRANSACTIONS) && it->second->nChainTx && !setBlockIndexCandidates.value_comp()(it->second, chainActive.Tip())) {
            setBlockIndexCandidates.insert(it->second);
        }
        it++;
    }

    InvalidChainFound(pindex);
    mempool.removeForReorg(pcoinsTip, chainActive.Tip()->nHeight + 1, STANDARD_LOCKTIME_VERIFY_FLAGS);
    return true;
}

bool ResetBlockFailureFlags(CBlockIndex *pindex) {
    AssertLockHeld(cs_main);

    int nHeight = pindex->nHeight;

    // Remove the invalidity flag from this block and all its descendants.
    BlockMap::iterator it = mapBlockIndex.begin();
    while (it != mapBlockIndex.end()) {
        if (!it->second->IsValid() && it->second->GetAncestor(nHeight) == pindex) {
            it->second->nStatus &= ~BLOCK_FAILED_MASK;
            setDirtyBlockIndex.insert(it->second);
            if (it->second->IsValid(BLOCK_VALID_TRANSACTIONS) && it->second->nChainTx && setBlockIndexCandidates.value_comp()(chainActive.Tip(), it->second)) {
                setBlockIndexCandidates.insert(it->second);
            }
            if (it->second == pindexBestInvalid) {
                // Reset invalid block marker if it was pointing to one of those.
                pindexBestInvalid = NULL;
            }
        }
        it++;
    }

    // Remove the invalidity flag from all ancestors too.
    while (pindex != NULL) {
        if (pindex->nStatus & BLOCK_FAILED_MASK) {
            pindex->nStatus &= ~BLOCK_FAILED_MASK;
            setDirtyBlockIndex.insert(pindex);
        }
        pindex = pindex->pprev;
    }
    return true;
}

CBlockIndex* AddToBlockIndex(const CBlockHeader& block)
{


    // Check for duplicate
    uint256 hash = block.GetHash();
    BlockMap::iterator it = mapBlockIndex.find(hash);
    if (it != mapBlockIndex.end())
        return it->second;

    // Construct new block index object
    CBlockIndex* pindexNew = new CBlockIndex(block);
    assert(pindexNew);
    // We assign the sequence id to blocks only when the full data is available,
    // to avoid miners withholding blocks but broadcasting headers, to get a
    // competitive advantage.
    pindexNew->nSequenceId = 0;
    BlockMap::iterator mi = mapBlockIndex.insert(make_pair(hash, pindexNew)).first;
    pindexNew->phashBlock = &((*mi).first);
    BlockMap::iterator miPrev = mapBlockIndex.find(block.hashPrevBlock);
    if (miPrev != mapBlockIndex.end())
    {
        pindexNew->pprev = (*miPrev).second;
        pindexNew->nHeight = pindexNew->pprev->nHeight + 1;
        pindexNew->BuildSkip();
    }

    // ppcoin: compute chain trust score
    pindexNew->nChainWork = (pindexNew->pprev ? pindexNew->pprev->nChainWork : 0) + GetBlockProof(*pindexNew);

    if (pindexBestHeader == NULL || pindexBestHeader->nChainWork < pindexNew->nChainWork)
        pindexBestHeader = pindexNew;

    pindexNew->RaiseValidity(BLOCK_VALID_TREE);
    setDirtyBlockIndex.insert(pindexNew);

    return pindexNew;
}

/** Mark a block as having its data received and checked (up to BLOCK_VALID_TRANSACTIONS). */
bool ReceivedBlockTransactions(const CBlock &block, CValidationState& state, CBlockIndex *pindexNew, const CDiskBlockPos& pos)
{
    pindexNew->nTx = block.vtx.size();
    pindexNew->nChainTx = 0;
    pindexNew->nFile = pos.nFile;
    pindexNew->nDataPos = pos.nPos;
    pindexNew->nUndoPos = 0;
    pindexNew->nStatus |= BLOCK_HAVE_DATA;
    if (IsWitnessEnabled(pindexNew->pprev, Params().GetConsensus())) {
        pindexNew->nStatus |= BLOCK_OPT_WITNESS;
    }
    pindexNew->RaiseValidity(BLOCK_VALID_TRANSACTIONS);
    setDirtyBlockIndex.insert(pindexNew);

    if (pindexNew->pprev == NULL || pindexNew->pprev->nChainTx) {
        // If pindexNew is the genesis block or all parents are BLOCK_VALID_TRANSACTIONS.
        deque<CBlockIndex*> queue;
        queue.push_back(pindexNew);

        // Recursively process any descendant blocks that now may be eligible to be connected.
        while (!queue.empty()) {
            CBlockIndex *pindex = queue.front();
            queue.pop_front();
            pindex->nChainTx = (pindex->pprev ? pindex->pprev->nChainTx : 0) + pindex->nTx;
            {
                LOCK(cs_nBlockSequenceId);
                pindex->nSequenceId = nBlockSequenceId++;
            }
            if (chainActive.Tip() == NULL || !setBlockIndexCandidates.value_comp()(pindex, chainActive.Tip())) {
                setBlockIndexCandidates.insert(pindex);
            }
            std::pair<std::multimap<CBlockIndex*, CBlockIndex*>::iterator, std::multimap<CBlockIndex*, CBlockIndex*>::iterator> range = mapBlocksUnlinked.equal_range(pindex);
            while (range.first != range.second) {
                std::multimap<CBlockIndex*, CBlockIndex*>::iterator it = range.first;
                queue.push_back(it->second);
                range.first++;
                mapBlocksUnlinked.erase(it);
            }
        }
    } else {
        if (pindexNew->pprev && pindexNew->pprev->IsValid(BLOCK_VALID_TREE)) {
            mapBlocksUnlinked.insert(std::make_pair(pindexNew->pprev, pindexNew));
        }
    }

    return true;
}

bool FindBlockPos(CValidationState &state, CDiskBlockPos &pos, unsigned int nAddSize, unsigned int nHeight, uint64_t nTime, bool fKnown = false)
{
    LOCK(cs_LastBlockFile);

    unsigned int nFile = fKnown ? pos.nFile : nLastBlockFile;
    if (vinfoBlockFile.size() <= nFile) {
        vinfoBlockFile.resize(nFile + 1);
    }

    if (!fKnown) {
        while (vinfoBlockFile[nFile].nSize + nAddSize >= MAX_BLOCKFILE_SIZE) {
            nFile++;
            if (vinfoBlockFile.size() <= nFile) {
                vinfoBlockFile.resize(nFile + 1);
            }
        }
        pos.nFile = nFile;
        pos.nPos = vinfoBlockFile[nFile].nSize;
    }

    if ((int)nFile != nLastBlockFile) {
        if (!fKnown) {
            LogPrintf("Leaving block file %i: %s\n", nLastBlockFile, vinfoBlockFile[nLastBlockFile].ToString());
        }
        FlushBlockFile(!fKnown);
        nLastBlockFile = nFile;
    }

    vinfoBlockFile[nFile].AddBlock(nHeight, nTime);
    if (fKnown)
        vinfoBlockFile[nFile].nSize = std::max(pos.nPos + nAddSize, vinfoBlockFile[nFile].nSize);
    else
        vinfoBlockFile[nFile].nSize += nAddSize;

    if (!fKnown) {
        unsigned int nOldChunks = (pos.nPos + BLOCKFILE_CHUNK_SIZE - 1) / BLOCKFILE_CHUNK_SIZE;
        unsigned int nNewChunks = (vinfoBlockFile[nFile].nSize + BLOCKFILE_CHUNK_SIZE - 1) / BLOCKFILE_CHUNK_SIZE;
        if (nNewChunks > nOldChunks) {
            if (fPruneMode)
                fCheckForPruning = true;
            if (CheckDiskSpace(nNewChunks * BLOCKFILE_CHUNK_SIZE - pos.nPos)) {
                FILE *file = OpenBlockFile(pos);
                if (file) {
                    LogPrintf("Pre-allocating up to position 0x%x in blk%05u.dat\n", nNewChunks * BLOCKFILE_CHUNK_SIZE, pos.nFile);
                    AllocateFileRange(file, pos.nPos, nNewChunks * BLOCKFILE_CHUNK_SIZE - pos.nPos);
                    fclose(file);
                }
            }
            else
                return state.Error("out of disk space");
        }
    }

    setDirtyFileInfo.insert(nFile);
    return true;
}

bool FindUndoPos(CValidationState &state, int nFile, CDiskBlockPos &pos, unsigned int nAddSize)
{
    pos.nFile = nFile;

    LOCK(cs_LastBlockFile);

    unsigned int nNewSize;
    pos.nPos = vinfoBlockFile[nFile].nUndoSize;
    nNewSize = vinfoBlockFile[nFile].nUndoSize += nAddSize;
    setDirtyFileInfo.insert(nFile);

    unsigned int nOldChunks = (pos.nPos + UNDOFILE_CHUNK_SIZE - 1) / UNDOFILE_CHUNK_SIZE;
    unsigned int nNewChunks = (nNewSize + UNDOFILE_CHUNK_SIZE - 1) / UNDOFILE_CHUNK_SIZE;
    if (nNewChunks > nOldChunks) {
        if (fPruneMode)
            fCheckForPruning = true;
        if (CheckDiskSpace(nNewChunks * UNDOFILE_CHUNK_SIZE - pos.nPos)) {
            FILE *file = OpenUndoFile(pos);
            if (file) {
                LogPrintf("Pre-allocating up to position 0x%x in rev%05u.dat\n", nNewChunks * UNDOFILE_CHUNK_SIZE, pos.nFile);
                AllocateFileRange(file, pos.nPos, nNewChunks * UNDOFILE_CHUNK_SIZE - pos.nPos);
                fclose(file);
            }
        }
        else
            return state.Error("out of disk space");
    }

    return true;
}

bool CheckBlockHeader(const CBlockHeader& block, CValidationState& state, const Consensus::Params& consensusParams, bool fCheckPOW)
{
    // Check proof of work matches claimed amount
    CBlockIndex pblock = CBlockIndex(block);
    if (pblock.IsProofOfWork())
        if (!CheckProofOfWork(block.GetHash(), block.nBits, consensusParams))
            return state.DoS(50, false, REJECT_INVALID, "high-hash", false, "proof of work failed");

    return true;
}

bool CheckBlock(const CBlock& block, CValidationState& state, const Consensus::Params& consensusParams, bool fCheckPOW, bool fCheckMerkleRoot, bool fCheckSig)
{
    // These are checks that are independent of context.
    if (block.fChecked)
        return true;

    // Check that the header is valid (particularly PoW).  This is mostly
    // redundant with the call in AcceptBlockHeader.
    if(block.IsProofOfWork())
        if (!CheckBlockHeader(block, state, consensusParams, false))
            return false;

    // Check the merkle root.
    if (fCheckMerkleRoot) {
        bool mutated;
        uint256 hashMerkleRoot2 = BlockMerkleRoot(block, &mutated);

        if (block.hashMerkleRoot != hashMerkleRoot2)
            return state.DoS(100, false, REJECT_INVALID, "bad-txnmrklroot", true, "hashMerkleRoot mismatch");

        // Check for merkle tree malleability (CVE-2012-2459): repeating sequences
        // of transactions in a block without affecting the merkle root of a block,
        // while still invalidating it.
        if (mutated)
            return state.DoS(100, false, REJECT_INVALID, "bad-txns-duplicate", true, "duplicate transaction");
    }

    if (block.IsProofOfStake())
    {
        // Second transaction must be coinstake, the rest must not be
        if (block.vtx.empty() || !block.vtx[1].IsCoinStake())
            return state.DoS(100, error("CheckBlock() : second tx is not coinstake"));
        for (unsigned int i = 2; i < block.vtx.size(); i++)
            if (block.vtx[i].IsCoinStake())
                return state.DoS(100, error("CheckBlock() : more than one coinstake"));
    }

    // All potential-corruption validation must be done before we do any
    // transaction validation, as otherwise we may mark the header as invalid
    // because we receive the wrong transactions for it.
    // Note that witness malleability is checked in ContextualCheckBlock, so no
    // checks that use witness data may be performed here.

    // Size limits
    if (block.vtx.empty() || block.vtx.size() > MAX_BLOCK_BASE_SIZE || ::GetSerializeSize(block, SER_NETWORK, PROTOCOL_VERSION | SERIALIZE_TRANSACTION_NO_WITNESS) > MAX_BLOCK_BASE_SIZE)
        return state.DoS(100, false, REJECT_INVALID, "bad-blk-length", false, "size limits failed");

    // First transaction must be coinbase, the rest must not be
    if (block.vtx.empty() || !block.vtx[0].IsCoinBase())
        return state.DoS(100, false, REJECT_INVALID, "bad-cb-missing", false, "first tx is not coinbase");
    for (unsigned int i = 1; i < block.vtx.size(); i++)
        if (block.vtx[i].IsCoinBase())
            return state.DoS(100, false, REJECT_INVALID, "bad-cb-multiple", false, "more than one coinbase");

    // Check proof-of-stake block signature
    if (fCheckSig && !CheckBlockSignature(block))
    {
        return error("CheckBlock() : bad proof-of-stake block signature");
    }

    // Check transactions
    BOOST_FOREACH(const CTransaction& tx, block.vtx)
        if (!CheckTransaction(tx, state))
            return state.Invalid(false, state.GetRejectCode(), state.GetRejectReason(),
                                 strprintf("Transaction check failed (tx hash %s) %s\n%s", tx.GetHash().ToString(), state.GetDebugMessage(), tx.ToString()));

    unsigned int nSigOps = 0;
    BOOST_FOREACH(const CTransaction& tx, block.vtx)
        nSigOps += GetLegacySigOpCount(tx);

    if (nSigOps * WITNESS_SCALE_FACTOR > MAX_BLOCK_SIGOPS_COST)
        return state.DoS(100, false, REJECT_INVALID, "bad-blk-sigops", false, "out-of-bounds SigOpCount");

    if (fCheckMerkleRoot)
        block.fChecked = true;

    return true;
}

bool CheckBlockSignature(const CBlock& block)
{
    if (block.IsProofOfWork())
    {
        return block.vchBlockSig.empty() ? true : error("CheckBlockSignature: Bad Block - can't check signature of a proof of work block\n");
    }

    if (block.vchBlockSig.empty())
    {
        return error("CheckBlockSignature: Bad Block - vchBlockSig empty\n");
    }

    vector<std::vector<unsigned char>> vSolutions;
    txnouttype whichType;

    const CTxOut& txout = block.vtx[1].vout[1];

    if (!Solver(txout.scriptPubKey, whichType, vSolutions))
    {
        LogPrintf("CheckBlockSignature: Bad Block - wrong signature\n");
        return false;
    }

    if (whichType == TX_PUBKEY)
    {
        std::vector<unsigned char>& vchPubKey = vSolutions[0];
        return CPubKey(vchPubKey).Verify(block.GetHash(), block.vchBlockSig);
    }

    if(whichType == TX_COLDSTAKING) // We need to get the public key from the input's scriptSig
    {
        if(block.vtx[1].vin[0].scriptSig.size() <= 0x21)
            return false;

        vector<unsigned char> signerPubKey(block.vtx[1].vin[0].scriptSig.end()-0x21,block.vtx[1].vin[0].scriptSig.end());
        return CPubKey(signerPubKey).Verify(block.GetHash(), block.vchBlockSig);
    }

    LogPrintf("CheckBlockSignature: Unknown type\n");
    return false;
}

static bool CheckIndexAgainstCheckpoint(const CBlockIndex* pindexPrev, CValidationState& state, const CChainParams& chainparams, const uint256& hash)
{
    if (*pindexPrev->phashBlock == chainparams.GetConsensus().hashGenesisBlock)
        return true;

    int nHeight = pindexPrev->nHeight+1;
    // Don't accept any forks from the main chain prior to last checkpoint
    CBlockIndex* pcheckpoint = Checkpoints::GetLastCheckpoint(chainparams.Checkpoints());
    if (pcheckpoint && nHeight < pcheckpoint->nHeight)
        return state.DoS(100, error("%s: forked chain older than last checkpoint (height %d)", __func__, nHeight));

    return true;
}

bool IsWitnessEnabled(const CBlockIndex* pindexPrev, const Consensus::Params& params)
{
    LOCK(cs_main);
    return (VersionBitsState(pindexPrev, params, Consensus::DEPLOYMENT_SEGWIT, versionbitscache) == THRESHOLD_ACTIVE);
}

bool IsWitnessLocked(const CBlockIndex* pindexPrev, const Consensus::Params& params)
{
    LOCK(cs_main);
    return (VersionBitsState(pindexPrev, params, Consensus::DEPLOYMENT_SEGWIT, versionbitscache) == THRESHOLD_LOCKED_IN);
}

bool IsCommunityFundEnabled(const CBlockIndex* pindexPrev, const Consensus::Params& params)
{
    LOCK(cs_main);
    return (VersionBitsState(pindexPrev, params, Consensus::DEPLOYMENT_COMMUNITYFUND, versionbitscache) == THRESHOLD_ACTIVE);
}

bool IsCommunityFundAccumulationEnabled(const CBlockIndex* pindexPrev, const Consensus::Params& params, bool fStrict)
{
    LOCK(cs_main);
    return (IsCommunityFundEnabled(pindexPrev, params) && !fStrict) ||
          (VersionBitsState(pindexPrev, params, Consensus::DEPLOYMENT_COMMUNITYFUND_ACCUMULATION, versionbitscache) == THRESHOLD_ACTIVE);
}

bool IsCommunityFundAmountV2Enabled(const CBlockIndex* pindexPrev, const Consensus::Params& params)
{
    LOCK(cs_main);
    return (VersionBitsState(pindexPrev, params, Consensus::DEPLOYMENT_COMMUNITYFUND_AMOUNT_V2, versionbitscache) == THRESHOLD_ACTIVE);
}

bool IsCommunityFundAccumulationSpreadEnabled(const CBlockIndex* pindexPrev, const Consensus::Params& params)
{
    LOCK(cs_main);
    return (VersionBitsState(pindexPrev, params, Consensus::DEPLOYMENT_COMMUNITYFUND_ACCUMULATION_SPREAD, versionbitscache) == THRESHOLD_ACTIVE);
}

bool IsNtpSyncEnabled(const CBlockIndex* pindexPrev, const Consensus::Params& params)
{
    LOCK(cs_main);
    return (VersionBitsState(pindexPrev, params, Consensus::DEPLOYMENT_NTPSYNC, versionbitscache) == THRESHOLD_ACTIVE);
}

bool IsCommunityFundLocked(const CBlockIndex* pindexPrev, const Consensus::Params& params)
{
    LOCK(cs_main);
    return (VersionBitsState(pindexPrev, params, Consensus::DEPLOYMENT_COMMUNITYFUND, versionbitscache) == THRESHOLD_LOCKED_IN);
}

bool IsColdStakingEnabled(const CBlockIndex* pindexPrev, const Consensus::Params& params)
{
    LOCK(cs_main);
    return (VersionBitsState(pindexPrev, params, Consensus::DEPLOYMENT_COLDSTAKING, versionbitscache) == THRESHOLD_ACTIVE);
}

// Compute at which vout of the block's coinbase transaction the witness
// commitment occurs, or -1 if not found.
static int GetWitnessCommitmentIndex(const CBlock& block)
{
    int commitpos = -1;
    for (size_t o = 0; o < block.vtx[0].vout.size(); o++) {
        if (block.vtx[0].vout[o].scriptPubKey.size() >= 38 && block.vtx[0].vout[o].scriptPubKey[0] == OP_RETURN && block.vtx[0].vout[o].scriptPubKey[1] == 0x24 && block.vtx[0].vout[o].scriptPubKey[2] == 0xaa && block.vtx[0].vout[o].scriptPubKey[3] == 0x21 && block.vtx[0].vout[o].scriptPubKey[4] == 0xa9 && block.vtx[0].vout[o].scriptPubKey[5] == 0xed) {
            commitpos = o;
        }
    }
    return commitpos;
}

void UpdateUncommittedBlockStructures(CBlock& block, const CBlockIndex* pindexPrev, const Consensus::Params& consensusParams)
{
    int commitpos = GetWitnessCommitmentIndex(block);
    static const std::vector<unsigned char> nonce(32, 0x00);
    if (commitpos != -1 && IsWitnessEnabled(pindexPrev, consensusParams) && block.vtx[0].wit.IsEmpty()) {
        block.vtx[0].wit.vtxinwit.resize(1);
        block.vtx[0].wit.vtxinwit[0].scriptWitness.stack.resize(1);
        block.vtx[0].wit.vtxinwit[0].scriptWitness.stack[0] = nonce;
    }
}

std::vector<unsigned char> GenerateCoinbaseCommitment(CBlock& block, const CBlockIndex* pindexPrev, const Consensus::Params& consensusParams)
{
    std::vector<unsigned char> commitment;
    int commitpos = GetWitnessCommitmentIndex(block);
    bool fHaveWitness = false;
    for (size_t t = 1; t < block.vtx.size(); t++) {
        if (!block.vtx[t].wit.IsNull()) {
            fHaveWitness = true;
            break;
        }
    }
    std::vector<unsigned char> ret(32, 0x00);
    if (fHaveWitness && IsWitnessEnabled(pindexPrev, consensusParams)) {
        if (commitpos == -1) {
            uint256 witnessroot = BlockWitnessMerkleRoot(block, NULL);
            CHash256().Write(witnessroot.begin(), 32).Write(&ret[0], 32).Finalize(witnessroot.begin());
            CTxOut out;
            out.nValue = 0;
            out.scriptPubKey.resize(38);
            out.scriptPubKey[0] = OP_RETURN;
            out.scriptPubKey[1] = 0x24;
            out.scriptPubKey[2] = 0xaa;
            out.scriptPubKey[3] = 0x21;
            out.scriptPubKey[4] = 0xa9;
            out.scriptPubKey[5] = 0xed;
            memcpy(&out.scriptPubKey[6], witnessroot.begin(), 32);
            commitment = std::vector<unsigned char>(out.scriptPubKey.begin(), out.scriptPubKey.end());
            const_cast<std::vector<CTxOut>*>(&block.vtx[0].vout)->push_back(out);
            block.vtx[0].UpdateHash();
        }
    }
    UpdateUncommittedBlockStructures(block, pindexPrev, consensusParams);
    return commitment;
}

bool ContextualCheckBlockHeader(const CBlockHeader& block, CValidationState& state, const Consensus::Params& consensusParams, CBlockIndex * const pindexPrev, int64_t nAdjustedTime)
{

    // Check timestamp
    if (block.GetBlockTime() > nAdjustedTime + (IsNtpSyncEnabled(pindexPrev,Params().GetConsensus()) ? Params().GetConsensus().nMaxFutureDrift : 2 * 60 * 60))
        return state.Invalid(false, REJECT_INVALID, "time-too-new", "block timestamp too far in the future");

    // Reject outdated version blocks when 95% (75% on testnet) of the network has upgraded:
    for (int32_t version = 2; version < 5; ++version) // check for version 2, 3 and 4 upgrades
        if (block.nVersion < version && IsSuperMajority(version, pindexPrev, consensusParams.nMajorityRejectBlockOutdated, consensusParams))
            return state.Invalid(false, REJECT_OBSOLETE, strprintf("bad-version(0x%08x)", version - 1),
                                 strprintf("rejected nVersion=0x%08x block", version - 1));

    if((block.nVersion & VERSIONBITS_TOP_BITS_SIG) != VERSIONBITS_TOP_BITS_SIG && IsSigHFEnabled(Params().GetConsensus(), pindexPrev))
        return state.Invalid(false, REJECT_OBSOLETE, strprintf("bad-version(0x%08x)", block.nVersion),
                           "rejected no sig block");

    if((block.nVersion & nSegWitVersionMask) != nSegWitVersionMask && IsWitnessEnabled(pindexPrev,Params().GetConsensus()))
        return state.Invalid(false, REJECT_OBSOLETE, strprintf("bad-version(0x%08x)", block.nVersion),
                           "rejected no segwit block");

    if((block.nVersion & nCFundVersionMask) != nCFundVersionMask && IsCommunityFundEnabled(pindexPrev,Params().GetConsensus()))
        return state.Invalid(false, REJECT_OBSOLETE, strprintf("bad-version(0x%08x)", block.nVersion),
                           "rejected no cfund block");

    if(!GetBoolArg("-testnet",false)) {
        if((block.nVersion & nCFundAccVersionMask) != nCFundAccVersionMask && IsCommunityFundAccumulationEnabled(pindexPrev,Params().GetConsensus(), true))
            return state.Invalid(false, REJECT_OBSOLETE, strprintf("bad-version(0x%08x)", block.nVersion),
                               "rejected no cfund accumulation block");
<<<<<<< HEAD
        if((block.nVersion & nColdStakingVersionMask) != nColdStakingVersionMask && IsColdStakingEnabled(pindexPrev,Params().GetConsensus()))
            return state.Invalid(false, REJECT_OBSOLETE, strprintf("bad-version(0x%08x)", block.nVersion),
                               "rejected no cold-staking block");
    }
=======
    }

    if((block.nVersion & nCFundAccSpreadVersionMask) != nCFundAccSpreadVersionMask && IsCommunityFundAccumulationSpreadEnabled(pindexPrev,Params().GetConsensus()))
        return state.Invalid(false, REJECT_OBSOLETE, strprintf("bad-version(0x%08x)", block.nVersion),
                           "rejected no cfund accumulation spread block");

    if((block.nVersion & nCFundAmountV2Mask) != nCFundAmountV2Mask && IsCommunityFundAmountV2Enabled(pindexPrev,Params().GetConsensus()))
        return state.Invalid(false, REJECT_OBSOLETE, strprintf("bad-version(0x%08x)", block.nVersion),
                           "rejected no cfund amount v2 block");
>>>>>>> 7730c7bc

    if((block.nVersion & nNSyncVersionMask) != nNSyncVersionMask && IsNtpSyncEnabled(pindexPrev,Params().GetConsensus()))
        return state.Invalid(false, REJECT_OBSOLETE, strprintf("bad-version(0x%08x)", block.nVersion),
                           "rejected no nsync block");

    return true;
}

bool ContextualCheckBlock(const CBlock& block, CValidationState& state, CBlockIndex * const pindexPrev, bool fProofOfStake)
{
    const int nHeight = pindexPrev == NULL ? 0 : pindexPrev->nHeight + 1;
    const Consensus::Params& consensusParams = Params().GetConsensus();

    // Start enforcing BIP113 (Median Time Past) using versionbits logic.
    int nLockTimeFlags = 0;
    if (VersionBitsState(pindexPrev, consensusParams, Consensus::DEPLOYMENT_CSV, versionbitscache) == THRESHOLD_ACTIVE) {
        nLockTimeFlags |= LOCKTIME_MEDIAN_TIME_PAST;
    }

    if (block.IsProofOfWork() && nHeight > Params().GetConsensus().nLastPOWBlock)
        return state.DoS(10, false, REJECT_INVALID, "check-pow-height", "pow-mined blocks not allowed");

    if (IsNtpSyncEnabled(pindexPrev,Params().GetConsensus()) && block.GetBlockTime() < pindexPrev->GetPastTimeLimit())
        return state.Invalid(false, REJECT_INVALID, "too-old", "block goes too far in the past");

    // Check CheckCoinStakeTimestamp
    if (block.IsProofOfStake() && !CheckCoinStakeTimestamp(nHeight, block.GetBlockTime(), (int64_t)block.vtx[1].nTime))
        return state.Invalid(false, REJECT_INVALID, "check-coinstake-timestamp", "coinstake timestamp violation");

    int64_t nLockTimeCutoff = (nLockTimeFlags & LOCKTIME_MEDIAN_TIME_PAST)
                              ? pindexPrev->GetMedianTimePast()
                              : block.GetBlockTime();

    // Check that all transactions are finalized
    BOOST_FOREACH(const CTransaction& tx, block.vtx) {
        if (!IsFinalTx(tx, nHeight, nLockTimeCutoff)) {
            return state.DoS(10, false, REJECT_INVALID, "bad-txns-nonfinal", false, "non-final transaction");
        }
        if(IsCommunityFundEnabled(pindexBestHeader, Params().GetConsensus())) {
            if(tx.nVersion == CTransaction::PROPOSAL_VERSION) // Community Fund Proposal
                if(!CFund::IsValidProposal(tx))
                    return state.DoS(10, false, REJECT_INVALID, "bad-cfund-proposal");

            if(tx.nVersion == CTransaction::PAYMENT_REQUEST_VERSION) // Community Fund Payment Request
                if(!CFund::IsValidPaymentRequest(tx))
                    return state.DoS(10, false, REJECT_INVALID, "bad-cfund-payment-request");
        }
    }

    // Enforce block.nVersion=2 rule that the coinbase starts with serialized block height
    // if 750 of the last 1,000 blocks are version 2 or greater (51/100 if testnet):
    if (block.nVersion >= 2 && IsSuperMajority(2, pindexPrev, consensusParams.nMajorityEnforceBlockUpgrade, consensusParams))
    {
        CScript expect = CScript() << nHeight;
        if (block.vtx[0].vin[0].scriptSig.size() < expect.size() ||
            !std::equal(expect.begin(), expect.end(), block.vtx[0].vin[0].scriptSig.begin())) {
            return state.DoS(100, false, REJECT_INVALID, "bad-cb-height", false, "block height mismatch in coinbase");
        }
    }

    // Validation for witness commitments.
    // * We compute the witness hash (which is the hash including witnesses) of all the block's transactions, except the
    //   coinbase (where 0x0000....0000 is used instead).
    // * The coinbase scriptWitness is a stack of a single 32-byte vector, containing a witness nonce (unconstrained).
    // * We build a merkle tree with all those witness hashes as leaves (similar to the hashMerkleRoot in the block header).
    // * There must be at least one output whose scriptPubKey is a single 36-byte push, the first 4 bytes of which are
    //   {0xaa, 0x21, 0xa9, 0xed}, and the following 32 bytes are SHA256^2(witness root, witness nonce). In case there are
    //   multiple, the last one is used.
    bool fHaveWitness = false;
    if (IsWitnessEnabled(pindexPrev, consensusParams)) {
        int commitpos = GetWitnessCommitmentIndex(block);
        if (commitpos != -1) {
            bool malleated = false;
            uint256 hashWitness = BlockWitnessMerkleRoot(block, &malleated, true);
            // The malleation check is ignored; as the transaction tree itself
            // already does not permit it, it is impossible to trigger in the
            // witness tree.
            if (block.vtx[0].wit.vtxinwit.size() != 1 || block.vtx[0].wit.vtxinwit[0].scriptWitness.stack.size() != 1 || block.vtx[0].wit.vtxinwit[0].scriptWitness.stack[0].size() != 32) {
                return state.DoS(100, error("%s : invalid witness nonce size", __func__), REJECT_INVALID, "bad-witness-nonce-size", true);
            }
            CHash256().Write(hashWitness.begin(), 32).Write(&block.vtx[0].wit.vtxinwit[0].scriptWitness.stack[0][0], 32).Finalize(hashWitness.begin());
            if (memcmp(hashWitness.begin(), &block.vtx[0].vout[commitpos].scriptPubKey[6], 32)) {
                return state.DoS(100, error("%s : witness merkle commitment mismatch", __func__), REJECT_INVALID, "bad-witness-merkle-match", true);
            }
            fHaveWitness = true;
        }
    }

    // No witness data is allowed in blocks that don't commit to witness data, as this would otherwise leave room for spam
    if (!fHaveWitness) {
        for (size_t i = 0; i < block.vtx.size(); i++) {
            if (!block.vtx[i].wit.IsNull()) {
                return state.DoS(100, error("%s : unexpected witness data found", __func__), REJECT_INVALID, "unexpected-witness", true);
            }
        }
    }

    // After the coinbase witness nonce and commitment are verified,
    // we can check if the block weight passes (before we've checked the
    // coinbase witness, it would be possible for the weight to be too
    // large by filling up the coinbase witness, which doesn't change
    // the block hash, so we couldn't mark the block as permanently
    // failed).
    if (GetBlockWeight(block) > MAX_BLOCK_WEIGHT) {
        return state.DoS(100, error("ContextualCheckBlock(): weight limit failed"), REJECT_INVALID, "bad-blk-weight");
    }

    return true;
}

static bool AcceptBlockHeader(const CBlockHeader& block, CValidationState& state, const CChainParams& chainparams, CBlockIndex** ppindex=NULL)
{
    AssertLockHeld(cs_main);
    // Check for duplicate
    uint256 hash = block.GetHash();
    BlockMap::iterator miSelf = mapBlockIndex.find(hash);
    CBlockIndex *pindex = NULL;
    if (hash != chainparams.GetConsensus().hashGenesisBlock) {

        if (miSelf != mapBlockIndex.end()) {
            // Block header is already known.
            pindex = miSelf->second;
            if (ppindex)
                *ppindex = pindex;
            if (pindex->nStatus & BLOCK_FAILED_MASK)
                return state.Invalid(error("%s: block %s is marked invalid", __func__, hash.ToString()), 0, "duplicate");
            return true;
        }

        if (!CheckBlockHeader(block, state, chainparams.GetConsensus(), false))
            return error("%s: Consensus::CheckBlockHeader: %s, %s", __func__, hash.ToString(), FormatStateMessage(state));

        // Get prev block index
        CBlockIndex* pindexPrev = NULL;
        BlockMap::iterator mi = mapBlockIndex.find(block.hashPrevBlock);
        if (mi == mapBlockIndex.end())
            return state.DoS(10, error("%s: prev block not found", __func__), 0, "bad-prevblk");
        pindexPrev = (*mi).second;
        if (pindexPrev->nStatus & BLOCK_FAILED_MASK)
            return state.DoS(100, error("%s: prev block invalid", __func__), REJECT_INVALID, "bad-prevblk");

        assert(pindexPrev);
        if (fCheckpointsEnabled && !CheckIndexAgainstCheckpoint(pindexPrev, state, chainparams, hash))
            return error("%s: CheckIndexAgainstCheckpoint(): %s", __func__, state.GetRejectReason().c_str());

        if (!ContextualCheckBlockHeader(block, state, chainparams.GetConsensus(), pindexPrev, GetAdjustedTime()))
            return error("%s: Consensus::ContextualCheckBlockHeader: %s, %s", __func__, hash.ToString(), FormatStateMessage(state));

    }

    if (pindex == NULL)
        pindex = AddToBlockIndex(block);

    if (ppindex)
        *ppindex = pindex;

    return true;
}

/** Store block on disk. If dbp is non-NULL, the file is known to already reside on disk */
static bool AcceptBlock(const CBlock& block, CValidationState& state, const CChainParams& chainparams, CBlockIndex** ppindex, bool fRequested, const CDiskBlockPos* dbp, bool* fNewBlock)
{
    if (fNewBlock) *fNewBlock = false;
    AssertLockHeld(cs_main);

    CBlockIndex *pindexDummy = NULL;
    CBlockIndex *&pindex = ppindex ? *ppindex : pindexDummy;

    if (!AcceptBlockHeader(block, state, chainparams, &pindex))
        return false;

    // Try to process all requested blocks that we don't have, but only
    // process an unrequested block if it's new and has enough work to
    // advance our tip, and isn't too many blocks ahead.
    bool fAlreadyHave = pindex->nStatus & BLOCK_HAVE_DATA;
    bool fHasMoreWork = (chainActive.Tip() ? pindex->nChainWork > chainActive.Tip()->nChainWork : true);
    // Blocks that are too out-of-order needlessly limit the effectiveness of
    // pruning, because pruning will not delete block files that contain any
    // blocks which are too close in height to the tip.  Apply this test
    // regardless of whether pruning is enabled; it should generally be safe to
    // not process unrequested blocks.
    bool fTooFarAhead = (pindex->nHeight > int(chainActive.Height() + MIN_BLOCKS_TO_KEEP));

    // TODO: deal better with return value and error conditions for duplicate
    // and unrequested blocks.
    if (fAlreadyHave) return true;
    if (!fRequested) {  // If we didn't ask for it:
        if (pindex->nTx != 0) return true;  // This is a previously-processed block that was pruned
        if (!fHasMoreWork) return true;     // Don't process less-work chains
        if (fTooFarAhead) return true;      // Block height is too high
    }
    if (fNewBlock) *fNewBlock = true;

    if ((!CheckBlock(block, state, chainparams.GetConsensus(), GetAdjustedTime())) || !ContextualCheckBlock(block, state, pindex->pprev)) {
        if (state.IsInvalid() && !state.CorruptionPossible()) {
            pindex->nStatus |= BLOCK_FAILED_VALID;
            setDirtyBlockIndex.insert(pindex);
        }
        return error("%s: %s", __func__, FormatStateMessage(state));
    }

    int nHeight = pindex->nHeight;

    // Write block to history file
    try {
        unsigned int nBlockSize = ::GetSerializeSize(block, SER_DISK, CLIENT_VERSION);
        CDiskBlockPos blockPos;
        if (dbp != NULL)
            blockPos = *dbp;
        if (!FindBlockPos(state, blockPos, nBlockSize+8, nHeight, block.GetBlockTime(), dbp != NULL))
            return error("AcceptBlock(): FindBlockPos failed");
        if (dbp == NULL)
            if (!WriteBlockToDisk(block, blockPos, chainparams.MessageStart()))
                AbortNode(state, "Failed to write block");
        if (!ReceivedBlockTransactions(block, state, pindex, blockPos))
            return error("AcceptBlock(): ReceivedBlockTransactions failed");
    } catch (const std::runtime_error& e) {
        return AbortNode(state, std::string("System error: ") + e.what());
    }

    if (fCheckForPruning)
        FlushStateToDisk(state, FLUSH_STATE_NONE); // we just allocated more disk space for block files

    return true;
}

static bool IsSuperMajority(int minVersion, const CBlockIndex* pstart, unsigned nRequired, const Consensus::Params& consensusParams)
{
    unsigned int nFound = 0;
    for (int i = 0; i < consensusParams.nMajorityWindow && nFound < nRequired && pstart != NULL; i++)
    {
        if (pstart->nVersion >= minVersion)
            ++nFound;
        pstart = pstart->pprev;
    }
    return (nFound >= nRequired);
}


bool ProcessNewBlock(CValidationState& state, const CChainParams& chainparams, CNode* pfrom, const CBlock* pblock, bool fForceProcessing, const CDiskBlockPos* dbp)
{
    {
        LOCK(cs_main);
        bool fRequested = MarkBlockAsReceived(pblock->GetHash());
        fRequested |= fForceProcessing;

        // Store to disk
        CBlockIndex *pindex = NULL;
        bool fNewBlock = false;

        bool ret = AcceptBlock(*pblock, state, chainparams, &pindex, fRequested, dbp, &fNewBlock);
        if (pindex && pfrom) {
            mapBlockSource[pindex->GetBlockHash()] = pfrom->GetId();
            if (fNewBlock) pfrom->nLastBlockTime = GetTime();
        }

        CheckBlockIndex(chainparams.GetConsensus());

        if (!ret)
            return error("%s: AcceptBlock FAILED", __func__);
    }

    NotifyHeaderTip();

    if (!ActivateBestChain(state, chainparams, pblock)){
      return error("%s: ActivateBestChain failed", __func__);
    }

    return true;
}

bool TestBlockValidity(CValidationState& state, const CChainParams& chainparams, const CBlock& block, CBlockIndex* pindexPrev, bool fCheckPOW, bool fCheckMerkleRoot, bool fCheckSig)
{
    AssertLockHeld(cs_main);
    assert(pindexPrev && pindexPrev == chainActive.Tip());
    if (fCheckpointsEnabled && !CheckIndexAgainstCheckpoint(pindexPrev, state, chainparams, block.GetHash()))
        return error("%s: CheckIndexAgainstCheckpoint(): %s", __func__, state.GetRejectReason().c_str());

    CCoinsViewCache viewNew(pcoinsTip);
    CBlockIndex indexDummy(block);
    indexDummy.pprev = pindexPrev;
    indexDummy.nHeight = pindexPrev->nHeight + 1;

    // NOTE: CheckBlockHeader is called by CheckBlock
    if (!ContextualCheckBlockHeader(block, state, chainparams.GetConsensus(), pindexPrev, GetAdjustedTime()))
        return error("%s: Consensus::ContextualCheckBlockHeader: %s", __func__, FormatStateMessage(state));
    if (!CheckBlock(block, state, chainparams.GetConsensus(), fCheckPOW, fCheckMerkleRoot, fCheckSig))
        return error("%s: Consensus::CheckBlock: %s", __func__, FormatStateMessage(state));
    if (!ContextualCheckBlock(block, state, pindexPrev, !fCheckPOW))
        return error("%s: Consensus::ContextualCheckBlock: %s", __func__, FormatStateMessage(state));
    if (!ConnectBlock(block, state, &indexDummy, viewNew, chainparams, true, !fCheckPOW))
        return false;
    assert(state.IsValid());

    return true;
}

/**
 * BLOCK PRUNING CODE
 */

/* Calculate the amount of disk space the block & undo files currently use */
uint64_t CalculateCurrentUsage()
{
    uint64_t retval = 0;
    BOOST_FOREACH(const CBlockFileInfo &file, vinfoBlockFile) {
        retval += file.nSize + file.nUndoSize;
    }
    return retval;
}

/* Prune a block file (modify associated database entries)*/
void PruneOneBlockFile(const int fileNumber)
{
    for (BlockMap::iterator it = mapBlockIndex.begin(); it != mapBlockIndex.end(); ++it) {
        CBlockIndex* pindex = it->second;
        if (pindex->nFile == fileNumber) {
            pindex->nStatus &= ~BLOCK_HAVE_DATA;
            pindex->nStatus &= ~BLOCK_HAVE_UNDO;
            pindex->nFile = 0;
            pindex->nDataPos = 0;
            pindex->nUndoPos = 0;
            setDirtyBlockIndex.insert(pindex);

            // Prune from mapBlocksUnlinked -- any block we prune would have
            // to be downloaded again in order to consider its chain, at which
            // point it would be considered as a candidate for
            // mapBlocksUnlinked or setBlockIndexCandidates.
            std::pair<std::multimap<CBlockIndex*, CBlockIndex*>::iterator, std::multimap<CBlockIndex*, CBlockIndex*>::iterator> range = mapBlocksUnlinked.equal_range(pindex->pprev);
            while (range.first != range.second) {
                std::multimap<CBlockIndex *, CBlockIndex *>::iterator it = range.first;
                range.first++;
                if (it->second == pindex) {
                    mapBlocksUnlinked.erase(it);
                }
            }
        }
    }

    vinfoBlockFile[fileNumber].SetNull();
    setDirtyFileInfo.insert(fileNumber);
}


void UnlinkPrunedFiles(std::set<int>& setFilesToPrune)
{
    for (set<int>::iterator it = setFilesToPrune.begin(); it != setFilesToPrune.end(); ++it) {
        CDiskBlockPos pos(*it, 0);
        boost::filesystem::remove(GetBlockPosFilename(pos, "blk"));
        boost::filesystem::remove(GetBlockPosFilename(pos, "rev"));
        LogPrintf("Prune: %s deleted blk/rev (%05u)\n", __func__, *it);
    }
}

/* Calculate the block/rev files that should be deleted to remain under target*/
void FindFilesToPrune(std::set<int>& setFilesToPrune, uint64_t nPruneAfterHeight)
{
    LOCK2(cs_main, cs_LastBlockFile);
    if (chainActive.Tip() == NULL || nPruneTarget == 0) {
        return;
    }
    if ((uint64_t)chainActive.Tip()->nHeight <= nPruneAfterHeight) {
        return;
    }

    unsigned int nLastBlockWeCanPrune = chainActive.Tip()->nHeight - MIN_BLOCKS_TO_KEEP;
    uint64_t nCurrentUsage = CalculateCurrentUsage();
    // We don't check to prune until after we've allocated new space for files
    // So we should leave a buffer under our target to account for another allocation
    // before the next pruning.
    uint64_t nBuffer = BLOCKFILE_CHUNK_SIZE + UNDOFILE_CHUNK_SIZE;
    uint64_t nBytesToPrune;
    int count=0;

    if (nCurrentUsage + nBuffer >= nPruneTarget) {
        for (int fileNumber = 0; fileNumber < nLastBlockFile; fileNumber++) {
            nBytesToPrune = vinfoBlockFile[fileNumber].nSize + vinfoBlockFile[fileNumber].nUndoSize;

            if (vinfoBlockFile[fileNumber].nSize == 0)
                continue;

            if (nCurrentUsage + nBuffer < nPruneTarget)  // are we below our target?
                break;

            // don't prune files that could have a block within MIN_BLOCKS_TO_KEEP of the main chain's tip but keep scanning
            if (vinfoBlockFile[fileNumber].nHeightLast > nLastBlockWeCanPrune)
                continue;

            PruneOneBlockFile(fileNumber);
            // Queue up the files for removal
            setFilesToPrune.insert(fileNumber);
            nCurrentUsage -= nBytesToPrune;
            count++;
        }
    }

    LogPrint("prune", "Prune: target=%dMiB actual=%dMiB diff=%dMiB max_prune_height=%d removed %d blk/rev pairs\n",
           nPruneTarget/1024/1024, nCurrentUsage/1024/1024,
           ((int64_t)nPruneTarget - (int64_t)nCurrentUsage)/1024/1024,
           nLastBlockWeCanPrune, count);
}

bool CheckDiskSpace(uint64_t nAdditionalBytes)
{
    uint64_t nFreeBytesAvailable = boost::filesystem::space(GetDataDir()).available;

    // Check for nMinDiskSpace bytes (currently 50MB)
    if (nFreeBytesAvailable < nMinDiskSpace + nAdditionalBytes)
        return AbortNode("Disk space is low!", _("Error: Disk space is low!"));

    return true;
}

FILE* OpenDiskFile(const CDiskBlockPos &pos, const char *prefix, bool fReadOnly)
{
    if (pos.IsNull())
        return NULL;
    boost::filesystem::path path = GetBlockPosFilename(pos, prefix);
    boost::filesystem::create_directories(path.parent_path());
    FILE* file = fopen(path.string().c_str(), "rb+");
    if (!file && !fReadOnly)
        file = fopen(path.string().c_str(), "wb+");
    if (!file) {
        LogPrintf("Unable to open file %s\n", path.string());
        return NULL;
    }
    if (pos.nPos) {
        if (fseek(file, pos.nPos, SEEK_SET)) {
            LogPrintf("Unable to seek to position %u of %s\n", pos.nPos, path.string());
            fclose(file);
            return NULL;
        }
    }
    return file;
}

FILE* OpenBlockFile(const CDiskBlockPos &pos, bool fReadOnly) {
    return OpenDiskFile(pos, "blk", fReadOnly);
}

FILE* OpenUndoFile(const CDiskBlockPos &pos, bool fReadOnly) {
    return OpenDiskFile(pos, "rev", fReadOnly);
}

boost::filesystem::path GetBlockPosFilename(const CDiskBlockPos &pos, const char *prefix)
{
    return GetDataDir() / "blocks" / strprintf("%s%05u.dat", prefix, pos.nFile);
}

CBlockIndex * InsertBlockIndex(uint256 hash)
{
    if (hash.IsNull())
        return NULL;

    // Return existing
    BlockMap::iterator mi = mapBlockIndex.find(hash);
    if (mi != mapBlockIndex.end())
        return (*mi).second;

    // Create new
    CBlockIndex* pindexNew = new CBlockIndex();
    if (!pindexNew)
        throw runtime_error("LoadBlockIndex(): new CBlockIndex failed");
    mi = mapBlockIndex.insert(make_pair(hash, pindexNew)).first;
    pindexNew->phashBlock = &((*mi).first);

    return pindexNew;
}

bool static LoadBlockIndexDB()
{
    const CChainParams& chainparams = Params();
    if (!pblocktree->LoadBlockIndexGuts(InsertBlockIndex))
        return false;

    boost::this_thread::interruption_point();

    // Calculate nChainWork
    vector<pair<int, CBlockIndex*> > vSortedByHeight;
    vSortedByHeight.reserve(mapBlockIndex.size());
    BOOST_FOREACH(const PAIRTYPE(uint256, CBlockIndex*)& item, mapBlockIndex)
    {
        CBlockIndex* pindex = item.second;
        vSortedByHeight.push_back(make_pair(pindex->nHeight, pindex));
    }
    sort(vSortedByHeight.begin(), vSortedByHeight.end());
    BOOST_FOREACH(const PAIRTYPE(int, CBlockIndex*)& item, vSortedByHeight)
    {
        CBlockIndex* pindex = item.second;
        pindex->nChainWork = (pindex->pprev ? pindex->pprev->nChainWork : 0) + GetBlockProof(*pindex);
        // We can link the chain of blocks for which we've received transactions at some point.
        // Pruned nodes may have deleted the block.
        if (pindex->nTx > 0) {
            if (pindex->pprev) {
                if (pindex->pprev->nChainTx) {
                    pindex->nChainTx = pindex->pprev->nChainTx + pindex->nTx;
                } else {
                    pindex->nChainTx = 0;
                    mapBlocksUnlinked.insert(std::make_pair(pindex->pprev, pindex));
                }
            } else {
                pindex->nChainTx = pindex->nTx;
            }
        }
        if (pindex->IsValid(BLOCK_VALID_TRANSACTIONS) && (pindex->nChainTx || pindex->pprev == NULL))
            setBlockIndexCandidates.insert(pindex);
        if (pindex->nStatus & BLOCK_FAILED_MASK && (!pindexBestInvalid || pindex->nChainWork > pindexBestInvalid->nChainWork))
            pindexBestInvalid = pindex;
        if (pindex->pprev)
            pindex->BuildSkip();
        if (pindex->IsValid(BLOCK_VALID_TREE) && (pindexBestHeader == NULL || CBlockIndexWorkComparator()(pindexBestHeader, pindex)))
            pindexBestHeader = pindex;
    }

    // Load block file info
    pblocktree->ReadLastBlockFile(nLastBlockFile);
    vinfoBlockFile.resize(nLastBlockFile + 1);
    LogPrintf("%s: last block file = %i\n", __func__, nLastBlockFile);
    for (int nFile = 0; nFile <= nLastBlockFile; nFile++) {
        pblocktree->ReadBlockFileInfo(nFile, vinfoBlockFile[nFile]);
    }
    LogPrintf("%s: last block file info: %s\n", __func__, vinfoBlockFile[nLastBlockFile].ToString());
    for (int nFile = nLastBlockFile + 1; true; nFile++) {
        CBlockFileInfo info;
        if (pblocktree->ReadBlockFileInfo(nFile, info)) {
            vinfoBlockFile.push_back(info);
        } else {
            break;
        }
    }

    // Check presence of blk files
    LogPrintf("Checking all blk files are present...\n");
    set<int> setBlkDataFiles;
    BOOST_FOREACH(const PAIRTYPE(uint256, CBlockIndex*)& item, mapBlockIndex)
    {
        CBlockIndex* pindex = item.second;
        if (pindex->nStatus & BLOCK_HAVE_DATA) {
            setBlkDataFiles.insert(pindex->nFile);
        }
    }
    for (std::set<int>::iterator it = setBlkDataFiles.begin(); it != setBlkDataFiles.end(); it++)
    {
        CDiskBlockPos pos(*it, 0);
        if (CAutoFile(OpenBlockFile(pos, true), SER_DISK, CLIENT_VERSION).IsNull()) {
            return false;
        }
    }

    // Check whether we have ever pruned block & undo files
    pblocktree->ReadFlag("prunedblockfiles", fHavePruned);
    if (fHavePruned)
        LogPrintf("LoadBlockIndexDB(): Block files have previously been pruned\n");

    // Check whether we need to continue reindexing
    bool fReindexing = false;
    pblocktree->ReadReindexing(fReindexing);
    fReindex |= fReindexing;

    // Check whether we have a transaction index
    pblocktree->ReadFlag("txindex", fTxIndex);
    LogPrintf("%s: transaction index %s\n", __func__, fTxIndex ? "enabled" : "disabled");

    // Check whether we have an address index
    pblocktree->ReadFlag("addressindex", fAddressIndex);
    LogPrintf("%s: address index %s\n", __func__, fAddressIndex ? "enabled" : "disabled");

    // Check whether we have a timestamp index
    pblocktree->ReadFlag("timestampindex", fTimestampIndex);
    LogPrintf("%s: timestamp index %s\n", __func__, fTimestampIndex ? "enabled" : "disabled");

    // Check whether we have a spent index
    pblocktree->ReadFlag("spentindex", fSpentIndex);
    LogPrintf("%s: spent index %s\n", __func__, fSpentIndex ? "enabled" : "disabled");

    // Load pointer to end of best chain
    BlockMap::iterator it = mapBlockIndex.find(pcoinsTip->GetBestBlock());
    if (it == mapBlockIndex.end())
        return true;
    chainActive.SetTip(it->second);

    PruneBlockIndexCandidates();

    LogPrintf("%s: hashBestChain=%s height=%d date=%s progress=%f\n", __func__,
        chainActive.Tip()->GetBlockHash().ToString(), chainActive.Height(),
        DateTimeStrFormat("%Y-%m-%d %H:%M:%S", chainActive.Tip()->GetBlockTime()),
        Checkpoints::GuessVerificationProgress(chainparams.Checkpoints(), chainActive.Tip()));

    hashBestChain = chainActive.Tip()->GetBlockHash();

    return true;
}

CVerifyDB::CVerifyDB()
{
    uiInterface.ShowProgress(_("Verifying blocks..."), 0);
}

CVerifyDB::~CVerifyDB()
{
    uiInterface.ShowProgress("", 100);
}

bool CVerifyDB::VerifyDB(const CChainParams& chainparams, CCoinsView *coinsview, int nCheckLevel, int nCheckDepth)
{
    LOCK(cs_main);
    if (chainActive.Tip() == NULL || chainActive.Tip()->pprev == NULL)
        return true;

    // Verify blocks in the best chain
    if (nCheckDepth <= 0)
        nCheckDepth = 1000000000; // suffices until the year 19000
    if (nCheckDepth > chainActive.Height())
        nCheckDepth = chainActive.Height();
    nCheckLevel = std::max(0, std::min(4, nCheckLevel));
    LogPrintf("Verifying last %i blocks at level %i\n", nCheckDepth, nCheckLevel);
    CCoinsViewCache coins(coinsview);
    CBlockIndex* pindexState = chainActive.Tip();
    CBlockIndex* pindexFailure = NULL;
    int nGoodTransactions = 0;
    CValidationState state;
    int reportDone = 0;
    LogPrintf("[0%]...");
    for (CBlockIndex* pindex = chainActive.Tip(); pindex && pindex->pprev; pindex = pindex->pprev)
    {
        boost::this_thread::interruption_point();
        int percentageDone = std::max(1, std::min(99, (int)(((double)(chainActive.Height() - pindex->nHeight)) / (double)nCheckDepth * (nCheckLevel >= 4 ? 50 : 100))));
        if (reportDone < percentageDone/10) {
            // report every 10% step
            LogPrintf("[%d%%]...", percentageDone);
            reportDone = percentageDone/10;
        }
        uiInterface.ShowProgress(_("Verifying blocks..."), percentageDone);
        if (pindex->nHeight < chainActive.Height()-nCheckDepth)
            break;
        if (fPruneMode && !(pindex->nStatus & BLOCK_HAVE_DATA)) {
            // If pruning, only go back as far as we have data.
            LogPrintf("VerifyDB(): block verification stopping at height %d (pruning, no data)\n", pindex->nHeight);
            break;
        }
        CBlock block;
        // check level 0: read from disk
        if (!ReadBlockFromDisk(block, pindex, chainparams.GetConsensus()))
            return error("VerifyDB(): *** ReadBlockFromDisk failed at %d, hash=%s", pindex->nHeight, pindex->GetBlockHash().ToString());
        // check level 1: verify block validity
        if (nCheckLevel >= 1 && !CheckBlock(block, state, chainparams.GetConsensus()))
            return error("%s: *** found bad block at %d, hash=%s (%s)\n", __func__,
                         pindex->nHeight, pindex->GetBlockHash().ToString(), FormatStateMessage(state));
        // check level 2: verify undo validity
        if (nCheckLevel >= 2 && pindex) {
            CBlockUndo undo;
            CDiskBlockPos pos = pindex->GetUndoPos();
            if (!pos.IsNull()) {
                if (!UndoReadFromDisk(undo, pos, pindex->pprev->GetBlockHash()))
                    return error("VerifyDB(): *** found bad undo data at %d, hash=%s\n", pindex->nHeight, pindex->GetBlockHash().ToString());
            }
        }
        // check level 3: check for inconsistencies during memory-only disconnect of tip blocks
        if (nCheckLevel >= 3 && pindex == pindexState && (coins.DynamicMemoryUsage() + pcoinsTip->DynamicMemoryUsage()) <= nCoinCacheUsage) {
            bool fClean = true;
            if (!DisconnectBlock(block, state, pindex, coins, &fClean))
                return error("VerifyDB(): *** irrecoverable inconsistency in block data at %d, hash=%s", pindex->nHeight, pindex->GetBlockHash().ToString());
            pindexState = pindex->pprev;
            if (!fClean) {
                nGoodTransactions = 0;
                pindexFailure = pindex;
            } else
                nGoodTransactions += block.vtx.size();
        }
        if (ShutdownRequested())
            return true;
    }
    if (pindexFailure)
        return error("VerifyDB(): *** coin database inconsistencies found (last %i blocks, %i good transactions before that)\n", chainActive.Height() - pindexFailure->nHeight + 1, nGoodTransactions);

    // check level 4: try reconnecting blocks
    if (nCheckLevel >= 4) {
        CBlockIndex *pindex = pindexState;
        while (pindex != chainActive.Tip()) {
            boost::this_thread::interruption_point();
            uiInterface.ShowProgress(_("Verifying blocks..."), std::max(1, std::min(99, 100 - (int)(((double)(chainActive.Height() - pindex->nHeight)) / (double)nCheckDepth * 50))));
            pindex = chainActive.Next(pindex);
            CBlock block;
            if (!ReadBlockFromDisk(block, pindex, chainparams.GetConsensus()))
                return error("VerifyDB(): *** ReadBlockFromDisk failed at %d, hash=%s", pindex->nHeight, pindex->GetBlockHash().ToString());
            if (!ConnectBlock(block, state, pindex, coins, chainparams))
                return error("VerifyDB(): *** found unconnectable block at %d, hash=%s", pindex->nHeight, pindex->GetBlockHash().ToString());
        }
    }

    LogPrintf("[DONE].\n");
    LogPrintf("No coin database inconsistencies in last %i blocks (%i transactions)\n", chainActive.Height() - pindexState->nHeight, nGoodTransactions);

    return true;
}

bool RewindBlockIndex(const CChainParams& params)
{
    LOCK(cs_main);

    int nHeight = 1;
    while (nHeight <= chainActive.Height()) {
        if (IsWitnessEnabled(chainActive[nHeight - 1], params.GetConsensus()) && !(chainActive[nHeight]->nStatus & BLOCK_OPT_WITNESS)) {
            break;
        }
        nHeight++;
    }

    // nHeight is now the height of the first insufficiently-validated block, or tipheight + 1
    CValidationState state;
    CBlockIndex* pindex = chainActive.Tip();
    while (chainActive.Height() >= nHeight) {
        if (fPruneMode && !(chainActive.Tip()->nStatus & BLOCK_HAVE_DATA)) {
            // If pruning, don't try rewinding past the HAVE_DATA point;
            // since older blocks can't be served anyway, there's
            // no need to walk further, and trying to DisconnectTip()
            // will fail (and require a needless reindex/redownload
            // of the blockchain).
            break;
        }
        if (!DisconnectTip(state, params, true)) {
            return error("RewindBlockIndex: unable to disconnect block at height %i", pindex->nHeight);
        }
        // Occasionally flush state to disk.
        if (!FlushStateToDisk(state, FLUSH_STATE_PERIODIC))
            return false;
    }

    // Reduce validity flag and have-data flags.
    // We do this after actual disconnecting, otherwise we'll end up writing the lack of data
    // to disk before writing the chainstate, resulting in a failure to continue if interrupted.
    for (BlockMap::iterator it = mapBlockIndex.begin(); it != mapBlockIndex.end(); it++) {
        CBlockIndex* pindexIter = it->second;

        // Note: If we encounter an insufficiently validated block that
        // is on chainActive, it must be because we are a pruning node, and
        // this block or some successor doesn't HAVE_DATA, so we were unable to
        // rewind all the way.  Blocks remaining on chainActive at this point
        // must not have their validity reduced.
        if (IsWitnessEnabled(pindexIter->pprev, params.GetConsensus()) && !(pindexIter->nStatus & BLOCK_OPT_WITNESS) && !chainActive.Contains(pindexIter)) {
            // Reduce validity
            pindexIter->nStatus = std::min<unsigned int>(pindexIter->nStatus & BLOCK_VALID_MASK, BLOCK_VALID_TREE) | (pindexIter->nStatus & ~BLOCK_VALID_MASK);
            // Remove have-data flags.
            pindexIter->nStatus &= ~(BLOCK_HAVE_DATA | BLOCK_HAVE_UNDO);
            // Remove storage location.
            pindexIter->nFile = 0;
            pindexIter->nDataPos = 0;
            pindexIter->nUndoPos = 0;
            // Remove various other things
            pindexIter->nTx = 0;
            pindexIter->nChainTx = 0;
            pindexIter->nSequenceId = 0;
            // Make sure it gets written.
            setDirtyBlockIndex.insert(pindexIter);
            // Update indexes
            setBlockIndexCandidates.erase(pindexIter);
            std::pair<std::multimap<CBlockIndex*, CBlockIndex*>::iterator, std::multimap<CBlockIndex*, CBlockIndex*>::iterator> ret = mapBlocksUnlinked.equal_range(pindexIter->pprev);
            while (ret.first != ret.second) {
                if (ret.first->second == pindexIter) {
                    mapBlocksUnlinked.erase(ret.first++);
                } else {
                    ++ret.first;
                }
            }
        } else if (pindexIter->IsValid(BLOCK_VALID_TRANSACTIONS) && pindexIter->nChainTx) {
            setBlockIndexCandidates.insert(pindexIter);
        }
    }

    PruneBlockIndexCandidates();

    CheckBlockIndex(params.GetConsensus());

    if (!FlushStateToDisk(state, FLUSH_STATE_ALWAYS)) {
        return false;
    }

    return true;
}

void UnloadBlockIndex()
{
    LOCK(cs_main);
    setBlockIndexCandidates.clear();
    chainActive.SetTip(NULL);
    pindexBestInvalid = NULL;
    pindexBestHeader = NULL;
    mempool.clear();
    mapOrphanTransactions.clear();
    mapOrphanTransactionsByPrev.clear();
    nSyncStarted = 0;
    mapBlocksUnlinked.clear();
    vinfoBlockFile.clear();
    nLastBlockFile = 0;
    nBlockSequenceId = 1;
    mapBlockSource.clear();
    mapBlocksInFlight.clear();
    nPreferredDownload = 0;
    setDirtyBlockIndex.clear();
    setDirtyFileInfo.clear();
    mapNodeState.clear();
    recentRejects.reset(NULL);
    versionbitscache.Clear();
    for (int b = 0; b < VERSIONBITS_NUM_BITS; b++) {
        warningcache[b].clear();
    }

    BOOST_FOREACH(BlockMap::value_type& entry, mapBlockIndex) {
        delete entry.second;
    }
    mapBlockIndex.clear();
    fHavePruned = false;
}

bool LoadBlockIndex()
{
    // Load block index from databases
    if (!fReindex && !LoadBlockIndexDB())
        return false;
    return true;
}

bool InitBlockIndex(const CChainParams& chainparams)
{
    LOCK(cs_main);

    // Initialize global variables that cannot be constructed at startup.
    recentRejects.reset(new CRollingBloomFilter(120000, 0.000001));

    // Check whether we're already initialized
    if (chainActive.Genesis() != NULL)
        return true;

    // Use the provided setting for -txindex in the new database
    fTxIndex = GetBoolArg("-txindex", DEFAULT_TXINDEX);
    pblocktree->WriteFlag("txindex", fTxIndex);
    LogPrintf("%s: transaction index %s\n", __func__, fTxIndex ? "enabled" : "disabled");

    // Use the provided setting for -addressindex in the new database
    fAddressIndex = GetBoolArg("-addressindex", DEFAULT_ADDRESSINDEX);
    pblocktree->WriteFlag("addressindex", fAddressIndex);
    LogPrintf("%s: address index %s\n", __func__, fAddressIndex ? "enabled" : "disabled");

    // Use the provided setting for -timestampindex in the new database
    fTimestampIndex = GetBoolArg("-timestampindex", DEFAULT_TIMESTAMPINDEX);
    pblocktree->WriteFlag("timestampindex", fTimestampIndex);
    LogPrintf("%s: timestamp index %s\n", __func__, fTimestampIndex ? "enabled" : "disabled");

    // Use the provided setting for -spentindex in the new database
    fSpentIndex = GetBoolArg("-spentindex", DEFAULT_SPENTINDEX);
    pblocktree->WriteFlag("spentindex", fSpentIndex);
    LogPrintf("%s: spent index %s\n", __func__, fSpentIndex ? "enabled" : "disabled");

    LogPrintf("Initializing databases...\n");

    // Only add the genesis block if not reindexing (in which case we reuse the one already on disk)
    if (!fReindex) {
        try {
            CBlock &block = const_cast<CBlock&>(chainparams.GenesisBlock());
            // Start new block file
            unsigned int nBlockSize = ::GetSerializeSize(block, SER_DISK, CLIENT_VERSION);
            CDiskBlockPos blockPos;
            CValidationState state;
            if (!FindBlockPos(state, blockPos, nBlockSize+8, 0, block.GetBlockTime()))
                return error("LoadBlockIndex(): FindBlockPos failed");
            if (!WriteBlockToDisk(block, blockPos, chainparams.MessageStart()))
                return error("LoadBlockIndex(): writing genesis block to disk failed");
            CBlockIndex *pindex = AddToBlockIndex(block);
            if (!ReceivedBlockTransactions(block, state, pindex, blockPos))
                return error("LoadBlockIndex(): genesis block not accepted");
            if (!ActivateBestChain(state, chainparams, &block))
                return error("LoadBlockIndex(): genesis block cannot be activated");
            // Force a chainstate write so that when we VerifyDB in a moment, it doesn't check stale data
            return FlushStateToDisk(state, FLUSH_STATE_ALWAYS);
        } catch (const std::runtime_error& e) {
            return error("LoadBlockIndex(): failed to initialize block database: %s", e.what());
        }
    }

    return true;
}

bool LoadExternalBlockFile(const CChainParams& chainparams, FILE* fileIn, CDiskBlockPos *dbp)
{
    // Map of disk positions for blocks with unknown parent (only used for reindex)
    static std::multimap<uint256, CDiskBlockPos> mapBlocksUnknownParent;
    int64_t nStart = GetTimeMillis();

    int nLoaded = 0;
    try {
        // This takes over fileIn and calls fclose() on it in the CBufferedFile destructor
        CBufferedFile blkdat(fileIn, 2*MAX_BLOCK_SERIALIZED_SIZE, MAX_BLOCK_SERIALIZED_SIZE+8, SER_DISK, CLIENT_VERSION);
        uint64_t nRewind = blkdat.GetPos();
        while (!blkdat.eof()) {
            boost::this_thread::interruption_point();

            blkdat.SetPos(nRewind);
            nRewind++; // start one byte further next time, in case of failure
            blkdat.SetLimit(); // remove former limit
            unsigned int nSize = 0;
            try {
                // locate a header
                unsigned char buf[MESSAGE_START_SIZE];
                blkdat.FindByte(chainparams.MessageStart()[0]);
                nRewind = blkdat.GetPos()+1;
                blkdat >> FLATDATA(buf);
                if (memcmp(buf, chainparams.MessageStart(), MESSAGE_START_SIZE))
                    continue;
                // read size
                blkdat >> nSize;
                if (nSize < 80 || nSize > MAX_BLOCK_SERIALIZED_SIZE)
                    continue;
            } catch (const std::exception&) {
                // no valid block header found; don't complain
                break;
            }
            try {
                // read block
                uint64_t nBlockPos = blkdat.GetPos();
                if (dbp)
                    dbp->nPos = nBlockPos;
                blkdat.SetLimit(nBlockPos + nSize);
                blkdat.SetPos(nBlockPos);
                CBlock block;
                blkdat >> block;
                nRewind = blkdat.GetPos();

                // detect out of order blocks, and store them for later
                uint256 hash = block.GetHash();
                if (hash != chainparams.GetConsensus().hashGenesisBlock && mapBlockIndex.find(block.hashPrevBlock) == mapBlockIndex.end()) {
                    LogPrint("reindex", "%s: Out of order block %s, parent %s not known\n", __func__, hash.ToString(),
                            block.hashPrevBlock.ToString());
                    if (dbp)
                        mapBlocksUnknownParent.insert(std::make_pair(block.hashPrevBlock, *dbp));
                    continue;
                }

                // process in case the block isn't known yet
                if (mapBlockIndex.count(hash) == 0 || (mapBlockIndex[hash]->nStatus & BLOCK_HAVE_DATA) == 0) {
                    LOCK(cs_main);
                    CValidationState state;
                    if (AcceptBlock(block, state, chainparams, NULL, true, dbp, NULL))
                        nLoaded++;
                    if (state.IsError())
                        break;
                } else if (hash != chainparams.GetConsensus().hashGenesisBlock && mapBlockIndex[hash]->nHeight % 1000 == 0) {
                    LogPrint("reindex", "Block Import: already had block %s at height %d\n", hash.ToString(), mapBlockIndex[hash]->nHeight);
                }

                // Activate the genesis block so normal node progress can continue
                if (hash == chainparams.GetConsensus().hashGenesisBlock) {
                    CValidationState state;
                    if (!ActivateBestChain(state, chainparams)) {
                        break;
                    }
                }

                NotifyHeaderTip();

                // Recursively process earlier encountered successors of this block
                deque<uint256> queue;
                queue.push_back(hash);
                while (!queue.empty()) {
                    uint256 head = queue.front();
                    queue.pop_front();
                    std::pair<std::multimap<uint256, CDiskBlockPos>::iterator, std::multimap<uint256, CDiskBlockPos>::iterator> range = mapBlocksUnknownParent.equal_range(head);
                    while (range.first != range.second) {
                        std::multimap<uint256, CDiskBlockPos>::iterator it = range.first;
                        if (ReadBlockFromDisk(block, it->second, chainparams.GetConsensus()))
                        {
                            LogPrint("reindex", "%s: Processing out of order child %s of %s\n", __func__, block.GetHash().ToString(),
                                    head.ToString());
                            LOCK(cs_main);
                            CValidationState dummy;

                            if (AcceptBlock(block, dummy, chainparams, NULL, true, &it->second, NULL))
                            {
                                nLoaded++;
                                queue.push_back(block.GetHash());
                            }
                        }
                        range.first++;
                        mapBlocksUnknownParent.erase(it);
                        NotifyHeaderTip();
                    }
                }
            } catch (const std::exception& e) {
                LogPrintf("%s: Deserialize or I/O error - %s\n", __func__, e.what());
            }
        }
    } catch (const std::runtime_error& e) {
        AbortNode(std::string("System error: ") + e.what());
    }
    if (nLoaded > 0)
        LogPrintf("Loaded %i blocks from external file in %dms\n", nLoaded, GetTimeMillis() - nStart);
    return nLoaded > 0;
}

void static CheckBlockIndex(const Consensus::Params& consensusParams)
{
    if (!fCheckBlockIndex) {
        return;
    }

    LOCK(cs_main);

    // During a reindex, we read the genesis block and call CheckBlockIndex before ActivateBestChain,
    // so we have the genesis block in mapBlockIndex but no active chain.  (A few of the tests when
    // iterating the block tree require that chainActive has been initialized.)
    if (chainActive.Height() < 0) {
        assert(mapBlockIndex.size() <= 1);
        return;
    }

    // Build forward-pointing map of the entire block tree.
    std::multimap<CBlockIndex*,CBlockIndex*> forward;
    for (BlockMap::iterator it = mapBlockIndex.begin(); it != mapBlockIndex.end(); it++) {
        forward.insert(std::make_pair(it->second->pprev, it->second));
    }

    assert(forward.size() == mapBlockIndex.size());

    std::pair<std::multimap<CBlockIndex*,CBlockIndex*>::iterator,std::multimap<CBlockIndex*,CBlockIndex*>::iterator> rangeGenesis = forward.equal_range(NULL);
    CBlockIndex *pindex = rangeGenesis.first->second;
    rangeGenesis.first++;
    assert(rangeGenesis.first == rangeGenesis.second); // There is only one index entry with parent NULL.

    // Iterate over the entire block tree, using depth-first search.
    // Along the way, remember whether there are blocks on the path from genesis
    // block being explored which are the first to have certain properties.
    size_t nNodes = 0;
    int nHeight = 0;
    CBlockIndex* pindexFirstInvalid = NULL; // Oldest ancestor of pindex which is invalid.
    CBlockIndex* pindexFirstMissing = NULL; // Oldest ancestor of pindex which does not have BLOCK_HAVE_DATA.
    CBlockIndex* pindexFirstNeverProcessed = NULL; // Oldest ancestor of pindex for which nTx == 0.
    CBlockIndex* pindexFirstNotTreeValid = NULL; // Oldest ancestor of pindex which does not have BLOCK_VALID_TREE (regardless of being valid or not).
    CBlockIndex* pindexFirstNotTransactionsValid = NULL; // Oldest ancestor of pindex which does not have BLOCK_VALID_TRANSACTIONS (regardless of being valid or not).
    CBlockIndex* pindexFirstNotChainValid = NULL; // Oldest ancestor of pindex which does not have BLOCK_VALID_CHAIN (regardless of being valid or not).
    CBlockIndex* pindexFirstNotScriptsValid = NULL; // Oldest ancestor of pindex which does not have BLOCK_VALID_SCRIPTS (regardless of being valid or not).
    CBlockIndex* pindexFirstNotStakeValid = NULL; // Oldest ancestor of pindex which does not have BLOCK_VALID_STAKE (regardless of being valid or not).
    while (pindex != NULL) {
        nNodes++;
        if (pindexFirstInvalid == NULL && pindex->nStatus & BLOCK_FAILED_VALID) pindexFirstInvalid = pindex;
        if (pindexFirstMissing == NULL && !(pindex->nStatus & BLOCK_HAVE_DATA)) pindexFirstMissing = pindex;
        if (pindexFirstNeverProcessed == NULL && pindex->nTx == 0) pindexFirstNeverProcessed = pindex;
        if (pindex->pprev != NULL && pindexFirstNotTreeValid == NULL && (pindex->nStatus & BLOCK_VALID_MASK) < BLOCK_VALID_TREE) pindexFirstNotTreeValid = pindex;
        if (pindex->pprev != NULL && pindexFirstNotTransactionsValid == NULL && (pindex->nStatus & BLOCK_VALID_MASK) < BLOCK_VALID_TRANSACTIONS) pindexFirstNotTransactionsValid = pindex;
        if (pindex->pprev != NULL && pindexFirstNotChainValid == NULL && (pindex->nStatus & BLOCK_VALID_MASK) < BLOCK_VALID_CHAIN) pindexFirstNotChainValid = pindex;
        if (pindex->pprev != NULL && pindexFirstNotStakeValid == NULL && (pindex->nStatus & BLOCK_VALID_MASK) < BLOCK_VALID_STAKE) pindexFirstNotStakeValid = pindex;
        if (pindex->pprev != NULL && pindexFirstNotScriptsValid == NULL && (pindex->nStatus & BLOCK_VALID_MASK) < BLOCK_VALID_SCRIPTS) pindexFirstNotScriptsValid = pindex;

        // Begin: actual consistency checks.
        if (pindex->pprev == NULL) {
            // Genesis block checks.
            assert(pindex->GetBlockHash() == consensusParams.hashGenesisBlock); // Genesis block's hash must match.
            assert(pindex == chainActive.Genesis()); // The current active chain's genesis block must be this block.
        }
        if (pindex->nChainTx == 0) assert(pindex->nSequenceId == 0);  // nSequenceId can't be set for blocks that aren't linked
        // VALID_TRANSACTIONS is equivalent to nTx > 0 for all nodes (whether or not pruning has occurred).
        // HAVE_DATA is only equivalent to nTx > 0 (or VALID_TRANSACTIONS) if no pruning has occurred.
        if (!fHavePruned) {
            // If we've never pruned, then HAVE_DATA should be equivalent to nTx > 0
            assert(!(pindex->nStatus & BLOCK_HAVE_DATA) == (pindex->nTx == 0));
            assert(pindexFirstMissing == pindexFirstNeverProcessed);
        } else {
            // If we have pruned, then we can only say that HAVE_DATA implies nTx > 0
            if (pindex->nStatus & BLOCK_HAVE_DATA) assert(pindex->nTx > 0);
        }
        if (pindex->nStatus & BLOCK_HAVE_UNDO) assert(pindex->nStatus & BLOCK_HAVE_DATA);
        assert(((pindex->nStatus & BLOCK_VALID_MASK) >= BLOCK_VALID_TRANSACTIONS) == (pindex->nTx > 0)); // This is pruning-independent.
        // All parents having had data (at some point) is equivalent to all parents being VALID_TRANSACTIONS, which is equivalent to nChainTx being set.
        assert((pindexFirstNeverProcessed != NULL) == (pindex->nChainTx == 0)); // nChainTx != 0 is used to signal that all parent blocks have been processed (but may have been pruned).
        assert((pindexFirstNotTransactionsValid != NULL) == (pindex->nChainTx == 0));
        assert(pindex->nHeight == nHeight); // nHeight must be consistent.
        assert(pindex->pprev == NULL || pindex->nChainWork >= pindex->pprev->nChainWork); // For every block except the genesis block, the chainwork must be larger than the parent's.
        assert(nHeight < 2 || (pindex->pskip && (pindex->pskip->nHeight < nHeight))); // The pskip pointer must point back for all but the first 2 blocks.
        assert(pindexFirstNotTreeValid == NULL); // All mapBlockIndex entries must at least be TREE valid
        if ((pindex->nStatus & BLOCK_VALID_MASK) >= BLOCK_VALID_TREE) assert(pindexFirstNotTreeValid == NULL); // TREE valid implies all parents are TREE valid
        if ((pindex->nStatus & BLOCK_VALID_MASK) >= BLOCK_VALID_CHAIN) assert(pindexFirstNotChainValid == NULL); // CHAIN valid implies all parents are CHAIN valid
        if ((pindex->nStatus & BLOCK_VALID_MASK) >= BLOCK_VALID_STAKE) assert(pindexFirstNotStakeValid == NULL); // STAKE valid implies all parents are STAKE valid
        if ((pindex->nStatus & BLOCK_VALID_MASK) >= BLOCK_VALID_SCRIPTS) assert(pindexFirstNotScriptsValid == NULL); // SCRIPTS valid implies all parents are SCRIPTS valid
        if (pindexFirstInvalid == NULL) {
            // Checks for not-invalid blocks.
            assert((pindex->nStatus & BLOCK_FAILED_MASK) == 0); // The failed mask cannot be set for blocks without invalid parents.
        }
        if (!CBlockIndexWorkComparator()(pindex, chainActive.Tip()) && pindexFirstNeverProcessed == NULL) {
            if (pindexFirstInvalid == NULL) {
                // If this block sorts at least as good as the current tip and
                // is valid and we have all data for its parents, it must be in
                // setBlockIndexCandidates.  chainActive.Tip() must also be there
                // even if some data has been pruned.
                if (pindexFirstMissing == NULL || pindex == chainActive.Tip()) {
                    assert(setBlockIndexCandidates.count(pindex));
                }
                // If some parent is missing, then it could be that this block was in
                // setBlockIndexCandidates but had to be removed because of the missing data.
                // In this case it must be in mapBlocksUnlinked -- see test below.
            }
        } else { // If this block sorts worse than the current tip or some ancestor's block has never been seen, it cannot be in setBlockIndexCandidates.
            assert(setBlockIndexCandidates.count(pindex) == 0);
        }
        // Check whether this block is in mapBlocksUnlinked.
        std::pair<std::multimap<CBlockIndex*,CBlockIndex*>::iterator,std::multimap<CBlockIndex*,CBlockIndex*>::iterator> rangeUnlinked = mapBlocksUnlinked.equal_range(pindex->pprev);
        bool foundInUnlinked = false;
        while (rangeUnlinked.first != rangeUnlinked.second) {
            assert(rangeUnlinked.first->first == pindex->pprev);
            if (rangeUnlinked.first->second == pindex) {
                foundInUnlinked = true;
                break;
            }
            rangeUnlinked.first++;
        }
        if (pindex->pprev && (pindex->nStatus & BLOCK_HAVE_DATA) && pindexFirstNeverProcessed != NULL && pindexFirstInvalid == NULL) {
            // If this block has block data available, some parent was never received, and has no invalid parents, it must be in mapBlocksUnlinked.
            assert(foundInUnlinked);
        }
        if (!(pindex->nStatus & BLOCK_HAVE_DATA)) assert(!foundInUnlinked); // Can't be in mapBlocksUnlinked if we don't HAVE_DATA
        if (pindexFirstMissing == NULL) assert(!foundInUnlinked); // We aren't missing data for any parent -- cannot be in mapBlocksUnlinked.
        if (pindex->pprev && (pindex->nStatus & BLOCK_HAVE_DATA) && pindexFirstNeverProcessed == NULL && pindexFirstMissing != NULL) {
            // We HAVE_DATA for this block, have received data for all parents at some point, but we're currently missing data for some parent.
            assert(fHavePruned); // We must have pruned.
            // This block may have entered mapBlocksUnlinked if:
            //  - it has a descendant that at some point had more work than the
            //    tip, and
            //  - we tried switching to that descendant but were missing
            //    data for some intermediate block between chainActive and the
            //    tip.
            // So if this block is itself better than chainActive.Tip() and it wasn't in
            // setBlockIndexCandidates, then it must be in mapBlocksUnlinked.
            if (!CBlockIndexWorkComparator()(pindex, chainActive.Tip()) && setBlockIndexCandidates.count(pindex) == 0) {
                if (pindexFirstInvalid == NULL) {
                    assert(foundInUnlinked);
                }
            }
        }
        // assert(pindex->GetBlockHash() == pindex->GetBlockHeader().GetHash()); // Perhaps too slow
        // End: actual consistency checks.

        // Try descending into the first subnode.
        std::pair<std::multimap<CBlockIndex*,CBlockIndex*>::iterator,std::multimap<CBlockIndex*,CBlockIndex*>::iterator> range = forward.equal_range(pindex);
        if (range.first != range.second) {
            // A subnode was found.
            pindex = range.first->second;
            nHeight++;
            continue;
        }
        // This is a leaf node.
        // Move upwards until we reach a node of which we have not yet visited the last child.
        while (pindex) {
            // We are going to either move to a parent or a sibling of pindex.
            // If pindex was the first with a certain property, unset the corresponding variable.
            if (pindex == pindexFirstInvalid) pindexFirstInvalid = NULL;
            if (pindex == pindexFirstMissing) pindexFirstMissing = NULL;
            if (pindex == pindexFirstNeverProcessed) pindexFirstNeverProcessed = NULL;
            if (pindex == pindexFirstNotTreeValid) pindexFirstNotTreeValid = NULL;
            if (pindex == pindexFirstNotTransactionsValid) pindexFirstNotTransactionsValid = NULL;
            if (pindex == pindexFirstNotChainValid) pindexFirstNotChainValid = NULL;
            if (pindex == pindexFirstNotStakeValid) pindexFirstNotStakeValid = NULL;
            if (pindex == pindexFirstNotScriptsValid) pindexFirstNotScriptsValid = NULL;
            // Find our parent.
            CBlockIndex* pindexPar = pindex->pprev;
            // Find which child we just visited.
            std::pair<std::multimap<CBlockIndex*,CBlockIndex*>::iterator,std::multimap<CBlockIndex*,CBlockIndex*>::iterator> rangePar = forward.equal_range(pindexPar);
            while (rangePar.first->second != pindex) {
                assert(rangePar.first != rangePar.second); // Our parent must have at least the node we're coming from as child.
                rangePar.first++;
            }
            // Proceed to the next one.
            rangePar.first++;
            if (rangePar.first != rangePar.second) {
                // Move to the sibling.
                pindex = rangePar.first->second;
                break;
            } else {
                // Move up further.
                pindex = pindexPar;
                nHeight--;
                continue;
            }
        }
    }

    // Check that we actually traversed the entire map.
    assert(nNodes == forward.size());
}

std::string GetWarnings(const std::string& strFor)
{
    string strStatusBar;
    string strRPC;
    string strGUI;

    if (!CLIENT_VERSION_IS_RELEASE)
    {
        strStatusBar = "This is a pre-release Test build - use at your own risk - please make sure your wallet is backed up";
        strGUI = _("This is a pre-release Test build - use at your own risk - please make sure your wallet is backed up");

        if(CLIENT_BUILD_IS_RELEASE_CANDIDATE)
        {
            strStatusBar = "This is a Release Candidate build - use at your own risk - please make sure your wallet is backed up";
            strGUI = _("This is a Release Candidate build - use at your own risk - please make sure your wallet is backed up");
        }

    }

    if (GetBoolArg("-testsafemode", DEFAULT_TESTSAFEMODE))
        strStatusBar = strRPC = strGUI = "testsafemode enabled";

    // Misc warnings like out of disk space and clock is wrong
    if (strMiscWarning != "")
    {
        strStatusBar = strGUI = strMiscWarning;
    }

    if (fLargeWorkForkFound)
    {
        strStatusBar = strRPC = "Warning: The network does not appear to fully agree! Some miners appear to be experiencing issues.";
        strGUI = _("Warning: The network does not appear to fully agree! Some miners appear to be experiencing issues.");
    }
    else if (fLargeWorkInvalidChainFound)
    {
        strStatusBar = strRPC = "Warning: We do not appear to fully agree with our peers! You may need to upgrade, or other nodes may need to upgrade.";
        strGUI = _("Warning: We do not appear to fully agree with our peers! You may need to upgrade, or other nodes may need to upgrade.");
    }

    if (strFor == "gui")
        return strGUI;
    else if (strFor == "statusbar")
        return strStatusBar;
    else if (strFor == "rpc")
        return strRPC;
    assert(!"GetWarnings(): invalid parameter");
    return "error";
}








//////////////////////////////////////////////////////////////////////////////
//
// Messages
//


bool static AlreadyHave(const CInv& inv) EXCLUSIVE_LOCKS_REQUIRED(cs_main)
{
    switch (inv.type)
    {
    case MSG_TX:
    case MSG_WITNESS_TX:
        {
            assert(recentRejects);
            if (chainActive.Tip()->GetBlockHash() != hashRecentRejectsChainTip)
            {
                // If the chain tip has changed previously rejected transactions
                // might be now valid, e.g. due to a nLockTime'd tx becoming valid,
                // or a double-spend. Reset the rejects filter and give those
                // txs a second chance.
                hashRecentRejectsChainTip = chainActive.Tip()->GetBlockHash();
                recentRejects->reset();
            }

            // Use pcoinsTip->HaveCoinsInCache as a quick approximation to exclude
            // requesting or processing some txs which have already been included in a block
            return recentRejects->contains(inv.hash) ||
                   mempool.exists(inv.hash) ||
                   mapOrphanTransactions.count(inv.hash) ||
                   pcoinsTip->HaveCoinsInCache(inv.hash);
        }
    case MSG_BLOCK:
    case MSG_WITNESS_BLOCK:
        return mapBlockIndex.count(inv.hash);
    }
    // Don't know what it is, just say we already got one
    return true;
}

void static ProcessGetData(CNode* pfrom, const Consensus::Params& consensusParams)
{
    std::deque<CInv>::iterator it = pfrom->vRecvGetData.begin();

    vector<CInv> vNotFound;

    LOCK(cs_main);

    while (it != pfrom->vRecvGetData.end()) {
        // Don't bother if send buffer is too full to respond anyway
        if (pfrom->nSendSize >= SendBufferSize())
            break;

        const CInv &inv = *it;
        {
            boost::this_thread::interruption_point();
            it++;

            if (inv.type == MSG_BLOCK || inv.type == MSG_FILTERED_BLOCK || inv.type == MSG_CMPCT_BLOCK || inv.type == MSG_WITNESS_BLOCK)
            {
                bool send = false;
                BlockMap::iterator mi = mapBlockIndex.find(inv.hash);
                if (mi != mapBlockIndex.end())
                {
                    if (chainActive.Contains(mi->second)) {
                        send = true;
                    } else {
                        static const int nOneMonth = 30 * 24 * 60 * 60;
                        // To prevent fingerprinting attacks, only send blocks outside of the active
                        // chain if they are valid, and no more than a month older (both in time, and in
                        // best equivalent proof of work) than the best header chain we know about.
                        send = mi->second->IsValid(BLOCK_VALID_SCRIPTS) && (pindexBestHeader != NULL) &&
                            (pindexBestHeader->GetBlockTime() - mi->second->GetBlockTime() < nOneMonth) &&
                            (GetBlockProofEquivalentTime(*pindexBestHeader, *mi->second, *pindexBestHeader, consensusParams) < nOneMonth);
                        if (!send) {
                            LogPrintf("%s: ignoring request from peer=%i for old block that isn't in the main chain\n", __func__, pfrom->GetId());
                        }
                    }
                }
                // disconnect node in case we have reached the outbound limit for serving historical blocks
                // never disconnect whitelisted nodes
                static const int nOneWeek = 7 * 24 * 60 * 60; // assume > 1 week = historical
                if (send && CNode::OutboundTargetReached(true) && ( ((pindexBestHeader != NULL) && (pindexBestHeader->GetBlockTime() - mi->second->GetBlockTime() > nOneWeek)) || inv.type == MSG_FILTERED_BLOCK) && !pfrom->fWhitelisted)
                {
                    LogPrint("net", "historical block serving limit reached, disconnect peer=%d\n", pfrom->GetId());

                    //disconnect node
                    pfrom->fDisconnect = true;
                    send = false;
                }
                // Pruned nodes may have deleted the block, so check whether
                // it's available before trying to send.
                if (send && (mi->second->nStatus & BLOCK_HAVE_DATA))
                {
                    // Send block from disk
                    CBlock block;
                    if (!ReadBlockFromDisk(block, (*mi).second, consensusParams))
                        assert(!"cannot load block from disk");
                    if (inv.type == MSG_BLOCK)
                        pfrom->PushMessageWithFlag(SERIALIZE_TRANSACTION_NO_WITNESS, NetMsgType::BLOCK, block);
                    else if (inv.type == MSG_WITNESS_BLOCK)
                        pfrom->PushMessage(NetMsgType::BLOCK, block);
                    else if (inv.type == MSG_FILTERED_BLOCK)
                    {
                        LOCK(pfrom->cs_filter);
                        if (pfrom->pfilter)
                        {
                            CMerkleBlock merkleBlock(block, *pfrom->pfilter);
                            pfrom->PushMessage(NetMsgType::MERKLEBLOCK, merkleBlock);
                            // CMerkleBlock just contains hashes, so also push any transactions in the block the client did not see
                            // This avoids hurting performance by pointlessly requiring a round-trip
                            // Note that there is currently no way for a node to request any single transactions we didn't send here -
                            // they must either disconnect and retry or request the full block.
                            // Thus, the protocol spec specified allows for us to provide duplicate txn here,
                            // however we MUST always provide at least what the remote peer needs
                            typedef std::pair<unsigned int, uint256> PairType;
                            BOOST_FOREACH(PairType& pair, merkleBlock.vMatchedTxn)
                                pfrom->PushMessageWithFlag(SERIALIZE_TRANSACTION_NO_WITNESS, NetMsgType::TX, block.vtx[pair.first]);
                        }
                        // else
                            // no response
                    }
                    else if (inv.type == MSG_CMPCT_BLOCK)
                    {
                        // If a peer is asking for old blocks, we're almost guaranteed
                        // they wont have a useful mempool to match against a compact block,
                        // and we dont feel like constructing the object for them, so
                        // instead we respond with the full, non-compact block.
//                        if (mi->second->nHeight >= chainActive.Height() - 10) {
//                            CBlockHeaderAndShortTxIDs cmpctblock(block);
//                            pfrom->PushMessageWithFlag(SERIALIZE_TRANSACTION_NO_WITNESS, NetMsgType::CMPCTBLOCK, cmpctblock);
//                        } else
                            pfrom->PushMessageWithFlag(SERIALIZE_TRANSACTION_NO_WITNESS, NetMsgType::BLOCK, block);
                    }

                    // Trigger the peer node to send a getblocks request for the next batch of inventory
                    if (inv.hash == pfrom->hashContinue)
                    {
                        // Bypass PushInventory, this must send even if redundant,
                        // and we want it right after the last block so they don't
                        // wait for other stuff first.
                        vector<CInv> vInv;
                        vInv.push_back(CInv(MSG_BLOCK, chainActive.Tip()->GetBlockHash()));
                        pfrom->PushMessage(NetMsgType::INV, vInv);
                        pfrom->hashContinue.SetNull();
                    }
                }
            }
            else if (inv.type == MSG_TX || inv.type == MSG_WITNESS_TX)
            {
                // Send stream from relay memory
                bool push = false;
                auto mi = mapRelay.find(inv.hash);
                if (mi != mapRelay.end()) {
                    pfrom->PushMessageWithFlag(inv.type == MSG_TX ? SERIALIZE_TRANSACTION_NO_WITNESS : 0, NetMsgType::TX, *mi->second);
                    push = true;
                } else if (pfrom->timeLastMempoolReq) {
                    auto txinfo = mempool.info(inv.hash);
                    // To protect privacy, do not answer getdata using the mempool when
                    // that TX couldn't have been INVed in reply to a MEMPOOL request.
                    if (txinfo.tx && txinfo.nTime <= pfrom->timeLastMempoolReq) {
                        pfrom->PushMessageWithFlag(inv.type == MSG_TX ? SERIALIZE_TRANSACTION_NO_WITNESS : 0, NetMsgType::TX, *txinfo.tx);
                        push = true;
                    }
                }
                if (!push) {
                    vNotFound.push_back(inv);
                }
            }

            // Track requests for our stuff.
            GetMainSignals().Inventory(inv.hash);

            if (inv.type == MSG_BLOCK || inv.type == MSG_FILTERED_BLOCK || inv.type == MSG_CMPCT_BLOCK || inv.type == MSG_WITNESS_BLOCK)
                break;
        }
    }

    pfrom->vRecvGetData.erase(pfrom->vRecvGetData.begin(), it);

    if (!vNotFound.empty()) {
        // Let the peer know that we didn't find what it asked for, so it doesn't
        // have to wait around forever. Currently only SPV clients actually care
        // about this message: it's needed when they are recursively walking the
        // dependencies of relevant unconfirmed transactions. SPV clients want to
        // do that because they want to know about (and store and rebroadcast and
        // risk analyze) the dependencies of transactions relevant to them, without
        // having to download the entire memory pool.
        pfrom->PushMessage(NetMsgType::NOTFOUND, vNotFound);
    }
}

uint32_t GetFetchFlags(CNode* pfrom, CBlockIndex* pprev, const Consensus::Params& chainparams) {
    uint32_t nFetchFlags = 0;
    if (IsWitnessEnabled(pprev, chainparams) && State(pfrom->GetId())->fHaveWitness) {
        nFetchFlags |= MSG_WITNESS_FLAG;
    }
    return nFetchFlags;
}

bool static ProcessMessage(CNode* pfrom, string strCommand, CDataStream& vRecv, int64_t nTimeReceived, const CChainParams& chainparams)
{
    LogPrint("net", "received: %s (%u bytes) peer=%d\n", SanitizeString(strCommand), vRecv.size(), pfrom->id);

    if (mapArgs.count("-dropmessagestest") && GetRand(atoi(mapArgs["-dropmessagestest"])) == 0)
    {
        LogPrintf("dropmessagestest DROPPING RECV MESSAGE\n");
        return true;
    }


    if (!(nLocalServices & NODE_BLOOM) &&
              (strCommand == NetMsgType::FILTERLOAD ||
               strCommand == NetMsgType::FILTERADD ||
               strCommand == NetMsgType::FILTERCLEAR))
    {
        if (pfrom->nVersion >= NO_BLOOM_VERSION) {
            LOCK(cs_main);
            Misbehaving(pfrom->GetId(), 100);
            return false;
        } else {
            pfrom->fDisconnect = true;
            return false;
        }
    }

    if (pfrom->nVersion != 0)
    {
        bool fObsolete = false;
        string reason = "";

        if(pfrom->nVersion < 70015)
        {
            reason = "You are using an old version of NavCoin, please update.";
            fObsolete = true;
        }

        if(pfrom->nVersion < 70017 && IsWitnessEnabled(chainActive.Tip(), Params().GetConsensus()))
        {
            reason = "Segregated Witness has been enabled and you are using an old version of NavCoin, please update.";
            fObsolete = true;
        }

        if(pfrom->nVersion < 70020 && IsCommunityFundEnabled(chainActive.Tip(), Params().GetConsensus()))
        {
            reason = "Community Fund has been enabled and you are using an old version of NavCoin, please update.";
            fObsolete = true;
        }

        if(fObsolete)
        {
            pfrom->PushMessage(NetMsgType::REJECT, strCommand, REJECT_OBSOLETE, reason);
            LOCK(cs_main);
            Misbehaving(pfrom->GetId(), 100);
            return false;
        }
    }


    if (strCommand == NetMsgType::VERSION)
    {
        // Each connection can only send one version message
        if (pfrom->nVersion != 0)
        {
            pfrom->PushMessage(NetMsgType::REJECT, strCommand, REJECT_DUPLICATE, string("Duplicate version message"));
            LOCK(cs_main);
            Misbehaving(pfrom->GetId(), 1);
            return false;
        }

        int64_t nTime;
        CAddress addrMe;
        CAddress addrFrom;
        uint64_t nNonce = 1;
        uint64_t nServiceInt;
        vRecv >> pfrom->nVersion >> nServiceInt >> nTime >> addrMe;

        pfrom->nServices = ServiceFlags(nServiceInt);
        if (!pfrom->fInbound)
        {
            addrman.SetServices(pfrom->addr, pfrom->nServices);
        }
        if (pfrom->nServicesExpected & ~pfrom->nServices)
        {
            LogPrint("net", "peer=%d does not offer the expected services (%08x offered, %08x expected); disconnecting\n", pfrom->id, pfrom->nServices, pfrom->nServicesExpected);
            pfrom->PushMessage(NetMsgType::REJECT, strCommand, REJECT_NONSTANDARD,
                               strprintf("Expected to offer services %08x", pfrom->nServicesExpected));
            pfrom->fDisconnect = true;
            return false;
        }

        if (pfrom->nVersion < MIN_PEER_PROTO_VERSION)
        {
            // disconnect from peers older than this proto version
            LogPrintf("peer=%d using obsolete version %i; disconnecting\n", pfrom->id, pfrom->nVersion);
            pfrom->PushMessage(NetMsgType::REJECT, strCommand, REJECT_OBSOLETE,
                               strprintf("Version must be %d or greater", MIN_PEER_PROTO_VERSION));
            pfrom->fDisconnect = true;
            return false;
        }

        if (pfrom->nVersion == 10300)
            pfrom->nVersion = 300;
        if (!vRecv.empty())
            vRecv >> addrFrom >> nNonce;
        if (!vRecv.empty()) {
            vRecv >> LIMITED_STRING(pfrom->strSubVer, MAX_SUBVERSION_LENGTH);
            pfrom->cleanSubVer = SanitizeString(pfrom->strSubVer);
        }
        if (!vRecv.empty()) {
            vRecv >> pfrom->nStartingHeight;
        }
        {
            LOCK(pfrom->cs_filter);
            if (!vRecv.empty())
                vRecv >> pfrom->fRelayTxes; // set to true after we get the first filter* message
            else
                pfrom->fRelayTxes = true;
        }

        // Disconnect if we connected to ourself
        if (nNonce == nLocalHostNonce && nNonce > 1)
        {
            LogPrintf("connected to self at %s, disconnecting\n", pfrom->addr.ToString());
            pfrom->fDisconnect = true;
            return true;
        }

        pfrom->addrLocal = addrMe;
        if (pfrom->fInbound && addrMe.IsRoutable())
        {
            SeenLocal(addrMe);
        }

        // Be shy and don't send version until we hear
        if (pfrom->fInbound)
            pfrom->PushVersion();

        pfrom->fClient = !(pfrom->nServices & NODE_NETWORK);

        if((pfrom->nServices & NODE_WITNESS))
        {
            LOCK(cs_main);
            State(pfrom->GetId())->fHaveWitness = true;
        }

        // Potentially mark this peer as a preferred download peer.
        {
        LOCK(cs_main);
        UpdatePreferredDownload(pfrom, State(pfrom->GetId()));
        }

        // Change version
        pfrom->PushMessage(NetMsgType::VERACK);
        pfrom->ssSend.SetVersion(min(pfrom->nVersion, PROTOCOL_VERSION));

        if (!pfrom->fInbound)
        {
            // Advertise our address
            if (fListen && !IsInitialBlockDownload())
            {
                CAddress addr = GetLocalAddress(&pfrom->addr);
                if (addr.IsRoutable())
                {
                    LogPrintf("ProcessMessages: advertising address %s\n", addr.ToString());
                    pfrom->PushAddress(addr);
                } else if (IsPeerAddrLocalGood(pfrom)) {
                    addr.SetIP(pfrom->addrLocal);
                    LogPrintf("ProcessMessages: advertising address %s\n", addr.ToString());
                    pfrom->PushAddress(addr);
                }
            }

            // Get recent addresses
            if (pfrom->fOneShot || pfrom->nVersion >= CADDR_TIME_VERSION || addrman.size() < 1000)
            {
                pfrom->PushMessage(NetMsgType::GETADDR);
                pfrom->fGetAddr = true;
            }
            addrman.Good(pfrom->addr);
        } else {
            if (((CNetAddr)pfrom->addr) == (CNetAddr)addrFrom)
            {
                addrman.Add(addrFrom, addrFrom);
                addrman.Good(addrFrom);
            }
        }

        string remoteAddr;
        if (fLogIPs)
            remoteAddr = ", peeraddr=" + pfrom->addr.ToString();

        LogPrintf("receive version message: %s: version %d, blocks=%d, us=%s, peer=%d%s\n",
                  pfrom->cleanSubVer, pfrom->nVersion,
                  pfrom->nStartingHeight, addrMe.ToString(), pfrom->id,
                  remoteAddr);
	    
        if (mapMultiArgs.count("-banversion") > 0)
        {
            std::vector<std::string> vBannedVersions = mapMultiArgs["-banversion"];
            bool fBanned = false;

            for (unsigned int i = 0; i <= vBannedVersions.size(); i++)
            {
                if(vBannedVersions[i] == pfrom->cleanSubVer)
                {
                    fBanned = true;
                    break;
                }
            }

            if(fBanned)
            {
                LOCK(cs_main);
                Misbehaving(pfrom->GetId(), 100);
                return false;
            }
        }

        int64_t nTimeOffset = nTime - GetTime();
        pfrom->nTimeOffset = nTimeOffset;
        if(IsNtpSyncEnabled(chainActive.Tip(), Params().GetConsensus()) && abs64(pfrom->nTimeOffset) > GetArg("-maxtimeoffset", MAXIMUM_TIME_OFFSET))
        {
            LogPrintf("peer=%d clock drifts too much (%d); disconnecting\n", pfrom->id, pfrom->nTimeOffset);
            pfrom->PushMessage(NetMsgType::REJECT, strCommand, REJECT_INVALID,
                               strprintf("Clock drift cannot be greater than %d. Please, adjust your clock.", GetArg("-maxtimeoffset", MAXIMUM_TIME_OFFSET)));
            pfrom->fDisconnect = true;
            return false;
        }
        pfrom->fSuccessfullyConnected = true;

    }


    else if (pfrom->nVersion == 0)
    {
        // Must have a version message before anything else
        LOCK(cs_main);
        Misbehaving(pfrom->GetId(), 1);
        return false;
    }


    else if (strCommand == NetMsgType::VERACK)
    {
        pfrom->SetRecvVersion(min(pfrom->nVersion, PROTOCOL_VERSION));

        // Mark this node as currently connected, so we update its timestamp later.
        if (pfrom->fNetworkNode) {
            LOCK(cs_main);
            State(pfrom->GetId())->fCurrentlyConnected = true;
        }

        if (pfrom->nVersion >= SENDHEADERS_VERSION) {
            // Tell our peer we prefer to receive headers rather than inv's
            // We send this to non-NODE NETWORK peers as well, because even
            // non-NODE NETWORK peers can announce blocks (such as pruning
            // nodes)
            pfrom->PushMessage(NetMsgType::SENDHEADERS);
        }
        if (pfrom->nVersion >= SHORT_IDS_BLOCKS_VERSION) {
            // Tell our peer we are willing to provide version-1 cmpctblocks
            // However, we do not request new block announcements using
            // cmpctblock messages.
            // We send this to non-NODE NETWORK peers as well, because
            // they may wish to request compact blocks from us
//            bool fAnnounceUsingCMPCTBLOCK = false;
//            uint64_t nCMPCTBLOCKVersion = 1;
//            pfrom->PushMessage(NetMsgType::SENDCMPCT, fAnnounceUsingCMPCTBLOCK, nCMPCTBLOCKVersion);
        }
    }


    else if (strCommand == NetMsgType::ADDR)
    {
        vector<CAddress> vAddr;
        vRecv >> vAddr;

        // Don't want addr from older versions unless seeding
        if (pfrom->nVersion < CADDR_TIME_VERSION && addrman.size() > 1000)
            return true;
        if (vAddr.size() > 1000)
        {
            LOCK(cs_main);
            Misbehaving(pfrom->GetId(), 20);
            return error("message addr size() = %u", vAddr.size());
        }

        // Store the new addresses
        vector<CAddress> vAddrOk;
        int64_t nNow = GetAdjustedTime();
        int64_t nSince = nNow - 10 * 60;
        BOOST_FOREACH(CAddress& addr, vAddr)
        {
            boost::this_thread::interruption_point();

            if ((addr.nServices & REQUIRED_SERVICES) != REQUIRED_SERVICES)
                continue;

            if (addr.nTime <= 100000000 || addr.nTime > nNow + 10 * 60)
                addr.nTime = nNow - 5 * 24 * 60 * 60;
            pfrom->AddAddressKnown(addr);
            bool fReachable = IsReachable(addr);
            if (addr.nTime > nSince && !pfrom->fGetAddr && vAddr.size() <= 10 && addr.IsRoutable())
            {
                // Relay to a limited number of other nodes
                {
                    LOCK(cs_vNodes);
                    // Use deterministic randomness to send to the same nodes for 24 hours
                    // at a time so the addrKnowns of the chosen nodes prevent repeats
                    static const uint64_t salt0 = GetRand(std::numeric_limits<uint64_t>::max());
                    static const uint64_t salt1 = GetRand(std::numeric_limits<uint64_t>::max());
                    uint64_t hashAddr = addr.GetHash();
                    multimap<uint64_t, CNode*> mapMix;
                    const CSipHasher hasher = CSipHasher(salt0, salt1).Write(hashAddr << 32).Write((GetTime() + hashAddr) / (24*60*60));
                    BOOST_FOREACH(CNode* pnode, vNodes)
                    {
                        if (pnode->nVersion < CADDR_TIME_VERSION)
                            continue;
                        uint64_t hashKey = CSipHasher(hasher).Write(pnode->id).Finalize();
                        mapMix.insert(make_pair(hashKey, pnode));
                    }
                    int nRelayNodes = fReachable ? 2 : 1; // limited relaying of addresses outside our network(s)
                    for (multimap<uint64_t, CNode*>::iterator mi = mapMix.begin(); mi != mapMix.end() && nRelayNodes-- > 0; ++mi)
                        ((*mi).second)->PushAddress(addr);
                }
            }
            // Do not store addresses outside our network
            if (fReachable)
                vAddrOk.push_back(addr);
        }
        addrman.Add(vAddrOk, pfrom->addr, 2 * 60 * 60);
        if (vAddr.size() < 1000)
            pfrom->fGetAddr = false;
        if (pfrom->fOneShot)
            pfrom->fDisconnect = true;
    }

    else if (strCommand == NetMsgType::SENDHEADERS)
    {
        LOCK(cs_main);
        State(pfrom->GetId())->fPreferHeaders = true;
    }

    else if (strCommand == NetMsgType::SENDCMPCT)
    {
        bool fAnnounceUsingCMPCTBLOCK = false;
        uint64_t nCMPCTBLOCKVersion = 1;
        vRecv >> fAnnounceUsingCMPCTBLOCK >> nCMPCTBLOCKVersion;
        if (nCMPCTBLOCKVersion == 1) {
            LOCK(cs_main);
            State(pfrom->GetId())->fProvidesHeaderAndIDs = true;
            State(pfrom->GetId())->fPreferHeaderAndIDs = fAnnounceUsingCMPCTBLOCK;
        }
    }


    else if (strCommand == NetMsgType::INV)
    {
        vector<CInv> vInv;
        vRecv >> vInv;
        if (vInv.size() > MAX_INV_SZ)
        {
            LOCK(cs_main);
            Misbehaving(pfrom->GetId(), 20);
            return error("message inv size() = %u", vInv.size());
        }

        bool fBlocksOnly = !fRelayTxes;

        // Allow whitelisted peers to send data other than blocks in blocks only mode if whitelistrelay is true
        if (pfrom->fWhitelisted && GetBoolArg("-whitelistrelay", DEFAULT_WHITELISTRELAY))
            fBlocksOnly = false;

        LOCK(cs_main);

        uint32_t nFetchFlags = GetFetchFlags(pfrom, chainActive.Tip(), chainparams.GetConsensus());

        std::vector<CInv> vToFetch;

        for (unsigned int nInv = 0; nInv < vInv.size(); nInv++)
        {
            CInv &inv = vInv[nInv];

            boost::this_thread::interruption_point();

            bool fAlreadyHave = AlreadyHave(inv);
            LogPrint("net", "got inv: %s  %s peer=%d\n", inv.ToString(), fAlreadyHave ? "have" : "new", pfrom->id);

            if (inv.type == MSG_TX) {
                inv.type |= nFetchFlags;
            }

            if (inv.type == MSG_BLOCK) {
                UpdateBlockAvailability(pfrom->GetId(), inv.hash);
                if (!fAlreadyHave && !fImporting && !fReindex && !mapBlocksInFlight.count(inv.hash)) {
                    // First request the headers preceding the announced block. In the normal fully-synced
                    // case where a new block is announced that succeeds the current tip (no reorganization),
                    // there are no such headers.
                    // Secondly, and only when we are close to being synced, we request the announced block directly,
                    // to avoid an extra round-trip. Note that we must *first* ask for the headers, so by the
                    // time the block arrives, the header chain leading up to it is already validated. Not
                    // doing this will result in the received block being rejected as an orphan in case it is
                    // not a direct successor.
                    pfrom->PushMessage(NetMsgType::GETHEADERS, chainActive.GetLocator(pindexBestHeader), inv.hash);
                    CNodeState *nodestate = State(pfrom->GetId());
                    if (CanDirectFetch(chainparams.GetConsensus()) &&
                        nodestate->nBlocksInFlight < MAX_BLOCKS_IN_TRANSIT_PER_PEER &&
                        (!IsWitnessEnabled(chainActive.Tip(), chainparams.GetConsensus()) || State(pfrom->GetId())->fHaveWitness)) {
                        inv.type |= nFetchFlags;
//                        if (nodestate->fProvidesHeaderAndIDs && !(nLocalServices & NODE_WITNESS))
//                            vToFetch.push_back(CInv(MSG_CMPCT_BLOCK, inv.hash));
//                        else
                            vToFetch.push_back(inv);
                        // Mark block as in flight already, even though the actual "getdata" message only goes out
                        // later (within the same cs_main lock, though).
                        MarkBlockAsInFlight(pfrom->GetId(), inv.hash, chainparams.GetConsensus());
                    }
                    LogPrint("net", "getheaders (%d) %s to peer=%d\n", pindexBestHeader->nHeight, inv.hash.ToString(), pfrom->id);
                }
            }
            else
            {
                pfrom->AddInventoryKnown(inv);
                if (fBlocksOnly)
                    LogPrint("net", "transaction (%s) inv sent in violation of protocol peer=%d\n", inv.hash.ToString(), pfrom->id);
                else if (!fAlreadyHave && !fImporting && !fReindex && !IsInitialBlockDownload())
                    pfrom->AskFor(inv);
            }

            // Track requests for our stuff
            GetMainSignals().Inventory(inv.hash);

            if (pfrom->nSendSize > (SendBufferSize() * 2)) {
                Misbehaving(pfrom->GetId(), 50);
                return error("send buffer size() = %u", pfrom->nSendSize);
            }
        }

        if (!vToFetch.empty())
            pfrom->PushMessage(NetMsgType::GETDATA, vToFetch);
    }


    else if (strCommand == NetMsgType::GETDATA)
    {
        vector<CInv> vInv;
        vRecv >> vInv;
        if (vInv.size() > MAX_INV_SZ)
        {
            LOCK(cs_main);
            Misbehaving(pfrom->GetId(), 20);
            return error("message getdata size() = %u", vInv.size());
        }

        if (fDebug || (vInv.size() != 1))
            LogPrint("net", "received getdata (%u invsz) peer=%d\n", vInv.size(), pfrom->id);

        if ((fDebug && vInv.size() > 0) || (vInv.size() == 1))
            LogPrint("net", "received getdata for: %s peer=%d\n", vInv[0].ToString(), pfrom->id);

        pfrom->vRecvGetData.insert(pfrom->vRecvGetData.end(), vInv.begin(), vInv.end());
        ProcessGetData(pfrom, chainparams.GetConsensus());
    }


    else if (strCommand == NetMsgType::GETBLOCKS)
    {
        CBlockLocator locator;
        uint256 hashStop;
        vRecv >> locator >> hashStop;

        LOCK(cs_main);

        // Find the last block the caller has in the main chain
        CBlockIndex* pindex = FindForkInGlobalIndex(chainActive, locator);

        // Send the rest of the chain
        if (pindex)
            pindex = chainActive.Next(pindex);
        int nLimit = 500;
        LogPrint("net", "getblocks %d to %s limit %d from peer=%d\n", (pindex ? pindex->nHeight : -1), hashStop.IsNull() ? "end" : hashStop.ToString(), nLimit, pfrom->id);
        for (; pindex; pindex = chainActive.Next(pindex))
        {
            if (pindex->GetBlockHash() == hashStop)
            {
                LogPrint("net", "  getblocks stopping at %d %s\n", pindex->nHeight, pindex->GetBlockHash().ToString());
                break;
            }
            // If pruning, don't inv blocks unless we have on disk and are likely to still have
            // for some reasonable time window (1 hour) that block relay might require.
            const int nPrunedBlocksLikelyToHave = MIN_BLOCKS_TO_KEEP - 3600 / chainparams.GetConsensus().nPowTargetSpacing;
            if (fPruneMode && (!(pindex->nStatus & BLOCK_HAVE_DATA) || pindex->nHeight <= chainActive.Tip()->nHeight - nPrunedBlocksLikelyToHave))
            {
                LogPrint("net", " getblocks stopping, pruned or too old block at %d %s\n", pindex->nHeight, pindex->GetBlockHash().ToString());
                break;
            }
            pfrom->PushInventory(CInv(MSG_BLOCK, pindex->GetBlockHash()));
            if (--nLimit <= 0)
            {
                // When this block is requested, we'll send an inv that'll
                // trigger the peer to getblocks the next batch of inventory.
                LogPrint("net", "  getblocks stopping at limit %d %s\n", pindex->nHeight, pindex->GetBlockHash().ToString());
                pfrom->hashContinue = pindex->GetBlockHash();
                break;
            }
        }
    }


    else if (strCommand == NetMsgType::GETBLOCKTXN)
    {
        BlockTransactionsRequest req;
        vRecv >> req;

        BlockMap::iterator it = mapBlockIndex.find(req.blockhash);
        if (it == mapBlockIndex.end() || !(it->second->nStatus & BLOCK_HAVE_DATA)) {
            LogPrintf("Peer %d sent us a getblocktxn for a block we don't have", pfrom->id);
            return true;
        }

        if (it->second->nHeight < chainActive.Height() - 15) {
            LogPrint("net", "Peer %d sent us a getblocktxn for a block > 15 deep", pfrom->id);
            return true;
        }

        CBlock block;
        assert(ReadBlockFromDisk(block, it->second, chainparams.GetConsensus()));

        BlockTransactions resp(req);
        for (size_t i = 0; i < req.indexes.size(); i++) {
            if (req.indexes[i] >= block.vtx.size()) {
                Misbehaving(pfrom->GetId(), 100);
                LogPrintf("Peer %d sent us a getblocktxn with out-of-bounds tx indices", pfrom->id);
                return true;
            }
            resp.txn[i] = block.vtx[req.indexes[i]];
        }
        pfrom->PushMessageWithFlag(SERIALIZE_TRANSACTION_NO_WITNESS, NetMsgType::BLOCKTXN, resp);
    }


    else if (strCommand == NetMsgType::GETHEADERS)
    {
        CBlockLocator locator;
        uint256 hashStop;
        vRecv >> locator >> hashStop;

        LOCK(cs_main);
        if (IsInitialBlockDownload() && !pfrom->fWhitelisted) {
            LogPrint("net", "Ignoring getheaders from peer=%d because node is in initial block download\n", pfrom->id);
            return true;
        }

        CNodeState *nodestate = State(pfrom->GetId());
        CBlockIndex* pindex = NULL;
        if (locator.IsNull())
        {
            // If locator is null, return the hashStop block
            BlockMap::iterator mi = mapBlockIndex.find(hashStop);
            if (mi == mapBlockIndex.end())
                return true;
            pindex = (*mi).second;
        }
        else
        {
            // Find the last block the caller has in the main chain
            pindex = FindForkInGlobalIndex(chainActive, locator);
            if (pindex)
                pindex = chainActive.Next(pindex);
        }

        // we must use CBlocks, as CBlockHeaders won't include the 0x00 nTx count at the end
        vector<CBlock> vHeaders;
        int nLimit = MAX_HEADERS_RESULTS;
        LogPrint("net", "getheaders %d to %s from peer=%d\n", (pindex ? pindex->nHeight : -1), hashStop.ToString(), pfrom->id);
        for (; pindex; pindex = chainActive.Next(pindex))
        {
            vHeaders.push_back(pindex->GetBlockHeader());
            if (--nLimit <= 0 || pindex->GetBlockHash() == hashStop)
                break;
        }
        // pindex can be NULL either if we sent chainActive.Tip() OR
        // if our peer has chainActive.Tip() (and thus we are sending an empty
        // headers message). In both cases it's safe to update
        // pindexBestHeaderSent to be our tip.
        nodestate->pindexBestHeaderSent = pindex ? pindex : chainActive.Tip();
        pfrom->PushMessage(NetMsgType::HEADERS, vHeaders);
    }


    else if (strCommand == NetMsgType::TX)
    {
        // Stop processing the transaction early if
        // We are in blocks only mode and peer is either not whitelisted or whitelistrelay is off
        if (!fRelayTxes && (!pfrom->fWhitelisted || !GetBoolArg("-whitelistrelay", DEFAULT_WHITELISTRELAY)))
        {
            LogPrint("net", "transaction sent in violation of protocol peer=%d\n", pfrom->id);
            return true;
        }

        deque<COutPoint> vWorkQueue;
        vector<uint256> vEraseQueue;
        CTransaction tx;
        vRecv >> tx;

	LogPrint("net", "Received tx %s peer=%d\n%s\n", tx.GetHash().ToString(), pfrom->id, tx.ToString());

        CInv inv(MSG_TX, tx.GetHash());
        pfrom->AddInventoryKnown(inv);

        LOCK(cs_main);

        bool fMissingInputs = false;
        CValidationState state;

        pfrom->setAskFor.erase(inv.hash);
        mapAlreadyAskedFor.erase(inv.hash);

        if (!AlreadyHave(inv) && AcceptToMemoryPool(mempool, state, tx, true, &fMissingInputs)) {
            mempool.check(pcoinsTip);
            RelayTransaction(tx);
            for (unsigned int i = 0; i < tx.vout.size(); i++) {
                vWorkQueue.emplace_back(inv.hash, i);
            }

            pfrom->nLastTXTime = GetTime();

            LogPrint("mempool", "AcceptToMemoryPool: peer=%d: accepted %s (poolsz %u txn, %u kB)\n",
                pfrom->id,
                tx.GetHash().ToString(),
                mempool.size(), mempool.DynamicMemoryUsage() / 1000);

            // Recursively process any orphan transactions that depended on this one
            set<NodeId> setMisbehaving;
            while (!vWorkQueue.empty()) {
                auto itByPrev = mapOrphanTransactionsByPrev.find(vWorkQueue.front());
                vWorkQueue.pop_front();
                if (itByPrev == mapOrphanTransactionsByPrev.end())
                    continue;
                for (auto mi = itByPrev->second.begin();
                     mi != itByPrev->second.end();
                     ++mi)
                {
                    const CTransaction& orphanTx = (*mi)->second.tx;
                    const uint256& orphanHash = orphanTx.GetHash();
                    NodeId fromPeer = (*mi)->second.fromPeer;
                    bool fMissingInputs2 = false;
                    // Use a dummy CValidationState so someone can't setup nodes to counter-DoS based on orphan
                    // resolution (that is, feeding people an invalid transaction based on LegitTxX in order to get
                    // anyone relaying LegitTxX banned)
                    CValidationState stateDummy;


                    if (setMisbehaving.count(fromPeer))
                        continue;
                    if (AcceptToMemoryPool(mempool, stateDummy, orphanTx, true, &fMissingInputs2)) {
                        LogPrint("mempool", "   accepted orphan tx %s\n", orphanHash.ToString());
                        RelayTransaction(orphanTx);
                        for (unsigned int i = 0; i < orphanTx.vout.size(); i++) {
                            vWorkQueue.emplace_back(orphanHash, i);
                        }
                        vEraseQueue.push_back(orphanHash);
                    }
                    else if (!fMissingInputs2)
                    {
                        int nDos = 0;
                        if (stateDummy.IsInvalid(nDos) && nDos > 0 && (!state.CorruptionPossible() || State(fromPeer)->fHaveWitness))
                        {
                            // Punish peer that gave us an invalid orphan tx
                            Misbehaving(fromPeer, nDos);
                            setMisbehaving.insert(fromPeer);
                            LogPrint("mempool", "   invalid orphan tx %s\n", orphanHash.ToString());
                        }
                        // Has inputs but not accepted to mempool
                        // Probably non-standard or insufficient fee/priority
                        LogPrint("mempool", "   removed orphan tx %s\n", orphanHash.ToString());
                        vEraseQueue.push_back(orphanHash);
                        if (!stateDummy.CorruptionPossible()) {
                            assert(recentRejects);
                            recentRejects->insert(orphanHash);
                        }
                    }
                    mempool.check(pcoinsTip);
                }
            }

            BOOST_FOREACH(uint256 hash, vEraseQueue)
                EraseOrphanTx(hash);
        }
        else if (fMissingInputs)
        {
            bool fRejectedParents = false; // It may be the case that the orphans parents have all been rejected
            BOOST_FOREACH(const CTxIn& txin, tx.vin) {
                if (recentRejects->contains(txin.prevout.hash)) {
                    fRejectedParents = true;
                    break;
                }
            }
            if (!fRejectedParents) {
                BOOST_FOREACH(const CTxIn& txin, tx.vin) {
                    CInv inv(MSG_TX, txin.prevout.hash);
                    pfrom->AddInventoryKnown(inv);
                    if (!AlreadyHave(inv)) pfrom->AskFor(inv);
                }
                AddOrphanTx(tx, pfrom->GetId());

                // DoS prevention: do not allow mapOrphanTransactions to grow unbounded
                unsigned int nMaxOrphanTx = (unsigned int)std::max((int64_t)0, GetArg("-maxorphantx", DEFAULT_MAX_ORPHAN_TRANSACTIONS));
                unsigned int nEvicted = LimitOrphanTxSize(nMaxOrphanTx);
                if (nEvicted > 0)
                    LogPrint("mempool", "mapOrphan overflow, removed %u tx\n", nEvicted);
            } else {
                LogPrint("mempool", "not keeping orphan with rejected parents %s\n",tx.GetHash().ToString());
            }
        } else {
            if (!state.CorruptionPossible()) {
                assert(recentRejects);
                recentRejects->insert(tx.GetHash());
            }

            if (pfrom->fWhitelisted && GetBoolArg("-whitelistforcerelay", DEFAULT_WHITELISTFORCERELAY)) {
                // Always relay transactions received from whitelisted peers, even
                // if they were already in the mempool or rejected from it due
                // to policy, allowing the node to function as a gateway for
                // nodes hidden behind it.
                //
                // Never relay transactions that we would assign a non-zero DoS
                // score for, as we expect peers to do the same with us in that
                // case.
                int nDoS = 0;
                if (!state.IsInvalid(nDoS) || nDoS == 0) {
                    LogPrintf("Force relaying tx %s from whitelisted peer=%d\n", tx.GetHash().ToString(), pfrom->id);
                    RelayTransaction(tx);
                } else {
                    LogPrintf("Not relaying invalid transaction %s from whitelisted peer=%d (%s)\n", tx.GetHash().ToString(), pfrom->id, FormatStateMessage(state));
                }
            }
        }
        int nDoS = 0;
        if (state.IsInvalid(nDoS))
        {
            LogPrint("mempoolrej", "%s from peer=%d was not accepted: %s\n", tx.GetHash().ToString(),
                pfrom->id,
                FormatStateMessage(state));
            if (state.GetRejectCode() < REJECT_INTERNAL) // Never send AcceptToMemoryPool's internal codes over P2P
                pfrom->PushMessage(NetMsgType::REJECT, strCommand, (unsigned char)state.GetRejectCode(),
                                   state.GetRejectReason().substr(0, MAX_REJECT_MESSAGE_LENGTH), inv.hash);
            if (nDoS > 0 && (!state.CorruptionPossible() || State(pfrom->id)->fHaveWitness)) {
                // When a non-witness-supporting peer gives us a transaction that would
                // be accepted if witness validation was off, we can't blame them for it.
                Misbehaving(pfrom->GetId(), nDoS);
            }
        }
        FlushStateToDisk(state, FLUSH_STATE_PERIODIC);
    }


    else if (strCommand == NetMsgType::CMPCTBLOCK && !fImporting && !fReindex) // Ignore blocks received while importing
    {
        CBlockHeaderAndShortTxIDs cmpctblock;
        vRecv >> cmpctblock;

        LOCK(cs_main);

        if (mapBlockIndex.find(cmpctblock.header.hashPrevBlock) == mapBlockIndex.end()) {
            // Doesn't connect (or is genesis), instead of DoSing in AcceptBlockHeader, request deeper headers
            if (!IsInitialBlockDownload())
                pfrom->PushMessage(NetMsgType::GETHEADERS, chainActive.GetLocator(pindexBestHeader), uint256());
            return true;
        }

        CBlockIndex *pindex = NULL;
        CValidationState state;
        if (!AcceptBlockHeader(cmpctblock.header, state, chainparams, &pindex)) {
            int nDoS;
            if (state.IsInvalid(nDoS)) {
                if (nDoS > 0)
                    Misbehaving(pfrom->GetId(), nDoS);
                LogPrintf("Peer %d sent us invalid header via cmpctblock\n", pfrom->id);
                return true;
            }
        }

        // If AcceptBlockHeader returned true, it set pindex
        assert(pindex);
        UpdateBlockAvailability(pfrom->GetId(), pindex->GetBlockHash());

        std::map<uint256, pair<NodeId, list<QueuedBlock>::iterator> >::iterator blockInFlightIt = mapBlocksInFlight.find(pindex->GetBlockHash());
        bool fAlreadyInFlight = blockInFlightIt != mapBlocksInFlight.end();

        if (pindex->nStatus & BLOCK_HAVE_DATA) // Nothing to do here
            return true;

        if (pindex->nChainWork <= chainActive.Tip()->nChainWork || // We know something better
                pindex->nTx != 0) { // We had this block at some point, but pruned it
            if (fAlreadyInFlight) {
                // We requested this block for some reason, but our mempool will probably be useless
                // so we just grab the block via normal getdata
                std::vector<CInv> vInv(1);
                vInv[0] = CInv(MSG_BLOCK, cmpctblock.header.GetHash());
                pfrom->PushMessage(NetMsgType::GETDATA, vInv);
            }
            return true;
        }

        // If we're not close to tip yet, give up and let parallel block fetch work its magic
        if (!fAlreadyInFlight && !CanDirectFetch(chainparams.GetConsensus()))
            return true;

        CNodeState *nodestate = State(pfrom->GetId());

        // We want to be a bit conservative just to be extra careful about DoS
        // possibilities in compact block processing...
        if (pindex->nHeight <= chainActive.Height() + 2) {
            if ((!fAlreadyInFlight && nodestate->nBlocksInFlight < MAX_BLOCKS_IN_TRANSIT_PER_PEER) ||
                 (fAlreadyInFlight && blockInFlightIt->second.first == pfrom->GetId())) {
                list<QueuedBlock>::iterator *queuedBlockIt = NULL;
                if (!MarkBlockAsInFlight(pfrom->GetId(), pindex->GetBlockHash(), chainparams.GetConsensus(), pindex, &queuedBlockIt)) {
                    if (!(*queuedBlockIt)->partialBlock)
                        (*queuedBlockIt)->partialBlock.reset(new PartiallyDownloadedBlock(&mempool));
                    else {
                        // The block was already in flight using compact blocks from the same peer
                        LogPrint("net", "Peer sent us compact block we were already syncing!\n");
                        return true;
                    }
                }

                PartiallyDownloadedBlock& partialBlock = *(*queuedBlockIt)->partialBlock;
                ReadStatus status = partialBlock.InitData(cmpctblock);
                if (status == READ_STATUS_INVALID) {
                    MarkBlockAsReceived(pindex->GetBlockHash()); // Reset in-flight state in case of whitelist
                    Misbehaving(pfrom->GetId(), 100);
                    LogPrintf("Peer %d sent us invalid compact block\n", pfrom->id);
                    return true;
                } else if (status == READ_STATUS_FAILED) {
                    // Duplicate txindexes, the block is now in-flight, so just request it
                    std::vector<CInv> vInv(1);
                    vInv[0] = CInv(MSG_BLOCK, cmpctblock.header.GetHash());
                    pfrom->PushMessage(NetMsgType::GETDATA, vInv);
                    return true;
                }

                BlockTransactionsRequest req;
                for (size_t i = 0; i < cmpctblock.BlockTxCount(); i++) {
                    if (!partialBlock.IsTxAvailable(i))
                        req.indexes.push_back(i);
                }
                if (req.indexes.empty()) {
                    // Dirty hack to jump to BLOCKTXN code (TODO: move message handling into their own functions)
                    BlockTransactions txn;
                    txn.blockhash = cmpctblock.header.GetHash();
                    CDataStream blockTxnMsg(SER_NETWORK, PROTOCOL_VERSION);
                    blockTxnMsg << txn;
                    return ProcessMessage(pfrom, NetMsgType::BLOCKTXN, blockTxnMsg, nTimeReceived, chainparams);
                } else {
                    req.blockhash = pindex->GetBlockHash();
                    pfrom->PushMessage(NetMsgType::GETBLOCKTXN, req);
                }
            }
        } else {
            if (fAlreadyInFlight) {
                // We requested this block, but its far into the future, so our
                // mempool will probably be useless - request the block normally
                std::vector<CInv> vInv(1);
                vInv[0] = CInv(MSG_BLOCK, cmpctblock.header.GetHash());
                pfrom->PushMessage(NetMsgType::GETDATA, vInv);
                return true;
            } else {
                // If this was an announce-cmpctblock, we want the same treatment as a header message
                // Dirty hack to process as if it were just a headers message (TODO: move message handling into their own functions)
                std::vector<CBlock> headers;
                headers.push_back(cmpctblock.header);
                CDataStream vHeadersMsg(SER_NETWORK, PROTOCOL_VERSION);
                vHeadersMsg << headers;
                return ProcessMessage(pfrom, NetMsgType::HEADERS, vHeadersMsg, nTimeReceived, chainparams);
            }
        }

        CheckBlockIndex(chainparams.GetConsensus());
    }

    else if (strCommand == NetMsgType::BLOCKTXN && !fImporting && !fReindex) // Ignore blocks received while importing
    {
        BlockTransactions resp;
        vRecv >> resp;

        LOCK(cs_main);

        map<uint256, pair<NodeId, list<QueuedBlock>::iterator> >::iterator it = mapBlocksInFlight.find(resp.blockhash);
        if (it == mapBlocksInFlight.end() || !it->second.second->partialBlock ||
                it->second.first != pfrom->GetId()) {
            LogPrint("net", "Peer %d sent us block transactions for block we weren't expecting\n", pfrom->id);
            return true;
        }

        PartiallyDownloadedBlock& partialBlock = *it->second.second->partialBlock;
        CBlock block;
        ReadStatus status = partialBlock.FillBlock(block, resp.txn);
        if (status == READ_STATUS_INVALID) {
            MarkBlockAsReceived(resp.blockhash); // Reset in-flight state in case of whitelist
            LogPrintf("Peer %d sent us invalid compact block/non-matching block transactions\n", pfrom->id);
            return true;
        } else if (status == READ_STATUS_FAILED) {
            // Might have collided, fall back to getdata now :(
            std::vector<CInv> invs;
            invs.push_back(CInv(MSG_BLOCK, resp.blockhash));
            pfrom->PushMessage(NetMsgType::GETDATA, invs);
        } else {
            CValidationState state;
            ProcessNewBlock(state, chainparams, pfrom, &block, false, NULL);
            int nDoS;
            if (state.IsInvalid(nDoS)) {
                assert (state.GetRejectCode() < REJECT_INTERNAL); // Blocks are never rejected with internal reject codes
                pfrom->PushMessage(NetMsgType::REJECT, strCommand, (unsigned char)state.GetRejectCode(),
                                   state.GetRejectReason().substr(0, MAX_REJECT_MESSAGE_LENGTH), block.GetHash());
                if (nDoS > 0) {
                    LOCK(cs_main);
                    Misbehaving(pfrom->GetId(), nDoS);
                }
            }
        }
    }


    else if (strCommand == NetMsgType::HEADERS && !fImporting && !fReindex) // Ignore headers received while importing
    {
        std::vector<CBlock> headers;

        // Bypass the normal CBlock deserialization, as we don't want to risk deserializing 2000 full blocks.
        unsigned int nCount = ReadCompactSize(vRecv);

        if (nCount > MAX_HEADERS_RESULTS) {
            LOCK(cs_main);
            Misbehaving(pfrom->GetId(), 20);
            return error("headers message size = %u", nCount);
        }
        headers.resize(nCount);

        for (unsigned int n = 0; n < nCount; n++) {

            vRecv >> headers[n];

            //ReadCompactSize(vRecv); // ignore tx count; assume it is 0.
        }

        {
        LOCK(cs_main);

        if (nCount == 0) {
            // Nothing interesting. Stop asking this peers for more headers.
            return true;
        }

        CNodeState *nodestate = State(pfrom->GetId());

        // If this looks like it could be a block announcement (nCount <
        // MAX_BLOCKS_TO_ANNOUNCE), use special logic for handling headers that
        // don't connect:
        // - Send a getheaders message in response to try to connect the chain.
        // - The peer can send up to MAX_UNCONNECTING_HEADERS in a row that
        //   don't connect before giving DoS points
        // - Once a headers message is received that is valid and does connect,
        //   nUnconnectingHeaders gets reset back to 0.
        if (mapBlockIndex.find(headers[0].hashPrevBlock) == mapBlockIndex.end() && nCount < MAX_BLOCKS_TO_ANNOUNCE) {
            nodestate->nUnconnectingHeaders++;
            pfrom->PushMessage(NetMsgType::GETHEADERS, chainActive.GetLocator(pindexBestHeader), uint256());
            LogPrint("net", "received header %s: missing prev block %s, sending getheaders (%d) to end (peer=%d, nUnconnectingHeaders=%d)\n",
                    headers[0].GetHash().ToString(),
                    headers[0].hashPrevBlock.ToString(),
                    pindexBestHeader->nHeight,
                    pfrom->id, nodestate->nUnconnectingHeaders);
            // Set hashLastUnknownBlock for this peer, so that if we
            // eventually get the headers - even from a different peer -
            // we can use this peer to download.
            UpdateBlockAvailability(pfrom->GetId(), headers.back().GetHash());

            if (nodestate->nUnconnectingHeaders % MAX_UNCONNECTING_HEADERS == 0) {
                Misbehaving(pfrom->GetId(), 20);
            }

            return true;
        }

        CBlockIndex *pindexLast = NULL;
        BOOST_FOREACH(const CBlock& header, headers) {
            CValidationState state;
            if (pindexLast != NULL && header.hashPrevBlock != pindexLast->GetBlockHash()) {
                Misbehaving(pfrom->GetId(), 20);
                return error("non-continuous headers sequence");
            }
            CBlockHeader pblockheader = CBlockHeader(header);
            if (!AcceptBlockHeader(pblockheader, state, chainparams, &pindexLast)) {

                int nDoS;
                if (state.IsInvalid(nDoS)) {
                    if (nDoS > 0)
                        Misbehaving(pfrom->GetId(), nDoS);
                    return error("invalid header received");
                }
            }
        }

        if (nodestate->nUnconnectingHeaders > 0) {
            LogPrint("net", "peer=%d: resetting nUnconnectingHeaders (%d -> 0)\n", pfrom->id, nodestate->nUnconnectingHeaders);
        }
        nodestate->nUnconnectingHeaders = 0;

        assert(pindexLast);
        UpdateBlockAvailability(pfrom->GetId(), pindexLast->GetBlockHash());

        if (nCount == MAX_HEADERS_RESULTS) {
            // Headers message had its maximum size; the peer may have more headers.
            // TODO: optimize: if pindexLast is an ancestor of chainActive.Tip or pindexBestHeader, continue
            // from there instead.
            LogPrint("net", "more getheaders (%d) to end to peer=%d (startheight:%d)\n", pindexLast->nHeight, pfrom->id, pfrom->nStartingHeight);
            pfrom->PushMessage(NetMsgType::GETHEADERS, chainActive.GetLocator(pindexLast), uint256());
        }

        bool fCanDirectFetch = CanDirectFetch(chainparams.GetConsensus());

        // If this set of headers is valid and ends in a block with at least as
        // much work as our tip, download as much as possible.
        if (fCanDirectFetch && pindexLast->IsValid(BLOCK_VALID_TREE) && chainActive.Tip()->nChainWork <= pindexLast->nChainWork) {
            vector<CBlockIndex *> vToFetch;
            CBlockIndex *pindexWalk = pindexLast;
            // Calculate all the blocks we'd need to switch to pindexLast, up to a limit.
            while (pindexWalk && !chainActive.Contains(pindexWalk) && vToFetch.size() <= MAX_BLOCKS_IN_TRANSIT_PER_PEER) {
                if (!(pindexWalk->nStatus & BLOCK_HAVE_DATA) &&
                        !mapBlocksInFlight.count(pindexWalk->GetBlockHash()) &&
                        (!IsWitnessEnabled(pindexWalk->pprev, chainparams.GetConsensus()) || State(pfrom->GetId())->fHaveWitness)) {
                    // We don't have this block, and it's not yet in flight.
                    vToFetch.push_back(pindexWalk);
                }
                pindexWalk = pindexWalk->pprev;
            }
            // If pindexWalk still isn't on our main chain, we're looking at a
            // very large reorg at a time we think we're close to caught up to
            // the main chain -- this shouldn't really happen.  Bail out on the
            // direct fetch and rely on parallel download instead.
            if (!chainActive.Contains(pindexWalk)) {
                LogPrint("net", "Large reorg, won't direct fetch to %s (%d)\n",
                        pindexLast->GetBlockHash().ToString(),
                        pindexLast->nHeight);
            } else {
                vector<CInv> vGetData;
                // Download as much as possible, from earliest to latest.
                BOOST_REVERSE_FOREACH(CBlockIndex *pindex, vToFetch) {
                    if (nodestate->nBlocksInFlight >= MAX_BLOCKS_IN_TRANSIT_PER_PEER) {
                        // Can't download any more from this peer
                        break;
                    }
                    uint32_t nFetchFlags = GetFetchFlags(pfrom, pindex->pprev, chainparams.GetConsensus());
                    vGetData.push_back(CInv(MSG_BLOCK | nFetchFlags, pindex->GetBlockHash()));
                    MarkBlockAsInFlight(pfrom->GetId(), pindex->GetBlockHash(), chainparams.GetConsensus(), pindex);
                    LogPrint("net", "Requesting block %s from  peer=%d\n",
                            pindex->GetBlockHash().ToString(), pfrom->id);
                }
                if (vGetData.size() > 1) {
                    LogPrint("net", "Downloading blocks toward %s (%d) via headers direct fetch\n",
                            pindexLast->GetBlockHash().ToString(), pindexLast->nHeight);
                }
                if (vGetData.size() > 0) {
//                    if (nodestate->fProvidesHeaderAndIDs && vGetData.size() == 1 && mapBlocksInFlight.size() == 1 && pindexLast->pprev->IsValid(BLOCK_VALID_CHAIN) && !(nLocalServices & NODE_WITNESS)) {
//                        // We seem to be rather well-synced, so it appears pfrom was the first to provide us
//                        // with this block! Let's get them to announce using compact blocks in the future.
//                        MaybeSetPeerAsAnnouncingHeaderAndIDs(nodestate, pfrom);
//                        // In any case, we want to download using a compact block, not a regular one
//                        vGetData[0] = CInv(MSG_CMPCT_BLOCK, vGetData[0].hash);
//                    }
                    pfrom->PushMessage(NetMsgType::GETDATA, vGetData);
                }
            }
        }

        CheckBlockIndex(chainparams.GetConsensus());
        }

        NotifyHeaderTip();
    }

    else if (strCommand == NetMsgType::BLOCK && !fImporting && !fReindex) // Ignore blocks received while importing
    {
        CBlock block;
        vRecv >> block;

        LogPrint("net", "received block %s peer=%d\n%s\n", block.GetHash().ToString(), pfrom->id, block.ToString());

        CValidationState state;
        // Process all blocks from whitelisted peers, even if not requested,
        // unless we're still syncing with the network.
        // Such an unrequested block may still be processed, subject to the
        // conditions in AcceptBlock().
        bool forceProcessing = pfrom->fWhitelisted && !IsInitialBlockDownload();
        ProcessNewBlock(state, chainparams, pfrom, &block, forceProcessing, NULL);
        int nDoS;
        if (state.IsInvalid(nDoS)) {
            assert (state.GetRejectCode() < REJECT_INTERNAL); // Blocks are never rejected with internal reject codes
            pfrom->PushMessage(NetMsgType::REJECT, strCommand, (unsigned char)state.GetRejectCode(),
                               state.GetRejectReason().substr(0, MAX_REJECT_MESSAGE_LENGTH), block.GetHash());
            if (nDoS > 0) {
                LOCK(cs_main);
                Misbehaving(pfrom->GetId(), nDoS);
            }
        }

    }


    else if (strCommand == NetMsgType::GETADDR)
    {
        // This asymmetric behavior for inbound and outbound connections was introduced
        // to prevent a fingerprinting attack: an attacker can send specific fake addresses
        // to users' AddrMan and later request them by sending getaddr messages.
        // Making nodes which are behind NAT and can only make outgoing connections ignore
        // the getaddr message mitigates the attack.
        if (!pfrom->fInbound) {
            LogPrint("net", "Ignoring \"getaddr\" from outbound connection. peer=%d\n", pfrom->id);
            return true;
        }

        // Only send one GetAddr response per connection to reduce resource waste
        //  and discourage addr stamping of INV announcements.
        if (pfrom->fSentAddr) {
            LogPrint("net", "Ignoring repeated \"getaddr\". peer=%d\n", pfrom->id);
            return true;
        }
        pfrom->fSentAddr = true;

        pfrom->vAddrToSend.clear();
        vector<CAddress> vAddr = addrman.GetAddr();
        BOOST_FOREACH(const CAddress &addr, vAddr)
            pfrom->PushAddress(addr);
    }


    else if (strCommand == NetMsgType::MEMPOOL)
    {
        if (!(nLocalServices & NODE_BLOOM) && !pfrom->fWhitelisted)
        {
            LogPrint("net", "mempool request with bloom filters disabled, disconnect peer=%d\n", pfrom->GetId());
            pfrom->fDisconnect = true;
            return true;
        }

        if (CNode::OutboundTargetReached(false) && !pfrom->fWhitelisted)
        {
            LogPrint("net", "mempool request with bandwidth limit reached, disconnect peer=%d\n", pfrom->GetId());
            pfrom->fDisconnect = true;
            return true;
        }

        LOCK(pfrom->cs_inventory);
        pfrom->fSendMempool = true;
    }


    else if (strCommand == NetMsgType::PING)
    {
        if (pfrom->nVersion > BIP0031_VERSION)
        {
            uint64_t nonce = 0;
            vRecv >> nonce;
            // Echo the message back with the nonce. This allows for two useful features:
            //
            // 1) A remote node can quickly check if the connection is operational
            // 2) Remote nodes can measure the latency of the network thread. If this node
            //    is overloaded it won't respond to pings quickly and the remote node can
            //    avoid sending us more work, like chain download requests.
            //
            // The nonce stops the remote getting confused between different pings: without
            // it, if the remote node sends a ping once per second and this node takes 5
            // seconds to respond to each, the 5th ping the remote sends would appear to
            // return very quickly.
            pfrom->PushMessage(NetMsgType::PONG, nonce);
        }
    }


    else if (strCommand == NetMsgType::PONG)
    {
        int64_t pingUsecEnd = nTimeReceived;
        uint64_t nonce = 0;
        size_t nAvail = vRecv.in_avail();
        bool bPingFinished = false;
        std::string sProblem;

        if (nAvail >= sizeof(nonce)) {
            vRecv >> nonce;

            // Only process pong message if there is an outstanding ping (old ping without nonce should never pong)
            if (pfrom->nPingNonceSent != 0) {
                if (nonce == pfrom->nPingNonceSent) {
                    // Matching pong received, this ping is no longer outstanding
                    bPingFinished = true;
                    int64_t pingUsecTime = pingUsecEnd - pfrom->nPingUsecStart;
                    if (pingUsecTime > 0) {
                        // Successful ping time measurement, replace previous
                        pfrom->nPingUsecTime = pingUsecTime;
                        pfrom->nMinPingUsecTime = std::min(pfrom->nMinPingUsecTime, pingUsecTime);
                    } else {
                        // This should never happen
                        sProblem = "Timing mishap";
                    }
                } else {
                    // Nonce mismatches are normal when pings are overlapping
                    sProblem = "Nonce mismatch";
                    if (nonce == 0) {
                        // This is most likely a bug in another implementation somewhere; cancel this ping
                        bPingFinished = true;
                        sProblem = "Nonce zero";
                    }
                }
            } else {
                sProblem = "Unsolicited pong without ping";
            }
        } else {
            // This is most likely a bug in another implementation somewhere; cancel this ping
            bPingFinished = true;
            sProblem = "Short payload";
        }

        if (!(sProblem.empty())) {
            LogPrint("net", "pong peer=%d: %s, %x expected, %x received, %u bytes\n",
                pfrom->id,
                sProblem,
                pfrom->nPingNonceSent,
                nonce,
                nAvail);
        }
        if (bPingFinished) {
            pfrom->nPingNonceSent = 0;
        }
    }


    else if (strCommand == NetMsgType::FILTERLOAD)
    {
        CBloomFilter filter;
        vRecv >> filter;

        LOCK(pfrom->cs_filter);

        if (!filter.IsWithinSizeConstraints())
        {
            // There is no excuse for sending a too-large filter
            LOCK(cs_main);
            Misbehaving(pfrom->GetId(), 100);
        }
        else
        {
            delete pfrom->pfilter;
            pfrom->pfilter = new CBloomFilter(filter);
            pfrom->pfilter->UpdateEmptyFull();
        }
        pfrom->fRelayTxes = true;
    }


    else if (strCommand == NetMsgType::FILTERADD)
    {
        vector<unsigned char> vData;
        vRecv >> vData;

        // Nodes must NEVER send a data item > 520 bytes (the max size for a script data object,
        // and thus, the maximum size any matched object can have) in a filteradd message
        if (vData.size() > MAX_SCRIPT_ELEMENT_SIZE)
        {
            LOCK(cs_main);
            Misbehaving(pfrom->GetId(), 100);
        } else {
            LOCK(pfrom->cs_filter);
            if (pfrom->pfilter)
                pfrom->pfilter->insert(vData);
            else
            {
                LOCK(cs_main);
                Misbehaving(pfrom->GetId(), 100);
            }
        }
    }


    else if (strCommand == NetMsgType::FILTERCLEAR)
    {
        LOCK(pfrom->cs_filter);
        delete pfrom->pfilter;
        pfrom->pfilter = new CBloomFilter();
        pfrom->fRelayTxes = true;
    }


    else if (strCommand == NetMsgType::REJECT)
    {
        try {
            string strMsg; unsigned char ccode; string strReason;
            vRecv >> LIMITED_STRING(strMsg, CMessageHeader::COMMAND_SIZE) >> ccode >> LIMITED_STRING(strReason, MAX_REJECT_MESSAGE_LENGTH);

            ostringstream ss;
            ss << strMsg << " code " << itostr(ccode) << ": " << strReason;

            if (strMsg == NetMsgType::BLOCK || strMsg == NetMsgType::TX)
            {
                uint256 hash;
                vRecv >> hash;
                ss << ": hash " << hash.ToString();
            }
            if(fDebug || ccode == REJECT_OBSOLETE)
                LogPrintf("Nodes are rejecting our messages. Reason: %s\n", SanitizeString(ss.str()));
        } catch (const std::ios_base::failure&) {
            // Avoid feedback loops by preventing reject messages from triggering a new reject message.
            if(fDebug)
                LogPrint("net", "Unparseable reject message received\n");
        }
    }

    else if (strCommand == NetMsgType::FEEFILTER) {
        CAmount newFeeFilter = 0;
        vRecv >> newFeeFilter;
        if (MoneyRange(newFeeFilter)) {
            {
                LOCK(pfrom->cs_feeFilter);
                pfrom->minFeeFilter = newFeeFilter;
            }
            LogPrint("net", "received: feefilter of %s from peer=%d\n", CFeeRate(newFeeFilter).ToString(), pfrom->id);
        }
    }

    else {
        // Ignore unknown commands for extensibility
        LogPrint("net", "Unknown command \"%s\" from peer=%d\n", SanitizeString(strCommand), pfrom->id);
    }



    return true;
}

// requires LOCK(cs_vRecvMsg)
bool ProcessMessages(CNode* pfrom)
{
    const CChainParams& chainparams = Params();
    //if (fDebug)
    //    LogPrintf("%s(%u messages)\n", __func__, pfrom->vRecvMsg.size());

    //
    // Message format
    //  (4) message start
    //  (12) command
    //  (4) size
    //  (4) checksum
    //  (x) data
    //
    bool fOk = true;

    if (!pfrom->vRecvGetData.empty())
        ProcessGetData(pfrom, chainparams.GetConsensus());

    // this maintains the order of responses
    if (!pfrom->vRecvGetData.empty()) return fOk;

    std::deque<CNetMessage>::iterator it = pfrom->vRecvMsg.begin();
    while (!pfrom->fDisconnect && it != pfrom->vRecvMsg.end()) {
        // Don't bother if send buffer is too full to respond anyway
        if (pfrom->nSendSize >= SendBufferSize())
            break;

        // get next message
        CNetMessage& msg = *it;

        //if (fDebug)
        //    LogPrintf("%s(message %u msgsz, %u bytes, complete:%s)\n", __func__,
        //            msg.hdr.nMessageSize, msg.vRecv.size(),
        //            msg.complete() ? "Y" : "N");

        // end, if an incomplete message is found
        if (!msg.complete())
            break;

        // at this point, any failure means we can delete the current message
        it++;

        // Scan for message start
        if (memcmp(msg.hdr.pchMessageStart, chainparams.MessageStart(), MESSAGE_START_SIZE) != 0) {
            LogPrintf("PROCESSMESSAGE: INVALID MESSAGESTART %s peer=%d\n", SanitizeString(msg.hdr.GetCommand()), pfrom->id);
            fOk = false;
            break;
        }

        // Read header
        CMessageHeader& hdr = msg.hdr;
        if (!hdr.IsValid(chainparams.MessageStart()))
        {
            LogPrintf("PROCESSMESSAGE: ERRORS IN HEADER %s peer=%d\n", SanitizeString(hdr.GetCommand()), pfrom->id);
            continue;
        }
        string strCommand = hdr.GetCommand();

        // Message size
        unsigned int nMessageSize = hdr.nMessageSize;

        // Checksum
        CDataStream& vRecv = msg.vRecv;
        uint256 hash = Hash(vRecv.begin(), vRecv.begin() + nMessageSize);
        unsigned int nChecksum = ReadLE32((unsigned char*)&hash);
        if (nChecksum != hdr.nChecksum)
        {
            LogPrintf("%s(%s, %u bytes): CHECKSUM ERROR nChecksum=%08x hdr.nChecksum=%08x\n", __func__,
               SanitizeString(strCommand), nMessageSize, nChecksum, hdr.nChecksum);
            continue;
        }

        // Process message
        bool fRet = false;
        try
        {
            fRet = ProcessMessage(pfrom, strCommand, vRecv, msg.nTime, chainparams);
            boost::this_thread::interruption_point();
        }
        catch (const std::ios_base::failure& e)
        {
            pfrom->PushMessage(NetMsgType::REJECT, strCommand, REJECT_MALFORMED, string("error parsing message"));
            if (strstr(e.what(), "end of data"))
            {
                // Allow exceptions from under-length message on vRecv
                LogPrintf("%s(%s, %u bytes): Exception '%s' caught, normally caused by a message being shorter than its stated length\n", __func__, SanitizeString(strCommand), nMessageSize, e.what());
            }
            else if (strstr(e.what(), "size too large"))
            {
                // Allow exceptions from over-long size
                LogPrintf("%s(%s, %u bytes): Exception '%s' caught\n", __func__, SanitizeString(strCommand), nMessageSize, e.what());
            }
            else if (strstr(e.what(), "non-canonical ReadCompactSize()"))
            {
                // Allow exceptions from non-canonical encoding
                LogPrintf("%s(%s, %u bytes): Exception '%s' caught\n", __func__, SanitizeString(strCommand), nMessageSize, e.what());
            }
            else
            {
                PrintExceptionContinue(&e, "ProcessMessages()");
            }
        }
        catch (const boost::thread_interrupted&) {
            throw;
        }
        catch (const std::exception& e) {
            PrintExceptionContinue(&e, "ProcessMessages()");
        } catch (...) {
            PrintExceptionContinue(NULL, "ProcessMessages()");
        }

        if (!fRet)
            LogPrintf("%s(%s, %u bytes) FAILED peer=%d\n", __func__, SanitizeString(strCommand), nMessageSize, pfrom->id);

        break;
    }

    // In case the connection got shut down, its receive buffer was wiped
    if (!pfrom->fDisconnect)
        pfrom->vRecvMsg.erase(pfrom->vRecvMsg.begin(), it);

    return fOk;
}

class CompareInvMempoolOrder
{
    CTxMemPool *mp;
public:
    CompareInvMempoolOrder(CTxMemPool *mempool)
    {
        mp = mempool;
    }

    bool operator()(std::set<uint256>::iterator a, std::set<uint256>::iterator b)
    {
        /* As std::make_heap produces a max-heap, we want the entries with the
         * fewest ancestors/highest fee to sort later. */
        return mp->CompareDepthAndScore(*b, *a);
    }
};

bool SendMessages(CNode* pto)
{
    const Consensus::Params& consensusParams = Params().GetConsensus();
    {
        // Don't send anything until we get its version message
        if (pto->nVersion == 0)
            return true;

        //
        // Message: ping
        //
        bool pingSend = false;
        if (pto->fPingQueued) {
            // RPC ping request by user
            pingSend = true;
        }
        if (pto->nPingNonceSent == 0 && pto->nPingUsecStart + PING_INTERVAL * 1000000 < GetTimeMicros()) {
            // Ping automatically sent as a latency probe & keepalive.
            pingSend = true;
        }
        if (pingSend) {
            uint64_t nonce = 0;
            while (nonce == 0) {
                GetRandBytes((unsigned char*)&nonce, sizeof(nonce));
            }
            pto->fPingQueued = false;
            pto->nPingUsecStart = GetTimeMicros();
            if (pto->nVersion > BIP0031_VERSION) {
                pto->nPingNonceSent = nonce;
                pto->PushMessage(NetMsgType::PING, nonce);
            } else {
                // Peer is too old to support ping command with nonce, pong will never arrive.
                pto->nPingNonceSent = 0;
                pto->PushMessage(NetMsgType::PING);
            }
        }

        TRY_LOCK(cs_main, lockMain); // Acquire cs_main for IsInitialBlockDownload() and CNodeState()
        if (!lockMain)
            return true;

        // Address refresh broadcast
        int64_t nNow = GetTimeMicros();
        if (!IsInitialBlockDownload() && pto->nNextLocalAddrSend < nNow) {
            AdvertiseLocal(pto);
            pto->nNextLocalAddrSend = PoissonNextSend(nNow, AVG_LOCAL_ADDRESS_BROADCAST_INTERVAL);
        }

        //
        // Message: addr
        //
        if (pto->nNextAddrSend < nNow) {
            pto->nNextAddrSend = PoissonNextSend(nNow, AVG_ADDRESS_BROADCAST_INTERVAL);
            vector<CAddress> vAddr;
            vAddr.reserve(pto->vAddrToSend.size());
            BOOST_FOREACH(const CAddress& addr, pto->vAddrToSend)
            {
                if (!pto->addrKnown.contains(addr.GetKey()))
                {
                    pto->addrKnown.insert(addr.GetKey());
                    vAddr.push_back(addr);
                    // receiver rejects addr messages larger than 1000
                    if (vAddr.size() >= 1000)
                    {
                        pto->PushMessage(NetMsgType::ADDR, vAddr);
                        vAddr.clear();
                    }
                }
            }
            pto->vAddrToSend.clear();
            if (!vAddr.empty())
                pto->PushMessage(NetMsgType::ADDR, vAddr);
            // we only send the big addr message once
            if (pto->vAddrToSend.capacity() > 40)
                pto->vAddrToSend.shrink_to_fit();
        }

        CNodeState &state = *State(pto->GetId());
        if (state.fShouldBan) {
            if (pto->fWhitelisted)
                LogPrintf("Warning: not punishing whitelisted peer %s!\n", pto->addr.ToString());
            else {
                pto->fDisconnect = true;
                if (pto->addr.IsLocal())
                    LogPrintf("Warning: not banning local peer %s!\n", pto->addr.ToString());
                else
                {
                    CNode::Ban(pto->addr, BanReasonNodeMisbehaving);
                }
            }
            state.fShouldBan = false;
        }

        BOOST_FOREACH(const CBlockReject& reject, state.rejects)
            pto->PushMessage(NetMsgType::REJECT, (string)NetMsgType::BLOCK, reject.chRejectCode, reject.strRejectReason, reject.hashBlock);
        state.rejects.clear();

        // Start block sync
        if (pindexBestHeader == NULL)
            pindexBestHeader = chainActive.Tip();

        bool fFetch = state.fPreferredDownload || (nPreferredDownload == 0 && !pto->fClient && !pto->fOneShot); // Download if this is a nice peer, or we have no nice peers and this one might do.
        if (!state.fSyncStarted && !pto->fClient && !fImporting && !fReindex) {
            // Only actively request headers from a single peer, unless we're close to today.
            if ((nSyncStarted == 0 && fFetch) || pindexBestHeader->GetBlockTime() > GetAdjustedTime() - 24 * 60 * 60) {
                state.fSyncStarted = true;
                nSyncStarted++;
                const CBlockIndex *pindexStart = pindexBestHeader;
                /* If possible, start at the block preceding the currently
                   best known header.  This ensures that we always get a
                   non-empty list of headers back as long as the peer
                   is up-to-date.  With a non-empty response, we can initialise
                   the peer's known best block.  This wouldn't be possible
                   if we requested starting at pindexBestHeader and
                   got back an empty response.  */
                if (pindexStart->pprev)
                    pindexStart = pindexStart->pprev;
                LogPrint("net", "initial getheaders (%d) to peer=%d (startheight:%d)\n", pindexStart->nHeight, pto->id, pto->nStartingHeight);
                pto->PushMessage(NetMsgType::GETHEADERS, chainActive.GetLocator(pindexStart), uint256());
            }
        }

        // Resend wallet transactions that haven't gotten in a block yet
        // Except during reindex, importing and IBD, when old wallet
        // transactions become unconfirmed and spams other nodes.
        if (!fReindex && !fImporting && !IsInitialBlockDownload())
        {
            GetMainSignals().Broadcast(nTimeBestReceived);
        }

        //
        // Try sending block announcements via headers
        //
        {
            // If we have less than MAX_BLOCKS_TO_ANNOUNCE in our
            // list of block hashes we're relaying, and our peer wants
            // headers announcements, then find the first header
            // not yet known to our peer but would connect, and send.
            // If no header would connect, or if we have too many
            // blocks, or if the peer doesn't want headers, just
            // add all to the inv queue.
            LOCK(pto->cs_inventory);
            vector<CBlock> vHeaders;
            bool fRevertToInv = ((!state.fPreferHeaders &&
                                 (!state.fPreferHeaderAndIDs || pto->vBlockHashesToAnnounce.size() > 1)) ||
                                pto->vBlockHashesToAnnounce.size() > MAX_BLOCKS_TO_ANNOUNCE);
            CBlockIndex *pBestIndex = NULL; // last header queued for delivery
            ProcessBlockAvailability(pto->id); // ensure pindexBestKnownBlock is up-to-date

            if (!fRevertToInv) {
                bool fFoundStartingHeader = false;
                // Try to find first header that our peer doesn't have, and
                // then send all headers past that one.  If we come across any
                // headers that aren't on chainActive, give up.
                BOOST_FOREACH(const uint256 &hash, pto->vBlockHashesToAnnounce) {
                    BlockMap::iterator mi = mapBlockIndex.find(hash);
                    assert(mi != mapBlockIndex.end());
                    CBlockIndex *pindex = mi->second;
                    if (chainActive[pindex->nHeight] != pindex) {
                        // Bail out if we reorged away from this block
                        fRevertToInv = true;
                        break;
                    }
                    if (pBestIndex != NULL && pindex->pprev != pBestIndex) {
                        // This means that the list of blocks to announce don't
                        // connect to each other.
                        // This shouldn't really be possible to hit during
                        // regular operation (because reorgs should take us to
                        // a chain that has some block not on the prior chain,
                        // which should be caught by the prior check), but one
                        // way this could happen is by using invalidateblock /
                        // reconsiderblock repeatedly on the tip, causing it to
                        // be added multiple times to vBlockHashesToAnnounce.
                        // Robustly deal with this rare situation by reverting
                        // to an inv.
                        fRevertToInv = true;
                        break;
                    }
                    pBestIndex = pindex;
                    if (fFoundStartingHeader) {
                        // add this to the headers message
                        vHeaders.push_back(pindex->GetBlockHeader());
                    } else if (PeerHasHeader(&state, pindex)) {
                        continue; // keep looking for the first new block
                    } else if (pindex->pprev == NULL || PeerHasHeader(&state, pindex->pprev)) {
                        // Peer doesn't have this header but they do have the prior one.
                        // Start sending headers.
                        fFoundStartingHeader = true;
                        vHeaders.push_back(pindex->GetBlockHeader());
                    } else {
                        // Peer doesn't have this header or the prior one -- nothing will
                        // connect, so bail out.
                        fRevertToInv = true;
                        break;
                    }
                }
            }
            if (!fRevertToInv && !vHeaders.empty()) {
                if (vHeaders.size() == 1 && state.fPreferHeaderAndIDs) {
                    // We only send up to 1 block as header-and-ids, as otherwise
                    // probably means we're doing an initial-ish-sync or they're slow
                    LogPrint("net", "%s sending header-and-ids %s to peer %d\n", __func__,
                            vHeaders.front().GetHash().ToString(), pto->id);
                    //TODO: Shouldn't need to reload block from disk, but requires refactor
                    CBlock block;
                    assert(ReadBlockFromDisk(block, pBestIndex, consensusParams));
                    CBlockHeaderAndShortTxIDs cmpctblock(block);
                    pto->PushMessageWithFlag(SERIALIZE_TRANSACTION_NO_WITNESS, NetMsgType::CMPCTBLOCK, cmpctblock);
                    state.pindexBestHeaderSent = pBestIndex;
                } else if (state.fPreferHeaders) {
                    if (vHeaders.size() > 1) {
                        LogPrint("net", "%s: %u headers, range (%s, %s), to peer=%d\n", __func__,
                                vHeaders.size(),
                                vHeaders.front().GetHash().ToString(),
                                vHeaders.back().GetHash().ToString(), pto->id);
                    } else {
                        LogPrint("net", "%s: sending header %s to peer=%d\n", __func__,
                                vHeaders.front().GetHash().ToString(), pto->id);
                    }
                    pto->PushMessage(NetMsgType::HEADERS, vHeaders);
                    state.pindexBestHeaderSent = pBestIndex;
                } else
                    fRevertToInv = true;
            }
            if (fRevertToInv) {
                // If falling back to using an inv, just try to inv the tip.
                // The last entry in vBlockHashesToAnnounce was our tip at some point
                // in the past.
                if (!pto->vBlockHashesToAnnounce.empty()) {
                    const uint256 &hashToAnnounce = pto->vBlockHashesToAnnounce.back();
                    BlockMap::iterator mi = mapBlockIndex.find(hashToAnnounce);
                    assert(mi != mapBlockIndex.end());
                    CBlockIndex *pindex = mi->second;

                    // Warn if we're announcing a block that is not on the main chain.
                    // This should be very rare and could be optimized out.
                    // Just log for now.
                    if (chainActive[pindex->nHeight] != pindex) {
                        LogPrint("net", "Announcing block %s not on main chain (tip=%s)\n",
                            hashToAnnounce.ToString(), chainActive.Tip()->GetBlockHash().ToString());
                    }

                    // If the peer's chain has this block, don't inv it back.
                    if (!PeerHasHeader(&state, pindex)) {
                        pto->PushInventory(CInv(MSG_BLOCK, hashToAnnounce));
                        LogPrint("net", "%s: sending inv peer=%d hash=%s\n", __func__,
                            pto->id, hashToAnnounce.ToString());
                    }
                }
            }
            pto->vBlockHashesToAnnounce.clear();
        }

        //
        // Message: inventory
        //
        vector<CInv> vInv;
        {
            LOCK(pto->cs_inventory);
            vInv.reserve(std::max<size_t>(pto->vInventoryBlockToSend.size(), INVENTORY_BROADCAST_MAX));

            // Add blocks
            BOOST_FOREACH(const uint256& hash, pto->vInventoryBlockToSend) {
                vInv.push_back(CInv(MSG_BLOCK, hash));
                if (vInv.size() == MAX_INV_SZ) {
                    pto->PushMessage(NetMsgType::INV, vInv);
                    vInv.clear();
                }
            }
            pto->vInventoryBlockToSend.clear();

            // Check whether periodic sends should happen
            bool fSendTrickle = pto->fWhitelisted;
            if (pto->nNextInvSend < nNow) {
                fSendTrickle = true;
                // Use half the delay for outbound peers, as there is less privacy concern for them.
                pto->nNextInvSend = PoissonNextSend(nNow, INVENTORY_BROADCAST_INTERVAL >> !pto->fInbound);
            }

            // Time to send but the peer has requested we not relay transactions.
            if (fSendTrickle) {
                LOCK(pto->cs_filter);
                if (!pto->fRelayTxes) pto->setInventoryTxToSend.clear();
            }

            // Respond to BIP35 mempool requests
            if (fSendTrickle && pto->fSendMempool) {
                auto vtxinfo = mempool.infoAll();
                pto->fSendMempool = false;
                CAmount filterrate = 0;
                {
                    LOCK(pto->cs_feeFilter);
                    filterrate = pto->minFeeFilter;
                }

                LOCK(pto->cs_filter);

                for (const auto& txinfo : vtxinfo) {
                    const uint256& hash = txinfo.tx->GetHash();
                    CInv inv(MSG_TX, hash);
                    pto->setInventoryTxToSend.erase(hash);
                    if (filterrate) {
                        if (txinfo.feeRate.GetFeePerK() < filterrate)
                            continue;
                    }
                    if (pto->pfilter) {
                        if (!pto->pfilter->IsRelevantAndUpdate(*txinfo.tx)) continue;
                    }
                    pto->filterInventoryKnown.insert(hash);
                    vInv.push_back(inv);
                    if (vInv.size() == MAX_INV_SZ) {
                        pto->PushMessage(NetMsgType::INV, vInv);
                        vInv.clear();
                    }
                }
                pto->timeLastMempoolReq = GetTime();
            }

            // Determine transactions to relay
            if (fSendTrickle) {
                // Produce a vector with all candidates for sending
                vector<std::set<uint256>::iterator> vInvTx;
                vInvTx.reserve(pto->setInventoryTxToSend.size());
                for (std::set<uint256>::iterator it = pto->setInventoryTxToSend.begin(); it != pto->setInventoryTxToSend.end(); it++) {
                    vInvTx.push_back(it);
                }
                CAmount filterrate = 0;
                {
                    LOCK(pto->cs_feeFilter);
                    filterrate = pto->minFeeFilter;
                }
                // Topologically and fee-rate sort the inventory we send for privacy and priority reasons.
                // A heap is used so that not all items need sorting if only a few are being sent.
                CompareInvMempoolOrder compareInvMempoolOrder(&mempool);
                std::make_heap(vInvTx.begin(), vInvTx.end(), compareInvMempoolOrder);
                // No reason to drain out at many times the network's capacity,
                // especially since we have many peers and some will draw much shorter delays.
                unsigned int nRelayedTransactions = 0;
                LOCK(pto->cs_filter);
                while (!vInvTx.empty() && nRelayedTransactions < INVENTORY_BROADCAST_MAX) {
                    // Fetch the top element from the heap
                    std::pop_heap(vInvTx.begin(), vInvTx.end(), compareInvMempoolOrder);
                    std::set<uint256>::iterator it = vInvTx.back();
                    vInvTx.pop_back();
                    uint256 hash = *it;
                    // Remove it from the to-be-sent set
                    pto->setInventoryTxToSend.erase(it);
                    // Check if not in the filter already
                    if (pto->filterInventoryKnown.contains(hash)) {
                        continue;
                    }
                    // Not in the mempool anymore? don't bother sending it.
                    auto txinfo = mempool.info(hash);
                    if (!txinfo.tx) {
                        continue;
                    }
                    if (filterrate && txinfo.feeRate.GetFeePerK() < filterrate) {
                        continue;
                    }
                    if (pto->pfilter && !pto->pfilter->IsRelevantAndUpdate(*txinfo.tx)) continue;
                    // Send
                    vInv.push_back(CInv(MSG_TX, hash));
                    nRelayedTransactions++;
                    {
                        // Expire old relay messages
                        while (!vRelayExpiration.empty() && vRelayExpiration.front().first < nNow)
                        {
                            mapRelay.erase(vRelayExpiration.front().second);
                            vRelayExpiration.pop_front();
                        }

                        auto ret = mapRelay.insert(std::make_pair(hash, std::move(txinfo.tx)));
                        if (ret.second) {
                            vRelayExpiration.push_back(std::make_pair(nNow + 15 * 60 * 1000000, ret.first));
                        }
                    }
                    if (vInv.size() == MAX_INV_SZ) {
                        pto->PushMessage(NetMsgType::INV, vInv);
                        vInv.clear();
                    }
                    pto->filterInventoryKnown.insert(hash);
                }
            }
        }
        if (!vInv.empty())
            pto->PushMessage(NetMsgType::INV, vInv);

        // Detect whether we're stalling
        nNow = GetTimeMicros();
        if (!pto->fDisconnect && state.nStallingSince && state.nStallingSince < nNow - 1000000 * BLOCK_STALLING_TIMEOUT) {
            // Stalling only triggers when the block download window cannot move. During normal steady state,
            // the download window should be much larger than the to-be-downloaded set of blocks, so disconnection
            // should only happen during initial block download.
            LogPrintf("Peer=%d is stalling block download, disconnecting\n", pto->id);
            pto->fDisconnect = true;
        }
        // In case there is a block that has been in flight from this peer for 2 + 0.5 * N times the block interval
        // (with N the number of peers from which we're downloading validated blocks), disconnect due to timeout.
        // We compensate for other peers to prevent killing off peers due to our own downstream link
        // being saturated. We only count validated in-flight blocks so peers can't advertise non-existing block hashes
        // to unreasonably increase our timeout.
        if (!pto->fDisconnect && state.vBlocksInFlight.size() > 0) {
            QueuedBlock &queuedBlock = state.vBlocksInFlight.front();
            int nOtherPeersWithValidatedDownloads = nPeersWithValidatedDownloads - (state.nBlocksInFlightValidHeaders > 0);
            if (nNow > state.nDownloadingSince + consensusParams.nPowTargetSpacing * (BLOCK_DOWNLOAD_TIMEOUT_BASE + BLOCK_DOWNLOAD_TIMEOUT_PER_PEER * nOtherPeersWithValidatedDownloads)) {
                LogPrintf("Timeout downloading block %s from peer=%d, disconnecting\n", queuedBlock.hash.ToString(), pto->id);
                pto->fDisconnect = true;
            }
        }

        //
        // Message: getdata (blocks)
        //
        vector<CInv> vGetData;


        if (!pto->fDisconnect && !pto->fClient && (fFetch || !IsInitialBlockDownload()) && state.nBlocksInFlight < MAX_BLOCKS_IN_TRANSIT_PER_PEER) {
            vector<CBlockIndex*> vToDownload;
            NodeId staller = -1;

            FindNextBlocksToDownload(pto->GetId(), MAX_BLOCKS_IN_TRANSIT_PER_PEER - state.nBlocksInFlight, vToDownload, staller);
            BOOST_FOREACH(CBlockIndex *pindex, vToDownload) {
                if (State(pto->GetId())->fHaveWitness || !IsWitnessEnabled(pindex->pprev, consensusParams)) {
                    uint32_t nFetchFlags = GetFetchFlags(pto, pindex->pprev, consensusParams);
                    vGetData.push_back(CInv(MSG_BLOCK | nFetchFlags, pindex->GetBlockHash()));
                    MarkBlockAsInFlight(pto->GetId(), pindex->GetBlockHash(), consensusParams, pindex);
                    LogPrint("net", "Requesting block %s (%d) peer=%d\n", pindex->GetBlockHash().ToString(),
                        pindex->nHeight, pto->id);
                }
            }
            if (state.nBlocksInFlight == 0 && staller != -1  && State(pto->GetId())->fHaveWitness) {
                if (State(staller)->nStallingSince == 0) {
                    State(staller)->nStallingSince = nNow;
                    LogPrint("net", "Stall started peer=%d\n", staller);
                }
            }
        }

        //
        // Message: getdata (non-blocks)
        //
        while (!pto->fDisconnect && !pto->mapAskFor.empty() && (*pto->mapAskFor.begin()).first <= nNow)
        {
            const CInv& inv = (*pto->mapAskFor.begin()).second;
            if (!AlreadyHave(inv))
            {
                if (fDebug)
                    LogPrint("net", "Requesting %s peer=%d\n", inv.ToString(), pto->id);
                vGetData.push_back(inv);
                if (vGetData.size() >= 1000)
                {
                    pto->PushMessage(NetMsgType::GETDATA, vGetData);
                    vGetData.clear();
                }
            } else {
                //If we're not going to ask, don't expect a response.
                pto->setAskFor.erase(inv.hash);
            }
            pto->mapAskFor.erase(pto->mapAskFor.begin());
        }
        if (!vGetData.empty())
            pto->PushMessage(NetMsgType::GETDATA, vGetData);

        //
        // Message: feefilter
        //
        // We don't want white listed peers to filter txs to us if we have -whitelistforcerelay
        if (pto->nVersion >= FEEFILTER_VERSION && GetBoolArg("-feefilter", DEFAULT_FEEFILTER) &&
            !(pto->fWhitelisted && GetBoolArg("-whitelistforcerelay", DEFAULT_WHITELISTFORCERELAY))) {
            CAmount currentFilter = mempool.GetMinFee(GetArg("-maxmempool", DEFAULT_MAX_MEMPOOL_SIZE) * 1000000).GetFeePerK();
            int64_t timeNow = GetTimeMicros();
            if (timeNow > pto->nextSendTimeFeeFilter) {
                CAmount filterToSend = filterRounder.round(currentFilter);
                if (filterToSend != pto->lastSentFeeFilter) {
                    pto->PushMessage(NetMsgType::FEEFILTER, filterToSend);
                    pto->lastSentFeeFilter = filterToSend;
                }
                pto->nextSendTimeFeeFilter = PoissonNextSend(timeNow, AVG_FEEFILTER_BROADCAST_INTERVAL);
            }
            // If the fee filter has changed substantially and it's still more than MAX_FEEFILTER_CHANGE_DELAY
            // until scheduled broadcast, then move the broadcast to within MAX_FEEFILTER_CHANGE_DELAY.
            else if (timeNow + MAX_FEEFILTER_CHANGE_DELAY * 1000000 < pto->nextSendTimeFeeFilter &&
                     (currentFilter < 3 * pto->lastSentFeeFilter / 4 || currentFilter > 4 * pto->lastSentFeeFilter / 3)) {
                pto->nextSendTimeFeeFilter = timeNow + (insecure_rand() % MAX_FEEFILTER_CHANGE_DELAY) * 1000000;
            }
        }
    }
    return true;
}

 std::string CBlockFileInfo::ToString() const {
     return strprintf("CBlockFileInfo(blocks=%u, size=%u, heights=%u...%u, time=%s...%s)", nBlocks, nSize, nHeightFirst, nHeightLast, DateTimeStrFormat("%Y-%m-%d", nTimeFirst), DateTimeStrFormat("%Y-%m-%d", nTimeLast));
 }

ThresholdState VersionBitsTipState(const Consensus::Params& params, Consensus::DeploymentPos pos)
{
    LOCK(cs_main);
    return VersionBitsState(chainActive.Tip(), params, pos, versionbitscache);
}

class CMainCleanup
{
public:
    CMainCleanup() {}
    ~CMainCleanup() {
        // block headers
        BlockMap::iterator it1 = mapBlockIndex.begin();
        for (; it1 != mapBlockIndex.end(); it1++)
            delete (*it1).second;
        mapBlockIndex.clear();

        // orphan transactions
        mapOrphanTransactions.clear();
        mapOrphanTransactionsByPrev.clear();
    }
} instance_of_cmaincleanup;

// ppcoin: find last block index up to pindex
const CBlockIndex* GetLastBlockIndex(const CBlockIndex* pindex, bool fProofOfStake)
{
    while (pindex && pindex->pprev && (pindex->IsProofOfStake() != fProofOfStake))
        pindex = pindex->pprev;
    return pindex;
}

unsigned int ComputedMinStake(unsigned int nBase, int64_t nTime, unsigned int nBlockTime)
{
  return ComputeMaxBits(bnProofOfStakeLimit, nBase, nTime);
}

unsigned int GetNextTargetRequired(const CBlockIndex* pindexLast, bool fProofOfStake)
{

    arith_uint256 bnTargetLimit = fProofOfStake ? GetProofOfStakeLimit(pindexLast->nHeight) : Params().ProofOfWorkLimit();

    if (pindexLast == NULL)
        return bnTargetLimit.GetCompact(); // genesis block


    const CBlockIndex* pindexPrev = GetLastBlockIndex(pindexLast, fProofOfStake);
    if (pindexPrev->pprev == NULL)
        return bnTargetLimit.GetCompact(); // first block

    const CBlockIndex* pindexPrevPrev = GetLastBlockIndex(pindexPrev->pprev, fProofOfStake);
    if (pindexPrevPrev->pprev == NULL)
        return bnTargetLimit.GetCompact(); // second block

    int64_t nActualSpacing = pindexPrev->GetBlockTime() - pindexPrevPrev->GetBlockTime();

    if (nActualSpacing < 0)
        nActualSpacing = Params().GetConsensus().nTargetSpacing;

    // ppcoin: target change every block
    // ppcoin: retarget with exponential moving toward target spacing
    arith_uint256 bnNew;
    bnNew.SetCompact(pindexPrev->nBits);

    arith_uint256 nInterval = (Params().GetConsensus().nTargetTimespan) / (Params().GetConsensus().nTargetSpacing);
    bnNew *= (((nInterval - 1)) * (Params().GetConsensus().nTargetSpacing) + (nActualSpacing) + (nActualSpacing));
    bnNew /= (((nInterval + 1)) * (Params().GetConsensus().nTargetSpacing));

    if (bnNew <= 0 || bnNew > bnTargetLimit)
        bnNew = bnTargetLimit;

    return bnNew.GetCompact();
}

arith_uint256 GetProofOfStakeLimit(int nHeight)
{
    return (bnProofOfStakeLimitV2);
}

bool TransactionGetCoinAge(CTransaction& transaction, uint64_t& nCoinAge)
{
    arith_uint256 bnCentSecond = 0;  // coin age in the unit of cent-seconds
    nCoinAge = 0;

    if (transaction.IsCoinBase())
        return true;

    BOOST_FOREACH(const CTxIn& txin, transaction.vin)
    {
        // First try finding the previous transaction in database
        CTransaction txPrev;
        uint256 hashBlock = uint256();

        if (!GetTransaction(txin.prevout.hash, txPrev, Params().GetConsensus(), hashBlock, true))
            continue;  // previous transaction not in main chain

        if (transaction.nTime < txPrev.nTime)
            return false;  // Transaction timestamp violation

        if (mapBlockIndex.count(hashBlock) == 0)
            return false; //Block not found

        CBlockIndex* pblockindex = mapBlockIndex[hashBlock];

        if (pblockindex->nTime + Params().GetConsensus().nStakeMinAge > transaction.nTime)
            continue; // only count coins meeting min age requirement

        int64_t nValueIn = txPrev.vout[txin.prevout.n].nValue;
        bnCentSecond += arith_uint256(nValueIn) * (transaction.nTime-txPrev.nTime) / CENT;


        LogPrint("coinage", "coin age nValueIn=%d nTimeDiff=%d bnCentSecond=%s\n", nValueIn, transaction.nTime - txPrev.nTime, bnCentSecond.ToString());
    }


    arith_uint256 bnCoinDay = ((bnCentSecond * CENT) / COIN) / (24 * 60 * 60);
    LogPrint("coinage", "coin age bnCoinDay=%s\n", bnCoinDay.ToString());
    nCoinAge = bnCoinDay.GetLow64();

    return true;
}

using namespace std;

// Get time weight
int64_t GetWeight(int64_t nIntervalBeginning, int64_t nIntervalEnd)
{
    // Kernel hash weight starts from 0 at the min age
    // this change increases active coins participating the hash and helps
    // to secure the network when proof-of-stake difficulty is low

    return nIntervalEnd - nIntervalBeginning - Params().GetConsensus().nStakeMinAge;
}

// Get the last stake modifier and its generation time from a given block
static bool GetLastStakeModifier(const CBlockIndex* pindex, uint64_t& nStakeModifier, int64_t& nModifierTime)
{
    if (!pindex)
        return error("GetLastStakeModifier: null pindex");
    while (pindex && pindex->pprev && !pindex->GeneratedStakeModifier())
        pindex = pindex->pprev;
    if (!pindex->GeneratedStakeModifier()){
        nStakeModifier = 1;
        nModifierTime = pindex->GetBlockTime();
        return true;
    }
    nStakeModifier = pindex->nStakeModifier;
    nModifierTime = pindex->GetBlockTime();
    return true;
}

// Get selection interval section (in seconds)
static int64_t GetStakeModifierSelectionIntervalSection(int nSection)
{
    assert (nSection >= 0 && nSection < 64);
    return (Params().GetConsensus().nModifierInterval * 63 / (63 + ((63 - nSection) * (MODIFIER_INTERVAL_RATIO - 1))));
}

// Get stake modifier selection interval (in seconds)
static int64_t GetStakeModifierSelectionInterval()
{
    int64_t nSelectionInterval = 0;
    for (int nSection=0; nSection<64; nSection++)
        nSelectionInterval += GetStakeModifierSelectionIntervalSection(nSection);
    return nSelectionInterval;
}

// select a block from the candidate blocks in vSortedByTimestamp, excluding
// already selected blocks in vSelectedBlocks, and with timestamp up to
// nSelectionIntervalStop.
static bool SelectBlockFromCandidates(vector<pair<int64_t, uint256> >& vSortedByTimestamp, map<uint256, const CBlockIndex*>& mapSelectedBlocks,
    int64_t nSelectionIntervalStop, uint64_t nStakeModifierPrev, const CBlockIndex** pindexSelected)
{
    bool fSelected = false;
    uint256 hashBest = uint256();
    *pindexSelected = (const CBlockIndex*) 0;
    BOOST_FOREACH(const PAIRTYPE(int64_t, uint256)& item, vSortedByTimestamp)
    {
        if (!mapBlockIndex.count(item.second))
            return error("SelectBlockFromCandidates: failed to find block index for candidate block %s", item.second.ToString());
        const CBlockIndex* pindex = mapBlockIndex[item.second];
        if (fSelected && pindex->GetBlockTime() > nSelectionIntervalStop){
//            LogPrint("stakemodifier", "SelectBlockFromCandidates: selection hash=%s index=%d proofhash=%s nStakeModifierPrev=%08x\n", hashBest.ToString(), pindex->nHeight, pindex->hashProof.ToString(), nStakeModifierPrev);
            break;

        }

        if (mapSelectedBlocks.count(pindex->GetBlockHash()) > 0)
            continue;
        // compute the selection hash by hashing its proof-hash and the
        // previous proof-of-stake modifier
        CDataStream ss(SER_GETHASH, 0);
        ss << ArithToUint256(pindex->hashProof) << nStakeModifierPrev;
        uint256 hashSelection = Hash(ss.begin(), ss.end());


        // the selection hash is divided by 2**32 so that proof-of-stake block
        // is always favored over proof-of-work block. this is to preserve
        // the energy efficiency property
        if (pindex->IsProofOfStake())
            hashSelection = ArithToUint256(UintToArith256(hashSelection) >> 32);

        if (fSelected && hashSelection < hashBest)
        {
            hashBest = hashSelection;
            *pindexSelected = (const CBlockIndex*) pindex;
        }
        else if (!fSelected)
        {
            fSelected = true;
            hashBest = hashSelection;
            *pindexSelected = (const CBlockIndex*) pindex;
        }
    }
    return fSelected;
}

// Stake Modifier (hash modifier of proof-of-stake):
// The purpose of stake modifier is to prevent a txout (coin) owner from
// computing future proof-of-stake generated by this txout at the time
// of transaction confirmation. To meet kernel protocol, the txout
// must hash with a future stake modifier to generate the proof.
// Stake modifier consists of bits each of which is contributed from a
// selected block of a given block group in the past.
// The selection of a block is based on a hash of the block's proof-hash and
// the previous stake modifier.
// Stake modifier is recomputed at a fixed time interval instead of every
// block. This is to make it difficult for an attacker to gain control of
// additional bits in the stake modifier, even after generating a chain of
// blocks.
bool ComputeNextStakeModifier(const CBlockIndex* pindexPrev, uint64_t& nStakeModifier, bool& fGeneratedStakeModifier)
{
    nStakeModifier = 0;
    fGeneratedStakeModifier = false;
    if (!pindexPrev)
    {
        fGeneratedStakeModifier = true;
        return error("ComputeNextStakeModifier(): Could not find pindexPrev");  // genesis block's modifier is 0
    }
    // First find current stake modifier and its generation block time
    // if it's not old enough, return the same stake modifier
    int64_t nModifierTime = 0;
    if (!GetLastStakeModifier(pindexPrev, nStakeModifier, nModifierTime))
        return error("ComputeNextStakeModifier: unable to get last modifier");
//    LogPrint("stakemodifier", "ComputeNextStakeModifier: prev modifier=0x%016x time=%s\n", nStakeModifier, DateTimeStrFormat("%Y-%m-%d %H:%M:%S", nModifierTime));
    if (nModifierTime / Params().GetConsensus().nModifierInterval >= pindexPrev->GetBlockTime() / Params().GetConsensus().nModifierInterval)
        return true;

    // Sort candidate blocks by timestamp
    vector<pair<int64_t, uint256> > vSortedByTimestamp;
    vSortedByTimestamp.reserve(64 * Params().GetConsensus().nModifierInterval / GetTargetSpacing(pindexPrev->nHeight));
    int64_t nSelectionInterval = GetStakeModifierSelectionInterval();
    int64_t nSelectionIntervalStart = (pindexPrev->GetBlockTime() / Params().GetConsensus().nModifierInterval)
            * Params().GetConsensus().nModifierInterval - nSelectionInterval;
//    LogPrint("stakemodifier", "nSelectionInterval = %d nSelectionIntervalStart = %d\n",nSelectionInterval,nSelectionIntervalStart);

    const CBlockIndex* pindex = pindexPrev;
    while (pindex && pindex->GetBlockTime() >= nSelectionIntervalStart)
    {
        vSortedByTimestamp.push_back(make_pair(pindex->GetBlockTime(), pindex->GetBlockHash()));
        pindex = pindex->pprev;
    }
    int nHeightFirstCandidate = pindex ? (pindex->nHeight + 1) : 0;
    reverse(vSortedByTimestamp.begin(), vSortedByTimestamp.end());
    sort(vSortedByTimestamp.begin(), vSortedByTimestamp.end());

    // Select 64 blocks from candidate blocks to generate stake modifier
    uint64_t nStakeModifierNew = 0;
    int64_t nSelectionIntervalStop = nSelectionIntervalStart;
    map<uint256, const CBlockIndex*> mapSelectedBlocks;
    for (int nRound=0; nRound<min(64, (int)vSortedByTimestamp.size()); nRound++)
    {
        // add an interval section to the current selection round
        nSelectionIntervalStop += GetStakeModifierSelectionIntervalSection(nRound);
        // select a block from the candidates of current round
        if (!SelectBlockFromCandidates(vSortedByTimestamp, mapSelectedBlocks, nSelectionIntervalStop, nStakeModifier, &pindex))
            return error("ComputeNextStakeModifier: unable to select block at round %d", nRound);
        // write the entropy bit of the selected block
        nStakeModifierNew |= (((uint64_t)pindex->GetStakeEntropyBit()) << nRound);
        // add the selected block from candidates to selected list
        mapSelectedBlocks.insert(make_pair(pindex->GetBlockHash(), pindex));
//        LogPrint("stakemodifier", "ComputeNextStakeModifier: selected round %d stop=%s height=%d bit=%d\n", nRound, DateTimeStrFormat("%Y-%m-%d %H:%M:%S", nSelectionIntervalStop), pindex->nHeight, pindex->GetStakeEntropyBit());
    }

    // Print selection map for visualization of the selected blocks
    if (LogAcceptCategory("stakemodifier"))
    {
        string strSelectionMap = "";
        // '-' indicates proof-of-work blocks not selected
        strSelectionMap.insert(0, pindexPrev->nHeight - nHeightFirstCandidate + 1, '-');
        pindex = pindexPrev;
        while (pindex && pindex->nHeight >= nHeightFirstCandidate)
        {
            // '=' indicates proof-of-stake blocks not selected
            if (pindex->IsProofOfStake())
                strSelectionMap.replace(pindex->nHeight - nHeightFirstCandidate, 1, "=");
            pindex = pindex->pprev;
        }
        BOOST_FOREACH(const PAIRTYPE(uint256, const CBlockIndex*)& item, mapSelectedBlocks)
        {
            // 'S' indicates selected proof-of-stake blocks
            // 'W' indicates selected proof-of-work blocks
            strSelectionMap.replace(item.second->nHeight - nHeightFirstCandidate, 1, item.second->IsProofOfStake()? "S" : "W");
        }
//        LogPrintf("ComputeNextStakeModifier: selection height [%d, %d] map %s\n", nHeightFirstCandidate, pindexPrev->nHeight, strSelectionMap);
    }
//    LogPrint("stakemodifier", "ComputeNextStakeModifier: new modifier=0x%016x time=%s\n", nStakeModifierNew, DateTimeStrFormat("%Y-%m-%d %H:%M:%S", pindexPrev->GetBlockTime()));

    nStakeModifier = nStakeModifierNew;
    fGeneratedStakeModifier = true;
    return true;
}


static bool CheckStakeKernelHashV2(CBlockIndex* pindexPrev, unsigned int nBits, unsigned int nTimeBlockFrom, const CTransaction& txPrev, const COutPoint& prevout, unsigned int nTimeTx, arith_uint256& hashProofOfStake, arith_uint256& targetProofOfStake, bool fPrintProofOfStake)
{

    if (nTimeTx < txPrev.nTime)  // Transaction timestamp violation
        return error("CheckStakeKernelHash() : nTime violation");


    if (nTimeBlockFrom + Params().GetConsensus().nStakeMinAge > nTimeTx) // Min age requirement
        return error("CheckStakeKernelHash() : min age violation");

    // Base target
    targetProofOfStake.SetCompact(nBits);

    // Weighted target
    int64_t nValueIn = txPrev.vout[prevout.n].nValue;
    arith_uint512 bnWeight = arith_uint512(nValueIn);

    // We need to convert to uint512 to prevent overflow when multiplying by 1st block coins
    base_uint<512> targetProofOfStake512(targetProofOfStake.GetHex());
    targetProofOfStake512 *= bnWeight;

    uint64_t nStakeModifier = pindexPrev->nStakeModifier;
    int nStakeModifierHeight = pindexPrev->nHeight;
    int64_t nStakeModifierTime = pindexPrev->nTime;

    // Calculate hash
    CDataStream ss(SER_GETHASH, 0);
    ss << nStakeModifier << nTimeBlockFrom << txPrev.nTime << prevout.hash << prevout.n << nTimeTx;
    hashProofOfStake = UintToArith256(Hash(ss.begin(), ss.end()));

    if (fPrintProofOfStake)
    {
        LogPrint("stakemodifier","CheckStakeKernelHash() : using modifier 0x%016x at height=%d timestamp=%s for block from timestamp=%s\n",
            nStakeModifier, nStakeModifierHeight,
            DateTimeStrFormat("%Y-%m-%d %H:%M:%S", nStakeModifierTime),
            DateTimeStrFormat("%Y-%m-%d %H:%M:%S", nTimeBlockFrom));
        LogPrint("stakemodifier","CheckStakeKernelHash() : check modifier=0x%016x nTimeBlockFrom=%u nTimeTxPrev=%u nPrevout=%u nTimeTx=%u hashProof=%s bnTarget=%s nBits=%08x nValueIn=%d bnWeight=%s\n",
            nStakeModifier,
            nTimeBlockFrom, txPrev.nTime, prevout.n, nTimeTx,
            hashProofOfStake.ToString(), targetProofOfStake512.ToString(), nBits, nValueIn,bnWeight.ToString());
    }

    // We need to convert type so it can be compared to target
    base_uint<512> hashProofOfStake512(hashProofOfStake.GetHex());

    // Now check if proof-of-stake hash meets target protocol
    if (hashProofOfStake512 > targetProofOfStake512)
      return false;

    if (fDebug && !fPrintProofOfStake)
    {
        LogPrint("stakemodifier","CheckStakeKernelHash() : using modifier 0x%016x at height=%d timestamp=%s for block from timestamp=%s\n",
            nStakeModifier, nStakeModifierHeight,
            DateTimeStrFormat("%Y-%m-%d %H:%M:%S", nStakeModifierTime),
            DateTimeStrFormat("%Y-%m-%d %H:%M:%S", nTimeBlockFrom));
        LogPrint("stakemodifier","CheckStakeKernelHash() : pass modifier=0x%016x nTimeBlockFrom=%u nTimeTxPrev=%u nPrevout=%u nTimeTx=%u hashProof=%s\n",
            nStakeModifier,
            nTimeBlockFrom, txPrev.nTime, prevout.n, nTimeTx,
            hashProofOfStake.ToString());
    }

    return true;
}

bool CheckStakeKernelHash(CBlockIndex* pindexPrev, unsigned int nBits, CBlockIndex& blockFrom, const CTransaction& txPrev, const COutPoint& prevout, unsigned int nTimeTx, arith_uint256& hashProofOfStake, arith_uint256& targetProofOfStake, bool fPrintProofOfStake)
{
    // if (IsProtocolV2(pindexPrev->nHeight+1))
        return CheckStakeKernelHashV2(pindexPrev, nBits, blockFrom.GetBlockTime(), txPrev, prevout, nTimeTx, hashProofOfStake, targetProofOfStake, true);
    // else
        // return CheckStakeKernelHashV1(nBits, blockFrom, nTxPrevOffset, txPrev, prevout, nTimeTx, hashProofOfStake, targetProofOfStake, fPrintProofOfStake);
}

//Check kernel hash target and coinstake signature
bool CheckProofOfStake(CBlockIndex* pindexPrev, const CTransaction& tx, unsigned int nBits, arith_uint256& hashProofOfStake, arith_uint256& targetProofOfStake, std::vector<CScriptCheck> *pvChecks, bool fCHeckSignature)
{
    if (!tx.IsCoinStake())
        return error("CheckProofOfStake() : called on non-coinstake %s", tx.GetHash().ToString());

    // Kernel (input 0) must match the stake hash target per coin age (nBits)
    const CTxIn& txin = tx.vin[0];

    CTransaction txPrev;
    uint256 hashBlock = uint256();
    if (!GetTransaction(txin.prevout.hash, txPrev, Params().GetConsensus(), hashBlock, true))
        return error("CheckProofOfStake() : INFO: read txPrev failed %s",txin.prevout.hash.GetHex());  // previous transaction not in main chain, may occur during initial download

    if (txPrev.vout[txin.prevout.n].scriptPubKey.IsColdStaking())
        for(unsigned int i = 1; i < tx.vout.size() - 1; i++) // First output is empty, last is CFund contribution
            if(tx.vout[i].scriptPubKey != txPrev.vout[txin.prevout.n].scriptPubKey)
                return error(strprintf("CheckProofOfStake(): Coinstake output %d tried to move cold staking coins to a non authorised script. (%s vs. %s)",
                                       i, ScriptToAsmStr(txPrev.vout[txin.prevout.n].scriptPubKey), ScriptToAsmStr(tx.vout[i].scriptPubKey)));

    if (pvChecks)
        pvChecks->reserve(tx.vin.size());

    CCoinsViewCache inputs(pcoinsTip);

    if(fCHeckSignature)
    {
        PrecomputedTransactionData txdata(tx);
        const COutPoint &prevout = tx.vin[0].prevout;
        const CCoins* coins = inputs.AccessCoins(prevout.hash);
        assert(coins);

        // Verify signature
        CScriptCheck check(*coins, tx, 0, SCRIPT_VERIFY_NONE, false, &txdata);
        if (pvChecks) {
            pvChecks->push_back(CScriptCheck());
            check.swap(pvChecks->back());
        } else if (!check())
            return error("CheckProofOfStake() : script-verify-failed %s",ScriptErrorString(check.GetScriptError()));
    }

    if (mapBlockIndex.count(hashBlock) == 0)
        return fDebug? error("CheckProofOfStake() : read block failed") : false; // unable to read block of previous transaction

    CBlockIndex* pblockindex = mapBlockIndex[hashBlock];

    if (txin.prevout.hash != txPrev.GetHash())
        return error("CheckProofOfStake(): Coinstake input does not match previous output %s",txin.prevout.hash.GetHex());

    if (!CheckStakeKernelHash(pindexPrev, nBits, *pblockindex, txPrev, txin.prevout, tx.nTime, hashProofOfStake, targetProofOfStake, fDebug))
        return error("CheckProofOfStake() : INFO: check kernel failed on coinstake %s, hashProof=%s", tx.GetHash().ToString(), hashProofOfStake.ToString()); // may occur during initial download or if behind on block chain sync

    return true;
}

// Check whether the coinstake timestamp meets protocol
bool CheckCoinStakeTimestamp(int nHeight, int64_t nTimeBlock, int64_t nTimeTx)
{
    if (nHeight > 0)
        return (nTimeBlock == nTimeTx) && ((nTimeTx & STAKE_TIMESTAMP_MASK) == 0);
    else
        return (nTimeBlock == nTimeTx);
}

bool CheckKernel(CBlockIndex* pindexPrev, unsigned int nBits, int64_t nTime, const COutPoint& prevout, int64_t* pBlockTime)
{
    arith_uint256 hashProofOfStake, targetProofOfStake;

    CTransaction txPrev;
    uint256 hashBlock = uint256();
    if (!GetTransaction(prevout.hash, txPrev, Params().GetConsensus(), hashBlock, true)){
        LogPrintf("CheckKernel : Could not find previous transaction %s\n",prevout.hash.ToString());
        return false;
    }

    if (mapBlockIndex.count(hashBlock) == 0){
        LogPrintf("CheckKernel : Could not find block of previous transaction %s\n",hashBlock.ToString());
        return false;
    }

    CBlockIndex* pblockindex = mapBlockIndex[hashBlock];

    if (pblockindex->GetBlockTime() + Params().GetConsensus().nStakeMinAge > nTime)
        return false;

    if (pBlockTime)
        *pBlockTime = pblockindex->GetBlockTime();


    if (!pwalletMain->mapWallet.count(prevout.hash))
        return("CheckProofOfStake(): Couldn't get Tx Index");

    return CheckStakeKernelHash(pindexPrev, nBits, *pblockindex, txPrev, prevout, nTime, hashProofOfStake, targetProofOfStake);
}

// staker's coin stake reward based on coin age spent (coin-days)
int64_t GetProofOfStakeReward(int nHeight, int64_t nCoinAge, int64_t nFees, CBlockIndex* pindexPrev)
{
    int64_t nRewardCoinYear;
    nRewardCoinYear = MAX_MINT_PROOF_OF_STAKE;

    if(nHeight-1 < 7 * Params().GetConsensus().nDailyBlockCount)
        nRewardCoinYear = 1 * MAX_MINT_PROOF_OF_STAKE;
    else if(nHeight-1 < (365 * Params().GetConsensus().nDailyBlockCount))
        nRewardCoinYear = 0.5 * MAX_MINT_PROOF_OF_STAKE;
    else if(nHeight-1 < (730 * Params().GetConsensus().nDailyBlockCount))
        nRewardCoinYear = 0.5 * MAX_MINT_PROOF_OF_STAKE;
    else if(IsCommunityFundAccumulationEnabled(pindexPrev, Params().GetConsensus(), false))
        nRewardCoinYear = 0.4 * MAX_MINT_PROOF_OF_STAKE;
    else
        nRewardCoinYear = 0.5 * MAX_MINT_PROOF_OF_STAKE;

    int64_t nSubsidy = nCoinAge * nRewardCoinYear / 365;

    return  nSubsidy + nFees;
}

unsigned int ComputeMaxBits(arith_uint256 bnTargetLimit, unsigned int nBase, int64_t nTime)
{
    arith_uint256 bnResult;
    bnResult.SetCompact(nBase);
    bnResult *= 2;
    while (nTime > 0 && bnResult < bnTargetLimit)
    {
        // Maximum 200% adjustment per day...
        bnResult *= 2;
        nTime -= 24 * 60 * 60;
    }
    if (bnResult > bnTargetLimit)
        bnResult = bnTargetLimit;
    return bnResult.GetCompact();
}<|MERGE_RESOLUTION|>--- conflicted
+++ resolved
@@ -1101,11 +1101,8 @@
         nValueOut += txout.nValue;
         if (!MoneyRange(nValueOut))
             return state.DoS(100, false, REJECT_INVALID, "bad-txns-txouttotal-toolarge");
-<<<<<<< HEAD
         if(txout.scriptPubKey.IsColdStaking() && !IsColdStakingEnabled(pindexBestHeader, Params().GetConsensus()))
             return state.DoS(100, false, REJECT_INVALID, "cold-staking-not-enabled");
-=======
->>>>>>> 7730c7bc
     }
 
     // Check for duplicate inputs
@@ -2289,12 +2286,8 @@
         uint256 hash = tx.GetHash();
 
         if(IsCommunityFundEnabled(pindex->pprev, Params().GetConsensus())) {
-<<<<<<< HEAD
-            if(tx.nVersion == CTransaction::PROPOSAL_VERSION && CFund::IsValidProposal(tx))
-=======
             if(tx.nVersion == CTransaction::PROPOSAL_VERSION && CFund::IsValidProposal(tx)) {
                 std::vector<std::pair<uint256, CFund::CProposal> > proposalIndex;
->>>>>>> 7730c7bc
                 proposalIndex.push_back(make_pair(hash,CFund::CProposal()));
                 if (!pfClean && !pblocktree->UpdateProposalIndex(proposalIndex)) {
                     return AbortNode(state, "Failed to write proposal index");
@@ -2302,11 +2295,8 @@
             }
 
             if(tx.nVersion == CTransaction::PAYMENT_REQUEST_VERSION && CFund::IsValidPaymentRequest(tx)) {
-<<<<<<< HEAD
-=======
                 std::vector<std::pair<uint256, CFund::CProposal> > proposalIndex;
                 std::vector<std::pair<uint256, CFund::CPaymentRequest> > paymentRequestIndex;
->>>>>>> 7730c7bc
                 paymentRequestIndex.push_back(make_pair(hash,CFund::CPaymentRequest()));
                 CFund::CPaymentRequest prequest; CFund::CProposal proposal;
                 if(CFund::FindPaymentRequest(tx.hash, prequest) && CFund::FindProposal(prequest.proposalhash, proposal)) {
@@ -2474,17 +2464,6 @@
         }
     }
 
-<<<<<<< HEAD
-    if (!pblocktree->UpdateProposalIndex(proposalIndex)) {
-        return AbortNode(state, "Failed to write proposal index");
-    }
-
-    if (!pblocktree->UpdatePaymentRequestIndex(paymentRequestIndex)) {
-        return AbortNode(state, "Failed to write proposal index");
-    }
-
-=======
->>>>>>> 7730c7bc
     return fClean;
 }
 
@@ -2548,16 +2527,14 @@
     if(IsCommunityFundAccumulationEnabled(pindexPrev,Params().GetConsensus(), true))
         nVersion |= nCFundAccVersionMask;
 
-<<<<<<< HEAD
     if(IsColdStakingEnabled(pindexPrev,Params().GetConsensus()))
         nVersion |= nColdStakingVersionMask;
-=======
-    if(IsCommunityFundAccumulationSpreadEnabled(pindexPrev,Params().GetConsensus()))
+
+  if(IsCommunityFundAccumulationSpreadEnabled(pindexPrev,Params().GetConsensus()))
         nVersion |= nCFundAccSpreadVersionMask;
 
     if(IsCommunityFundAmountV2Enabled(pindexPrev,Params().GetConsensus()))
         nVersion |= nCFundAmountV2Mask;
->>>>>>> 7730c7bc
 
     return nVersion;
 }
@@ -3049,25 +3026,6 @@
           }
         }
 
-<<<<<<< HEAD
-        if(fContribution && tx.nVersion == CTransaction::PROPOSAL_VERSION){
-            UniValue metadata(UniValue::VOBJ);
-            try {
-                UniValue valRequest;
-                if (!valRequest.read(tx.strDZeel))
-                  return error("ConnectBlock(): Could not read strDZeel of Proposal\n");
-
-                if (valRequest.isObject())
-                  metadata = valRequest.get_obj();
-                else
-                  return error("ConnectBlock(): Could not read strDZeel of Proposal\n");
-
-            } catch (const UniValue& objError) {
-              error("ConnectBlock(): Could not read strDZeel of Proposal\n");
-            } catch (const std::exception& e) {
-              return error("ConnectBlock(): Could not read strDZeel of Proposal: %s\n", e.what());
-            }
-=======
         if(IsCommunityFundEnabled(pindex->pprev, Params().GetConsensus())) {
             if(fContribution && tx.nVersion == CTransaction::PROPOSAL_VERSION && CFund::IsValidProposal(tx)){
                 std::vector<std::pair<uint256, CFund::CProposal> > proposalIndex;
@@ -3099,46 +3057,16 @@
                 proposal.nFee = nProposalFee;
                 proposal.hash = tx.GetHash();
                 proposal.txblockhash = block.GetHash();
->>>>>>> 7730c7bc
 
                 proposalIndex.push_back(make_pair(tx.GetHash(),proposal));
 
-<<<<<<< HEAD
-            proposal.nAmount = find_value(metadata, "n").get_int64();
-            proposal.Address = find_value(metadata, "a").get_str();
-            proposal.nDeadline = find_value(metadata, "d").get_int64();
-            proposal.strDZeel = find_value(metadata, "s").get_str();
-            proposal.nVersion = find_value(metadata, "v").isNum() ? find_value(metadata, "v").get_int() : 1;
-            proposal.nFee = nProposalFee;
-            proposal.hash = tx.GetHash();
-=======
                 if(proposal.nAmount < 0) {
                     return error("ConnectBlock(): Proposal cannot have an amount less than 0\n");
                 }
->>>>>>> 7730c7bc
 
                 if (!pblocktree->UpdateProposalIndex(proposalIndex))
                     return AbortNode(state, "Failed to write proposal index");
 
-<<<<<<< HEAD
-        if(tx.nVersion == CTransaction::PAYMENT_REQUEST_VERSION){
-            UniValue metadata(UniValue::VOBJ);
-            try {
-                UniValue valRequest;
-                if (!valRequest.read(tx.strDZeel))
-                  return error("ConnectBlock(): Could not read strDZeel of Payment Request\n");
-
-                if (valRequest.isObject())
-                  metadata = valRequest.get_obj();
-                else
-                  return error("ConnectBlock(): Could not read strDZeel of Payment Request\n");
-
-            } catch (const UniValue& objError) {
-                return error("ConnectBlock(): Could not read strDZeel of Payment Request\n");
-            } catch (const std::exception& e) {
-                return error("ConnectBlock(): Could not read strDZeel of Payment Request: %s\n", e.what());
-            }  // May not return ever false, as transactions were already chcked.
-=======
                 LogPrint("cfund","New proposal %s\n",tx.GetHash().ToString());
 
             }
@@ -3146,7 +3074,6 @@
             if(tx.nVersion == CTransaction::PAYMENT_REQUEST_VERSION && CFund::IsValidPaymentRequest(tx)){
                 std::vector<std::pair<uint256, CFund::CProposal> > proposalIndex;
                 std::vector<std::pair<uint256, CFund::CPaymentRequest> > paymentRequestIndex;
->>>>>>> 7730c7bc
 
                 UniValue metadata(UniValue::VOBJ);
                 try {
@@ -3154,22 +3081,6 @@
                     if (!valRequest.read(tx.strDZeel))
                         return error("ConnectBlock(): Could not read strDZeel of Payment Request\n");
 
-<<<<<<< HEAD
-            prequest.hash = tx.GetHash();
-            prequest.nAmount = find_value(metadata, "n").get_int64();
-            prequest.proposalhash = uint256S("0x" + find_value(metadata, "h").get_str());
-            prequest.strDZeel = find_value(metadata, "i").get_str();
-            prequest.nVersion = find_value(metadata, "v").isNum() ? find_value(metadata, "v").get_int() : 1;
-
-            CFund::CProposal proposal;
-            if(!CFund::FindProposal(prequest.proposalhash, proposal))
-                return error("ConnectBlock(): Could not find parent proposal of Payment Request: %s\n",
-                             proposal.hash.ToString(), prequest.proposalhash.ToString());
-
-            std::vector<uint256>::iterator position = std::find(proposal.vPayments.begin(), proposal.vPayments.end(), tx.hash);
-            if (position == proposal.vPayments.end())
-                proposal.vPayments.push_back(tx.hash);
-=======
                     if (valRequest.isObject())
                         metadata = valRequest.get_obj();
                     else
@@ -3189,7 +3100,6 @@
                 prequest.strDZeel = find_value(metadata, "i").get_str();
                 prequest.nVersion = find_value(metadata, "v").isNum() ? find_value(metadata, "v").get_int() : 1;
                 prequest.txblockhash = block.GetHash();
->>>>>>> 7730c7bc
 
                 if(prequest.nAmount < 0) {
                     return error("ConnectBlock(): Payment request cannot have an amount less than 0\n");
@@ -3273,11 +3183,8 @@
                 bool fValidAddress = ExtractDestination(block.vtx[0].vout[i].scriptPubKey, address);
                 if(!fValidAddress)
                     return state.DoS(100, error("CheckBlock() : coinbase cant extract destination from scriptpubkey."));
-<<<<<<< HEAD
-=======
                 if (mapBlockIndex.count(prequest.blockhash) == 0)
                     continue;
->>>>>>> 7730c7bc
                 CBlockIndex* pblockindex = mapBlockIndex[prequest.blockhash];
                 if(pblockindex == NULL)
                     continue;
@@ -3286,16 +3193,11 @@
                 if(block.vtx[0].vout[i].nValue != prequest.nAmount || prequest.fState != CFund::ACCEPTED || proposal.Address != CNavCoinAddress(address).ToString())
                     return state.DoS(100, error("CheckBlock() : coinbase output does not match an accepted payment request"));
                 else {
-<<<<<<< HEAD
-                    prequest.paymenthash = block.GetHash();
-                    paymentRequestIndex.push_back(make_pair(prequest.hash, prequest));
-=======
                     std::vector<std::pair<uint256, CFund::CPaymentRequest> > paymentRequestIndex;
                     prequest.paymenthash = block.GetHash();
                     paymentRequestIndex.push_back(make_pair(prequest.hash, prequest));                
                     if (!pblocktree->UpdatePaymentRequestIndex(paymentRequestIndex))
                         return AbortNode(state, "Failed to write payment request index");
->>>>>>> 7730c7bc
                 }
             } else {
                 return state.DoS(100, error("CheckBlock() : coinbase strdzeel %s array does not include a string (%d) at position %d",
@@ -3385,15 +3287,6 @@
             return AbortNode(state, "Failed to write blockhash index");
     }
 
-<<<<<<< HEAD
-    if (!pblocktree->UpdateProposalIndex(proposalIndex))
-        return AbortNode(state, "Failed to write proposal index");
-
-    if (!pblocktree->UpdatePaymentRequestIndex(paymentRequestIndex))
-        return AbortNode(state, "Failed to write payment request index");
-
-=======
->>>>>>> 7730c7bc
     // add this block to the view's block chain
     view.SetBestBlock(pindex->GetBlockHash());
 
@@ -3664,10 +3557,6 @@
     UpdateTip(pindexDelete->pprev, chainparams);
 
     std::vector<CFund::CPaymentRequest> vecPaymentRequest;
-<<<<<<< HEAD
-    std::vector<pair<uint256,CFund::CPaymentRequest>> vPRequestsToUpdate;
-    CFund::CPaymentRequest prequest;
-=======
     std::vector<CFund::CProposal> vecProposal;
     std::vector<std::pair<uint256, CFund::CProposal>> vecProposalsToUpdate;
     std::vector<std::pair<uint256, CFund::CPaymentRequest>> vecPaymentRequestsToUpdate;
@@ -3675,24 +3564,10 @@
     std::map<uint256, std::pair<int, int>> vCachePaymentRequestToUpdate;
     CFund::CProposal proposal; CFund::CPaymentRequest prequest;
     std::map<uint256, bool> vSeen;
->>>>>>> 7730c7bc
 
     if(pblocktree->GetPaymentRequestIndex(vecPaymentRequest)){
         for(unsigned int i = 0; i < vecPaymentRequest.size(); i++) {
             prequest = vecPaymentRequest[i];
-<<<<<<< HEAD
-
-            if(prequest.paymenthash == pindexDelete->GetBlockHash()) {
-                prequest.paymenthash = uint256();
-                vPRequestsToUpdate.push_back(make_pair(prequest.hash, prequest));
-            }
-        }
-        if (!pblocktree->UpdatePaymentRequestIndex(vPRequestsToUpdate)) {
-            AbortNode(state, "Failed to write payment request index");
-        }
-    }
-
-=======
             bool fUpdate = false;
             if(prequest.paymenthash == pindexDelete->GetBlockHash()) {
                 prequest.paymenthash = uint256();
@@ -3794,7 +3669,6 @@
         AbortNode(state, "Failed to write proposal index");
     }
 
->>>>>>> 7730c7bc
     CountVotes(state, pindexDelete->pprev, true);
 
     // Let wallets know transactions went from 1-confirmed to
@@ -3880,10 +3754,6 @@
     int64_t nTimeStart = GetTimeMicros();
     CFund::CPaymentRequest prequest; CFund::CProposal proposal;
 
-<<<<<<< HEAD
-=======
-
->>>>>>> 7730c7bc
     int nBlocks = (pindexNew->nHeight % Params().GetConsensus().nBlocksPerVotingCycle) + 1;
     CBlockIndex* pindexblock = pindexNew;
 
@@ -3914,17 +3784,11 @@
                 continue;
             if(!CFund::FindProposal(prequest.proposalhash, proposal))
                 continue;
-<<<<<<< HEAD
-            CBlockIndex* pindexblockparent = mapBlockIndex[proposal.blockhash];
-            if(pindexblockparent == NULL)
-                continue;
-=======
             if (mapBlockIndex.count(proposal.blockhash) == 0)
                 continue;
             CBlockIndex* pindexblockparent = mapBlockIndex[proposal.blockhash];
             if(pindexblockparent == NULL)
                 continue;
->>>>>>> 7730c7bc
             if(vSeen.count(pindexblock->vPaymentRequestVotes[i].first) == 0) {
                 if(vCachePaymentRequestToUpdate.count(pindexblock->vPaymentRequestVotes[i].first) == 0)
                     vCachePaymentRequestToUpdate[pindexblock->vPaymentRequestVotes[i].first] = make_pair(0, 0);
@@ -3961,152 +3825,6 @@
         vecPaymentRequestsToUpdate.push_back(make_pair(prequest.hash, prequest));
     }
 
-<<<<<<< HEAD
-    std::vector<CFund::CPaymentRequest> vecPaymentRequest;
-
-    auto nBlockOffset = fUndo ? 2 : 1;
-
-    if(pblocktree->GetPaymentRequestIndex(vecPaymentRequest)){
-        for(unsigned int i = 0; i < vecPaymentRequest.size(); i++) {
-            bool fUpdate = false;
-            prequest = vecPaymentRequest[i];
-
-            CTransaction tx;
-            uint256 hashBlock = uint256();
-
-            if (!GetTransaction(prequest.hash, tx, Params().GetConsensus(), hashBlock, true))
-                continue;
-
-            if (mapBlockIndex.count(hashBlock) == 0)
-                continue;
-
-            CBlockIndex* pblockindex = mapBlockIndex[hashBlock];
-
-            auto nCreatedOnCycle = (unsigned )(pblockindex->nHeight / Params().GetConsensus().nBlocksPerVotingCycle);
-            auto nCurrentCycle = (unsigned )((pindexNew->nHeight + 1)/ Params().GetConsensus().nBlocksPerVotingCycle);
-            auto nElapsedCycles = nCurrentCycle - nCreatedOnCycle;
-            auto nVotingCycles = std::min(nElapsedCycles, Params().GetConsensus().nCyclesPaymentRequestVoting + 1);
-
-            if((prequest.fState == CFund::NIL || fUndo) && nVotingCycles != prequest.nVotingCycle) {
-                prequest.nVotingCycle = nVotingCycles;
-                fUpdate = true;
-            }
-
-            if((pindexNew->nHeight + nBlockOffset) % Params().GetConsensus().nBlocksPerVotingCycle == 0) {
-                if((!prequest.IsExpired() && proposal.fState == CFund::EXPIRED) ||
-                        (!prequest.IsRejected() && prequest.fState == CFund::REJECTED)){
-                    prequest.fState = CFund::NIL;
-                    fUpdate = true;
-                }
-                if(!prequest.IsAccepted() && prequest.fState == CFund::ACCEPTED) {
-                    prequest.fState = CFund::NIL;
-                    prequest.blockhash = uint256();
-                    fUpdate = true;
-                }
-
-                if(prequest.IsExpired() && prequest.fState != CFund::EXPIRED) {
-                    prequest.fState = CFund::EXPIRED;
-                    fUpdate = true;
-                } else if(prequest.IsRejected() && prequest.fState != CFund::REJECTED) {
-                    prequest.fState = CFund::REJECTED;
-                    fUpdate = true;
-                }
-
-                if(!CFund::FindProposal(prequest.proposalhash, proposal))
-                    continue;
-
-                if(proposal.fState == CFund::ACCEPTED && prequest.IsAccepted()
-                        && prequest.fState != CFund::ACCEPTED) {
-                    if(prequest.nAmount <= pindexNew->nCFLocked) {
-                        pindexNew->nCFLocked -= prequest.nAmount;
-                        prequest.fState = CFund::ACCEPTED;
-                        prequest.blockhash = pindexNew->GetBlockHash();
-                        fUpdate = true;
-                    }
-                }
-            }
-            if(fUpdate) {
-                vecPaymentRequestsToUpdate.push_back(make_pair(prequest.hash, prequest));
-            }
-        }
-    } else {
-        AbortNode(state, "Failed to read payment request index, please restart with -reindex-chainstate");
-    }
-
-    std::vector<CFund::CProposal> vecProposal;
-
-    if(pblocktree->GetProposalIndex(vecProposal)){
-        for(unsigned int i = 0; i < vecProposal.size(); i++) {
-            bool fUpdate = false;
-            proposal = vecProposal[i];
-
-            CTransaction tx;
-            uint256 hashBlock = uint256();
-
-            if (!GetTransaction(proposal.hash, tx, Params().GetConsensus(), hashBlock, true))
-                continue;
-
-            if (mapBlockIndex.count(hashBlock) == 0)
-                continue;
-
-            CBlockIndex* pblockindex = mapBlockIndex[hashBlock];
-
-            auto nCreatedOnCycle = (unsigned int)(pblockindex->nHeight / Params().GetConsensus().nBlocksPerVotingCycle);
-            auto nCurrentCycle = (unsigned int)((pindexNew->nHeight + 1) / Params().GetConsensus().nBlocksPerVotingCycle);
-            auto nElapsedCycles = nCurrentCycle - nCreatedOnCycle;
-            auto nVotingCycles = std::min(nElapsedCycles, Params().GetConsensus().nCyclesProposalVoting + 1);
-
-            if((proposal.fState == CFund::NIL || fUndo) && nVotingCycles != proposal.nVotingCycle) {
-                proposal.nVotingCycle = nVotingCycles;
-                fUpdate = true;
-            }
-
-            if((pindexNew->nHeight + nBlockOffset) % Params().GetConsensus().nBlocksPerVotingCycle == 0) {
-                if((!proposal.IsExpired(pindexNew->GetMedianTimePast()) && proposal.fState == CFund::EXPIRED) ||
-                        (!proposal.IsRejected() && proposal.fState == CFund::REJECTED)){
-                    proposal.fState = CFund::NIL;
-                    fUpdate = true;
-                }
-                if(!proposal.IsAccepted() && (proposal.fState == CFund::ACCEPTED || proposal.fState == CFund::PENDING_FUNDS)) {
-                    proposal.fState = CFund::NIL;
-                    proposal.blockhash = uint256();
-                    fUpdate = true;
-                }
-
-                if(proposal.IsExpired(pindexNew->GetMedianTimePast()) && proposal.fState != CFund::EXPIRED) {
-                    if(proposal.fState == CFund::ACCEPTED) {
-                        pindexNew->nCFSupply += proposal.GetAvailable();
-                        pindexNew->nCFLocked -= proposal.GetAvailable();
-                    }
-                    proposal.fState = CFund::EXPIRED;
-                    fUpdate = true;
-                }
-                else if(proposal.IsRejected() && proposal.fState != CFund::REJECTED) {
-                    proposal.fState = CFund::REJECTED;
-                    fUpdate = true;
-                }
-
-                if(proposal.IsAccepted() && proposal.fState != CFund::ACCEPTED) {
-                    if(pindexNew->nCFSupply >= proposal.GetAvailable()) {
-                        pindexNew->nCFSupply -= proposal.GetAvailable();
-                        pindexNew->nCFLocked += proposal.GetAvailable();
-                        proposal.fState = CFund::ACCEPTED;
-                        proposal.blockhash = pindexNew->GetBlockHash();
-                        fUpdate = true;
-                    } else if(proposal.fState != CFund::PENDING_FUNDS) {
-                        proposal.fState = CFund::PENDING_FUNDS;
-                        fUpdate = true;
-                    }
-                }
-            }
-            if(fUpdate)
-                vecProposalsToUpdate.push_back(make_pair(proposal.hash, proposal));
-        }
-    } else {
-        AbortNode(state, "Failed to read proposal index, please restart with -reindex-chainstate");
-    }
-
-=======
     if (!pblocktree->UpdatePaymentRequestIndex(vecPaymentRequestsToUpdate)) {
         AbortNode(state, "Failed to write payment request index");
     }
@@ -4275,7 +3993,6 @@
         AbortNode(state, "Failed to read proposal index, please restart with -reindex-chainstate");
     }
 
->>>>>>> 7730c7bc
     if (!pblocktree->UpdatePaymentRequestIndex(vecPaymentRequestsToUpdate)) {
         AbortNode(state, "Failed to write payment request index");
     }
@@ -5084,13 +4801,10 @@
         if((block.nVersion & nCFundAccVersionMask) != nCFundAccVersionMask && IsCommunityFundAccumulationEnabled(pindexPrev,Params().GetConsensus(), true))
             return state.Invalid(false, REJECT_OBSOLETE, strprintf("bad-version(0x%08x)", block.nVersion),
                                "rejected no cfund accumulation block");
-<<<<<<< HEAD
         if((block.nVersion & nColdStakingVersionMask) != nColdStakingVersionMask && IsColdStakingEnabled(pindexPrev,Params().GetConsensus()))
             return state.Invalid(false, REJECT_OBSOLETE, strprintf("bad-version(0x%08x)", block.nVersion),
                                "rejected no cold-staking block");
     }
-=======
-    }
 
     if((block.nVersion & nCFundAccSpreadVersionMask) != nCFundAccSpreadVersionMask && IsCommunityFundAccumulationSpreadEnabled(pindexPrev,Params().GetConsensus()))
         return state.Invalid(false, REJECT_OBSOLETE, strprintf("bad-version(0x%08x)", block.nVersion),
@@ -5099,7 +4813,6 @@
     if((block.nVersion & nCFundAmountV2Mask) != nCFundAmountV2Mask && IsCommunityFundAmountV2Enabled(pindexPrev,Params().GetConsensus()))
         return state.Invalid(false, REJECT_OBSOLETE, strprintf("bad-version(0x%08x)", block.nVersion),
                            "rejected no cfund amount v2 block");
->>>>>>> 7730c7bc
 
     if((block.nVersion & nNSyncVersionMask) != nNSyncVersionMask && IsNtpSyncEnabled(pindexPrev,Params().GetConsensus()))
         return state.Invalid(false, REJECT_OBSOLETE, strprintf("bad-version(0x%08x)", block.nVersion),
