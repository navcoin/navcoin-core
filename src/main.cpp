--- conflicted
+++ resolved
@@ -5405,9 +5405,6 @@
     if((block.nVersion & nV452ForkMask) != nV452ForkMask && pindexPrev->nHeight >= Params().GetConsensus().nHeightv452Fork)
         return state.Invalid(false, REJECT_OBSOLETE, strprintf("bad-version(0x%08x)", block.nVersion),
                          "rejected, block version isn't v4.5.2");
-<<<<<<< HEAD
-    
-=======
 
     if((block.nVersion & nConsultationsVersionMask) != nConsultationsVersionMask && IsConsultationsEnabled(pindexPrev,Params().GetConsensus()))
         return state.Invalid(false, REJECT_OBSOLETE, strprintf("bad-version(0x%08x)", block.nVersion),
@@ -5417,7 +5414,6 @@
         return state.Invalid(false, REJECT_OBSOLETE, strprintf("bad-version(0x%08x)", block.nVersion),
                          "rejected no dao consensus block");
 
->>>>>>> 6a7afa10
     return true;
 }
 
