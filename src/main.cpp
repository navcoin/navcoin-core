--- conflicted
+++ resolved
@@ -3822,13 +3822,10 @@
                             prequest.blockhash = pindexNew->GetBlockHash();
                             fUpdate = true;
                         }
-<<<<<<< HEAD
-=======
                     } else if (!vSeen.count(prequest.hash)){
                         prequest.nVotesYes = 0;
                         prequest.nVotesNo = 0;
                         fUpdate = true;
->>>>>>> c4d7a0c1
                     }
                 }
             }
