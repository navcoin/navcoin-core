--- conflicted
+++ resolved
@@ -178,15 +178,6 @@
      * as good as our current tip or better. Entries may be failed, though, and pruning nodes may be
      * missing the data for the block.
      */
-<<<<<<< HEAD
-set<CBlockIndex*, CBlockIndexWorkComparator> setBlockIndexCandidates;
-/** Number of nodes with fSyncStarted. */
-int nSyncStarted = 0;
-/** All pairs A->B, where A (or one of its ancestors) misses transactions, but B has transactions.
-     * Pruned nodes may have entries where B is missing data.
-     */
-multimap<CBlockIndex*, CBlockIndex*> mapBlocksUnlinked;
-=======
     std::set<CBlockIndex*, CBlockIndexWorkComparator> setBlockIndexCandidates;
     /** Number of nodes with fSyncStarted. */
     int nSyncStarted = 0;
@@ -194,7 +185,6 @@
      * Pruned nodes may have entries where B is missing data.
      */
     std::multimap<CBlockIndex*, CBlockIndex*> mapBlocksUnlinked;
->>>>>>> 63765faa
 
 CCriticalSection cs_LastBlockFile;
 std::vector<CBlockFileInfo> vinfoBlockFile;
@@ -218,11 +208,7 @@
      * messages or ban them when processing happens afterwards. Protected by
      * cs_main.
      */
-<<<<<<< HEAD
-map<uint256, NodeId> mapBlockSource;
-=======
     std::map<uint256, NodeId> mapBlockSource;
->>>>>>> 63765faa
 
 /**
      * Filter for transactions that were recently rejected by
@@ -244,40 +230,6 @@
      *
      * Memory used: 1.3 MB
      */
-<<<<<<< HEAD
-boost::scoped_ptr<CRollingBloomFilter> recentRejects;
-uint256 hashRecentRejectsChainTip;
-
-/** Blocks that are in flight, and that are in the queue to be downloaded. Protected by cs_main. */
-struct QueuedBlock {
-    uint256 hash;
-    CBlockIndex* pindex;                                     //!< Optional.
-    bool fValidatedHeaders;                                  //!< Whether this block has validated headers at the time of request.
-    std::unique_ptr<PartiallyDownloadedBlock> partialBlock;  //!< Optional, used for CMPCTBLOCK downloads
-};
-map<uint256, pair<NodeId, list<QueuedBlock>::iterator> > mapBlocksInFlight;
-
-/** Stack of nodes which we have set to announce using compact blocks */
-list<NodeId> lNodesAnnouncingHeaderAndIDs;
-
-/** Number of preferable block download peers. */
-int nPreferredDownload = 0;
-
-/** Dirty block index entries. */
-set<CBlockIndex*> setDirtyBlockIndex;
-
-/** Dirty block file entries. */
-set<int> setDirtyFileInfo;
-
-/** Number of peers from which we're downloading blocks. */
-int nPeersWithValidatedDownloads = 0;
-
-/** Relay map, protected by cs_main. */
-typedef std::map<uint256, std::shared_ptr<const CTransaction>> MapRelay;
-MapRelay mapRelay;
-/** Expiration-time ordered list of (expire time, relay map entry) pairs, protected by cs_main). */
-std::deque<std::pair<int64_t, MapRelay::iterator>> vRelayExpiration;
-=======
     boost::scoped_ptr<CRollingBloomFilter> recentRejects;
     uint256 hashRecentRejectsChainTip;
 
@@ -310,7 +262,6 @@
     MapRelay mapRelay;
     /** Expiration-time ordered list of (expire time, relay map entry) pairs, protected by cs_main). */
     std::deque<std::pair<int64_t, MapRelay::iterator>> vRelayExpiration;
->>>>>>> 63765faa
 } // anon namespace
 
 //////////////////////////////////////////////////////////////////////////////
@@ -575,13 +526,9 @@
     // Make sure it's not listed somewhere already.
     MarkBlockAsReceived(hash);
 
-<<<<<<< HEAD
-    list<QueuedBlock>::iterator it = state->vBlocksInFlight.insert(state->vBlocksInFlight.end(),
-                                                                   {hash, pindex, pindex != nullptr, std::unique_ptr<PartiallyDownloadedBlock>(pit ? new PartiallyDownloadedBlock(&mempool) : nullptr)});
-=======
     std::list<QueuedBlock>::iterator it = state->vBlocksInFlight.insert(state->vBlocksInFlight.end(),
             {hash, pindex, pindex != nullptr, std::unique_ptr<PartiallyDownloadedBlock>(pit ? new PartiallyDownloadedBlock(&mempool) : nullptr)});
->>>>>>> 63765faa
+  
     state->nBlocksInFlight++;
     state->nBlocksInFlightValidHeaders += it->fValidatedHeaders;
     if (state->nBlocksInFlight == 1) {
@@ -4908,94 +4855,6 @@
     std::set<int> setFilesToPrune;
     bool fFlushForPrune = false;
     try {
-<<<<<<< HEAD
-        if (fPruneMode && fCheckForPruning && !fReindex) {
-            FindFilesToPrune(setFilesToPrune, chainparams.PruneAfterHeight());
-            fCheckForPruning = false;
-            if (!setFilesToPrune.empty()) {
-                fFlushForPrune = true;
-                if (!fHavePruned) {
-                    pblocktree->WriteFlag("prunedblockfiles", true);
-                    fHavePruned = true;
-                }
-            }
-        }
-        int64_t nNow = GetTimeMicros();
-        // Avoid writing/flushing immediately after startup.
-        if (nLastWrite == 0) {
-            nLastWrite = nNow;
-        }
-        if (nLastFlush == 0) {
-            nLastFlush = nNow;
-        }
-        if (nLastSetChain == 0) {
-            nLastSetChain = nNow;
-        }
-
-        int64_t nMempoolSizeMax = GetArg("-maxmempool", DEFAULT_MAX_MEMPOOL_SIZE) * 1000000;
-        int64_t cacheSize = pcoinsTip->DynamicMemoryUsage() * DB_PEAK_USAGE_FACTOR;
-        int64_t nTotalSpace = nCoinCacheUsage + std::max<int64_t>(nMempoolSizeMax - nMempoolUsage, 0);
-        // The cache is large and we're within 10% and 200 MiB or 50% and 50MiB of the limit, but we have time now (not in the middle of a block processing).
-        bool fCacheLarge = mode == FLUSH_STATE_PERIODIC && cacheSize > std::min(std::max(nTotalSpace / 2, nTotalSpace - MIN_BLOCK_COINSDB_USAGE * 1024 * 1024),
-                                                                                std::max((9 * nTotalSpace) / 10, nTotalSpace - MAX_BLOCK_COINSDB_USAGE * 1024 * 1024));
-        // The cache is over the limit, we have to write now.
-        bool fCacheCritical = mode == FLUSH_STATE_IF_NEEDED && cacheSize > (int64_t)nCoinCacheUsage;
-        // It's been a while since we wrote the block index to disk. Do this frequently, so we don't need to redownload after a crash.
-        bool fPeriodicWrite = mode == FLUSH_STATE_PERIODIC && nNow > nLastWrite + (int64_t)DATABASE_WRITE_INTERVAL * 1000000;
-        // It's been very long since we flushed the cache. Do this infrequently, to optimize cache usage.
-        bool fPeriodicFlush = mode == FLUSH_STATE_PERIODIC && nNow > nLastFlush + (int64_t)DATABASE_FLUSH_INTERVAL * 1000000;
-        // Combine all conditions that result in a full cache flush.
-        bool fDoFullFlush = (mode == FLUSH_STATE_ALWAYS) || fCacheLarge || fCacheCritical || fPeriodicFlush || fFlushForPrune;
-        // Write blocks and block index to disk.
-        if (fDoFullFlush || fPeriodicWrite) {
-            // Depend on nMinDiskSpace to ensure we can write block index
-            if (!CheckDiskSpace(0))
-                return state.Error("out of disk space");
-            // First make sure all block and undo data is flushed to disk.
-            FlushBlockFile();
-            // Then update all block file information (which may refer to block and undo files).
-            {
-                std::vector<std::pair<int, const CBlockFileInfo*> > vFiles;
-                vFiles.reserve(setDirtyFileInfo.size());
-                for (set<int>::iterator it = setDirtyFileInfo.begin(); it != setDirtyFileInfo.end(); ) {
-                    vFiles.push_back(make_pair(*it, &vinfoBlockFile[*it]));
-                    setDirtyFileInfo.erase(it++);
-                }
-                std::vector<const CBlockIndex*> vBlocks;
-                vBlocks.reserve(setDirtyBlockIndex.size());
-                for (set<CBlockIndex*>::iterator it = setDirtyBlockIndex.begin(); it != setDirtyBlockIndex.end(); ) {
-                    vBlocks.push_back(*it);
-                    setDirtyBlockIndex.erase(it++);
-                }
-                if (!pblocktree->WriteBatchSync(vFiles, nLastBlockFile, vBlocks)) {
-                    return AbortNode(state, "Files to write to block index database");
-                }
-            }
-            // Finally remove any pruned files
-            if (fFlushForPrune)
-                UnlinkPrunedFiles(setFilesToPrune);
-            nLastWrite = nNow;
-        }
-        // Flush best chain related state. This can only be done if the blocks / block index write was also done.
-        if (fDoFullFlush) {
-            // Typical CCoins structures on disk are around 128 bytes in size.
-            // Pushing a new one to the database can cause it to be written
-            // twice (once in the log, and once in the tables). This is already
-            // an overestimation, as most will delete an existing entry or
-            // overwrite one. Still, use a conservative safety factor of 2.
-            if (!CheckDiskSpace(128 * 2 * 2 * pcoinsTip->GetCacheSize()))
-                return state.Error("out of disk space");
-            // Flush the chainstate (which may refer to block index entries).
-            if (!pcoinsTip->Flush())
-                return AbortNode(state, "Failed to write to coin database");
-            nLastFlush = nNow;
-        }
-        if (fDoFullFlush || ((mode == FLUSH_STATE_ALWAYS || mode == FLUSH_STATE_PERIODIC) && nNow > nLastSetChain + (int64_t)DATABASE_WRITE_INTERVAL * 1000000)) {
-            // Update best block in wallet (so we can detect restored wallets).
-            GetMainSignals().SetBestChain(chainActive.GetLocator());
-            nLastSetChain = nNow;
-        }
-=======
     if (fPruneMode && fCheckForPruning && !fReindex) {
         FindFilesToPrune(setFilesToPrune, chainparams.PruneAfterHeight());
         fCheckForPruning = false;
@@ -5082,7 +4941,6 @@
         GetMainSignals().SetBestChain(chainActive.GetLocator());
         nLastSetChain = nNow;
     }
->>>>>>> 63765faa
     } catch (const std::runtime_error& e) {
         return AbortNode(state, std::string("System error while flushing: ") + e.what());
     }
@@ -9007,13 +8865,8 @@
         // possibilities in compact block processing...
         if (pindex->nHeight <= chainActive.Height() + 2) {
             if ((!fAlreadyInFlight && nodestate->nBlocksInFlight < MAX_BLOCKS_IN_TRANSIT_PER_PEER) ||
-<<<<<<< HEAD
-                    (fAlreadyInFlight && blockInFlightIt->second.first == pfrom->GetId())) {
-                list<QueuedBlock>::iterator *queuedBlockIt = nullptr;
-=======
                  (fAlreadyInFlight && blockInFlightIt->second.first == pfrom->GetId())) {
                 std::list<QueuedBlock>::iterator *queuedBlockIt = nullptr;
->>>>>>> 63765faa
                 if (!MarkBlockAsInFlight(pfrom->GetId(), pindex->GetBlockHash(), chainparams.GetConsensus(), pindex, &queuedBlockIt)) {
                     if (!(*queuedBlockIt)->partialBlock)
                         (*queuedBlockIt)->partialBlock.reset(new PartiallyDownloadedBlock(&mempool));
@@ -9177,18 +9030,12 @@
                     Misbehaving(pfrom->GetId(), 20);
                 }
 
-<<<<<<< HEAD
                 return true;
             }
-=======
-        bool ret = true;
-        bool bFirst = true;
-        std::string strError = "";
->>>>>>> 63765faa
 
             bool ret = true;
             bool bFirst = true;
-            string strError = "";
+            std::string strError = "";
 
             int nFirst = 0;
             int nLast = 0;
@@ -9263,60 +9110,6 @@
                 pfrom->PushMessage(NetMsgType::GETHEADERS, chainActive.GetLocator(pindexLast), uint256());
             }
 
-<<<<<<< HEAD
-            bool fCanDirectFetch = CanDirectFetch(chainparams.GetConsensus());
-
-            // If this set of headers is valid and ends in a block with at least as
-            // much work as our tip, download as much as possible.
-            if (fCanDirectFetch && pindexLast->IsValid(BLOCK_VALID_TREE) && chainActive.Tip()->nChainWork <= pindexLast->nChainWork) {
-                vector<CBlockIndex *> vToFetch;
-                CBlockIndex *pindexWalk = pindexLast;
-                // Calculate all the blocks we'd need to switch to pindexLast, up to a limit.
-                while (pindexWalk && !chainActive.Contains(pindexWalk) && vToFetch.size() <= MAX_BLOCKS_IN_TRANSIT_PER_PEER) {
-                    if (!(pindexWalk->nStatus & BLOCK_HAVE_DATA) &&
-                            !mapBlocksInFlight.count(pindexWalk->GetBlockHash()) &&
-                            (!IsWitnessEnabled(pindexWalk->pprev, chainparams.GetConsensus()) || State(pfrom->GetId())->fHaveWitness)) {
-                        // We don't have this block, and it's not yet in flight.
-                        vToFetch.push_back(pindexWalk);
-                    }
-                    pindexWalk = pindexWalk->pprev;
-                }
-                // If pindexWalk still isn't on our main chain, we're looking at a
-                // very large reorg at a time we think we're close to caught up to
-                // the main chain -- this shouldn't really happen.  Bail out on the
-                // direct fetch and rely on parallel download instead.
-                if (!chainActive.Contains(pindexWalk)) {
-                    LogPrint("net", "Large reorg, won't direct fetch to %s (%d)\n",
-                             pindexLast->GetBlockHash().ToString(),
-                             pindexLast->nHeight);
-                } else {
-                    vector<CInv> vGetData;
-                    // Download as much as possible, from earliest to latest.
-                    for(CBlockIndex *pindex: boost::adaptors::reverse(vToFetch)) {
-                        if (nodestate->nBlocksInFlight >= MAX_BLOCKS_IN_TRANSIT_PER_PEER) {
-                            // Can't download any more from this peer
-                            break;
-                        }
-                        uint32_t nFetchFlags = GetFetchFlags(pfrom, pindex->pprev, chainparams.GetConsensus());
-                        vGetData.push_back(CInv(MSG_BLOCK | nFetchFlags, pindex->GetBlockHash()));
-                        MarkBlockAsInFlight(pfrom->GetId(), pindex->GetBlockHash(), chainparams.GetConsensus(), pindex);
-                        LogPrint("net", "Requesting block %s from  peer=%d\n",
-                                 pindex->GetBlockHash().ToString(), pfrom->id);
-                    }
-                    if (vGetData.size() > 1) {
-                        LogPrint("net", "Downloading blocks toward %s (%d) via headers direct fetch\n",
-                                 pindexLast->GetBlockHash().ToString(), pindexLast->nHeight);
-                    }
-                    if (vGetData.size() > 0) {
-                        //                    if (nodestate->fProvidesHeaderAndIDs && vGetData.size() == 1 && mapBlocksInFlight.size() == 1 && pindexLast->pprev->IsValid(BLOCK_VALID_CHAIN) && !(nLocalServices & NODE_WITNESS)) {
-                        //                        // We seem to be rather well-synced, so it appears pfrom was the first to provide us
-                        //                        // with this block! Let's get them to announce using compact blocks in the future.
-                        //                        MaybeSetPeerAsAnnouncingHeaderAndIDs(nodestate, pfrom);
-                        //                        // In any case, we want to download using a compact block, not a regular one
-                        //                        vGetData[0] = CInv(MSG_CMPCT_BLOCK, vGetData[0].hash);
-                        //                    }
-                        pfrom->PushMessage(NetMsgType::GETDATA, vGetData);
-=======
         if (!ret)
             return error(strError.c_str());
 
@@ -9368,7 +9161,6 @@
                     if (nodestate->nBlocksInFlight >= MAX_BLOCKS_IN_TRANSIT_PER_PEER) {
                         // Can't download any more from this peer
                         break;
->>>>>>> 63765faa
                     }
                 }
             }
@@ -10531,13 +10323,8 @@
 // select a block from the candidate blocks in vSortedByTimestamp, excluding
 // already selected blocks in vSelectedBlocks, and with timestamp up to
 // nSelectionIntervalStop.
-<<<<<<< HEAD
-static bool SelectBlockFromCandidates(vector<pair<int64_t, uint256> >& vSortedByTimestamp, map<uint256, const CBlockIndex*>& mapSelectedBlocks,
-                                      int64_t nSelectionIntervalStop, uint64_t nStakeModifierPrev, const CBlockIndex** pindexSelected)
-=======
 static bool SelectBlockFromCandidates(std::vector<std::pair<int64_t, uint256> >& vSortedByTimestamp, std::map<uint256, const CBlockIndex*>& mapSelectedBlocks,
     int64_t nSelectionIntervalStop, uint64_t nStakeModifierPrev, const CBlockIndex** pindexSelected)
->>>>>>> 63765faa
 {
     bool fSelected = false;
     uint256 hashBest = uint256();
@@ -10646,13 +10433,8 @@
         // write the entropy bit of the selected block
         nStakeModifierNew |= (((uint64_t)pindex->GetStakeEntropyBit()) << nRound);
         // add the selected block from candidates to selected list
-<<<<<<< HEAD
-        mapSelectedBlocks.insert(make_pair(pindex->GetBlockHash(), pindex));
-        //        LogPrint("stakemodifier", "ComputeNextStakeModifier: selected round %d stop=%s height=%d bit=%d\n", nRound, DateTimeStrFormat("%Y-%m-%d %H:%M:%S", nSelectionIntervalStop), pindex->nHeight, pindex->GetStakeEntropyBit());
-=======
         mapSelectedBlocks.insert(std::make_pair(pindex->GetBlockHash(), pindex));
 //        LogPrint("stakemodifier", "ComputeNextStakeModifier: selected round %d stop=%s height=%d bit=%d\n", nRound, DateTimeStrFormat("%Y-%m-%d %H:%M:%S", nSelectionIntervalStop), pindex->nHeight, pindex->GetStakeEntropyBit());
->>>>>>> 63765faa
     }
 
     // Print selection map for visualization of the selected blocks
