--- conflicted
+++ resolved
@@ -1486,7 +1486,7 @@
                 if (TxToPaymentRequest(tx.strDZeel, tx.GetHash(), uint256(), prequest))
                 {
                     CProposal proposal;
-                    if (viewMemPool.GetProposal(prequest.proposalhash, proposal) && proposal.fState == DAOFlags::ACCEPTED)
+                    if (viewMemPool.GetProposal(prequest.proposalhash, proposal) && proposal.GetLastState() == DAOFlags::ACCEPTED)
                     {
                         if (viewMemPool.AddPaymentRequest(prequest))
                             LogPrint("dao","New payment request (mempool) %s\n", prequest.ToString());
@@ -1931,7 +1931,7 @@
 }
 
 /** Return transaction in tx, and if it was found inside a block, its hash is placed in hashBlock */
-bool GetTransaction(const uint256 &hash, CTransaction &txOut, const Consensus::Params& consensusParams, uint256 &hashBlock, const CCoinsViewCache& view, bool fAllowSlow)
+bool GetTransaction(const uint256 &hash, CTransaction &txOut, const Consensus::Params& consensusParams, uint256 &hashBlock, const CStateViewCache& view, bool fAllowSlow)
 {
 
     CBlockIndex *pindexSlow = nullptr;
@@ -1969,10 +1969,7 @@
     if (fAllowSlow) { // use coin database to locate block that contains transaction, and scan it
         int nHeight = -1;
         {
-<<<<<<< HEAD
             const CStateViewCache& view = *pcoinsTip;
-=======
->>>>>>> 23cd3db8
             const CCoins* coins = view.AccessCoins(hash);
             if (coins)
                 nHeight = coins->nHeight;
@@ -2747,21 +2744,6 @@
             continue;
 
         CPaymentRequestModifier prequest = view.ModifyPaymentRequest(pindex->vPaymentRequestVotes[i].first);
-<<<<<<< HEAD
-        CProposal proposal;
-
-        if(!view.GetProposal(prequest->proposalhash, proposal))
-            continue;
-
-        if (mapBlockIndex.count(proposal.blockhash) == 0)
-            continue;
-
-        CBlockIndex* pindexblockparent = mapBlockIndex[proposal.blockhash];
-
-        if(pindexblockparent == nullptr)
-            continue;
-=======
->>>>>>> 23cd3db8
 
         if(vSeen.count(prequest->hash) == 0)
         {
@@ -3453,7 +3435,7 @@
                 {
                     const CTransaction &txRead = (i == 0 && block.vtx.size() > 1) ? block.vtx[1] : tx;
 
-                    if (!GetTransaction(txRead.vin[0].prevout.hash, txPrev, Params().GetConsensus(), hashBlock, true))
+                    if (!GetTransaction(txRead.vin[0].prevout.hash, txPrev, Params().GetConsensus(), hashBlock, view, true))
                     {
                         return error("%s: Could not find %s to read staker script.\n", __func__, tx.vin[0].prevout.hash.ToString());
                     }
@@ -3494,12 +3476,8 @@
 
                     if(votes.count(hash) == 0)
                     {
-<<<<<<< HEAD
                         if (vote != VoteFlags::VOTE_REMOVE)
                             votes[hash] = vote;
-=======
-                        LogPrint("dao", "%s: Checking proposal vote output %s\n", __func__, tx.vout[j].ToString());
->>>>>>> 23cd3db8
 
                         if (fStake && fVoteCacheState)
                         {
@@ -3536,15 +3514,11 @@
                                 {
                                     if (view.GetProposal(prequest.proposalhash, proposal))
                                     {
-                                        if (mapBlockIndex.count(proposal.blockhash) == 0)
+                                        CBlockIndex* pblockindex = proposal.GetLastStateBlockIndexForState(DAOFlags::ACCEPTED);
+                                        if(pblockindex == nullptr)
                                             continue;
 
-                                        CBlockIndex* pblockindex = mapBlockIndex[proposal.blockhash];
-
-                                        if(pblockindex == NULL)
-                                            continue;
-
-                                        if(!((proposal.CanRequestPayments() || proposal.fState == DAOFlags::PENDING_VOTING_PREQ)
+                                        if(!((proposal.CanRequestPayments() || proposal.GetLastState() == DAOFlags::PENDING_VOTING_PREQ)
                                                 && prequest.CanVote(view)
                                                 && pindex->nHeight - pblockindex->nHeight > Params().GetConsensus().nCommunityFundMinAge))
                                         {
@@ -3578,19 +3552,12 @@
                             {
                                 if (view.GetProposal(prequest.proposalhash, proposal))
                                 {
-                                    CBlockIndex* pblockindex = proposal.GetLastStateBlockIndexForState(CFund::ACCEPTED);
-
-<<<<<<< HEAD
+                                    CBlockIndex* pblockindex = proposal.GetLastStateBlockIndexForState(DAOFlags::ACCEPTED);
+
                                     if(pblockindex == nullptr)
-                                    {
-                                        LogPrint("dao", "%s: Ignoring vote output, block index %s is null\n", __func__, proposal.blockhash.ToString());
                                         continue;
-                                    }
-
-                                    if(!((proposal.CanRequestPayments() || proposal.fState == DAOFlags::PENDING_VOTING_PREQ)
-=======
-                                    if(pblockindex && (proposal.CanRequestPayments() || proposal.GetLastState() == CFund::PENDING_VOTING_PREQ)
->>>>>>> 23cd3db8
+
+                                    if(!((proposal.CanRequestPayments() || proposal.GetLastState() == DAOFlags::PENDING_VOTING_PREQ)
                                             && prequest.CanVote(view)
                                             && pindex->nHeight - pblockindex->nHeight > Params().GetConsensus().nCommunityFundMinAge))
                                     {
@@ -3624,7 +3591,6 @@
                                 {
                                     if (vote != VoteFlags::VOTE_REMOVE)
                                     {
-<<<<<<< HEAD
                                         if (fValidConsultationAnswer)
                                         {
                                             CConsultation parentConsultation;
@@ -3636,10 +3602,6 @@
                                         }
                                         LogPrint("dao", "%s: Adding consultation vote at height %d - hash: %s vote: %d\n", __func__, pindex->nHeight, hash.ToString(), vote);
                                         pindex->mapConsultationVotes.insert(make_pair(hash, vote));
-=======
-                                        LogPrint("dao", "%s: Ignoring vote output, payment request %s can not receive votes\n",
-                                                 __func__, hash.ToString());
->>>>>>> 23cd3db8
                                     }
                                 }
                                 else
@@ -3883,23 +3845,13 @@
 
         for(const CTxOut& vout: tx.vout)
         {
-<<<<<<< HEAD
-          if(vout.IsCommunityFundContribution())
-          {
-            fContribution=true;
-            pindex->nCFSupply += vout.nValue;
-            nProposalFee += vout.nValue;
-            LogPrint("dao", "%s: Updated DAO Fund supply to %d\n", __func__, pindex->nCFSupply);
-          }
-=======
             if(vout.IsCommunityFundContribution())
             {
                 fContribution=true;
                 pindex->nCFSupply += vout.nValue;
                 nProposalFee += vout.nValue;
-                LogPrint("dao", "%s: Updated nCFSupply %s nCFLocked %s\n", __func__, FormatMoney(pindex->nCFSupply), FormatMoney(pindex->nCFLocked));
-            }
->>>>>>> 23cd3db8
+                LogPrint("dao", "%s: Updated DAO Fund supply to %d\n", __func__, pindex->nCFSupply);
+            }
         }
 
         if(fCFund || fDAOConsultations)
@@ -3929,7 +3881,7 @@
                 if (TxToPaymentRequest(tx.strDZeel, tx.GetHash(), block.GetHash(), prequest))
                 {
                     CProposal proposal;
-                    if (view.GetProposal(prequest.proposalhash, proposal) && proposal.fState == DAOFlags::ACCEPTED)
+                    if (view.GetProposal(prequest.proposalhash, proposal) && proposal.GetLastState() == DAOFlags::ACCEPTED)
                     {
                         if (view.AddPaymentRequest(prequest))
                             LogPrint("dao","New payment request %s\n", prequest.ToString());
@@ -4028,15 +3980,11 @@
                     {
                         if (view.GetProposal(prequest.proposalhash, proposal))
                         {
-                            if (mapBlockIndex.count(proposal.blockhash) == 0)
+                            CBlockIndex* pblockindex = proposal.GetLastStateBlockIndexForState(DAOFlags::ACCEPTED);
+                            if(pblockindex == nullptr)
                                 continue;
 
-                            CBlockIndex* pblockindex = mapBlockIndex[proposal.blockhash];
-
-                            if(pblockindex == NULL)
-                                continue;
-
-                            if(!((proposal.CanRequestPayments() || proposal.fState == DAOFlags::PENDING_VOTING_PREQ)
+                            if(!((proposal.CanRequestPayments() || proposal.GetLastState() == DAOFlags::PENDING_VOTING_PREQ)
                                     && prequest.CanVote(view)
                                     && pindex->nHeight - pblockindex->nHeight > Params().GetConsensus().nCommunityFundMinAge))
                                 continue;
@@ -4158,26 +4106,17 @@
 
                 bool fv452Fork = (pindex->pprev->nHeight >= Params().GetConsensus().nHeightv452Fork);
 
-                if(block.vtx[0].vout[i].nValue != prequest.nAmount || (fv452Fork && prequest.GetLastState() != CFund::ACCEPTED) || proposal.Address != CNavCoinAddress(address).ToString())
+                if(block.vtx[0].vout[i].nValue != prequest.nAmount || (fv452Fork && prequest.GetLastState() != DAOFlags::ACCEPTED) || proposal.GetPaymentAddress() != CNavCoinAddress(address).ToString())
                     return state.DoS(100, error("CheckBlock() : coinbase output does not match an accepted payment request"));
 
-                CBlockIndex* pblockindex = prequest.GetLastStateBlockIndexForState(CFund::ACCEPTED);
+                CBlockIndex* pblockindex = prequest.GetLastStateBlockIndexForState(DAOFlags::ACCEPTED);
 
                 if(fv452Fork && !(pindex->pprev->nHeight - pblockindex->nHeight > Params().GetConsensus().nCommunityFundMinAge))
                     return state.DoS(100, error("CheckBlock() : payment request not mature enough."));
 
-<<<<<<< HEAD
-                if(block.vtx[0].vout[i].nValue != prequest.nAmount || prequest.fState != DAOFlags::ACCEPTED || proposal.GetPaymentAddress() != CNavCoinAddress(address).ToString())
-                    return state.DoS(100, error("CheckBlock() : coinbase output does not match an accepted payment request"));
-
-                if(prequest.paymenthash != uint256() && pindex->pprev->nHeight >= Params().GetConsensus().nHeightv452Fork)
-                    return state.DoS(100, error("CheckBlock() : coinbase output tries to pay an already paid payment request"));
-
-=======
->>>>>>> 23cd3db8
                 CPaymentRequestModifier mprequest = view.ModifyPaymentRequest(prid);
 
-                mprequest->SetState(pindex, CFund::PAID);
+                mprequest->SetState(pindex, DAOFlags::PAID);
                 mprequest->fDirty = true;
 
                 LogPrintf("%s: Updated payment request %s at height %d: %s\n", __func__, mprequest->ToString(), pindex->nHeight, mprequest->diff(prequest));
@@ -6145,10 +6084,7 @@
         nCheckDepth = chainActive.Height();
     nCheckLevel = std::max(0, std::min(4, nCheckLevel));
     LogPrintf("Verifying last %i blocks at level %i\n", nCheckDepth, nCheckLevel);
-<<<<<<< HEAD
     CStateViewCache coins(coinsview);
-=======
-    CCoinsViewCache coins(coinsview);
     uint256 prevStateHash;
     if (nCheckLevel >= 4) prevStateHash = coins.GetCFundDBStateHash(chainActive.Tip()->nCFLocked, chainActive.Tip()->nCFSupply);
     std::string sBefore = "";
@@ -6170,12 +6106,11 @@
             for (auto& it: paymentRequestMap)
             {
                 UniValue preq(UniValue::VOBJ);
-                it.second.ToJson(preq, true);
+                it.second.ToJson(preq);
                 sBefore += strprintf("%s\n",preq.write());
             }
         }
     }
->>>>>>> 23cd3db8
     CBlockIndex* pindexState = chainActive.Tip();
     CBlockIndex* pindexFailure = nullptr;
     int nGoodTransactions = 0;
@@ -6221,7 +6156,7 @@
             bool fClean = true;
             if (!DisconnectBlock(block, state, pindex, coins, &fClean))
                 return error("VerifyDB(): *** irrecoverable inconsistency in block data at %d, hash=%s", pindex->nHeight, pindex->GetBlockHash().ToString());
-            CFundStep(state, pindex, true, coins);
+            VoteStep(state, pindex, true, coins);
             pindexState = pindex->pprev;
             if (!fClean) {
                 nGoodTransactions = 0;
@@ -6247,7 +6182,7 @@
                 return error("VerifyDB(): *** ReadBlockFromDisk failed at %d, hash=%s", pindex->nHeight, pindex->GetBlockHash().ToString());
             if (!ConnectBlock(block, state, pindex, coins, chainparams))
                 return error("VerifyDB(): *** found unconnectable block at %d, hash=%s", pindex->nHeight, pindex->GetBlockHash().ToString());
-            CFundStep(state, pindex, false, coins);
+            VoteStep(state, pindex, false, coins);
         }
         uint256 nowStateHash = coins.GetCFundDBStateHash(pindex->nCFLocked, pindex->nCFSupply);
         if (prevStateHash != nowStateHash)
@@ -6272,7 +6207,7 @@
                     for (auto& it: paymentRequestMap)
                     {
                         UniValue preq(UniValue::VOBJ);
-                        it.second.ToJson(preq, true);
+                        it.second.ToJson(preq);
                         sAfter += strprintf("%s\n",preq.write());
                     }
                 }
@@ -9168,7 +9103,7 @@
     return (bnProofOfStakeLimitV2);
 }
 
-bool TransactionGetCoinAge(CTransaction& transaction, uint64_t& nCoinAge, const CCoinsViewCache& view)
+bool TransactionGetCoinAge(CTransaction& transaction, uint64_t& nCoinAge, const CStateViewCache& view)
 {
     arith_uint256 bnCentSecond = 0;  // coin age in the unit of cent-seconds
     nCoinAge = 0;
@@ -9486,13 +9421,8 @@
 
     CTransaction txPrev;
     uint256 hashBlock = uint256();
-<<<<<<< HEAD
-    if (!GetTransaction(txin.prevout.hash, txPrev, Params().GetConsensus(), hashBlock, true))
-        return error("%s: INFO: read txPrev failed %s\ncan't validate coinstake %s",__func__, txin.prevout.hash.GetHex(), tx.ToString());  // previous transaction not in main chain, may occur during initial download
-=======
     if (!GetTransaction(txin.prevout.hash, txPrev, Params().GetConsensus(), hashBlock, view, true))
         return error("%s: INFO: read txPrev failed %s",__func__, txin.prevout.hash.GetHex());  // previous transaction not in main chain, may occur during initial download
->>>>>>> 23cd3db8
 
     bool fColdStaking = txPrev.vout[txin.prevout.n].scriptPubKey.IsColdStaking() || txPrev.vout[txin.prevout.n].scriptPubKey.IsColdStakingv2();
     bool fPoolEnabled = IsColdStakingPoolFeeEnabled(pindexPrev, Params().GetConsensus());
@@ -9504,13 +9434,8 @@
         {
             CTransaction txPrev_;
             uint256 hashBlock_ = uint256();
-<<<<<<< HEAD
-            if (!GetTransaction(tx.vin[i].prevout.hash, txPrev_, Params().GetConsensus(), hashBlock_, true))
-                return error("%s: INFO: read txPrev failed %s\ncan't check kernel from coinstake %s",__func__, tx.vin[i].prevout.hash.GetHex(), tx.ToString());  // previous transaction not in main chain, may occur during initial download
-=======
             if (!GetTransaction(tx.vin[i].prevout.hash, txPrev_, Params().GetConsensus(), hashBlock_, view, true))
                 return error("%s: INFO: read txPrev failed %s",__func__, tx.vin[i].prevout.hash.GetHex());  // previous transaction not in main chain, may occur during initial download
->>>>>>> 23cd3db8
 
             fColdStaking |= txPrev_.vout[tx.vin[i].prevout.n].scriptPubKey.IsColdStaking() || txPrev_.vout[tx.vin[i].prevout.n].scriptPubKey.IsColdStakingv2();
             if (fColdStaking && txPrev_.vout[tx.vin[i].prevout.n].scriptPubKey != kernelScript)
@@ -9538,11 +9463,8 @@
     if (pvChecks)
         pvChecks->reserve(tx.vin.size());
 
-<<<<<<< HEAD
     CStateViewCache inputs(pcoinsTip);
 
-=======
->>>>>>> 23cd3db8
     if(fCHeckSignature)
     {
         PrecomputedTransactionData txdata(tx);
@@ -9582,7 +9504,7 @@
         return (nTimeBlock == nTimeTx);
 }
 
-bool CheckKernel(CBlockIndex* pindexPrev, unsigned int nBits, int64_t nTime, const COutPoint& prevout, const CCoinsViewCache& view, int64_t* pBlockTime)
+bool CheckKernel(CBlockIndex* pindexPrev, unsigned int nBits, int64_t nTime, const COutPoint& prevout, const CStateViewCache& view, int64_t* pBlockTime)
 {
     arith_uint256 hashProofOfStake, targetProofOfStake;
 
