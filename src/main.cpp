--- conflicted
+++ resolved
@@ -3715,7 +3715,6 @@
         }
     } else {
         AbortNode(state, "Failed to read payment request index, please restart with -reindex-chainstate");
-<<<<<<< HEAD
     }
 
     std::vector<CFund::CProposal> vecProposal;
@@ -3799,91 +3798,6 @@
         AbortNode(state, "Failed to write proposal index");
     }
 
-=======
-    }
-
-    std::vector<CFund::CProposal> vecProposal;
-
-    if(pblocktree->GetProposalIndex(vecProposal)){
-        for(unsigned int i = 0; i < vecProposal.size(); i++) {
-            bool fUpdate = false;
-            proposal = vecProposal[i];
-
-            CTransaction tx;
-            uint256 hashBlock = uint256();
-
-            if (!GetTransaction(proposal.hash, tx, Params().GetConsensus(), hashBlock, true))
-                continue;
-
-            if (mapBlockIndex.count(hashBlock) == 0)
-                continue;
-
-            CBlockIndex* pblockindex = mapBlockIndex[hashBlock];
-
-            auto nCreatedOnCycle = (unsigned int)(pblockindex->nHeight / Params().GetConsensus().nBlocksPerVotingCycle);
-            auto nCurrentCycle = (unsigned int)((pindexNew->nHeight + 1) / Params().GetConsensus().nBlocksPerVotingCycle);
-            auto nElapsedCycles = nCurrentCycle - nCreatedOnCycle;
-            auto nVotingCycles = std::min(nElapsedCycles, Params().GetConsensus().nCyclesProposalVoting + 1);
-
-            if((proposal.fState == CFund::NIL || fUndo) && nVotingCycles != proposal.nVotingCycle) {
-                proposal.nVotingCycle = nVotingCycles;
-                fUpdate = true;
-            }
-
-            if((pindexNew->nHeight + nBlockOffset) % Params().GetConsensus().nBlocksPerVotingCycle == 0) {
-                if((!proposal.IsExpired(pindexNew->GetMedianTimePast()) && proposal.fState == CFund::EXPIRED) ||
-                        (!proposal.IsRejected() && proposal.fState == CFund::REJECTED)){
-                    proposal.fState = CFund::NIL;
-                    fUpdate = true;
-                }
-                if(!proposal.IsAccepted() && (proposal.fState == CFund::ACCEPTED || proposal.fState == CFund::PENDING_FUNDS)) {
-                    proposal.fState = CFund::NIL;
-                    proposal.blockhash = uint256();
-                    fUpdate = true;
-                }
-
-                if(proposal.IsExpired(pindexNew->GetMedianTimePast()) && proposal.fState != CFund::EXPIRED) {
-                    if(proposal.fState == CFund::ACCEPTED) {
-                        pindexNew->nCFSupply += proposal.GetAvailable();
-                        pindexNew->nCFLocked -= proposal.GetAvailable();
-                    }
-                    proposal.fState = CFund::EXPIRED;
-                    fUpdate = true;
-                }
-                else if(proposal.IsRejected() && proposal.fState != CFund::REJECTED) {
-                    proposal.fState = CFund::REJECTED;
-                    fUpdate = true;
-                }
-
-                if(proposal.IsAccepted() && proposal.fState != CFund::ACCEPTED) {
-                    if(pindexNew->nCFSupply >= proposal.GetAvailable()) {
-                        pindexNew->nCFSupply -= proposal.GetAvailable();
-                        pindexNew->nCFLocked += proposal.GetAvailable();
-                        proposal.fState = CFund::ACCEPTED;
-                        proposal.blockhash = pindexNew->GetBlockHash();
-                        fUpdate = true;
-                    } else if(proposal.fState != CFund::PENDING_FUNDS) {
-                        proposal.fState = CFund::PENDING_FUNDS;
-                        fUpdate = true;
-                    }
-                }
-            }
-            if(fUpdate)
-                vecProposalsToUpdate.push_back(make_pair(proposal.hash, proposal));
-        }
-    } else {
-        AbortNode(state, "Failed to read proposal index, please restart with -reindex-chainstate");
-    }
-
-    if (!pblocktree->UpdatePaymentRequestIndex(vecPaymentRequestsToUpdate)) {
-        AbortNode(state, "Failed to write payment request index");
-    }
-
-    if (!pblocktree->UpdateProposalIndex(vecProposalsToUpdate)) {
-        AbortNode(state, "Failed to write proposal index");
-    }
-
->>>>>>> ccd63158
     int64_t nTimeEnd = GetTimeMicros();
     LogPrint("bench", "- CFund count votes: %.2fms\n", (nTimeEnd - nTimeStart) * 0.001);
 }
@@ -4672,12 +4586,9 @@
         if((block.nVersion & nCFundAccVersionMask) != nCFundAccVersionMask && IsCommunityFundAccumulationEnabled(pindexPrev,Params().GetConsensus(), true))
             return state.Invalid(false, REJECT_OBSOLETE, strprintf("bad-version(0x%08x)", block.nVersion),
                                "rejected no cfund accumulation block");
-<<<<<<< HEAD
-=======
         if((block.nVersion & nColdStakingVersionMask) != nColdStakingVersionMask && IsColdStakingEnabled(pindexPrev,Params().GetConsensus()))
             return state.Invalid(false, REJECT_OBSOLETE, strprintf("bad-version(0x%08x)", block.nVersion),
                                "rejected no cold-staking block");
->>>>>>> ccd63158
     }
 
     if((block.nVersion & nNSyncVersionMask) != nNSyncVersionMask && IsNtpSyncEnabled(pindexPrev,Params().GetConsensus()))
