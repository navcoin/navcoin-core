// Copyright (c) 2009-2010 Satoshi Nakamoto
// Copyright (c) 2009-2015 The Bitcoin Core developers
// Copyright (c) 2017-2018 The NavCoin Core developers
// Distributed under the MIT software license, see the accompanying
// file COPYING or http://www.opensource.org/licenses/mit-license.php.

#include "main.h"

#include "addrman.h"
#include "arith_uint256.h"
#include "base58.h"
#include "blockencodings.h"
#include "chainparams.h"
#include "checkpoints.h"
#include "checkqueue.h"
#include "consensus/consensus.h"
#include "consensus/merkle.h"
#include "consensus/validation.h"
#include "core_io.h"
#include "hash.h"
#include "init.h"
#include "merkleblock.h"
#include "net.h"
#include "policy/fees.h"
#include "policy/policy.h"
#include "pow.h"
#include "primitives/block.h"
#include "primitives/transaction.h"
#include "random.h"
#include "script/script.h"
#include "script/sigcache.h"
#include "script/standard.h"
#include "tinyformat.h"
#include "timedata.h"
#include "txdb.h"
#include "txmempool.h"
#include "ui_interface.h"
#include "undo.h"
#include "util.h"
#include "utilmoneystr.h"
#include "utilstrencodings.h"
#include "validationinterface.h"
#include "versionbits.h"
#include "wallet/wallet.h"

#include <atomic>
#include <sstream>

#include <boost/algorithm/string/replace.hpp>
#include <boost/algorithm/string/join.hpp>
#include <boost/filesystem.hpp>
#include <boost/filesystem/fstream.hpp>
#include <boost/math/distributions/poisson.hpp>
#include <boost/thread.hpp>

using namespace std;

#if defined(NDEBUG)
# error "Navcoin cannot be compiled without assertions."
#endif

/**
 * Global state
 */

CCriticalSection cs_main;

BlockMap mapBlockIndex;
CChain chainActive;
CBlockIndex *pindexBestHeader = NULL;
int64_t nTimeBestReceived = 0;
CWaitableCriticalSection csBestBlock;
CConditionVariable cvBlockChange;
int nScriptCheckThreads = 0;
bool fImporting = false;
bool fReindex = false;
bool fTxIndex = false;
bool fAddressIndex = false;
bool fTimestampIndex = false;
bool fSpentIndex = false;
bool fHavePruned = false;
bool fPruneMode = false;
bool fIsBareMultisigStd = DEFAULT_PERMIT_BAREMULTISIG;
bool fRequireStandard = true;
bool fCheckBlockIndex = false;
bool fCheckpointsEnabled = DEFAULT_CHECKPOINTS_ENABLED;
size_t nCoinCacheUsage = 5000 * 300;
uint64_t nPruneTarget = 0;
int64_t nMaxTipAge = DEFAULT_MAX_TIP_AGE;
bool fEnableReplacement = DEFAULT_ENABLE_REPLACEMENT;


CFeeRate minRelayTxFee = CFeeRate(DEFAULT_MIN_RELAY_TX_FEE);
CAmount maxTxFee = DEFAULT_TRANSACTION_MAXFEE;

uint256 hashBestChain = uint256();
CBlockIndex* pindexBest = NULL;

set<pair<COutPoint, unsigned int> > setStakeSeen;

CTxMemPool mempool(::minRelayTxFee);
FeeFilterRounder filterRounder(::minRelayTxFee);

struct IteratorComparator
{
    template<typename I>
    bool operator()(const I& a, const I& b)
    {
        return &(*a) < &(*b);
    }
};

struct COrphanTx {
    CTransaction tx;
    NodeId fromPeer;
    int64_t nTimeExpire;
};
map<uint256, COrphanTx> mapOrphanTransactions GUARDED_BY(cs_main);
map<COutPoint, set<map<uint256, COrphanTx>::iterator, IteratorComparator>> mapOrphanTransactionsByPrev GUARDED_BY(cs_main);
void EraseOrphansFor(NodeId peer) EXCLUSIVE_LOCKS_REQUIRED(cs_main);

/**
 * Returns true if there are nRequired or more blocks of minVersion or above
 * in the last Consensus::Params::nMajorityWindow blocks, starting at pstart and going backwards.
 */
static bool IsSuperMajority(int minVersion, const CBlockIndex* pstart, unsigned nRequired, const Consensus::Params& consensusParams);
static void CheckBlockIndex(const Consensus::Params& consensusParams);

/* Proof of Stake constants */

extern std::set<std::pair<COutPoint, unsigned int> > setStakeSeen;

arith_uint256 bnProofOfStakeLimit(~arith_uint256() >> 20);
arith_uint256 bnProofOfStakeLimitV2(~arith_uint256() >> 20);

/** Constant stuff for coinbase transactions we create: */
CScript COINBASE_FLAGS;

const string strMessageMagic = "Navcoin Signed Message:\n";


enum FlushStateMode {
    FLUSH_STATE_NONE,
    FLUSH_STATE_IF_NEEDED,
    FLUSH_STATE_PERIODIC,
    FLUSH_STATE_ALWAYS
};

// Internal stuff
namespace {

    struct CBlockIndexWorkComparator
    {
        bool operator()(CBlockIndex *pa, CBlockIndex *pb) const {
            // First sort by most total work, ...
            if (pa->nChainWork > pb->nChainWork) return false;
            if (pa->nChainWork < pb->nChainWork) return true;

            // ... then by earliest time received, ...
            if (pa->nSequenceId < pb->nSequenceId) return false;
            if (pa->nSequenceId > pb->nSequenceId) return true;

            // Use pointer address as tie breaker (should only happen with blocks
            // loaded from disk, as those all have id 0).
            if (pa < pb) return false;
            if (pa > pb) return true;

            // Identical blocks.
            return false;
        }
    };

    CBlockIndex *pindexBestInvalid;

    /**
     * The set of all CBlockIndex entries with BLOCK_VALID_TRANSACTIONS (for itself and all ancestors) and
     * as good as our current tip or better. Entries may be failed, though, and pruning nodes may be
     * missing the data for the block.
     */
    set<CBlockIndex*, CBlockIndexWorkComparator> setBlockIndexCandidates;
    /** Number of nodes with fSyncStarted. */
    int nSyncStarted = 0;
    /** All pairs A->B, where A (or one of its ancestors) misses transactions, but B has transactions.
     * Pruned nodes may have entries where B is missing data.
     */
    multimap<CBlockIndex*, CBlockIndex*> mapBlocksUnlinked;

    CCriticalSection cs_LastBlockFile;
    std::vector<CBlockFileInfo> vinfoBlockFile;
    int nLastBlockFile = 0;
    /** Global flag to indicate we should check to see if there are
     *  block/undo files that should be deleted.  Set on startup
     *  or if we allocate more file space when we're in prune mode
     */
    bool fCheckForPruning = false;

    /**
     * Every received block is assigned a unique and increasing identifier, so we
     * know which one to give priority in case of a fork.
     */
    CCriticalSection cs_nBlockSequenceId;
    /** Blocks loaded from disk are assigned id 0, so start the counter at 1. */
    uint32_t nBlockSequenceId = 1;

    /**
     * Sources of received blocks, saved to be able to send them reject
     * messages or ban them when processing happens afterwards. Protected by
     * cs_main.
     */
    map<uint256, NodeId> mapBlockSource;

    /**
     * Filter for transactions that were recently rejected by
     * AcceptToMemoryPool. These are not rerequested until the chain tip
     * changes, at which point the entire filter is reset. Protected by
     * cs_main.
     *
     * Without this filter we'd be re-requesting txs from each of our peers,
     * increasing bandwidth consumption considerably. For instance, with 100
     * peers, half of which relay a tx we don't accept, that might be a 50x
     * bandwidth increase. A flooding attacker attempting to roll-over the
     * filter using minimum-sized, 60byte, transactions might manage to send
     * 1000/sec if we have fast peers, so we pick 120,000 to give our peers a
     * two minute window to send invs to us.
     *
     * Decreasing the false positive rate is fairly cheap, so we pick one in a
     * million to make it highly unlikely for users to have issues with this
     * filter.
     *
     * Memory used: 1.3 MB
     */
    boost::scoped_ptr<CRollingBloomFilter> recentRejects;
    uint256 hashRecentRejectsChainTip;

    /** Blocks that are in flight, and that are in the queue to be downloaded. Protected by cs_main. */
    struct QueuedBlock {
        uint256 hash;
        CBlockIndex* pindex;                                     //!< Optional.
        bool fValidatedHeaders;                                  //!< Whether this block has validated headers at the time of request.
        std::unique_ptr<PartiallyDownloadedBlock> partialBlock;  //!< Optional, used for CMPCTBLOCK downloads
    };
    map<uint256, pair<NodeId, list<QueuedBlock>::iterator> > mapBlocksInFlight;

    /** Stack of nodes which we have set to announce using compact blocks */
    list<NodeId> lNodesAnnouncingHeaderAndIDs;

    /** Number of preferable block download peers. */
    int nPreferredDownload = 0;

    /** Dirty block index entries. */
    set<CBlockIndex*> setDirtyBlockIndex;

    /** Dirty block file entries. */
    set<int> setDirtyFileInfo;

    /** Number of peers from which we're downloading blocks. */
    int nPeersWithValidatedDownloads = 0;

    /** Relay map, protected by cs_main. */
    typedef std::map<uint256, std::shared_ptr<const CTransaction>> MapRelay;
    MapRelay mapRelay;
    /** Expiration-time ordered list of (expire time, relay map entry) pairs, protected by cs_main). */
    std::deque<std::pair<int64_t, MapRelay::iterator>> vRelayExpiration;
} // anon namespace

//////////////////////////////////////////////////////////////////////////////
//
// Registration of network node signals.
//

namespace {

struct CBlockReject {
    unsigned char chRejectCode;
    string strRejectReason;
    uint256 hashBlock;
};

/**
 * Maintain validation-specific state about nodes, protected by cs_main, instead
 * by CNode's own locks. This simplifies asynchronous operation, where
 * processing of incoming data is done after the ProcessMessage call returns,
 * and we're no longer holding the node's locks.
 */
struct CNodeState {
    //! The peer's address
    CService address;
    //! Whether we have a fully established connection.
    bool fCurrentlyConnected;
    //! Accumulated misbehaviour score for this peer.
    int nMisbehavior;
    //! Whether this peer should be disconnected and banned (unless whitelisted).
    bool fShouldBan;
    //! String name of this peer (debugging/logging purposes).
    std::string name;
    //! List of asynchronously-determined block rejections to notify this peer about.
    std::vector<CBlockReject> rejects;
    //! The best known block we know this peer has announced.
    CBlockIndex *pindexBestKnownBlock;
    //! The hash of the last unknown block this peer has announced.
    uint256 hashLastUnknownBlock;
    //! The last full block we both have.
    CBlockIndex *pindexLastCommonBlock;
    //! The best header we have sent our peer.
    CBlockIndex *pindexBestHeaderSent;
    //! Length of current-streak of unconnecting headers announcements
    int nUnconnectingHeaders;
    //! Whether we've started headers synchronization with this peer.
    bool fSyncStarted;
    //! Since when we're stalling block download progress (in microseconds), or 0.
    int64_t nStallingSince;
    list<QueuedBlock> vBlocksInFlight;
    //! When the first entry in vBlocksInFlight started downloading. Don't care when vBlocksInFlight is empty.
    int64_t nDownloadingSince;
    int nBlocksInFlight;
    int nBlocksInFlightValidHeaders;
    //! Whether we consider this a preferred download peer.
    bool fPreferredDownload;
    //! Whether this peer wants invs or headers (when possible) for block announcements.
    bool fPreferHeaders;
    //! Whether this peer wants invs or cmpctblocks (when possible) for block announcements.
    bool fPreferHeaderAndIDs;
    //! Whether this peer will send us cmpctblocks if we request them
    bool fProvidesHeaderAndIDs;
    //! Whether this peer can give us witnesses
    bool fHaveWitness;

    CNodeState() {
        fCurrentlyConnected = false;
        nMisbehavior = 0;
        fShouldBan = false;
        pindexBestKnownBlock = NULL;
        hashLastUnknownBlock.SetNull();
        pindexLastCommonBlock = NULL;
        pindexBestHeaderSent = NULL;
        nUnconnectingHeaders = 0;
        fSyncStarted = false;
        nStallingSince = 0;
        nDownloadingSince = 0;
        nBlocksInFlight = 0;
        nBlocksInFlightValidHeaders = 0;
        fPreferredDownload = false;
        fPreferHeaders = false;
        fPreferHeaderAndIDs = false;
        fProvidesHeaderAndIDs = false;
        fHaveWitness = false;
    }
};

/** Map maintaining per-node state. Requires cs_main. */
map<NodeId, CNodeState> mapNodeState;

// Requires cs_main.
CNodeState *State(NodeId pnode) {
    map<NodeId, CNodeState>::iterator it = mapNodeState.find(pnode);
    if (it == mapNodeState.end())
        return NULL;
    return &it->second;
}

int GetHeight()
{
    LOCK(cs_main);
    return chainActive.Height();
}

void UpdatePreferredDownload(CNode* node, CNodeState* state)
{
    nPreferredDownload -= state->fPreferredDownload;

    // Whether this node should be marked as a preferred download node.
    state->fPreferredDownload = (!node->fInbound || node->fWhitelisted) && !node->fOneShot && !node->fClient;

    nPreferredDownload += state->fPreferredDownload;
}

void InitializeNode(NodeId nodeid, const CNode *pnode) {
    LOCK(cs_main);
    CNodeState &state = mapNodeState.insert(std::make_pair(nodeid, CNodeState())).first->second;
    state.name = pnode->addrName;
    state.address = pnode->addr;
}

void FinalizeNode(NodeId nodeid) {
    LOCK(cs_main);
    CNodeState *state = State(nodeid);

    if (state->fSyncStarted)
        nSyncStarted--;

    if (state->nMisbehavior == 0 && state->fCurrentlyConnected) {
        AddressCurrentlyConnected(state->address);
    }

    BOOST_FOREACH(const QueuedBlock& entry, state->vBlocksInFlight) {
        mapBlocksInFlight.erase(entry.hash);
    }
    EraseOrphansFor(nodeid);
    nPreferredDownload -= state->fPreferredDownload;
    nPeersWithValidatedDownloads -= (state->nBlocksInFlightValidHeaders != 0);
    assert(nPeersWithValidatedDownloads >= 0);

    mapNodeState.erase(nodeid);

    if (mapNodeState.empty()) {
        // Do a consistency check after the last peer is removed.
        assert(mapBlocksInFlight.empty());
        assert(nPreferredDownload == 0);
        assert(nPeersWithValidatedDownloads == 0);
    }
}

// Requires cs_main.
// Returns a bool indicating whether we requested this block.
// Also used if a block was /not/ received and timed out or started with another peer
bool MarkBlockAsReceived(const uint256& hash) {
    map<uint256, pair<NodeId, list<QueuedBlock>::iterator> >::iterator itInFlight = mapBlocksInFlight.find(hash);
    if (itInFlight != mapBlocksInFlight.end()) {
        CNodeState *state = State(itInFlight->second.first);
        state->nBlocksInFlightValidHeaders -= itInFlight->second.second->fValidatedHeaders;
        if (state->nBlocksInFlightValidHeaders == 0 && itInFlight->second.second->fValidatedHeaders) {
            // Last validated block on the queue was received.
            nPeersWithValidatedDownloads--;
        }
        if (state->vBlocksInFlight.begin() == itInFlight->second.second) {
            // First block on the queue was received, update the start download time for the next one
            state->nDownloadingSince = std::max(state->nDownloadingSince, GetTimeMicros());
        }
        state->vBlocksInFlight.erase(itInFlight->second.second);
        state->nBlocksInFlight--;
        state->nStallingSince = 0;
        mapBlocksInFlight.erase(itInFlight);
        return true;
    }
    return false;
}

// Requires cs_main.
// returns false, still setting pit, if the block was already in flight from the same peer
// pit will only be valid as long as the same cs_main lock is being held
bool MarkBlockAsInFlight(NodeId nodeid, const uint256& hash, const Consensus::Params& consensusParams, CBlockIndex *pindex = NULL, list<QueuedBlock>::iterator **pit = NULL) {
    CNodeState *state = State(nodeid);
    assert(state != NULL);

    // Short-circuit most stuff in case its from the same node
    map<uint256, pair<NodeId, list<QueuedBlock>::iterator> >::iterator itInFlight = mapBlocksInFlight.find(hash);
    if (itInFlight != mapBlocksInFlight.end() && itInFlight->second.first == nodeid) {
        *pit = &itInFlight->second.second;
        return false;
    }

    // Make sure it's not listed somewhere already.
    MarkBlockAsReceived(hash);

    list<QueuedBlock>::iterator it = state->vBlocksInFlight.insert(state->vBlocksInFlight.end(),
            {hash, pindex, pindex != NULL, std::unique_ptr<PartiallyDownloadedBlock>(pit ? new PartiallyDownloadedBlock(&mempool) : NULL)});
    state->nBlocksInFlight++;
    state->nBlocksInFlightValidHeaders += it->fValidatedHeaders;
    if (state->nBlocksInFlight == 1) {
        // We're starting a block download (batch) from this peer.
        state->nDownloadingSince = GetTimeMicros();
    }
    if (state->nBlocksInFlightValidHeaders == 1 && pindex != NULL) {
        nPeersWithValidatedDownloads++;
    }
    itInFlight = mapBlocksInFlight.insert(std::make_pair(hash, std::make_pair(nodeid, it))).first;
    if (pit)
        *pit = &itInFlight->second.second;
    return true;
}

/** Check whether the last unknown block a peer advertised is not yet known. */
void ProcessBlockAvailability(NodeId nodeid) {
    CNodeState *state = State(nodeid);
    assert(state != NULL);

    if (!state->hashLastUnknownBlock.IsNull()) {
        BlockMap::iterator itOld = mapBlockIndex.find(state->hashLastUnknownBlock);

        if (itOld != mapBlockIndex.end()) {
            if (state->pindexBestKnownBlock == NULL || itOld->second->nChainWork >= state->pindexBestKnownBlock->nChainWork){
                state->pindexBestKnownBlock = itOld->second;
            }
            state->hashLastUnknownBlock.SetNull();
        }
    }
}

/** Update tracking information about which blocks a peer is assumed to have. */
void UpdateBlockAvailability(NodeId nodeid, const uint256 &hash) {
    CNodeState *state = State(nodeid);
    assert(state != NULL);

    ProcessBlockAvailability(nodeid);

    BlockMap::iterator it = mapBlockIndex.find(hash);
    if (it != mapBlockIndex.end() && it->second->nChainWork > 0) {
        // An actually better block was announced.
        if (state->pindexBestKnownBlock == NULL || it->second->nChainWork >= state->pindexBestKnownBlock->nChainWork)
            state->pindexBestKnownBlock = it->second;
    } else {
        // An unknown block was announced; just assume that the latest one is the best one.
        state->hashLastUnknownBlock = hash;
    }
}

//void MaybeSetPeerAsAnnouncingHeaderAndIDs(const CNodeState* nodestate, CNode* pfrom) {
//    if (nLocalServices & NODE_WITNESS) {
//        // Don't ever request compact blocks when segwit is enabled.
//        return;
//    }
//    if (nodestate->fProvidesHeaderAndIDs) {
//        BOOST_FOREACH(const NodeId nodeid, lNodesAnnouncingHeaderAndIDs)
//            if (nodeid == pfrom->GetId())
//                return;
//        bool fAnnounceUsingCMPCTBLOCK = false;
//        uint64_t nCMPCTBLOCKVersion = 1;
//        if (lNodesAnnouncingHeaderAndIDs.size() >= 3) {
//            // As per BIP152, we only get 3 of our peers to announce
//            // blocks using compact encodings.
//            CNode* pnodeStop = FindNode(lNodesAnnouncingHeaderAndIDs.front());
//            if (pnodeStop) {
//                pnodeStop->PushMessage(NetMsgType::SENDCMPCT, fAnnounceUsingCMPCTBLOCK, nCMPCTBLOCKVersion);
//                lNodesAnnouncingHeaderAndIDs.pop_front();
//            }
//        }
//        fAnnounceUsingCMPCTBLOCK = true;
//        pfrom->PushMessage(NetMsgType::SENDCMPCT, fAnnounceUsingCMPCTBLOCK, nCMPCTBLOCKVersion);
//        lNodesAnnouncingHeaderAndIDs.push_back(pfrom->GetId());
//    }
//}

// Requires cs_main
bool CanDirectFetch(const Consensus::Params &consensusParams)
{
    return chainActive.Tip()->GetBlockTime() > GetAdjustedTime() - consensusParams.nPowTargetSpacing * 20;
}

// Requires cs_main
bool PeerHasHeader(CNodeState *state, CBlockIndex *pindex)
{
    if (state->pindexBestKnownBlock && pindex == state->pindexBestKnownBlock->GetAncestor(pindex->nHeight))
        return true;
    if (state->pindexBestHeaderSent && pindex == state->pindexBestHeaderSent->GetAncestor(pindex->nHeight))
        return true;
    return false;
}

/** Find the last common ancestor two blocks have.
 *  Both pa and pb must be non-NULL. */
CBlockIndex* LastCommonAncestor(CBlockIndex* pa, CBlockIndex* pb) {
    if (pa->nHeight > pb->nHeight) {
        pa = pa->GetAncestor(pb->nHeight);
    } else if (pb->nHeight > pa->nHeight) {
        pb = pb->GetAncestor(pa->nHeight);
    }

    while (pa != pb && pa && pb) {
        pa = pa->pprev;
        pb = pb->pprev;
    }

    // Eventually all chain branches meet at the genesis block.
    assert(pa == pb);
    return pa;
}

/** Update pindexLastCommonBlock and add not-in-flight missing successors to vBlocks, until it has
 *  at most count entries. */
void FindNextBlocksToDownload(NodeId nodeid, unsigned int count, std::vector<CBlockIndex*>& vBlocks, NodeId& nodeStaller) {
    if (count == 0)
        return;

    vBlocks.reserve(vBlocks.size() + count);
    CNodeState *state = State(nodeid);
    assert(state != NULL);

    // Make sure pindexBestKnownBlock is up to date, we'll need it.
    ProcessBlockAvailability(nodeid);

    if (state->pindexBestKnownBlock == NULL || state->pindexBestKnownBlock->nChainWork < chainActive.Tip()->nChainWork) {
        // This peer has nothing interesting.
        return;
    }

    if (state->pindexLastCommonBlock == NULL) {
        // Bootstrap quickly by guessing a parent of our best tip is the forking point.
        // Guessing wrong in either direction is not a problem.
        state->pindexLastCommonBlock = chainActive[std::min(state->pindexBestKnownBlock->nHeight, chainActive.Height())];
    }

    // If the peer reorganized, our previous pindexLastCommonBlock may not be an ancestor
    // of its current tip anymore. Go back enough to fix that.
    state->pindexLastCommonBlock = LastCommonAncestor(state->pindexLastCommonBlock, state->pindexBestKnownBlock);
    if (state->pindexLastCommonBlock == state->pindexBestKnownBlock)
        return;

    std::vector<CBlockIndex*> vToFetch;
    CBlockIndex *pindexWalk = state->pindexLastCommonBlock;
    // Never fetch further than the best block we know the peer has, or more than BLOCK_DOWNLOAD_WINDOW + 1 beyond the last
    // linked block we have in common with this peer. The +1 is so we can detect stalling, namely if we would be able to
    // download that next block if the window were 1 larger.
    int nWindowEnd = state->pindexLastCommonBlock->nHeight + BLOCK_DOWNLOAD_WINDOW;
    int nMaxHeight = std::min<int>(state->pindexBestKnownBlock->nHeight, nWindowEnd + 1);
    NodeId waitingfor = -1;
    while (pindexWalk->nHeight < nMaxHeight) {
        // Read up to 128 (or more, if more blocks than that are needed) successors of pindexWalk (towards
        // pindexBestKnownBlock) into vToFetch. We fetch 128, because CBlockIndex::GetAncestor may be as expensive
        // as iterating over ~100 CBlockIndex* entries anyway.
        int nToFetch = std::min(nMaxHeight - pindexWalk->nHeight, std::max<int>(count - vBlocks.size(), 128));
        vToFetch.resize(nToFetch);
        pindexWalk = state->pindexBestKnownBlock->GetAncestor(pindexWalk->nHeight + nToFetch);
        vToFetch[nToFetch - 1] = pindexWalk;
        for (unsigned int i = nToFetch - 1; i > 0; i--) {
            vToFetch[i - 1] = vToFetch[i]->pprev;
        }

        // Iterate over those blocks in vToFetch (in forward direction), adding the ones that
        // are not yet downloaded and not in flight to vBlocks. In the mean time, update
        // pindexLastCommonBlock as long as all ancestors are already downloaded, or if it's
        // already part of our chain (and therefore don't need it even if pruned).
        BOOST_FOREACH(CBlockIndex* pindex, vToFetch) {
            if (!pindex->IsValid(BLOCK_VALID_TREE)) {
                // We consider the chain that this peer is on invalid.
                return;
            }
            if (pindex->nStatus & BLOCK_HAVE_DATA || chainActive.Contains(pindex)) {
                if (pindex->nChainTx)
                    state->pindexLastCommonBlock = pindex;
            } else if (mapBlocksInFlight.count(pindex->GetBlockHash()) == 0) {
                // The block is not already downloaded, and not yet in flight.
                if (pindex->nHeight > nWindowEnd) {
                    // We reached the end of the window.
                    if (vBlocks.size() == 0 && waitingfor != nodeid) {
                        // We aren't able to fetch anything, but we would be if the download window was one larger.
                        nodeStaller = waitingfor;
                    }
                    return;
                }
                vBlocks.push_back(pindex);
                if (vBlocks.size() == count) {
                    return;
                }
            } else if (waitingfor == -1) {
                // This is the first already-in-flight block.
                waitingfor = mapBlocksInFlight[pindex->GetBlockHash()].first;
            }
        }
    }
}

} // anon namespace

bool GetNodeStateStats(NodeId nodeid, CNodeStateStats &stats) {
    LOCK(cs_main);
    CNodeState *state = State(nodeid);
    if (state == NULL)
        return false;
    stats.nMisbehavior = state->nMisbehavior;
    stats.nSyncHeight = state->pindexBestKnownBlock ? state->pindexBestKnownBlock->nHeight : -1;
    stats.nCommonHeight = state->pindexLastCommonBlock ? state->pindexLastCommonBlock->nHeight : -1;
    BOOST_FOREACH(const QueuedBlock& queue, state->vBlocksInFlight) {
        if (queue.pindex)
            stats.vHeightInFlight.push_back(queue.pindex->nHeight);
    }
    return true;
}

void RegisterNodeSignals(CNodeSignals& nodeSignals)
{
    nodeSignals.GetHeight.connect(&GetHeight);
    nodeSignals.ProcessMessages.connect(&ProcessMessages);
    nodeSignals.SendMessages.connect(&SendMessages);
    nodeSignals.InitializeNode.connect(&InitializeNode);
    nodeSignals.FinalizeNode.connect(&FinalizeNode);
}

void UnregisterNodeSignals(CNodeSignals& nodeSignals)
{
    nodeSignals.GetHeight.disconnect(&GetHeight);
    nodeSignals.ProcessMessages.disconnect(&ProcessMessages);
    nodeSignals.SendMessages.disconnect(&SendMessages);
    nodeSignals.InitializeNode.disconnect(&InitializeNode);
    nodeSignals.FinalizeNode.disconnect(&FinalizeNode);
}

CBlockIndex* FindForkInGlobalIndex(const CChain& chain, const CBlockLocator& locator)
{
    // Find the first block the caller has in the main chain
    BOOST_FOREACH(const uint256& hash, locator.vHave) {
        BlockMap::iterator mi = mapBlockIndex.find(hash);
        if (mi != mapBlockIndex.end())
        {
            CBlockIndex* pindex = (*mi).second;
            if (chain.Contains(pindex))
                return pindex;
            if (pindex->GetAncestor(chain.Height()) == chain.Tip()) {
                return chain.Tip();
            }
        }
    }
    return chain.Genesis();
}

CCoinsViewCache *pcoinsTip = NULL;
CBlockTreeDB *pblocktree = NULL;

//////////////////////////////////////////////////////////////////////////////
//
// mapOrphanTransactions
//

bool AddOrphanTx(const CTransaction& tx, NodeId peer) EXCLUSIVE_LOCKS_REQUIRED(cs_main)
{
    uint256 hash = tx.GetHash();
    if (mapOrphanTransactions.count(hash))
        return false;

    // Ignore big transactions, to avoid a
    // send-big-orphans memory exhaustion attack. If a peer has a legitimate
    // large transaction with a missing parent then we assume
    // it will rebroadcast it later, after the parent transaction(s)
    // have been mined or received.
    // 100 orphans, each of which is at most 99,999 bytes big is
    // at most 10 megabytes of orphans and somewhat more byprev index (in the worst case):
    unsigned int sz = GetTransactionWeight(tx);
    if (sz >= MAX_STANDARD_TX_WEIGHT)
    {
        LogPrint("mempool", "ignoring large orphan tx (size: %u, hash: %s)\n", sz, hash.ToString());
        return false;
    }

    auto ret = mapOrphanTransactions.emplace(hash, COrphanTx{tx, peer, GetTime() + ORPHAN_TX_EXPIRE_TIME});
    assert(ret.second);
    BOOST_FOREACH(const CTxIn& txin, tx.vin) {
        mapOrphanTransactionsByPrev[txin.prevout].insert(ret.first);
    }

    LogPrint("mempool", "stored orphan tx %s (mapsz %u outsz %u)\n", hash.ToString(),
             mapOrphanTransactions.size(), mapOrphanTransactionsByPrev.size());
    return true;
}

int static EraseOrphanTx(uint256 hash) EXCLUSIVE_LOCKS_REQUIRED(cs_main)
{
    map<uint256, COrphanTx>::iterator it = mapOrphanTransactions.find(hash);
    if (it == mapOrphanTransactions.end())
        return 0;
    BOOST_FOREACH(const CTxIn& txin, it->second.tx.vin)
    {
        auto itPrev = mapOrphanTransactionsByPrev.find(txin.prevout);
        if (itPrev == mapOrphanTransactionsByPrev.end())
            continue;
        itPrev->second.erase(it);
        if (itPrev->second.empty())
            mapOrphanTransactionsByPrev.erase(itPrev);
    }
    mapOrphanTransactions.erase(it);
    return 1;
}

void EraseOrphansFor(NodeId peer)
{
    int nErased = 0;
    map<uint256, COrphanTx>::iterator iter = mapOrphanTransactions.begin();
    while (iter != mapOrphanTransactions.end())
    {
        map<uint256, COrphanTx>::iterator maybeErase = iter++; // increment to avoid iterator becoming invalid
        if (maybeErase->second.fromPeer == peer)
        {
            nErased += EraseOrphanTx(maybeErase->second.tx.GetHash());
        }
    }
    if (nErased > 0) LogPrint("mempool", "Erased %d orphan tx from peer %d\n", nErased, peer);
}


unsigned int LimitOrphanTxSize(unsigned int nMaxOrphans) EXCLUSIVE_LOCKS_REQUIRED(cs_main)
{
    unsigned int nEvicted = 0;
    static int64_t nNextSweep;
    int64_t nNow = GetTime();
    if (nNextSweep <= nNow) {
        // Sweep out expired orphan pool entries:
        int nErased = 0;
        int64_t nMinExpTime = nNow + ORPHAN_TX_EXPIRE_TIME - ORPHAN_TX_EXPIRE_INTERVAL;
        map<uint256, COrphanTx>::iterator iter = mapOrphanTransactions.begin();
        while (iter != mapOrphanTransactions.end())
        {
            map<uint256, COrphanTx>::iterator maybeErase = iter++;
            if (maybeErase->second.nTimeExpire <= nNow) {
                nErased += EraseOrphanTx(maybeErase->second.tx.GetHash());
            } else {
                nMinExpTime = std::min(maybeErase->second.nTimeExpire, nMinExpTime);
            }
        }
        // Sweep again 5 minutes after the next entry that expires in order to batch the linear scan.
        nNextSweep = nMinExpTime + ORPHAN_TX_EXPIRE_INTERVAL;
        if (nErased > 0) LogPrint("mempool", "Erased %d orphan tx due to expiration\n", nErased);
    }
    while (mapOrphanTransactions.size() > nMaxOrphans)
    {
        // Evict a random orphan:
        uint256 randomhash = GetRandHash();
        map<uint256, COrphanTx>::iterator it = mapOrphanTransactions.lower_bound(randomhash);
        if (it == mapOrphanTransactions.end())
            it = mapOrphanTransactions.begin();
        EraseOrphanTx(it->first);
        ++nEvicted;
    }
    return nEvicted;
}

bool IsFinalTx(const CTransaction &tx, int nBlockHeight, int64_t nBlockTime)
{
    if (tx.nLockTime == 0)
        return true;
    if ((int64_t)tx.nLockTime < ((int64_t)tx.nLockTime < LOCKTIME_THRESHOLD ? (int64_t)nBlockHeight : nBlockTime))
        return true;
    BOOST_FOREACH(const CTxIn& txin, tx.vin) {
        if (!(txin.nSequence == CTxIn::SEQUENCE_FINAL))
            return false;
    }
    return true;
}

bool CheckFinalTx(const CTransaction &tx, int flags)
{
    AssertLockHeld(cs_main);

    // By convention a negative value for flags indicates that the
    // current network-enforced consensus rules should be used. In
    // a future soft-fork scenario that would mean checking which
    // rules would be enforced for the next block and setting the
    // appropriate flags. At the present time no soft-forks are
    // scheduled, so no flags are set.
    flags = std::max(flags, 0);

    // CheckFinalTx() uses chainActive.Height()+1 to evaluate
    // nLockTime because when IsFinalTx() is called within
    // CBlock::AcceptBlock(), the height of the block *being*
    // evaluated is what is used. Thus if we want to know if a
    // transaction can be part of the *next* block, we need to call
    // IsFinalTx() with one more than chainActive.Height().
    const int nBlockHeight = chainActive.Height() + 1;

    // BIP113 will require that time-locked transactions have nLockTime set to
    // less than the median time of the previous block they're contained in.
    // When the next block is created its previous block will be the current
    // chain tip, so we use that to calculate the median time passed to
    // IsFinalTx() if LOCKTIME_MEDIAN_TIME_PAST is set.
    const int64_t nBlockTime = (flags & LOCKTIME_MEDIAN_TIME_PAST)
                             ? chainActive.Tip()->GetMedianTimePast()
                             : GetAdjustedTime();

    return IsFinalTx(tx, nBlockHeight, nBlockTime);
}

/**
 * Calculates the block height and previous block's median time past at
 * which the transaction will be considered final in the context of BIP 68.
 * Also removes from the vector of input heights any entries which did not
 * correspond to sequence locked inputs as they do not affect the calculation.
 */
static std::pair<int, int64_t> CalculateSequenceLocks(const CTransaction &tx, int flags, std::vector<int>* prevHeights, const CBlockIndex& block)
{
    assert(prevHeights->size() == tx.vin.size());

    // Will be set to the equivalent height- and time-based nLockTime
    // values that would be necessary to satisfy all relative lock-
    // time constraints given our view of block chain history.
    // The semantics of nLockTime are the last invalid height/time, so
    // use -1 to have the effect of any height or time being valid.
    int nMinHeight = -1;
    int64_t nMinTime = -1;

    // tx.nVersion is signed integer so requires cast to unsigned otherwise
    // we would be doing a signed comparison and half the range of nVersion
    // wouldn't support BIP 68.
    bool fEnforceBIP68 = static_cast<uint32_t>(tx.nVersion) >= 2
                      && flags & LOCKTIME_VERIFY_SEQUENCE;

    // Do not enforce sequence numbers as a relative lock time
    // unless we have been instructed to
    if (!fEnforceBIP68) {
        return std::make_pair(nMinHeight, nMinTime);
    }

    for (size_t txinIndex = 0; txinIndex < tx.vin.size(); txinIndex++) {
        const CTxIn& txin = tx.vin[txinIndex];

        // Sequence numbers with the most significant bit set are not
        // treated as relative lock-times, nor are they given any
        // consensus-enforced meaning at this point.
        if (txin.nSequence & CTxIn::SEQUENCE_LOCKTIME_DISABLE_FLAG) {
            // The height of this input is not relevant for sequence locks
            (*prevHeights)[txinIndex] = 0;
            continue;
        }

        int nCoinHeight = (*prevHeights)[txinIndex];

        if (txin.nSequence & CTxIn::SEQUENCE_LOCKTIME_TYPE_FLAG) {
            int64_t nCoinTime = block.GetAncestor(std::max(nCoinHeight-1, 0))->GetMedianTimePast();
            // NOTE: Subtract 1 to maintain nLockTime semantics
            // BIP 68 relative lock times have the semantics of calculating
            // the first block or time at which the transaction would be
            // valid. When calculating the effective block time or height
            // for the entire transaction, we switch to using the
            // semantics of nLockTime which is the last invalid block
            // time or height.  Thus we subtract 1 from the calculated
            // time or height.

            // Time-based relative lock-times are measured from the
            // smallest allowed timestamp of the block containing the
            // txout being spent, which is the median time past of the
            // block prior.
            nMinTime = std::max(nMinTime, nCoinTime + (int64_t)((txin.nSequence & CTxIn::SEQUENCE_LOCKTIME_MASK) << CTxIn::SEQUENCE_LOCKTIME_GRANULARITY) - 1);
        } else {
            nMinHeight = std::max(nMinHeight, nCoinHeight + (int)(txin.nSequence & CTxIn::SEQUENCE_LOCKTIME_MASK) - 1);
        }
    }

    return std::make_pair(nMinHeight, nMinTime);
}

static bool EvaluateSequenceLocks(const CBlockIndex& block, std::pair<int, int64_t> lockPair)
{
    assert(block.pprev);
    int64_t nBlockTime = block.pprev->GetMedianTimePast();
    if (lockPair.first >= block.nHeight || lockPair.second >= nBlockTime)
        return false;

    return true;
}

bool SequenceLocks(const CTransaction &tx, int flags, std::vector<int>* prevHeights, const CBlockIndex& block)
{
    return EvaluateSequenceLocks(block, CalculateSequenceLocks(tx, flags, prevHeights, block));
}

bool TestLockPointValidity(const LockPoints* lp)
{
    AssertLockHeld(cs_main);
    assert(lp);
    // If there are relative lock times then the maxInputBlock will be set
    // If there are no relative lock times, the LockPoints don't depend on the chain
    if (lp->maxInputBlock) {
        // Check whether chainActive is an extension of the block at which the LockPoints
        // calculation was valid.  If not LockPoints are no longer valid
        if (!chainActive.Contains(lp->maxInputBlock)) {
            return false;
        }
    }

    // LockPoints still valid
    return true;
}

bool CheckSequenceLocks(const CTransaction &tx, int flags, LockPoints* lp, bool useExistingLockPoints)
{
    AssertLockHeld(cs_main);
    AssertLockHeld(mempool.cs);

    CBlockIndex* tip = chainActive.Tip();
    CBlockIndex index;
    index.pprev = tip;
    // CheckSequenceLocks() uses chainActive.Height()+1 to evaluate
    // height based locks because when SequenceLocks() is called within
    // ConnectBlock(), the height of the block *being*
    // evaluated is what is used.
    // Thus if we want to know if a transaction can be part of the
    // *next* block, we need to use one more than chainActive.Height()
    index.nHeight = tip->nHeight + 1;

    std::pair<int, int64_t> lockPair;
    if (useExistingLockPoints) {
        assert(lp);
        lockPair.first = lp->height;
        lockPair.second = lp->time;
    }
    else {
        // pcoinsTip contains the UTXO set for chainActive.Tip()
        CCoinsViewMemPool viewMemPool(pcoinsTip, mempool);
        std::vector<int> prevheights;
        prevheights.resize(tx.vin.size());
        for (size_t txinIndex = 0; txinIndex < tx.vin.size(); txinIndex++) {
            const CTxIn& txin = tx.vin[txinIndex];
            CCoins coins;
            if (!viewMemPool.GetCoins(txin.prevout.hash, coins)) {
                return error("%s: Missing input", __func__);
            }
            if (coins.nHeight == MEMPOOL_HEIGHT) {
                // Assume all mempool transaction confirm in the next block
                prevheights[txinIndex] = tip->nHeight + 1;
            } else {
                prevheights[txinIndex] = coins.nHeight;
            }
        }
        lockPair = CalculateSequenceLocks(tx, flags, &prevheights, index);
        if (lp) {
            lp->height = lockPair.first;
            lp->time = lockPair.second;
            // Also store the hash of the block with the highest height of
            // all the blocks which have sequence locked prevouts.
            // This hash needs to still be on the chain
            // for these LockPoint calculations to be valid
            // Note: It is impossible to correctly calculate a maxInputBlock
            // if any of the sequence locked inputs depend on unconfirmed txs,
            // except in the special case where the relative lock time/height
            // is 0, which is equivalent to no sequence lock. Since we assume
            // input height of tip+1 for mempool txs and test the resulting
            // lockPair from CalculateSequenceLocks against tip+1.  We know
            // EvaluateSequenceLocks will fail if there was a non-zero sequence
            // lock on a mempool input, so we can use the return value of
            // CheckSequenceLocks to indicate the LockPoints validity
            int maxInputHeight = 0;
            BOOST_FOREACH(int height, prevheights) {
                // Can ignore mempool inputs since we'll fail if they had non-zero locks
                if (height != tip->nHeight+1) {
                    maxInputHeight = std::max(maxInputHeight, height);
                }
            }
            lp->maxInputBlock = tip->GetAncestor(maxInputHeight);
        }
    }
    return EvaluateSequenceLocks(index, lockPair);
}


unsigned int GetLegacySigOpCount(const CTransaction& tx)
{
    unsigned int nSigOps = 0;
    BOOST_FOREACH(const CTxIn& txin, tx.vin)
    {
        nSigOps += txin.scriptSig.GetSigOpCount(false);
    }
    BOOST_FOREACH(const CTxOut& txout, tx.vout)
    {
        nSigOps += txout.scriptPubKey.GetSigOpCount(false);
    }
    return nSigOps;
}

unsigned int GetP2SHSigOpCount(const CTransaction& tx, const CCoinsViewCache& inputs)
{
    if (tx.IsCoinBase())
        return 0;

    unsigned int nSigOps = 0;
    for (unsigned int i = 0; i < tx.vin.size(); i++)
    {
        const CTxOut &prevout = inputs.GetOutputFor(tx.vin[i]);
        if (prevout.scriptPubKey.IsPayToScriptHash())
            nSigOps += prevout.scriptPubKey.GetSigOpCount(tx.vin[i].scriptSig);
    }
    return nSigOps;
}

int64_t GetTransactionSigOpCost(const CTransaction& tx, const CCoinsViewCache& inputs, int flags)
{
    int64_t nSigOps = GetLegacySigOpCount(tx) * WITNESS_SCALE_FACTOR;

    if (tx.IsCoinBase())
        return nSigOps;

    if (flags & SCRIPT_VERIFY_P2SH) {
        nSigOps += GetP2SHSigOpCount(tx, inputs) * WITNESS_SCALE_FACTOR;
    }

    for (unsigned int i = 0; i < tx.vin.size(); i++)
    {
        const CTxOut &prevout = inputs.GetOutputFor(tx.vin[i]);
        nSigOps += CountWitnessSigOps(tx.vin[i].scriptSig, prevout.scriptPubKey, i < tx.wit.vtxinwit.size() ? &tx.wit.vtxinwit[i].scriptWitness : NULL, flags);
    }
    return nSigOps;
}

bool CheckTransaction(const CTransaction& tx, CValidationState &state)
{

    // Basic checks that don't depend on any context
    if (tx.vin.empty())
        return state.DoS(10, false, REJECT_INVALID, "bad-txns-vin-empty");
    if (tx.vout.empty())
        return state.DoS(10, false, REJECT_INVALID, "bad-txns-vout-empty");
    // Size limits (this doesn't take the witness into account, as that hasn't been checked for malleability)
    if (::GetSerializeSize(tx, SER_NETWORK, PROTOCOL_VERSION | SERIALIZE_TRANSACTION_NO_WITNESS) > MAX_BLOCK_BASE_SIZE)
        return state.DoS(100, false, REJECT_INVALID, "bad-txns-oversize");

    // Check for negative or overflow output values
    CAmount nValueOut = 0;
    BOOST_FOREACH(const CTxOut& txout, tx.vout)
    {
        if (txout.IsEmpty() && !tx.IsCoinBase() && !tx.IsCoinStake())
            return state.DoS(100, error("CTransaction::CheckTransaction() : txout empty for user transaction"));
        if (txout.nValue < 0)
            return state.DoS(100, false, REJECT_INVALID, "bad-txns-vout-negative");
        if (txout.nValue > MAX_MONEY)
            return state.DoS(100, false, REJECT_INVALID, "bad-txns-vout-toolarge");
        nValueOut += txout.nValue;
        if (!MoneyRange(nValueOut))
            return state.DoS(100, false, REJECT_INVALID, "bad-txns-txouttotal-toolarge");
        if(txout.scriptPubKey.IsColdStaking() && !IsColdStakingEnabled(pindexBestHeader, Params().GetConsensus()))
            return state.DoS(100, false, REJECT_INVALID, "cold-staking-not-enabled");
    }

    // Check for duplicate inputs
    set<COutPoint> vInOutPoints;
    BOOST_FOREACH(const CTxIn& txin, tx.vin)
    {
        if (vInOutPoints.count(txin.prevout))
            return state.DoS(100, false, REJECT_INVALID, "bad-txns-inputs-duplicate");
        vInOutPoints.insert(txin.prevout);
    }

    if (tx.IsCoinBase())
    {
        if (tx.vin[0].scriptSig.size() < 2 || tx.vin[0].scriptSig.size() > 100)
            return state.DoS(100, false, REJECT_INVALID, "bad-cb-length");
    }
    else
    {
        BOOST_FOREACH(const CTxIn& txin, tx.vin)
            if (txin.prevout.IsNull())
                return state.DoS(10, false, REJECT_INVALID, "bad-txns-prevout-null");
    }

    return true;
}

void LimitMempoolSize(CTxMemPool& pool, size_t limit, unsigned long age) {
    int expired = pool.Expire(GetTime() - age);
    if (expired != 0)
        LogPrint("mempool", "Expired %i transactions from the memory pool\n", expired);

    std::vector<uint256> vNoSpendsRemaining;
    pool.TrimToSize(limit, &vNoSpendsRemaining);
    BOOST_FOREACH(const uint256& removed, vNoSpendsRemaining)
        pcoinsTip->Uncache(removed);
}

/** Convert CValidationState to a human-readable message for logging */
std::string FormatStateMessage(const CValidationState &state)
{
    return strprintf("%s%s (code %i)",
        state.GetRejectReason(),
        state.GetDebugMessage().empty() ? "" : ", "+state.GetDebugMessage(),
        state.GetRejectCode());
}

bool AcceptToMemoryPoolWorker(CTxMemPool& pool, CValidationState& state, const CTransaction& tx, bool fLimitFree,
                              bool* pfMissingInputs, bool fOverrideMempoolLimit, const CAmount& nAbsurdFee,
                              std::vector<uint256>& vHashTxnToUncache)
{
    const uint256 hash = tx.GetHash();
    AssertLockHeld(cs_main);
    if (pfMissingInputs)
        *pfMissingInputs = false;
    if (!CheckTransaction(tx, state))
        return false; // state filled in by CheckTransaction

    if (IsCommunityFundEnabled(pindexBestHeader, Params().GetConsensus()) && tx.nVersion < CTransaction::TXDZEEL_VERSION_V2)
      return state.DoS(100, false, REJECT_INVALID, "old-version");

    // Coinbase is only valid in a block, not as a loose transaction
    if (tx.IsCoinBase())
        return state.DoS(100, false, REJECT_INVALID, "coinbase");

    // Coinbase is only valid in a block, not as a loose transaction
    if (tx.IsCoinStake())
        return state.DoS(100, false, REJECT_INVALID, "coinstake");

    // Reject transactions with witness before segregated witness activates (override with -prematurewitness)
    bool witnessEnabled = IsWitnessEnabled(chainActive.Tip(), Params().GetConsensus());
    if (!GetBoolArg("-prematurewitness",false) && !tx.wit.IsNull() && !witnessEnabled) {
        return state.DoS(0, false, REJECT_NONSTANDARD, "no-witness-yet", true);
    }

    // Rather not work on nonstandard transactions (unless -testnet/-regtest)
    string reason;
    if (fRequireStandard && !IsStandardTx(tx, reason, witnessEnabled))
        return state.DoS(0, false, REJECT_NONSTANDARD, reason);

    // Only accept nLockTime-using transactions that can be mined in the next
    // block; we don't want our mempool filled up with transactions that can't
    // be mined yet.
    if (!CheckFinalTx(tx, STANDARD_LOCKTIME_VERIFY_FLAGS))
        return state.DoS(0, false, REJECT_NONSTANDARD, "non-final");

    // is it already in the memory pool?
    if (pool.exists(hash))
        return state.Invalid(false, REJECT_ALREADY_KNOWN, "txn-already-in-mempool");

    // Check for conflicts with in-memory transactions
    set<uint256> setConflicts;
    {
    LOCK(pool.cs); // protect pool.mapNextTx
    BOOST_FOREACH(const CTxIn &txin, tx.vin)
    {
        auto itConflicting = pool.mapNextTx.find(txin.prevout);
        if (itConflicting != pool.mapNextTx.end())
        {
            const CTransaction *ptxConflicting = itConflicting->second;
            if (!setConflicts.count(ptxConflicting->GetHash()))
            {
                // Allow opt-out of transaction replacement by setting
                // nSequence >= maxint-1 on all inputs.
                //
                // maxint-1 is picked to still allow use of nLockTime by
                // non-replacable transactions. All inputs rather than just one
                // is for the sake of multi-party protocols, where we don't
                // want a single party to be able to disable replacement.
                //
                // The opt-out ignores descendants as anyone relying on
                // first-seen mempool behavior should be checking all
                // unconfirmed ancestors anyway; doing otherwise is hopelessly
                // insecure.
                bool fReplacementOptOut = true;
                if (fEnableReplacement)
                {
                    BOOST_FOREACH(const CTxIn &txin, ptxConflicting->vin)
                    {
                        if (txin.nSequence < std::numeric_limits<unsigned int>::max()-1)
                        {
                            fReplacementOptOut = false;
                            break;
                        }
                    }
                }
                if (fReplacementOptOut)
                    return state.Invalid(false, REJECT_CONFLICT, "txn-mempool-conflict");

                setConflicts.insert(ptxConflicting->GetHash());
            }
        }
    }
    }

    {
        CCoinsView dummy;
        CCoinsViewCache view(&dummy);

        CAmount nValueIn = 0;
        LockPoints lp;
        {
        LOCK(pool.cs);
        CCoinsViewMemPool viewMemPool(pcoinsTip, pool);
        view.SetBackend(viewMemPool);

        // do we already have it?
        bool fHadTxInCache = pcoinsTip->HaveCoinsInCache(hash);
        if (view.HaveCoins(hash)) {
            if (!fHadTxInCache)
                vHashTxnToUncache.push_back(hash);
            return state.Invalid(false, REJECT_ALREADY_KNOWN, "txn-already-known");
        }

        // do all inputs exist?
        // Note that this does not check for the presence of actual outputs (see the next check for that),
        // and only helps with filling in pfMissingInputs (to determine missing vs spent).
        BOOST_FOREACH(const CTxIn txin, tx.vin) {
            if (!pcoinsTip->HaveCoinsInCache(txin.prevout.hash))
                vHashTxnToUncache.push_back(txin.prevout.hash);
            if (!view.HaveCoins(txin.prevout.hash)) {
                if (pfMissingInputs)
                    *pfMissingInputs = true;
                return false; // fMissingInputs and !state.IsInvalid() is used to detect this condition, don't set state.Invalid()
            }
        }

        // are the actual inputs available?
        if (!view.HaveInputs(tx))
            return state.Invalid(false, REJECT_DUPLICATE, "bad-txns-inputs-spent");

        // Bring the best block into scope
        view.GetBestBlock();

        nValueIn = view.GetValueIn(tx);

        // we have all inputs cached now, so switch back to dummy, so we don't need to keep lock on mempool
        view.SetBackend(dummy);

        // Only accept BIP68 sequence locked transactions that can be mined in the next
        // block; we don't want our mempool filled up with transactions that can't
        // be mined yet.
        // Must keep pool.cs for this unless we change CheckSequenceLocks to take a
        // CoinsViewCache instead of create its own
        if (!CheckSequenceLocks(tx, STANDARD_LOCKTIME_VERIFY_FLAGS, &lp))
            return state.DoS(0, false, REJECT_NONSTANDARD, "non-BIP68-final");
        }

        // Check for non-standard pay-to-script-hash in inputs
        if (fRequireStandard && !AreInputsStandard(tx, view))
            return state.Invalid(false, REJECT_NONSTANDARD, "bad-txns-nonstandard-inputs");

        int64_t nSigOpsCost = GetTransactionSigOpCost(tx, view, STANDARD_SCRIPT_VERIFY_FLAGS);

        CAmount nValueOut = tx.GetValueOut();
        CAmount nFees = (!tx.IsCoinStake())?nValueIn-nValueOut:0;
        // nModifiedFees includes any fee deltas from PrioritiseTransaction
        CAmount nModifiedFees = nFees;
        double nPriorityDummy = 0;
        pool.ApplyDeltas(hash, nPriorityDummy, nModifiedFees);

        CAmount inChainInputValue;
        double dPriority = view.GetPriority(tx, chainActive.Height(), inChainInputValue);

        // Keep track of transactions that spend a coinbase, which we re-scan
        // during reorgs to ensure COINBASE_MATURITY is still met.
        bool fSpendsCoinbase = false;
        BOOST_FOREACH(const CTxIn &txin, tx.vin) {
            const CCoins *coins = view.AccessCoins(txin.prevout.hash);
            if (coins->IsCoinBase() || coins->IsCoinStake()) {
                fSpendsCoinbase = true;
                break;
            }
        }

        CTxMemPoolEntry entry(tx, nFees, GetTime(), dPriority, chainActive.Height(), pool.HasNoInputsOf(tx), inChainInputValue, fSpendsCoinbase, nSigOpsCost, lp);
        unsigned int nSize = entry.GetTxSize();

        // Check that the transaction doesn't have an excessive number of
        // sigops, making it impossible to mine. Since the coinbase transaction
        // itself can contain sigops MAX_STANDARD_TX_SIGOPS is less than
        // MAX_BLOCK_SIGOPS; we still consider this an invalid rather than
        // merely non-standard transaction.
        if (nSigOpsCost > MAX_STANDARD_TX_SIGOPS_COST)
            return state.DoS(0, false, REJECT_NONSTANDARD, "bad-txns-too-many-sigops", false,
                strprintf("%d", nSigOpsCost));

        CAmount mempoolRejectFee = pool.GetMinFee(GetArg("-maxmempool", DEFAULT_MAX_MEMPOOL_SIZE) * 1000000).GetFee(nSize);
        if (mempoolRejectFee > 0 && nModifiedFees < mempoolRejectFee) {
            return state.DoS(0, false, REJECT_INSUFFICIENTFEE, "mempool min fee not met", false, strprintf("%d < %d", nFees, mempoolRejectFee));
        } else if (GetBoolArg("-relaypriority", DEFAULT_RELAYPRIORITY) && nModifiedFees < ::minRelayTxFee.GetFee(nSize) && !AllowFree(entry.GetPriority(chainActive.Height() + 1))) {
            // Require that free transactions have sufficient priority to be mined in the next block.
            return state.DoS(0, false, REJECT_INSUFFICIENTFEE, "insufficient priority");
        }

        // Continuously rate-limit free (really, very-low-fee) transactions
        // This mitigates 'penny-flooding' -- sending thousands of free transactions just to
        // be annoying or make others' transactions take longer to confirm.
        if (fLimitFree && nModifiedFees < ::minRelayTxFee.GetFee(nSize))
        {
            static CCriticalSection csFreeLimiter;
            static double dFreeCount;
            static int64_t nLastTime;
            int64_t nNow = GetTime();

            LOCK(csFreeLimiter);

            // Use an exponentially decaying ~10-minute window:
            dFreeCount *= pow(1.0 - 1.0/600.0, (double)(nNow - nLastTime));
            nLastTime = nNow;
            // -limitfreerelay unit is thousand-bytes-per-minute
            // At default rate it would take over a month to fill 1GB
            if (dFreeCount + nSize >= GetArg("-limitfreerelay", DEFAULT_LIMITFREERELAY) * 10 * 1000)
                return state.DoS(0, false, REJECT_INSUFFICIENTFEE, "rate limited free transaction");
            LogPrint("mempool", "Rate limit dFreeCount: %g => %g\n", dFreeCount, dFreeCount+nSize);
            dFreeCount += nSize;
        }

        if (nAbsurdFee && nFees > nAbsurdFee)
            return state.Invalid(false,
                REJECT_HIGHFEE, "absurdly-high-fee",
                strprintf("%d > %d", nFees, nAbsurdFee));

        // Calculate in-mempool ancestors, up to a limit.
        CTxMemPool::setEntries setAncestors;
        size_t nLimitAncestors = GetArg("-limitancestorcount", DEFAULT_ANCESTOR_LIMIT);
        size_t nLimitAncestorSize = GetArg("-limitancestorsize", DEFAULT_ANCESTOR_SIZE_LIMIT)*1000;
        size_t nLimitDescendants = GetArg("-limitdescendantcount", DEFAULT_DESCENDANT_LIMIT);
        size_t nLimitDescendantSize = GetArg("-limitdescendantsize", DEFAULT_DESCENDANT_SIZE_LIMIT)*1000;
        std::string errString;
        if (!pool.CalculateMemPoolAncestors(entry, setAncestors, nLimitAncestors, nLimitAncestorSize, nLimitDescendants, nLimitDescendantSize, errString)) {
            return state.DoS(0, false, REJECT_NONSTANDARD, "too-long-mempool-chain", false, errString);
        }

        // A transaction that spends outputs that would be replaced by it is invalid. Now
        // that we have the set of all ancestors we can detect this
        // pathological case by making sure setConflicts and setAncestors don't
        // intersect.
        BOOST_FOREACH(CTxMemPool::txiter ancestorIt, setAncestors)
        {
            const uint256 &hashAncestor = ancestorIt->GetTx().GetHash();
            if (setConflicts.count(hashAncestor))
            {
                return state.DoS(10, false,
                                 REJECT_INVALID, "bad-txns-spends-conflicting-tx", false,
                                 strprintf("%s spends conflicting transaction %s",
                                           hash.ToString(),
                                           hashAncestor.ToString()));
            }
        }

        // Check if it's economically rational to mine this transaction rather
        // than the ones it replaces.
        CAmount nConflictingFees = 0;
        size_t nConflictingSize = 0;
        uint64_t nConflictingCount = 0;
        CTxMemPool::setEntries allConflicting;

        // If we don't hold the lock allConflicting might be incomplete; the
        // subsequent RemoveStaged() and addUnchecked() calls don't guarantee
        // mempool consistency for us.
        LOCK(pool.cs);
        if (setConflicts.size())
        {
            CFeeRate newFeeRate(nModifiedFees, nSize);
            set<uint256> setConflictsParents;
            const int maxDescendantsToVisit = 100;
            CTxMemPool::setEntries setIterConflicting;
            BOOST_FOREACH(const uint256 &hashConflicting, setConflicts)
            {
                CTxMemPool::txiter mi = pool.mapTx.find(hashConflicting);
                if (mi == pool.mapTx.end())
                    continue;

                // Save these to avoid repeated lookups
                setIterConflicting.insert(mi);

                // Don't allow the replacement to reduce the feerate of the
                // mempool.
                //
                // We usually don't want to accept replacements with lower
                // feerates than what they replaced as that would lower the
                // feerate of the next block. Requiring that the feerate always
                // be increased is also an easy-to-reason about way to prevent
                // DoS attacks via replacements.
                //
                // The mining code doesn't (currently) take children into
                // account (CPFP) so we only consider the feerates of
                // transactions being directly replaced, not their indirect
                // descendants. While that does mean high feerate children are
                // ignored when deciding whether or not to replace, we do
                // require the replacement to pay more overall fees too,
                // mitigating most cases.
                CFeeRate oldFeeRate(mi->GetModifiedFee(), mi->GetTxSize());
                if (newFeeRate <= oldFeeRate)
                {
                    return state.DoS(0, false,
                            REJECT_INSUFFICIENTFEE, "insufficient fee", false,
                            strprintf("rejecting replacement %s; new feerate %s <= old feerate %s",
                                  hash.ToString(),
                                  newFeeRate.ToString(),
                                  oldFeeRate.ToString()));
                }

                BOOST_FOREACH(const CTxIn &txin, mi->GetTx().vin)
                {
                    setConflictsParents.insert(txin.prevout.hash);
                }

                nConflictingCount += mi->GetCountWithDescendants();
            }
            // This potentially overestimates the number of actual descendants
            // but we just want to be conservative to avoid doing too much
            // work.
            if (nConflictingCount <= maxDescendantsToVisit) {
                // If not too many to replace, then calculate the set of
                // transactions that would have to be evicted
                BOOST_FOREACH(CTxMemPool::txiter it, setIterConflicting) {
                    pool.CalculateDescendants(it, allConflicting);
                }
                BOOST_FOREACH(CTxMemPool::txiter it, allConflicting) {
                    nConflictingFees += it->GetModifiedFee();
                    nConflictingSize += it->GetTxSize();
                }
            } else {
                return state.DoS(0, false,
                        REJECT_NONSTANDARD, "too many potential replacements", false,
                        strprintf("rejecting replacement %s; too many potential replacements (%d > %d)\n",
                            hash.ToString(),
                            nConflictingCount,
                            maxDescendantsToVisit));
            }

            for (unsigned int j = 0; j < tx.vin.size(); j++)
            {
                // We don't want to accept replacements that require low
                // feerate junk to be mined first. Ideally we'd keep track of
                // the ancestor feerates and make the decision based on that,
                // but for now requiring all new inputs to be confirmed works.
                if (!setConflictsParents.count(tx.vin[j].prevout.hash))
                {
                    // Rather than check the UTXO set - potentially expensive -
                    // it's cheaper to just check if the new input refers to a
                    // tx that's in the mempool.
                    if (pool.mapTx.find(tx.vin[j].prevout.hash) != pool.mapTx.end())
                        return state.DoS(0, false,
                                         REJECT_NONSTANDARD, "replacement-adds-unconfirmed", false,
                                         strprintf("replacement %s adds unconfirmed input, idx %d",
                                                  hash.ToString(), j));
                }
            }

            // The replacement must pay greater fees than the transactions it
            // replaces - if we did the bandwidth used by those conflicting
            // transactions would not be paid for.
            if (nModifiedFees < nConflictingFees)
            {
                return state.DoS(0, false,
                                 REJECT_INSUFFICIENTFEE, "insufficient fee", false,
                                 strprintf("rejecting replacement %s, less fees than conflicting txs; %s < %s",
                                          hash.ToString(), FormatMoney(nModifiedFees), FormatMoney(nConflictingFees)));
            }

            // Finally in addition to paying more fees than the conflicts the
            // new transaction must pay for its own bandwidth.
            CAmount nDeltaFees = nModifiedFees - nConflictingFees;
            if (nDeltaFees < ::minRelayTxFee.GetFee(nSize))
            {
                return state.DoS(0, false,
                        REJECT_INSUFFICIENTFEE, "insufficient fee", false,
                        strprintf("rejecting replacement %s, not enough additional fees to relay; %s < %s",
                              hash.ToString(),
                              FormatMoney(nDeltaFees),
                              FormatMoney(::minRelayTxFee.GetFee(nSize))));
            }
        }

        unsigned int scriptVerifyFlags = STANDARD_SCRIPT_VERIFY_FLAGS;
        if (!Params().RequireStandard()) {
            scriptVerifyFlags = GetArg("-promiscuousmempoolflags", scriptVerifyFlags);
        }

        // Check against previous transactions
        // This is done last to help prevent CPU exhaustion denial-of-service attacks.
        PrecomputedTransactionData txdata(tx);
        if (!CheckInputs(tx, state, view, true, scriptVerifyFlags, true, txdata)) {
            // SCRIPT_VERIFY_CLEANSTACK requires SCRIPT_VERIFY_WITNESS, so we
            // need to turn both off, and compare against just turning off CLEANSTACK
            // to see if the failure is specifically due to witness validation.
            if (CheckInputs(tx, state, view, true, scriptVerifyFlags & ~(SCRIPT_VERIFY_WITNESS | SCRIPT_VERIFY_CLEANSTACK), true, txdata) &&
                !CheckInputs(tx, state, view, true, scriptVerifyFlags & ~SCRIPT_VERIFY_CLEANSTACK, true, txdata)) {
                // Only the witness is wrong, so the transaction itself may be fine.
                state.SetCorruptionPossible();
            }
            return false;
        }

        // Check again against just the consensus-critical mandatory script
        // verification flags, in case of bugs in the standard flags that cause
        // transactions to pass as valid when they're actually invalid. For
        // instance the STRICTENC flag was incorrectly allowing certain
        // CHECKSIG NOT scripts to pass, even though they were invalid.
        //
        // There is a similar check in CreateNewBlock() to prevent creating
        // invalid blocks, however allowing such transactions into the mempool
        // can be exploited as a DoS attack.
        if (!CheckInputs(tx, state, view, true, MANDATORY_SCRIPT_VERIFY_FLAGS, true, txdata))
        {
            return error("%s: BUG! PLEASE REPORT THIS! ConnectInputs failed against MANDATORY but not STANDARD flags %s, %s",
                __func__, hash.ToString(), FormatStateMessage(state));
        }

        // Remove conflicting transactions from the mempool
        BOOST_FOREACH(const CTxMemPool::txiter it, allConflicting)
        {
            LogPrint("mempool", "replacing tx %s with %s for %s BTC additional fees, %d delta bytes\n",
                    it->GetTx().GetHash().ToString(),
                    hash.ToString(),
                    FormatMoney(nModifiedFees - nConflictingFees),
                    (int)nSize - (int)nConflictingSize);
        }
        pool.RemoveStaged(allConflicting, false);

        // Store transaction in memory
        pool.addUnchecked(hash, entry, setAncestors, !IsInitialBlockDownload());

        // Add memory address index
        if (fAddressIndex) {
            pool.addAddressIndex(entry, view);
        }

        // Add memory spent index
        if (fSpentIndex) {
            pool.addSpentIndex(entry, view);
        }

        // trim mempool and check if tx was trimmed
        if (!fOverrideMempoolLimit) {
            LimitMempoolSize(pool, GetArg("-maxmempool", DEFAULT_MAX_MEMPOOL_SIZE) * 1000000, GetArg("-mempoolexpiry", DEFAULT_MEMPOOL_EXPIRY) * 60 * 60);
            if (!pool.exists(hash))
                return state.DoS(0, false, REJECT_INSUFFICIENTFEE, "mempool full");
        }
    }

    SyncWithWallets(tx, NULL, NULL);

    return true;
}

bool AcceptToMemoryPool(CTxMemPool& pool, CValidationState &state, const CTransaction &tx, bool fLimitFree,
                        bool* pfMissingInputs, bool fOverrideMempoolLimit, const CAmount nAbsurdFee)
{
    std::vector<uint256> vHashTxToUncache;
    bool res = AcceptToMemoryPoolWorker(pool, state, tx, fLimitFree, pfMissingInputs, fOverrideMempoolLimit, nAbsurdFee, vHashTxToUncache);
    if (!res) {
        BOOST_FOREACH(const uint256& hashTx, vHashTxToUncache)
            pcoinsTip->Uncache(hashTx);
    }
    return res;
}

bool GetTimestampIndex(const unsigned int &high, const unsigned int &low, const bool fActiveOnly, std::vector<std::pair<uint256, unsigned int> > &hashes)
{
    if (!fTimestampIndex)
        return error("Timestamp index not enabled");

    if (!pblocktree->ReadTimestampIndex(high, low, fActiveOnly, hashes))
        return error("Unable to get hashes for timestamps");

    return true;
}

bool GetSpentIndex(CSpentIndexKey &key, CSpentIndexValue &value)
{
    if (!fSpentIndex)
        return false;

    if (mempool.getSpentIndex(key, value))
        return true;

    if (!pblocktree->ReadSpentIndex(key, value))
        return false;

    return true;
}

bool HashOnchainActive(const uint256 &hash)
{
    CBlockIndex* pblockindex = mapBlockIndex[hash];

    if (!chainActive.Contains(pblockindex)) {
        return false;
    }

    return true;
}

bool GetAddressIndex(uint160 addressHash, int type,
                     std::vector<std::pair<CAddressIndexKey, CAmount> > &addressIndex, int start, int end)
{
    if (!fAddressIndex)
        return error("address index not enabled");

    if (!pblocktree->ReadAddressIndex(addressHash, type, addressIndex, start, end))
        return error("unable to get txids for address");

    return true;
}

bool GetAddressUnspent(uint160 addressHash, int type,
                       std::vector<std::pair<CAddressUnspentKey, CAddressUnspentValue> > &unspentOutputs)
{
    if (!fAddressIndex)
        return error("address index not enabled");

    if (!pblocktree->ReadAddressUnspentIndex(addressHash, type, unspentOutputs))
        return error("unable to get txids for address");

    return true;
}

/** Return transaction in tx, and if it was found inside a block, its hash is placed in hashBlock */
bool GetTransaction(const uint256 &hash, CTransaction &txOut, const Consensus::Params& consensusParams, uint256 &hashBlock, bool fAllowSlow)
{

    CBlockIndex *pindexSlow = NULL;

    LOCK(cs_main);

    std::shared_ptr<const CTransaction> ptx = mempool.get(hash);
    if (ptx)
    {
        txOut = *ptx;
        return true;
    }

    if (fTxIndex) {
        CDiskTxPos postx;
        if (pblocktree->ReadTxIndex(hash, postx)) {
            CAutoFile file(OpenBlockFile(postx, true), SER_DISK, CLIENT_VERSION);
            if (file.IsNull())
                return error("%s: OpenBlockFile failed", __func__);
            CBlockHeader header;
            try {
                file >> header;
                fseek(file.Get(), postx.nTxOffset, SEEK_CUR);
                file >> txOut;
            } catch (const std::exception& e) {
                return error("%s: Deserialize or I/O error - %s", __func__, e.what());
            }
            hashBlock = header.GetHash();
            if (txOut.GetHash() != hash)
                return error("%s: txid mismatch", __func__);
            return true;
        }
    }

    if (fAllowSlow) { // use coin database to locate block that contains transaction, and scan it
        int nHeight = -1;
        {
            const CCoinsViewCache& view = *pcoinsTip;
            const CCoins* coins = view.AccessCoins(hash);
            if (coins)
                nHeight = coins->nHeight;
        }
        if (nHeight > 0)
            pindexSlow = chainActive[nHeight];
    }

    if (pindexSlow) {
        CBlock block;
        if (ReadBlockFromDisk(block, pindexSlow, consensusParams)) {
            BOOST_FOREACH(const CTransaction &tx, block.vtx) {
                if (tx.GetHash() == hash) {
                    txOut = tx;
                    hashBlock = pindexSlow->GetBlockHash();
                    return true;
                }
            }
        }
    }

    return false;
}






//////////////////////////////////////////////////////////////////////////////
//
// CBlock and CBlockIndex
//

bool WriteBlockToDisk(const CBlock& block, CDiskBlockPos& pos, const CMessageHeader::MessageStartChars& messageStart)
{
    // Open history file to append
    CAutoFile fileout(OpenBlockFile(pos), SER_DISK, CLIENT_VERSION);
    if (fileout.IsNull())
        return error("WriteBlockToDisk: OpenBlockFile failed");

    // Write index header
    unsigned int nSize = fileout.GetSerializeSize(block);
    fileout << FLATDATA(messageStart) << nSize;

    // Write block
    long fileOutPos = ftell(fileout.Get());
    if (fileOutPos < 0)
        return error("WriteBlockToDisk: ftell failed");
    pos.nPos = (unsigned int)fileOutPos;
    fileout << block;

    return true;
}

bool ReadBlockFromDisk(CBlock& block, const CDiskBlockPos& pos, const Consensus::Params& consensusParams)
{
    block.SetNull();

    // Open history file to read
    CAutoFile filein(OpenBlockFile(pos, true), SER_DISK, CLIENT_VERSION);
    if (filein.IsNull())
        return error("ReadBlockFromDisk: OpenBlockFile failed for %s", pos.ToString());

    // Read block
    try {
        filein >> block;
    }
    catch (const std::exception& e) {
        return error("%s: Deserialize or I/O error - %s at %s", __func__, e.what(), pos.ToString());
    }

    return true;
}

bool ReadBlockFromDisk(CBlock& block, const CBlockIndex* pindex, const Consensus::Params& consensusParams)
{
    if (!ReadBlockFromDisk(block, pindex->GetBlockPos(), consensusParams))
        return false;
    if (block.GetHash() != pindex->GetBlockHash())
        return error("ReadBlockFromDisk(CBlock&, CBlockIndex*): GetHash() doesn't match index for %s at %s",
                pindex->ToString(), pindex->GetBlockPos().ToString());
    return true;
}

CAmount GetBlockSubsidy(int nHeight, const Consensus::Params& consensusParams)
{

    if (nHeight == 1)
    {
        CAmount nSubsidy = 59800000 * COIN;
        return nSubsidy;
    }

    if (nHeight <= Params().GetConsensus().nLastPOWBlock)
        return CAmount(50 * COIN);

    return 0;
}

bool IsInitialBlockDownload()
{
    const CChainParams& chainParams = Params();

    // Once this function has returned false, it must remain false.
    static std::atomic<bool> latchToFalse{false};
    // Optimization: pre-test latch before taking the lock.
    if (latchToFalse.load(std::memory_order_relaxed))
        return false;

    LOCK(cs_main);
    if (latchToFalse.load(std::memory_order_relaxed))
        return false;
    if (fImporting || fReindex)
        return true;
    if (fCheckpointsEnabled && chainActive.Height() < Checkpoints::GetTotalBlocksEstimate(chainParams.Checkpoints()))
        return true;
    bool state = (chainActive.Height() < pindexBestHeader->nHeight - 24 * 6 ||
            std::max(chainActive.Tip()->GetBlockTime(), pindexBestHeader->GetBlockTime()) < GetTime() - nMaxTipAge);
    if (!state)
        latchToFalse.store(true, std::memory_order_relaxed);
    return state;
}

bool fLargeWorkForkFound = false;
bool fLargeWorkInvalidChainFound = false;
CBlockIndex *pindexBestForkTip = NULL, *pindexBestForkBase = NULL;

void CheckForkWarningConditions()
{
    AssertLockHeld(cs_main);
    // Before we get past initial download, we cannot reliably alert about forks
    // (we assume we don't get stuck on a fork before the last checkpoint)
    if (IsInitialBlockDownload())
        return;

    // If our best fork is no longer within 72 blocks (+/- 12 hours if no one mines it)
    // of our head, drop it
    if (pindexBestForkTip && chainActive.Height() - pindexBestForkTip->nHeight >= 72)
        pindexBestForkTip = NULL;

    if (pindexBestForkTip || (pindexBestInvalid && pindexBestInvalid->nChainWork > chainActive.Tip()->nChainWork + (GetBlockProof(*chainActive.Tip()) * 6)))
    {
        if (!fLargeWorkForkFound && pindexBestForkBase)
        {
            std::string warning = std::string("'Warning: Large-work fork detected, forking after block ") +
                pindexBestForkBase->phashBlock->ToString() + std::string("'");
            AlertNotify(warning);
        }
        if (pindexBestForkTip && pindexBestForkBase)
        {
            LogPrintf("%s: Warning: Large valid fork found\n  forking the chain at height %d (%s)\n  lasting to height %d (%s).\nChain state database corruption likely.\n", __func__,
                   pindexBestForkBase->nHeight, pindexBestForkBase->phashBlock->ToString(),
                   pindexBestForkTip->nHeight, pindexBestForkTip->phashBlock->ToString());
            fLargeWorkForkFound = true;
        }
        else
        {
            LogPrintf("%s: Warning: Found invalid chain at least ~6 blocks longer than our best chain.\nChain state database corruption likely.\n", __func__);
            fLargeWorkInvalidChainFound = true;
        }
    }
    else
    {
        fLargeWorkForkFound = false;
        fLargeWorkInvalidChainFound = false;
    }
}

void CheckForkWarningConditionsOnNewFork(CBlockIndex* pindexNewForkTip)
{
    AssertLockHeld(cs_main);
    // If we are on a fork that is sufficiently large, set a warning flag
    CBlockIndex* pfork = pindexNewForkTip;
    CBlockIndex* plonger = chainActive.Tip();
    while (pfork && pfork != plonger)
    {
        while (plonger && plonger->nHeight > pfork->nHeight)
            plonger = plonger->pprev;
        if (pfork == plonger)
            break;
        pfork = pfork->pprev;
    }

    // We define a condition where we should warn the user about as a fork of at least 7 blocks
    // with a tip within 72 blocks (+/- 12 hours if no one mines it) of ours
    // We use 7 blocks rather arbitrarily as it represents just under 10% of sustained network
    // hash rate operating on the fork.
    // or a chain that is entirely longer than ours and invalid (note that this should be detected by both)
    // We define it this way because it allows us to only store the highest fork tip (+ base) which meets
    // the 7-block condition and from this always have the most-likely-to-cause-warning fork
    if (pfork && (!pindexBestForkTip || (pindexBestForkTip && pindexNewForkTip->nHeight > pindexBestForkTip->nHeight)) &&
            pindexNewForkTip->nChainWork - pfork->nChainWork > (GetBlockProof(*pfork) * 7) &&
            chainActive.Height() - pindexNewForkTip->nHeight < 72)
    {
        pindexBestForkTip = pindexNewForkTip;
        pindexBestForkBase = pfork;
    }

    CheckForkWarningConditions();
}

// Requires cs_main.
void Misbehaving(NodeId pnode, int howmuch)
{
    if (howmuch == 0)
        return;

    CNodeState *state = State(pnode);
    if (state == NULL)
        return;

    state->nMisbehavior += howmuch;
    int banscore = GetArg("-banscore", DEFAULT_BANSCORE_THRESHOLD);
    if (state->nMisbehavior >= banscore && state->nMisbehavior - howmuch < banscore)
    {
        LogPrintf("%s: %s (%d -> %d) BAN THRESHOLD EXCEEDED\n", __func__, state->name, state->nMisbehavior-howmuch, state->nMisbehavior);
        state->fShouldBan = true;
    } else
        LogPrintf("%s: %s (%d -> %d)\n", __func__, state->name, state->nMisbehavior-howmuch, state->nMisbehavior);
}

void static InvalidChainFound(CBlockIndex* pindexNew)
{
    if (!pindexBestInvalid || pindexNew->nChainWork > pindexBestInvalid->nChainWork)
        pindexBestInvalid = pindexNew;

    LogPrintf("%s: invalid block=%s  height=%d  log2_work=%.8g  date=%s\n", __func__,
      pindexNew->GetBlockHash().ToString(), pindexNew->nHeight,
      log(pindexNew->nChainWork.getdouble())/log(2.0), DateTimeStrFormat("%Y-%m-%d %H:%M:%S",
      pindexNew->GetBlockTime()));
    CBlockIndex *tip = chainActive.Tip();
    assert (tip);
    LogPrintf("%s:  current best=%s  height=%d  log2_work=%.8g  date=%s\n", __func__,
      tip->GetBlockHash().ToString(), chainActive.Height(), log(tip->nChainWork.getdouble())/log(2.0),
      DateTimeStrFormat("%Y-%m-%d %H:%M:%S", tip->GetBlockTime()));
    CheckForkWarningConditions();
}

void static InvalidBlockFound(CBlockIndex *pindex, const CValidationState &state) {
    int nDoS = 0;
    if (state.IsInvalid(nDoS)) {
        std::map<uint256, NodeId>::iterator it = mapBlockSource.find(pindex->GetBlockHash());
        if (it != mapBlockSource.end() && State(it->second)) {
            assert (state.GetRejectCode() < REJECT_INTERNAL); // Blocks are never rejected with internal reject codes
            CBlockReject reject = {(unsigned char)state.GetRejectCode(), state.GetRejectReason().substr(0, MAX_REJECT_MESSAGE_LENGTH), pindex->GetBlockHash()};
            State(it->second)->rejects.push_back(reject);
            if (nDoS > 0)
                Misbehaving(it->second, nDoS);
        }
    }
    if (!state.CorruptionPossible()) {
        pindex->nStatus |= BLOCK_FAILED_VALID;
        setDirtyBlockIndex.insert(pindex);
        setBlockIndexCandidates.erase(pindex);
        InvalidChainFound(pindex);
    }
}

void UpdateCoins(const CTransaction& tx, CCoinsViewCache& inputs, CTxUndo &txundo, int nHeight)
{
    // mark inputs spent
    if (!tx.IsCoinBase()) {
        txundo.vprevout.reserve(tx.vin.size());
        BOOST_FOREACH(const CTxIn &txin, tx.vin) {
            CCoinsModifier coins = inputs.ModifyCoins(txin.prevout.hash);
            unsigned nPos = txin.prevout.n;

            if (nPos >= coins->vout.size() || coins->vout[nPos].IsNull())
                assert(false);
            // mark an outpoint spent, and construct undo information
            txundo.vprevout.push_back(CTxInUndo(coins->vout[nPos]));
            coins->Spend(nPos);
            if (coins->vout.size() == 0) {
                CTxInUndo& undo = txundo.vprevout.back();
                undo.nHeight = coins->nHeight;
                undo.fCoinBase = coins->fCoinBase;
                undo.nVersion = coins->nVersion;
            }
        }
    }
    // add outputs
    inputs.ModifyNewCoins(tx.GetHash(), tx.IsCoinBase())->FromTx(tx, nHeight);
}

void UpdateCoins(const CTransaction& tx, CCoinsViewCache& inputs, int nHeight)
{
    CTxUndo txundo;
    UpdateCoins(tx, inputs, txundo, nHeight);
}

bool CScriptCheck::operator()() {
    const CScript &scriptSig = ptxTo->vin[nIn].scriptSig;
    const CScriptWitness *witness = (nIn < ptxTo->wit.vtxinwit.size()) ? &ptxTo->wit.vtxinwit[nIn].scriptWitness : NULL;

    if (!VerifyScript(scriptSig, scriptPubKey, witness, nFlags, CachingTransactionSignatureChecker(ptxTo, nIn, amount, cacheStore, *txdata), &error)) {
        return false;
    }
    return true;
}

int GetSpendHeight(const CCoinsViewCache& inputs)
{
    LOCK(cs_main);
    CBlockIndex* pindexPrev = mapBlockIndex.find(inputs.GetBestBlock())->second;
    return pindexPrev->nHeight + 1;
}

namespace Consensus {
bool CheckTxInputs(const CTransaction& tx, CValidationState& state, const CCoinsViewCache& inputs, int nSpendHeight)
{
        // This doesn't trigger the DoS code on purpose; if it did, it would make it easier
        // for an attacker to attempt to split the network.
        if (!inputs.HaveInputs(tx))
            return state.Invalid(false, 0, "", "Inputs unavailable");
        CAmount nValueIn = 0;
        CAmount nFees = 0;
        for (unsigned int i = 0; i < tx.vin.size(); i++)
        {
            const COutPoint &prevout = tx.vin[i].prevout;
            const CCoins *coins = inputs.AccessCoins(prevout.hash);
            assert(coins);

            // If prev is coinbase, check that it's matured
            if ((coins->IsCoinBase() || coins->IsCoinStake()) && !GetBoolArg("-testnet",false)) {
                if (nSpendHeight - coins->nHeight < COINBASE_MATURITY && nSpendHeight - coins->nHeight > 0)
                    return state.Invalid(false,
                        REJECT_INVALID, "bad-txns-premature-spend-of-coinbase",
                        strprintf("tried to spend %s at depth %d", coins->IsCoinBase() ?"coinbase":"coinstake",nSpendHeight - coins->nHeight));
            }

            // Check for negative or overflow input values
            nValueIn += coins->vout[prevout.n].nValue;
            if (!MoneyRange(coins->vout[prevout.n].nValue) || !MoneyRange(nValueIn))
                return state.DoS(100, false, REJECT_INVALID, "bad-txns-inputvalues-outofrange");

        }

        if(!tx.IsCoinBase() && !tx.IsCoinStake()){
          if (nValueIn < tx.GetValueOut())
              return state.DoS(100, false, REJECT_INVALID, "bad-txns-in-belowout", false,
                  strprintf("value in (%s) < value out (%s)", FormatMoney(nValueIn), FormatMoney(tx.GetValueOut())));

          // Tally transaction fees
          CAmount nTxFee = nValueIn - tx.GetValueOut();
          if (nTxFee < 0)
              return state.DoS(100, false, REJECT_INVALID, "bad-txns-fee-negative");
          nFees += nTxFee;
          if (!MoneyRange(nFees))
              return state.DoS(100, false, REJECT_INVALID, "bad-txns-fee-outofrange");
        }


    return true;
}
}// namespace Consensus

bool CheckInputs(const CTransaction& tx, CValidationState &state, const CCoinsViewCache &inputs, bool fScriptChecks, unsigned int flags, bool cacheStore, PrecomputedTransactionData& txdata, std::vector<CScriptCheck> *pvChecks)
{
    if (!tx.IsCoinBase())
    {
        if (!Consensus::CheckTxInputs(tx, state, inputs, GetSpendHeight(inputs)))
            return false;

        if (pvChecks)
            pvChecks->reserve(tx.vin.size());

        // The first loop above does all the inexpensive checks.
        // Only if ALL inputs pass do we perform expensive ECDSA signature checks.
        // Helps prevent CPU exhaustion attacks.

        // Skip ECDSA signature verification when connecting blocks before the
        // last block chain checkpoint. Assuming the checkpoints are valid this
        // is safe because block merkle hashes are still computed and checked,
        // and any change will be caught at the next checkpoint. Of course, if
        // the checkpoint is for a chain that's invalid due to false scriptSigs
        // this optimisation would allow an invalid chain to be accepted.
        if (fScriptChecks) {
            for (unsigned int i = 0; i < tx.vin.size(); i++) {
                const COutPoint &prevout = tx.vin[i].prevout;
                const CCoins* coins = inputs.AccessCoins(prevout.hash);
                assert(coins);

                CTransaction txPrev;
                uint256 hashBlock = uint256();
                int valid = 1;

                if (!GetTransaction(prevout.hash, txPrev, Params().GetConsensus(), hashBlock, true))
                   valid = 0;

                if (mapBlockIndex.count(hashBlock) == 0)
                   valid = 0;

                if(valid){ // prev out is already checked in CheckTxInputs
                    CBlockIndex* pblockindex = mapBlockIndex[hashBlock];

                    // ppcoin: check transaction timestamp
                    if (txPrev.nTime > tx.nTime && pblockindex->nHeight > 1294597)
                        return state.DoS(100, false, REJECT_INVALID, "tx-timestamp-earlier-as-output");
                }

                // Verify signature
                CScriptCheck check(*coins, tx, i, flags, cacheStore, &txdata);
                if (pvChecks) {
                    pvChecks->push_back(CScriptCheck());
                    check.swap(pvChecks->back());
                } else if (!check()) {
                    if (flags & STANDARD_NOT_MANDATORY_VERIFY_FLAGS) {
                        // Check whether the failure was caused by a
                        // non-mandatory script verification check, such as
                        // non-standard DER encodings or non-null dummy
                        // arguments; if so, don't trigger DoS protection to
                        // avoid splitting the network between upgraded and
                        // non-upgraded nodes.
                        CScriptCheck check2(*coins, tx, i,
                                flags & ~STANDARD_NOT_MANDATORY_VERIFY_FLAGS, cacheStore, &txdata);
                        if (check2())
                            return state.Invalid(false, REJECT_NONSTANDARD, strprintf("non-mandatory-script-verify-flag (%s)", ScriptErrorString(check.GetScriptError())));
                    }
                    // Failures of other flags indicate a transaction that is
                    // invalid in new blocks, e.g. a invalid P2SH. We DoS ban
                    // such nodes as they are not following the protocol. That
                    // said during an upgrade careful thought should be taken
                    // as to the correct behavior - we may want to continue
                    // peering with non-upgraded nodes even after soft-fork
                    // super-majority signaling has occurred.
                    return state.DoS(100,false, REJECT_INVALID, strprintf("mandatory-script-verify-flag-failed (%s)", ScriptErrorString(check.GetScriptError())));
                }
            }
        }
    }

    return true;
}

namespace {

bool UndoWriteToDisk(const CBlockUndo& blockundo, CDiskBlockPos& pos, const uint256& hashBlock, const CMessageHeader::MessageStartChars& messageStart)
{
    // Open history file to append
    CAutoFile fileout(OpenUndoFile(pos), SER_DISK, CLIENT_VERSION);
    if (fileout.IsNull())
        return error("%s: OpenUndoFile failed", __func__);

    // Write index header
    unsigned int nSize = fileout.GetSerializeSize(blockundo);
    fileout << FLATDATA(messageStart) << nSize;

    // Write undo data
    long fileOutPos = ftell(fileout.Get());
    if (fileOutPos < 0)
        return error("%s: ftell failed", __func__);
    pos.nPos = (unsigned int)fileOutPos;
    fileout << blockundo;

    // calculate & write checksum
    CHashWriter hasher(SER_GETHASH, PROTOCOL_VERSION);
    hasher << hashBlock;
    hasher << blockundo;
    fileout << hasher.GetHash();

    return true;
}

bool UndoReadFromDisk(CBlockUndo& blockundo, const CDiskBlockPos& pos, const uint256& hashBlock)
{
    // Open history file to read
    CAutoFile filein(OpenUndoFile(pos, true), SER_DISK, CLIENT_VERSION);
    if (filein.IsNull())
        return error("%s: OpenBlockFile failed", __func__);

    // Read block
    uint256 hashChecksum;
    try {
        filein >> blockundo;
        filein >> hashChecksum;
    }
    catch (const std::exception& e) {
        return error("%s: Deserialize or I/O error - %s", __func__, e.what());
    }

    // Verify checksum
    CHashWriter hasher(SER_GETHASH, PROTOCOL_VERSION);
    hasher << hashBlock;
    hasher << blockundo;
    if (hashChecksum != hasher.GetHash())
        return error("%s: Checksum mismatch", __func__);

    return true;
}

/** Abort with a message */
bool AbortNode(const std::string& strMessage, const std::string& userMessage="")
{
    strMiscWarning = strMessage;
    LogPrintf("*** %s\n", strMessage);
    uiInterface.ThreadSafeMessageBox(
        userMessage.empty() ? _("Error: A fatal internal error occurred, see debug.log for details") : userMessage,
        "", CClientUIInterface::MSG_ERROR);
    StartShutdown();
    return false;
}

bool AbortNode(CValidationState& state, const std::string& strMessage, const std::string& userMessage="")
{
    AbortNode(strMessage, userMessage);
    return state.Error(strMessage);
}

} // anon namespace

/**
 * Apply the undo operation of a CTxInUndo to the given chain state.
 * @param undo The undo object.
 * @param view The coins view to which to apply the changes.
 * @param out The out point that corresponds to the tx input.
 * @return True on success.
 */
static bool ApplyTxInUndo(const CTxInUndo& undo, CCoinsViewCache& view, const COutPoint& out)
{
    bool fClean = true;

    CCoinsModifier coins = view.ModifyCoins(out.hash);
    if (undo.nHeight != 0) {
        // undo data contains height: this is the last output of the prevout tx being spent
        if (!coins->IsPruned())
            fClean = fClean && error("%s: undo data overwriting existing transaction", __func__);
        coins->Clear();
        coins->fCoinBase = undo.fCoinBase;
        coins->nHeight = undo.nHeight;
        coins->nVersion = undo.nVersion;
    } else {
        if (coins->IsPruned())
            fClean = fClean && error("%s: undo data adding output to missing transaction", __func__);
    }
    if (coins->IsAvailable(out.n))
        fClean = fClean && error("%s: undo data overwriting existing output", __func__);
    if (coins->vout.size() < out.n+1)
        coins->vout.resize(out.n+1);
    coins->vout[out.n] = undo.txout;

    return fClean;
}

bool DisconnectBlock(const CBlock& block, CValidationState& state, const CBlockIndex* pindex, CCoinsViewCache& view, bool* pfClean)
{
    assert(pindex->GetBlockHash() == view.GetBestBlock());

    if (pfClean)
        *pfClean = false;

    bool fClean = true;

    CBlockUndo blockUndo;
    CDiskBlockPos pos = pindex->GetUndoPos();
    if (pos.IsNull())
        return error("DisconnectBlock(): no undo data available");
    if (!UndoReadFromDisk(blockUndo, pos, pindex->pprev->GetBlockHash()))
        return error("DisconnectBlock(): failure reading undo data");

    if (blockUndo.vtxundo.size() + 1 != block.vtx.size())
        return error("DisconnectBlock(): block and undo data inconsistent");

    std::vector<std::pair<CAddressIndexKey, CAmount> > addressIndex;
    std::vector<std::pair<CAddressUnspentKey, CAddressUnspentValue> > addressUnspentIndex;
    std::vector<std::pair<CSpentIndexKey, CSpentIndexValue> > spentIndex;

    // undo transactions in reverse order
    for (int i = block.vtx.size() - 1; i >= 0; i--) {
        const CTransaction &tx = block.vtx[i];
        uint256 hash = tx.GetHash();

        if(IsCommunityFundEnabled(pindex->pprev, Params().GetConsensus())) {
            if(tx.nVersion == CTransaction::PROPOSAL_VERSION && CFund::IsValidProposal(tx)) {
                std::vector<std::pair<uint256, CFund::CProposal> > proposalIndex;
                proposalIndex.push_back(make_pair(hash,CFund::CProposal()));
                LogPrint("cfund","Erasing proposal %s\n",hash.ToString());
                if (!pblocktree->UpdateProposalIndex(proposalIndex)) {
                    return AbortNode(state, "Failed to write proposal index");
                }
            }

            if(tx.nVersion == CTransaction::PAYMENT_REQUEST_VERSION && CFund::IsValidPaymentRequest(tx)) {
                std::vector<std::pair<uint256, CFund::CProposal> > proposalIndex;
                std::vector<std::pair<uint256, CFund::CPaymentRequest> > paymentRequestIndex;
                paymentRequestIndex.push_back(make_pair(hash,CFund::CPaymentRequest()));
                LogPrint("cfund","Erasing payment request %s\n",hash.ToString());
                CFund::CPaymentRequest prequest; CFund::CProposal proposal;
                if(CFund::FindPaymentRequest(tx.hash, prequest) && CFund::FindProposal(prequest.proposalhash, proposal)) {
                    std::vector<uint256>::iterator position = std::find(proposal.vPayments.begin(), proposal.vPayments.end(), prequest.hash);
                    if (position != proposal.vPayments.end()) {
                        proposal.vPayments.erase(position);
                        proposalIndex.push_back(make_pair(proposal.hash,proposal));
                        LogPrint("cfund","Erasing payment request %s from parent proposal\n",hash.ToString(),proposal.hash.ToString());
                    }
                }
                if (!pblocktree->UpdateProposalIndex(proposalIndex)) {
                    return AbortNode(state, "Failed to write proposal index");
                }

                if (!pblocktree->UpdatePaymentRequestIndex(paymentRequestIndex)) {
                    return AbortNode(state, "Failed to write proposal index");
                }
            }
        }

        if (fAddressIndex) {

            for (unsigned int k = tx.vout.size(); k-- > 0;) {
                const CTxOut &out = tx.vout[k];

                if (out.scriptPubKey.IsPayToScriptHash()) {
                    vector<unsigned char> hashBytes(out.scriptPubKey.begin()+2, out.scriptPubKey.begin()+22);

                    // undo receiving activity
                    addressIndex.push_back(make_pair(CAddressIndexKey(2, uint160(hashBytes), pindex->nHeight, i, hash, k, false), out.nValue));

                    // undo unspent index
                    addressUnspentIndex.push_back(make_pair(CAddressUnspentKey(2, uint160(hashBytes), hash, k), CAddressUnspentValue()));


                }  else if (out.scriptPubKey.IsPayToPublicKey() || out.scriptPubKey.IsColdStaking()) {
                    uint160 hashBytes;
                    int type = 0;
                    CTxDestination destination;
                    ExtractDestination(out.scriptPubKey, destination);
                    CNavCoinAddress address(destination);
                    address.GetIndexKey(hashBytes, type);

                    // undo spending activity
                    addressIndex.push_back(make_pair(CAddressIndexKey(type, uint160(hashBytes), pindex->nHeight, i, hash, k, true), out.nValue));

                    // restore unspent index
                    addressUnspentIndex.push_back(make_pair(CAddressUnspentKey(type, uint160(hashBytes), hash, k), CAddressUnspentValue()));


                } else if (out.scriptPubKey.IsPayToPublicKeyHash()) {
                    vector<unsigned char> hashBytes(out.scriptPubKey.begin()+3, out.scriptPubKey.begin()+23);

                    // undo receiving activity
                    addressIndex.push_back(make_pair(CAddressIndexKey(1, uint160(hashBytes), pindex->nHeight, i, hash, k, false), out.nValue));

                    // undo unspent index
                    addressUnspentIndex.push_back(make_pair(CAddressUnspentKey(1, uint160(hashBytes), hash, k), CAddressUnspentValue()));

                } else {
                    continue;
                }

            }

        }

        // Check that all outputs are available and match the outputs in the block itself
        // exactly.
        {
        CCoinsModifier outs = view.ModifyCoins(hash);
        outs->ClearUnspendable();

        CCoins outsBlock(tx, pindex->nHeight);
        // The CCoins serialization does not serialize negative numbers.
        // No network rules currently depend on the version here, so an inconsistency is harmless
        // but it must be corrected before txout nversion ever influences a network rule.
        if (outsBlock.nVersion < 0)
            outs->nVersion = outsBlock.nVersion;

        if (*outs != outsBlock)
            fClean = fClean && error("DisconnectBlock(): added transaction mismatch? database corrupted");

        // remove outputs
        outs->Clear();
        }

        // restore inputs
        if (i > 0) { // not coinbases
            const CTxUndo &txundo = blockUndo.vtxundo[i-1];
            if (txundo.vprevout.size() != tx.vin.size())
                return error("DisconnectBlock(): transaction and undo data inconsistent");
            for (unsigned int j = tx.vin.size(); j-- > 0;) {
                const COutPoint &out = tx.vin[j].prevout;
                const CTxInUndo &undo = txundo.vprevout[j];
                if (!ApplyTxInUndo(undo, view, out))
                    fClean = false;

                const CTxIn input = tx.vin[j];

                if (fSpentIndex) {
                    // undo and delete the spent index
                    spentIndex.push_back(make_pair(CSpentIndexKey(input.prevout.hash, input.prevout.n), CSpentIndexValue()));
                }

                if (fAddressIndex) {
                    const CTxOut &prevout = view.GetOutputFor(tx.vin[j]);
                    if (prevout.scriptPubKey.IsPayToScriptHash()) {
                        vector<unsigned char> hashBytes(prevout.scriptPubKey.begin()+2, prevout.scriptPubKey.begin()+22);

                        // undo spending activity
                        addressIndex.push_back(make_pair(CAddressIndexKey(2, uint160(hashBytes), pindex->nHeight, i, hash, j, true), prevout.nValue * -1));

                        // restore unspent index
                        addressUnspentIndex.push_back(make_pair(CAddressUnspentKey(2, uint160(hashBytes), input.prevout.hash, input.prevout.n), CAddressUnspentValue(prevout.nValue, prevout.scriptPubKey, undo.nHeight)));


                    } else if (prevout.scriptPubKey.IsPayToPublicKey() || prevout.scriptPubKey.IsColdStaking()) {
                        uint160 hashBytes;
                        int type = 0;
                        CTxDestination destination;
                        ExtractDestination(prevout.scriptPubKey, destination);
                        CNavCoinAddress address(destination);
                        address.GetIndexKey(hashBytes, type);

                        // undo spending activity
                        addressIndex.push_back(make_pair(CAddressIndexKey(type, uint160(hashBytes), pindex->nHeight, i, hash, j, true), prevout.nValue * -1));

                        // restore unspent index
                        addressUnspentIndex.push_back(make_pair(CAddressUnspentKey(type, uint160(hashBytes), input.prevout.hash, input.prevout.n), CAddressUnspentValue(prevout.nValue, prevout.scriptPubKey, undo.nHeight)));


                    } else if (prevout.scriptPubKey.IsPayToPublicKeyHash()) {
                        vector<unsigned char> hashBytes(prevout.scriptPubKey.begin()+3, prevout.scriptPubKey.begin()+23);

                        // undo spending activity
                        addressIndex.push_back(make_pair(CAddressIndexKey(1, uint160(hashBytes), pindex->nHeight, i, hash, j, true), prevout.nValue * -1));

                        // restore unspent index
                        addressUnspentIndex.push_back(make_pair(CAddressUnspentKey(1, uint160(hashBytes), input.prevout.hash, input.prevout.n), CAddressUnspentValue(prevout.nValue, prevout.scriptPubKey, undo.nHeight)));

                    } else {
                        continue;
                    }
                }

            }
        }
    }


    // move best block pointer to prevout block
    view.SetBestBlock(pindex->pprev->GetBlockHash());

    if (pfClean) {
        *pfClean = fClean;
        return true;
    }

    if (fAddressIndex) {
        if (!pblocktree->EraseAddressIndex(addressIndex)) {
            return AbortNode(state, "Failed to delete address index");
        }
        if (!pblocktree->UpdateAddressUnspentIndex(addressUnspentIndex)) {
            return AbortNode(state, "Failed to write address unspent index");
        }
    }

    return fClean;
}

void static FlushBlockFile(bool fFinalize = false)
{
    LOCK(cs_LastBlockFile);

    CDiskBlockPos posOld(nLastBlockFile, 0);

    FILE *fileOld = OpenBlockFile(posOld);
    if (fileOld) {
        if (fFinalize)
            TruncateFile(fileOld, vinfoBlockFile[nLastBlockFile].nSize);
        FileCommit(fileOld);
        fclose(fileOld);
    }

    fileOld = OpenUndoFile(posOld);
    if (fileOld) {
        if (fFinalize)
            TruncateFile(fileOld, vinfoBlockFile[nLastBlockFile].nUndoSize);
        FileCommit(fileOld);
        fclose(fileOld);
    }
}

bool FindUndoPos(CValidationState &state, int nFile, CDiskBlockPos &pos, unsigned int nAddSize);

static CCheckQueue<CScriptCheck> scriptcheckqueue(128);

void ThreadScriptCheck() {
    RenameThread("navcoin-scriptch");
    scriptcheckqueue.Thread();
}

// Protected by cs_main
VersionBitsCache versionbitscache;

int32_t ComputeBlockVersion(const CBlockIndex* pindexPrev, const Consensus::Params& params)
{
    LOCK(cs_main);
    int32_t nVersion = IsSigHFEnabled(Params().GetConsensus(), pindexPrev) ? VERSIONBITS_TOP_BITS_SIG : VERSIONBITS_TOP_BITS;

    for (int i = 0; i < (int)Consensus::MAX_VERSION_BITS_DEPLOYMENTS; i++) {
        ThresholdState state = VersionBitsState(pindexPrev, params, (Consensus::DeploymentPos)i, versionbitscache);
        if (state == THRESHOLD_LOCKED_IN || state == THRESHOLD_STARTED || state == THRESHOLD_ACTIVE) {
            nVersion |= VersionBitsMask(params, (Consensus::DeploymentPos)i);
        }
    }

    if(IsWitnessEnabled(pindexPrev,Params().GetConsensus()))
        nVersion |= nSegWitVersionMask;

    if(IsNtpSyncEnabled(pindexPrev,Params().GetConsensus()))
        nVersion |= nNSyncVersionMask;

    if(IsCommunityFundEnabled(pindexPrev,Params().GetConsensus()))
        nVersion |= nCFundVersionMask;

    if(IsCommunityFundAccumulationEnabled(pindexPrev,Params().GetConsensus(), true))
        nVersion |= nCFundAccVersionMask;

<<<<<<< HEAD
    if(IsColdStakingEnabled(pindexPrev,Params().GetConsensus()))
        nVersion |= nColdStakingVersionMask;
=======
    if(IsCommunityFundAccumulationSpreadEnabled(pindexPrev,Params().GetConsensus()))
        nVersion |= nCFundAccSpreadVersionMask;
>>>>>>> 5b08277c

    return nVersion;
}

static bool IsSigHFEnabled(const Consensus::Params &consensus, int64_t nMedianTimePast) {
    return nMedianTimePast >=
           consensus.sigActivationTime;
}

bool IsSigHFEnabled(const Consensus::Params &consensus, const CBlockIndex *pindexPrev) {
    if (pindexPrev == nullptr) {
        return false;
    }

    return IsSigHFEnabled(consensus, pindexPrev->GetMedianTimePast());
}

/**
 * Threshold condition checker that triggers when unknown versionbits are seen on the network.
 */
class WarningBitsConditionChecker : public AbstractThresholdConditionChecker
{
private:
    int bit;

public:
    WarningBitsConditionChecker(int bitIn) : bit(bitIn) {}

    int64_t BeginTime(const Consensus::Params& params) const { return 0; }
    int64_t EndTime(const Consensus::Params& params) const { return std::numeric_limits<int64_t>::max(); }
    int Period(const Consensus::Params& params) const { return params.nMinerConfirmationWindow; }
    int Threshold(const Consensus::Params& params) const { return params.nRuleChangeActivationThreshold; }

    bool Condition(const CBlockIndex* pindex, const Consensus::Params& params) const
    {
        return  (pindex->nVersion & VERSIONBITS_TOP_MASK) == (IsSigHFEnabled(Params().GetConsensus(), pindex) ? VERSIONBITS_TOP_BITS_SIG : VERSIONBITS_TOP_BITS) &&
               ((pindex->nVersion >> bit) & 1) != 0 &&
               ((ComputeBlockVersion(pindex->pprev, params) >> bit) & 1) == 0;
    }
};

// Protected by cs_main
static ThresholdConditionCache warningcache[VERSIONBITS_NUM_BITS];

static int64_t nTimeCheck = 0;
static int64_t nTimeForks = 0;
static int64_t nTimeVerify = 0;
static int64_t nTimeConnect = 0;
static int64_t nTimeIndex = 0;
static int64_t nTimeCallbacks = 0;
static int64_t nTimeTotal = 0;

bool ConnectBlock(const CBlock& block, CValidationState& state, CBlockIndex* pindex,
                  CCoinsViewCache& view, const CChainParams& chainparams, bool fJustCheck, bool fProofOfStake)
{

    AssertLockHeld(cs_main);

    pindex->nCFSupply = pindex->pprev != NULL ? pindex->pprev->nCFSupply : 0;
    pindex->nCFLocked = pindex->pprev != NULL ? pindex->pprev->nCFLocked : 0;

    if (block.IsProofOfStake())
    {
        pindex->SetProofOfStake();
        pindex->prevoutStake = block.vtx[1].vin[0].prevout;
        pindex->nStakeTime = block.vtx[1].nTime;
    }
    else
    {
        pindex->prevoutStake.SetNull();
        pindex->nStakeTime = 0;
    }

    int64_t nTimeStart = GetTimeMicros();
    int64_t nStakeReward = 0;

    // Check it again in case a previous version let a bad block in
    if (!CheckBlock(block, state, chainparams.GetConsensus(), !fJustCheck, !fJustCheck, !fJustCheck))
        return error("%s: Consensus::CheckBlock: %s", __func__, FormatStateMessage(state));

    // verify that the view's current state corresponds to the previous block
    uint256 hashPrevBlock = pindex->pprev == NULL ? uint256() : pindex->pprev->GetBlockHash();

    assert(hashPrevBlock == view.GetBestBlock());

    // Special case for the genesis block, skipping connection of its transactions
    // (its coinbase is unspendable)

    if (block.GetHash() == chainparams.GetConsensus().hashGenesisBlock) {
        if (!fJustCheck)
            view.SetBestBlock(pindex->GetBlockHash());
        return true;
    }

    if (pindex->IsProofOfStake())
        setStakeSeen.insert(make_pair(pindex->prevoutStake, pindex->nStakeTime));

    // Check proof of stake
    if (block.nBits != GetNextTargetRequired(pindex->pprev, block.IsProofOfStake())){
        return state.DoS(1,error("ContextualCheckBlock() : incorrect %s at height %d (%d)", !block.IsProofOfStake() ? "proof-of-work" : "proof-of-stake",pindex->pprev->nHeight, block.nBits), REJECT_INVALID, "bad-diffbits");
    }

    arith_uint256 hashProof;

    // Verify hash target and signature of coinstake tx
    if (block.IsProofOfStake())
    {
        arith_uint256 targetProofOfStake;
        // Signature will be checked in CheckInputs(), we can avoid it here (fCheckSignature = false)
        if (!CheckProofOfStake(pindex->pprev, block.vtx[1], block.nBits, hashProof, targetProofOfStake, NULL, false))
        {
              return error("ContextualCheckBlock() : check proof-of-stake signature failed for block %s", block.GetHash().GetHex());
        }
    }

    if (block.IsProofOfWork())
    {
        hashProof = UintToArith256(block.GetPoWHash());
    }



    if (!pindex->SetStakeEntropyBit(block.GetStakeEntropyBit()))
        return state.DoS(1,error("ContextualCheckBlock() : SetStakeEntropyBit() failed"), REJECT_INVALID, "bad-entropy-bit");

    // Record proof hash value
    pindex->hashProof = hashProof;

    uint64_t nStakeModifier = 0;
    bool fGeneratedStakeModifier = false;
    if (!ComputeNextStakeModifier(pindex->pprev, nStakeModifier, fGeneratedStakeModifier))
        return state.DoS(1, error("ContextualCheckBlock() : ComputeNextStakeModifier() failed"), REJECT_INVALID, "bad-stake-modifier");

    pindex->SetStakeModifier(nStakeModifier, fGeneratedStakeModifier);

    // Flag the block index so we can be sure it will be saved on disk
    if (!pindex->IsValid(BLOCK_VALID_STAKE))
    {
        pindex->RaiseValidity(BLOCK_VALID_STAKE);
        setDirtyBlockIndex.insert(pindex);
    }


    bool fScriptChecks = true;
    if (fCheckpointsEnabled) {
        CBlockIndex *pindexLastCheckpoint = Checkpoints::GetLastCheckpoint(chainparams.Checkpoints());
        if (pindexLastCheckpoint && pindexLastCheckpoint->GetAncestor(pindex->nHeight) == pindex) {
            // This block is an ancestor of a checkpoint: disable script checks
            fScriptChecks = false;
        }
    }

    // Timebased checkpoint
    if(!IsSigHFEnabled(Params().GetConsensus(), pindex->pprev))
        fScriptChecks = false;

    int64_t nTime1 = GetTimeMicros(); nTimeCheck += nTime1 - nTimeStart;
    LogPrint("bench", "    - Sanity checks: %.2fms [%.2fs]\n", 0.001 * (nTime1 - nTimeStart), nTimeCheck * 0.000001);

    // Do not allow blocks that contain transactions which 'overwrite' older transactions,
    // unless those are already completely spent.
    // If such overwrites are allowed, coinbases and transactions depending upon those
    // can be duplicated to remove the ability to spend the first instance -- even after
    // being sent to another address.
    // See BIP30 and http://r6.ca/blog/20120206T005236Z.html for more information.
    // This logic is not necessary for memory pool transactions, as AcceptToMemoryPool
    // already refuses previously-known transaction ids entirely.
    // This rule was originally applied to all blocks with a timestamp after March 15, 2012, 0:00 UTC.
    // Now that the whole chain is irreversibly beyond that time it is applied to all blocks except the
    // two in the chain that violate it. This prevents exploiting the issue against nodes during their
    // initial block download.
    bool fEnforceBIP30 = (!pindex->phashBlock); // || Enforce on CreateNewBlock invocations which don't have a hash.
                          // !((pindex->nHeight==91842 && pindex->GetBlockHash() == uint256S("0x00000000000a4d0a398161ffc163c503763b1f4360639393e0e4c8e300e0caec")) ||
                          //  (pindex->nHeight==91880 && pindex->GetBlockHash() == uint256S("0x00000000000743f190a18c5577a3c2d2a1f610ae9601ac046a38084ccb7cd721")));

    // Once BIP34 activated it was not possible to create new duplicate coinbases and thus other than starting
    // with the 2 existing duplicate coinbase pairs, not possible to create overwriting txs.  But by the
    // time BIP34 activated, in each of the existing pairs the duplicate coinbase had overwritten the first
    // before the first had been spent.  Since those coinbases are sufficiently buried its no longer possible to create further
    // duplicate transactions descending from the known pairs either.
    // If we're on the known chain at height greater than where BIP34 activated, we can save the db accesses needed for the BIP30 check.
    CBlockIndex *pindexBIP34height = pindex->pprev->GetAncestor(chainparams.GetConsensus().BIP34Height);
    //Only continue to enforce if we're below BIP34 activation height or the block hash at that height doesn't correspond.
    fEnforceBIP30 = fEnforceBIP30 && (!pindexBIP34height || !(pindexBIP34height->GetBlockHash() == chainparams.GetConsensus().BIP34Hash));

    if (fEnforceBIP30) {
        BOOST_FOREACH(const CTransaction& tx, block.vtx) {
            const CCoins* coins = view.AccessCoins(tx.GetHash());
            if (coins && !coins->IsPruned())
                return state.DoS(100, error("ConnectBlock(): tried to overwrite transaction"),
                                 REJECT_INVALID, "bad-txns-BIP30");
        }
    }

    // BIP16 didn't become active until Apr 1 2012
    int64_t nBIP16SwitchTime = 1333238400;
    bool fStrictPayToScriptHash = (pindex->GetBlockTime() >= nBIP16SwitchTime);

    unsigned int flags = fStrictPayToScriptHash ? SCRIPT_VERIFY_P2SH : SCRIPT_VERIFY_NONE;

    // Start enforcing the DERSIG (BIP66) rules, for block.nVersion=3 blocks,
    // when 75% of the network has upgraded:
    if (block.nVersion >= 3 && IsSuperMajority(3, pindex->pprev, chainparams.GetConsensus().nMajorityEnforceBlockUpgrade, chainparams.GetConsensus())) {
        flags |= SCRIPT_VERIFY_DERSIG;
    }

    // Start enforcing CHECKLOCKTIMEVERIFY, (BIP65) for block.nVersion=4
    // blocks, when 75% of the network has upgraded:
    if (block.nVersion >= 4 && IsSuperMajority(4, pindex->pprev, chainparams.GetConsensus().nMajorityEnforceBlockUpgrade, chainparams.GetConsensus())) {
        flags |= SCRIPT_VERIFY_CHECKLOCKTIMEVERIFY;
    }

    // Start enforcing BIP68 (sequence locks) and BIP112 (CHECKSEQUENCEVERIFY) using versionbits logic.
    int nLockTimeFlags = 0;
    if (VersionBitsState(pindex->pprev, chainparams.GetConsensus(), Consensus::DEPLOYMENT_CSV, versionbitscache) == THRESHOLD_ACTIVE) {
        flags |= SCRIPT_VERIFY_CHECKSEQUENCEVERIFY;
        nLockTimeFlags |= LOCKTIME_VERIFY_SEQUENCE;
    }

    // Start enforcing WITNESS rules using versionbits logic.
    if (IsWitnessEnabled(pindex->pprev, chainparams.GetConsensus())) {
        flags |= SCRIPT_VERIFY_WITNESS;
    }

    int64_t nTime2 = GetTimeMicros(); nTimeForks += nTime2 - nTime1;
    LogPrint("bench", "    - Fork checks: %.2fms [%.2fs]\n", 0.001 * (nTime2 - nTime1), nTimeForks * 0.000001);

    CBlockUndo blockundo;

    std::vector<uint256> vOrphanErase;
    std::vector<int> prevheights;
    CAmount nFees = 0;
    int nInputs = 0;
    int64_t nSigOpsCost = 0;
    CDiskTxPos pos(pindex->GetBlockPos(), GetSizeOfCompactSize(block.vtx.size()));
    std::vector<std::pair<uint256, CDiskTxPos> > vPos;
    vPos.reserve(block.vtx.size());
    blockundo.vtxundo.reserve(block.vtx.size() - 1);
    std::vector<std::pair<CAddressIndexKey, CAmount> > addressIndex;
    std::vector<std::pair<CAddressUnspentKey, CAddressUnspentValue> > addressUnspentIndex;
    std::vector<std::pair<CSpentIndexKey, CSpentIndexValue> > spentIndex;

    CCheckQueueControl<CScriptCheck> control(fScriptChecks && nScriptCheckThreads ? &scriptcheckqueue : NULL);
    std::vector<PrecomputedTransactionData> txdata;
    txdata.reserve(block.vtx.size()); // Required so that pointers to individual PrecomputedTransactionData don't get invalidated

    for (unsigned int i = 0; i < block.vtx.size(); i++)
    {
        const CTransaction &tx = block.vtx[i];
        const uint256 txhash = tx.GetHash();

        nInputs += tx.vin.size();

        if((tx.IsCoinBase() && IsCommunityFundEnabled(pindex->pprev, chainparams.GetConsensus()))) {
            for (size_t j = 0; j < tx.vout.size(); j++) {
                std::map<uint256, bool> votes; uint256 hash; bool vote;
                if(tx.vout[j].IsVote())
                    tx.vout[j].scriptPubKey.ExtractVote(hash, vote);
                if(tx.vout[j].IsProposalVote()) {
                    if(votes.count(hash) == 0) {
                        votes[hash] = vote;
                        CFund::CProposal proposal;
                        if(CFund::FindProposal(hash, proposal))
                            if(proposal.CanVote())
                                pindex->vProposalVotes.push_back(make_pair(hash, vote));
                    }
                }
                else if (tx.vout[j].IsPaymentRequestVote()) {
                    if(votes.count(hash) == 0){
                        votes[hash] = vote;
                        CFund::CPaymentRequest prequest; CFund::CProposal proposal;
                        if(CFund::FindPaymentRequest(hash, prequest) && CFund::FindProposal(prequest.proposalhash, proposal)) {
                            if (mapBlockIndex.count(proposal.blockhash) == 0)
                                continue;
                            CBlockIndex* pblockindex = mapBlockIndex[proposal.blockhash];
                            if(pblockindex == NULL)
                                continue;
                            if((proposal.CanRequestPayments() || (proposal.fState == CFund::EXPIRED && prequest.nVotingCycle > 0))
                                    && prequest.CanVote()
                                    && pindex->nHeight - pblockindex->nHeight > Params().GetConsensus().nCommunityFundMinAge)
                                pindex->vPaymentRequestVotes.push_back(make_pair(hash, vote));
                        }
                    }
                }
            }
        }

        if (!tx.IsCoinBase())
        {
            if (!view.HaveInputs(tx))
                return state.DoS(100, error("ConnectBlock(): inputs missing/spent"),
                                 REJECT_INVALID, "bad-txns-inputs-missingorspent");

            // Check that transaction is BIP68 final
            // BIP68 lock checks (as opposed to nLockTime checks) must
            // be in ConnectBlock because they require the UTXO set
            prevheights.resize(tx.vin.size());
            for (size_t j = 0; j < tx.vin.size(); j++) {
                prevheights[j] = view.AccessCoins(tx.vin[j].prevout.hash)->nHeight;
            }

            // Which orphan pool entries must we evict?
            for (size_t j = 0; j < tx.vin.size(); j++) {
                auto itByPrev = mapOrphanTransactionsByPrev.find(tx.vin[j].prevout);
                if (itByPrev == mapOrphanTransactionsByPrev.end()) continue;
                for (auto mi = itByPrev->second.begin(); mi != itByPrev->second.end(); ++mi) {
                    const CTransaction& orphanTx = (*mi)->second.tx;
                    const uint256& orphanHash = orphanTx.GetHash();
                    vOrphanErase.push_back(orphanHash);
                }
            }

            if (!SequenceLocks(tx, nLockTimeFlags, &prevheights, *pindex)) {
                return state.DoS(100, error("%s: contains a non-BIP68-final transaction", __func__),
                                 REJECT_INVALID, "bad-txns-nonfinal");
            }

            if (fAddressIndex || fSpentIndex)
            {
                for (size_t j = 0; j < tx.vin.size(); j++) {

                    const CTxIn input = tx.vin[j];
                    const CTxOut &prevout = view.GetOutputFor(tx.vin[j]);
                    uint160 hashBytes;
                    int addressType;

                    if (prevout.scriptPubKey.IsPayToScriptHash()) {
                        hashBytes = uint160(vector <unsigned char>(prevout.scriptPubKey.begin()+2, prevout.scriptPubKey.begin()+22));
                        addressType = 2;
                    } else if (prevout.scriptPubKey.IsPayToPublicKeyHash()) {
                        hashBytes = uint160(vector <unsigned char>(prevout.scriptPubKey.begin()+3, prevout.scriptPubKey.begin()+23));
                        addressType = 1;
                    } else if (prevout.scriptPubKey.IsPayToPublicKey() || prevout.scriptPubKey.IsColdStaking()) {
                        CTxDestination destination;
                        ExtractDestination(prevout.scriptPubKey, destination);
                        CNavCoinAddress address(destination);
                        address.GetIndexKey(hashBytes, addressType);
                    } else {
                        hashBytes.SetNull();
                        addressType = 0;
                    }

                    if (fAddressIndex && addressType > 0) {
                        // record spending activity
                        addressIndex.push_back(make_pair(CAddressIndexKey(addressType, hashBytes, pindex->nHeight, i, txhash, j, true), prevout.nValue * -1));

                        // remove address from unspent index
                        addressUnspentIndex.push_back(make_pair(CAddressUnspentKey(addressType, hashBytes, input.prevout.hash, input.prevout.n), CAddressUnspentValue()));
                    }

                    if (fSpentIndex) {
                        // add the spent index to determine the txid and input that spent an output
                        // and to find the amount and address from an input
                        spentIndex.push_back(make_pair(CSpentIndexKey(input.prevout.hash, input.prevout.n), CSpentIndexValue(txhash, j, pindex->nHeight, prevout.nValue, addressType, hashBytes)));
                    }
                }

            }
        }

        // GetTransactionSigOpCost counts 3 types of sigops:
        // * legacy (always)
        // * p2sh (when P2SH enabled in flags and excludes coinbase)
        // * witness (when witness enabled in flags and excludes coinbase)
        nSigOpsCost += GetTransactionSigOpCost(tx, view, flags);
        if (nSigOpsCost > MAX_BLOCK_SIGOPS_COST)
            return state.DoS(100, error("ConnectBlock(): too many sigops"),
                             REJECT_INVALID, "bad-blk-sigops");

        txdata.emplace_back(tx);

        if (!tx.IsCoinBase())
        {

            if (!tx.IsCoinStake())
              nFees += view.GetValueIn(tx) - tx.GetValueOut();
            if (tx.IsCoinStake())
            {

              nStakeReward = tx.GetValueOut() - view.GetValueIn(tx);
              pindex->strDZeel = tx.strDZeel;

              if(IsCommunityFundAccumulationEnabled(pindex->pprev, Params().GetConsensus(), false))
              {
                  int nMultiplier = 1;

                  if(IsCommunityFundAccumulationSpreadEnabled(pindex->pprev, Params().GetConsensus()))
                  {
                      nMultiplier = (pindex->nHeight % Params().GetConsensus().nBlockSpreadCFundAccumulation) == 0 ? Params().GetConsensus().nBlockSpreadCFundAccumulation : 0;

                  }

                  if(!tx.vout[tx.vout.size() - 1].IsCommunityFundContribution() && nMultiplier > 0)
                    return state.DoS(100, error("ConnectBlock(): block does not contribute to the community fund"),
                                     REJECT_INVALID, "no-cf-amount");

                  if(tx.vout[tx.vout.size() - 1].nValue != Params().GetConsensus().nCommunityFundAmount * nMultiplier && nMultiplier > 0)
                    return state.DoS(100, error("ConnectBlock(): block pays incorrect amount to community fund (actual=%d vs consensus=%d)",
                                                tx.vout[tx.vout.size() - 1].nValue, Params().GetConsensus().nCommunityFundAmount * nMultiplier),
                        REJECT_INVALID, "bad-cf-amount");

                  nStakeReward -= Params().GetConsensus().nCommunityFundAmount * nMultiplier;

              }

            }

            std::vector<CScriptCheck> vChecks;
            bool fCacheResults = fJustCheck; /* Don't cache results if we're actually connecting blocks (still consult the cache, though) */
            if (!CheckInputs(tx, state, view, fScriptChecks, flags, fCacheResults, txdata[i], nScriptCheckThreads ? &vChecks : NULL))
                return error("ConnectBlock(): CheckInputs on %s failed with %s",
                    tx.GetHash().ToString(), FormatStateMessage(state));
            control.Add(vChecks);
        } else {
            if (tx.nTime < block.nTime && pindex->nHeight > Params().GetConsensus().nCoinbaseTimeActivationHeight)
                return error("ConnectBlock(): Coinbase timestamp doesn't meet protocol (tx=%d vs block=%d)",
                             tx.nTime, block.nTime);
        }

        if (fAddressIndex) {
            for (unsigned int k = 0; k < tx.vout.size(); k++) {
                const CTxOut &out = tx.vout[k];

                if (out.scriptPubKey.IsPayToScriptHash()) {
                    vector<unsigned char> hashBytes(out.scriptPubKey.begin()+2, out.scriptPubKey.begin()+22);

                    // record receiving activity
                    addressIndex.push_back(make_pair(CAddressIndexKey(2, uint160(hashBytes), pindex->nHeight, i, txhash, k, false), out.nValue));

                    // record unspent output
                    addressUnspentIndex.push_back(make_pair(CAddressUnspentKey(2, uint160(hashBytes), txhash, k), CAddressUnspentValue(out.nValue, out.scriptPubKey, pindex->nHeight)));

                } else if (out.scriptPubKey.IsPayToPublicKey() || out.scriptPubKey.IsColdStaking()) {
                    uint160 hashBytes;
                    int type = 0;
                    CTxDestination destination;
                    ExtractDestination(out.scriptPubKey, destination);
                    CNavCoinAddress address(destination);
                    address.GetIndexKey(hashBytes, type);

                    // undo spending activity
                    addressIndex.push_back(make_pair(CAddressIndexKey(type, uint160(hashBytes), pindex->nHeight, i, txhash, k, true), out.nValue));

                    // restore unspent index
                    addressUnspentIndex.push_back(make_pair(CAddressUnspentKey(type, uint160(hashBytes), txhash, k), CAddressUnspentValue(out.nValue, out.scriptPubKey, pindex->nHeight)));

                } else if (out.scriptPubKey.IsPayToPublicKeyHash()) {
                    vector<unsigned char> hashBytes(out.scriptPubKey.begin()+3, out.scriptPubKey.begin()+23);

                    // record receiving activity
                    addressIndex.push_back(make_pair(CAddressIndexKey(1, uint160(hashBytes), pindex->nHeight, i, txhash, k, false), out.nValue));

                    // record unspent output
                    addressUnspentIndex.push_back(make_pair(CAddressUnspentKey(1, uint160(hashBytes), txhash, k), CAddressUnspentValue(out.nValue, out.scriptPubKey, pindex->nHeight)));

                } else {
                    continue;
                }

            }
        }

        bool fContribution = false;
        CAmount nProposalFee = 0;

        BOOST_FOREACH(const CTxOut& vout, tx.vout)
        {
          if(vout.IsCommunityFundContribution())
          {
            fContribution=true;
            pindex->nCFSupply += vout.nValue;
            nProposalFee += vout.nValue;
          }
        }

        if(IsCommunityFundEnabled(pindex->pprev, Params().GetConsensus())) {
            if(fContribution && tx.nVersion == CTransaction::PROPOSAL_VERSION){
                std::vector<std::pair<uint256, CFund::CProposal> > proposalIndex;

                UniValue metadata(UniValue::VOBJ);
                try {
                    UniValue valRequest;
                    if (!valRequest.read(tx.strDZeel))
                        return error("ConnectBlock(): Could not read strDZeel of Proposal\n");

                    if (valRequest.isObject())
                        metadata = valRequest.get_obj();
                    else
                        return error("ConnectBlock(): Could not read strDZeel of Proposal\n");

                } catch (const UniValue& objError) {
                    error("ConnectBlock(): Could not read strDZeel of Proposal\n");
                } catch (const std::exception& e) {
                    return error("ConnectBlock(): Could not read strDZeel of Proposal: %s\n", e.what());
                }

                CFund::CProposal proposal;

                proposal.nAmount = find_value(metadata, "n").get_int64();
                proposal.Address = find_value(metadata, "a").get_str();
                proposal.nDeadline = find_value(metadata, "d").get_int64();
                proposal.strDZeel = find_value(metadata, "s").get_str();
                proposal.nVersion = find_value(metadata, "v").isNum() ? find_value(metadata, "v").get_int() : 1;
                proposal.nFee = nProposalFee;
                proposal.hash = tx.GetHash();

                proposalIndex.push_back(make_pair(tx.GetHash(),proposal));

                if (!pblocktree->UpdateProposalIndex(proposalIndex))
                    return AbortNode(state, "Failed to write proposal index");

                LogPrint("cfund","New proposal %s\n",tx.GetHash().ToString());

            }

            if(tx.nVersion == CTransaction::PAYMENT_REQUEST_VERSION){
                std::vector<std::pair<uint256, CFund::CProposal> > proposalIndex;
                std::vector<std::pair<uint256, CFund::CPaymentRequest> > paymentRequestIndex;

                UniValue metadata(UniValue::VOBJ);
                try {
                    UniValue valRequest;
                    if (!valRequest.read(tx.strDZeel))
                        return error("ConnectBlock(): Could not read strDZeel of Payment Request\n");

                    if (valRequest.isObject())
                        metadata = valRequest.get_obj();
                    else
                        return error("ConnectBlock(): Could not read strDZeel of Payment Request\n");

                } catch (const UniValue& objError) {
                    return error("ConnectBlock(): Could not read strDZeel of Payment Request\n");
                } catch (const std::exception& e) {
                    return error("ConnectBlock(): Could not read strDZeel of Payment Request: %s\n", e.what());
                }  // May not return ever false, as transactions were already chcked.

                CFund::CPaymentRequest prequest;

                prequest.hash = tx.GetHash();
                prequest.nAmount = find_value(metadata, "n").get_int64();
                prequest.proposalhash = uint256S("0x" + find_value(metadata, "h").get_str());
                prequest.strDZeel = find_value(metadata, "i").get_str();
                prequest.nVersion = find_value(metadata, "v").isNum() ? find_value(metadata, "v").get_int() : 1;

                CFund::CProposal proposal;
                if(!CFund::FindProposal(prequest.proposalhash, proposal))
                    return error("ConnectBlock(): Could not find parent proposal of Payment Request: %s\n",
                                 proposal.hash.ToString(), prequest.proposalhash.ToString());

                std::vector<uint256>::iterator position = std::find(proposal.vPayments.begin(), proposal.vPayments.end(), tx.hash);
                if (position == proposal.vPayments.end())
                    proposal.vPayments.push_back(tx.hash);

                proposalIndex.push_back(make_pair(prequest.proposalhash, proposal));
                paymentRequestIndex.push_back(make_pair(tx.GetHash(), prequest));

                if (!pblocktree->UpdateProposalIndex(proposalIndex))
                    return AbortNode(state, "Failed to write proposal index");

                if (!pblocktree->UpdatePaymentRequestIndex(paymentRequestIndex))
                    return AbortNode(state, "Failed to write payment request index");

                LogPrint("cfund","New payment request %s\n",tx.GetHash().ToString());
            }
        }


        CTxUndo undoDummy;
        if (i > 0) {
            blockundo.vtxundo.push_back(CTxUndo());
        }
        UpdateCoins(tx, view, i == 0 ? undoDummy : blockundo.vtxundo.back(), pindex->nHeight);

        vPos.push_back(std::make_pair(tx.GetHash(), pos));
        pos.nTxOffset += ::GetSerializeSize(tx, SER_DISK, CLIENT_VERSION);
    }

    int64_t nTime3 = GetTimeMicros(); nTimeConnect += nTime3 - nTime2;
    LogPrint("bench", "      - Connect %u transactions: %.2fms (%.3fms/tx, %.3fms/txin) [%.2fs]\n", (unsigned)block.vtx.size(), 0.001 * (nTime3 - nTime2), 0.001 * (nTime3 - nTime2) / block.vtx.size(), nInputs <= 1 ? 0 : 0.001 * (nTime3 - nTime2) / (nInputs-1), nTimeConnect * 0.000001);

    CAmount nPOWBlockReward = nFees + GetBlockSubsidy(pindex->nHeight, chainparams.GetConsensus());

    // Coinbase output can only include outputs with value if:
    //  - its a POW block, POW blocks are allowed and the value meets the consensus rules, or
    //  - if it contains an accepted payment request which is correctly referred on the strDZeel.

    int nPaymentRequestsCount = 0;
    CAmount nAccValue = 0;
    for (unsigned int i = 0; i < block.vtx[0].vout.size(); i++) {
        bool isJson = true;
        UniValue metadata(UniValue::VARR);
        try {
            UniValue valRequest;
            if (!valRequest.read(block.vtx[0].strDZeel))
                isJson = false;

            if (valRequest.isArray())
                metadata = valRequest.get_array();
            else
                isJson = false;

        } catch (const UniValue& objError) {
            isJson = false;
        } catch (const std::exception& e) {
            isJson = false;
        }

        nAccValue += block.vtx[0].vout[i].nValue;

        if(nAccValue > nPOWBlockReward && block.vtx[0].vout[i].nValue > 0) {
            if(!isJson)
                return state.DoS(100, error("CheckBlock() : coinbase pays too much (%d vs %d).", block.vtx[0].GetValueOut(), nPOWBlockReward));
            if(metadata[nPaymentRequestsCount].isStr()) {
                CFund::CPaymentRequest prequest; CFund::CProposal proposal;
                if(!CFund::FindPaymentRequest(metadata[nPaymentRequestsCount].get_str(), prequest))
                    return state.DoS(100, error("CheckBlock() : coinbase strdzeel refers wrong payment request hash."));
                if(!CFund::FindProposal(prequest.proposalhash, proposal))
                    return state.DoS(100, error("CheckBlock() : coinbase strdzeel payment request does not have parent proposal."));
                CTxDestination address;
                bool fValidAddress = ExtractDestination(block.vtx[0].vout[i].scriptPubKey, address);
                if(!fValidAddress)
                    return state.DoS(100, error("CheckBlock() : coinbase cant extract destination from scriptpubkey."));
                if (mapBlockIndex.count(prequest.blockhash) == 0)
                    continue;
                CBlockIndex* pblockindex = mapBlockIndex[prequest.blockhash];
                if(pblockindex == NULL)
                    continue;
                if(!(pindex->pprev->nHeight - pblockindex->nHeight > Params().GetConsensus().nCommunityFundMinAge))
                    return state.DoS(100, error("CheckBlock() : payment request not mature enough."));
                if(block.vtx[0].vout[i].nValue != prequest.nAmount || prequest.fState != CFund::ACCEPTED || proposal.Address != CNavCoinAddress(address).ToString())
                    return state.DoS(100, error("CheckBlock() : coinbase output does not match an accepted payment request"));
                else {
                    std::vector<std::pair<uint256, CFund::CPaymentRequest> > paymentRequestIndex;
                    prequest.paymenthash = block.GetHash();
                    paymentRequestIndex.push_back(make_pair(prequest.hash, prequest));                
                    if (!pblocktree->UpdatePaymentRequestIndex(paymentRequestIndex))
                        return AbortNode(state, "Failed to write payment request index");
                }
            } else {
                return state.DoS(100, error("CheckBlock() : coinbase strdzeel %s array does not include a string (%d) at position %d",
                                            block.vtx[0].strDZeel, metadata[nPaymentRequestsCount].type(), nPaymentRequestsCount));
            }
            nPaymentRequestsCount++;
        }
    }

    if (block.IsProofOfStake())
    {
        // ppcoin: coin stake tx earns reward instead of paying fee
        uint64_t nCoinAge;
        if (!TransactionGetCoinAge(const_cast<CTransaction&>(block.vtx[1]), nCoinAge))
            return error("ConnectBlock() : %s unable to get coin age for coinstake", block.vtx[1].GetHash().ToString());

        int64_t nCalculatedStakeReward = GetProofOfStakeReward(pindex->nHeight, nCoinAge, nFees, pindex->pprev);

        if (nStakeReward > nCalculatedStakeReward)
            return state.DoS(100, error("ConnectBlock() : coinstake pays too much(actual=%d vs calculated=%d)", nStakeReward, nCalculatedStakeReward));
    }

    if (!control.Wait()) {
        return state.DoS(100, false);
    }
    int64_t nTime4 = GetTimeMicros(); nTimeVerify += nTime4 - nTime2;
    LogPrint("bench", "    - Verify %u txins: %.2fms (%.3fms/txin) [%.2fs]\n", nInputs - 1, 0.001 * (nTime4 - nTime2), nInputs <= 1 ? 0 : 0.001 * (nTime4 - nTime2) / (nInputs-1), nTimeVerify * 0.000001);

    if (fJustCheck)
        return true;

    // Write undo information to disk
    if (pindex->GetUndoPos().IsNull() || !pindex->IsValid(BLOCK_VALID_SCRIPTS))
    {
        if (pindex->GetUndoPos().IsNull()) {
            CDiskBlockPos pos;
            if (!FindUndoPos(state, pindex->nFile, pos, ::GetSerializeSize(blockundo, SER_DISK, CLIENT_VERSION) + 40))
                return error("ConnectBlock(): FindUndoPos failed");
            if (!UndoWriteToDisk(blockundo, pos, pindex->pprev->GetBlockHash(), chainparams.MessageStart()))
                return AbortNode(state, "Failed to write undo data");

            // update nUndoPos in block index
            pindex->nUndoPos = pos.nPos;
            pindex->nStatus |= BLOCK_HAVE_UNDO;
        }

        pindex->RaiseValidity(BLOCK_VALID_SCRIPTS);
        setDirtyBlockIndex.insert(pindex);
    }

    if (fTxIndex)
        if (!pblocktree->WriteTxIndex(vPos))
            return AbortNode(state, "Failed to write transaction index");

    if (fAddressIndex) {
        if (!pblocktree->WriteAddressIndex(addressIndex)) {
            return AbortNode(state, "Failed to write address index");
        }

        if (!pblocktree->UpdateAddressUnspentIndex(addressUnspentIndex)) {
            return AbortNode(state, "Failed to write address unspent index");
        }
    }

    if (fSpentIndex)
        if (!pblocktree->UpdateSpentIndex(spentIndex))
            return AbortNode(state, "Failed to write transaction index");

    if (fTimestampIndex) {
        unsigned int logicalTS = pindex->nTime;
        unsigned int prevLogicalTS = 0;

        // retrieve logical timestamp of the previous block
        if (pindex->pprev)
            if (!pblocktree->ReadTimestampBlockIndex(pindex->pprev->GetBlockHash(), prevLogicalTS))
                LogPrintf("%s: Failed to read previous block's logical timestamp\n", __func__);

        if (logicalTS <= prevLogicalTS) {
            logicalTS = prevLogicalTS + 1;
            LogPrintf("%s: Previous logical timestamp is newer Actual[%d] prevLogical[%d] Logical[%d]\n", __func__, pindex->nTime, prevLogicalTS, logicalTS);
        }

        if (!pblocktree->WriteTimestampIndex(CTimestampIndexKey(logicalTS, pindex->GetBlockHash())))
            return AbortNode(state, "Failed to write timestamp index");

        if (!pblocktree->WriteTimestampBlockIndex(CTimestampBlockIndexKey(pindex->GetBlockHash()), CTimestampBlockIndexValue(logicalTS)))
            return AbortNode(state, "Failed to write blockhash index");
    }

    // add this block to the view's block chain
    view.SetBestBlock(pindex->GetBlockHash());

    int64_t nTime5 = GetTimeMicros(); nTimeIndex += nTime5 - nTime4;
    LogPrint("bench", "    - Index writing: %.2fms [%.2fs]\n", 0.001 * (nTime5 - nTime4), nTimeIndex * 0.000001);

    // Watch for changes to the previous coinbase transaction.
    static uint256 hashPrevBestCoinBase;
    GetMainSignals().UpdatedTransaction(hashPrevBestCoinBase);
    hashPrevBestCoinBase = block.vtx[0].GetHash();

    // Erase orphan transactions include or precluded by this block
    if (vOrphanErase.size()) {
        int nErased = 0;
        BOOST_FOREACH(uint256 &orphanHash, vOrphanErase) {
            nErased += EraseOrphanTx(orphanHash);
        }
        LogPrint("mempool", "Erased %d orphan tx included or conflicted by block\n", nErased);
    }

    int64_t nTime6 = GetTimeMicros(); nTimeCallbacks += nTime6 - nTime5;
    LogPrint("bench", "    - Callbacks: %.2fms [%.2fs]\n", 0.001 * (nTime6 - nTime5), nTimeCallbacks * 0.000001);

    return true;
}


/**
 * Update the on-disk chain state.
 * The caches and indexes are flushed depending on the mode we're called with
 * if they're too large, if it's been a while since the last write,
 * or always and in all cases if we're in prune mode and are deleting files.
 */
bool static FlushStateToDisk(CValidationState &state, FlushStateMode mode) {
    const CChainParams& chainparams = Params();
    int64_t nMempoolUsage = mempool.DynamicMemoryUsage();
    LOCK2(cs_main, cs_LastBlockFile);
    static int64_t nLastWrite = 0;
    static int64_t nLastFlush = 0;
    static int64_t nLastSetChain = 0;
    std::set<int> setFilesToPrune;
    bool fFlushForPrune = false;
    try {
    if (fPruneMode && fCheckForPruning && !fReindex) {
        FindFilesToPrune(setFilesToPrune, chainparams.PruneAfterHeight());
        fCheckForPruning = false;
        if (!setFilesToPrune.empty()) {
            fFlushForPrune = true;
            if (!fHavePruned) {
                pblocktree->WriteFlag("prunedblockfiles", true);
                fHavePruned = true;
            }
        }
    }
    int64_t nNow = GetTimeMicros();
    // Avoid writing/flushing immediately after startup.
    if (nLastWrite == 0) {
        nLastWrite = nNow;
    }
    if (nLastFlush == 0) {
        nLastFlush = nNow;
    }
    if (nLastSetChain == 0) {
        nLastSetChain = nNow;
    }

    int64_t nMempoolSizeMax = GetArg("-maxmempool", DEFAULT_MAX_MEMPOOL_SIZE) * 1000000;
    int64_t cacheSize = pcoinsTip->DynamicMemoryUsage() * DB_PEAK_USAGE_FACTOR;
    int64_t nTotalSpace = nCoinCacheUsage + std::max<int64_t>(nMempoolSizeMax - nMempoolUsage, 0);
    // The cache is large and we're within 10% and 200 MiB or 50% and 50MiB of the limit, but we have time now (not in the middle of a block processing).
    bool fCacheLarge = mode == FLUSH_STATE_PERIODIC && cacheSize > std::min(std::max(nTotalSpace / 2, nTotalSpace - MIN_BLOCK_COINSDB_USAGE * 1024 * 1024),
        std::max((9 * nTotalSpace) / 10, nTotalSpace - MAX_BLOCK_COINSDB_USAGE * 1024 * 1024));
    // The cache is over the limit, we have to write now.
    bool fCacheCritical = mode == FLUSH_STATE_IF_NEEDED && cacheSize > (int64_t)nCoinCacheUsage;
    // It's been a while since we wrote the block index to disk. Do this frequently, so we don't need to redownload after a crash.
    bool fPeriodicWrite = mode == FLUSH_STATE_PERIODIC && nNow > nLastWrite + (int64_t)DATABASE_WRITE_INTERVAL * 1000000;
    // It's been very long since we flushed the cache. Do this infrequently, to optimize cache usage.
    bool fPeriodicFlush = mode == FLUSH_STATE_PERIODIC && nNow > nLastFlush + (int64_t)DATABASE_FLUSH_INTERVAL * 1000000;
    // Combine all conditions that result in a full cache flush.
    bool fDoFullFlush = (mode == FLUSH_STATE_ALWAYS) || fCacheLarge || fCacheCritical || fPeriodicFlush || fFlushForPrune;
    // Write blocks and block index to disk.
    if (fDoFullFlush || fPeriodicWrite) {
        // Depend on nMinDiskSpace to ensure we can write block index
        if (!CheckDiskSpace(0))
            return state.Error("out of disk space");
        // First make sure all block and undo data is flushed to disk.
        FlushBlockFile();
        // Then update all block file information (which may refer to block and undo files).
        {
            std::vector<std::pair<int, const CBlockFileInfo*> > vFiles;
            vFiles.reserve(setDirtyFileInfo.size());
            for (set<int>::iterator it = setDirtyFileInfo.begin(); it != setDirtyFileInfo.end(); ) {
                vFiles.push_back(make_pair(*it, &vinfoBlockFile[*it]));
                setDirtyFileInfo.erase(it++);
            }
            std::vector<const CBlockIndex*> vBlocks;
            vBlocks.reserve(setDirtyBlockIndex.size());
            for (set<CBlockIndex*>::iterator it = setDirtyBlockIndex.begin(); it != setDirtyBlockIndex.end(); ) {
                vBlocks.push_back(*it);
                setDirtyBlockIndex.erase(it++);
            }
            if (!pblocktree->WriteBatchSync(vFiles, nLastBlockFile, vBlocks)) {
                return AbortNode(state, "Files to write to block index database");
            }
        }
        // Finally remove any pruned files
        if (fFlushForPrune)
            UnlinkPrunedFiles(setFilesToPrune);
        nLastWrite = nNow;
    }
    // Flush best chain related state. This can only be done if the blocks / block index write was also done.
    if (fDoFullFlush) {
        // Typical CCoins structures on disk are around 128 bytes in size.
        // Pushing a new one to the database can cause it to be written
        // twice (once in the log, and once in the tables). This is already
        // an overestimation, as most will delete an existing entry or
        // overwrite one. Still, use a conservative safety factor of 2.
        if (!CheckDiskSpace(128 * 2 * 2 * pcoinsTip->GetCacheSize()))
            return state.Error("out of disk space");
        // Flush the chainstate (which may refer to block index entries).
        if (!pcoinsTip->Flush())
            return AbortNode(state, "Failed to write to coin database");
        nLastFlush = nNow;
    }
    if (fDoFullFlush || ((mode == FLUSH_STATE_ALWAYS || mode == FLUSH_STATE_PERIODIC) && nNow > nLastSetChain + (int64_t)DATABASE_WRITE_INTERVAL * 1000000)) {
        // Update best block in wallet (so we can detect restored wallets).
        GetMainSignals().SetBestChain(chainActive.GetLocator());
        nLastSetChain = nNow;
    }
    } catch (const std::runtime_error& e) {
        return AbortNode(state, std::string("System error while flushing: ") + e.what());
    }
    return true;
}
//boost

void FlushStateToDisk() {
    CValidationState state;
    FlushStateToDisk(state, FLUSH_STATE_ALWAYS);
}

void FlushStateToDiskIfNeeded() {
    CValidationState state;
    FlushStateToDisk(state, FLUSH_STATE_IF_NEEDED);
}

void PruneAndFlush() {
    CValidationState state;
    fCheckForPruning = true;
    FlushStateToDisk(state, FLUSH_STATE_NONE);
}

/** Update chainActive and related internal data structures. */
void static UpdateTip(CBlockIndex *pindexNew, const CChainParams& chainParams) {
    chainActive.SetTip(pindexNew);

    // New best block
    nTimeBestReceived = GetTime();
    mempool.AddTransactionsUpdated(1);

    cvBlockChange.notify_all();

    static bool fWarned = false;
    std::vector<std::string> warningMessages;
    if (!IsInitialBlockDownload())
    {
        int nUpgraded = 0;
        const CBlockIndex* pindex = chainActive.Tip();
//
// Commented - NavCoin uses now version control
//
//        for (int bit = 0; bit < VERSIONBITS_NUM_BITS; bit++) {
//            WarningBitsConditionChecker checker(bit);
//            ThresholdState state = checker.GetStateFor(pindex, chainParams.GetConsensus(), warningcache[bit], bit);
//            if (state == THRESHOLD_ACTIVE || state == THRESHOLD_LOCKED_IN) {
//                if (state == THRESHOLD_ACTIVE) {
//                    warningMessages.push_back(strprintf(_("Warning: unknown new rules activated (versionbit %i)"), bit));
//                    if (!fWarned) {
//                        AlertNotify(strMiscWarning);
//                        fWarned = true;
//                    }
//                } else {
//                    warningMessages.push_back(strprintf("unknown new rules are about to activate (versionbit %i)", bit));
//                }
//            }
//        }

        // Check the version of the last 1000 blocks to see if we need to upgrade:
        for (int i = 0; i < 1000 && pindex != NULL; i++)
        {
            int32_t nExpectedVersion = CLIENT_VERSION;
            if (atoi(pindex->strDZeel.substr(pindex->strDZeel.find(";") + 1).c_str()) > nExpectedVersion
                    && pindex->strDZeel.find(';') != std::string::npos)
                ++nUpgraded;
            pindex = pindex->pprev;
        }
        if (nUpgraded > 0)
            warningMessages.push_back(strprintf("%d of last 1000 blocks use a new version of the wallet", nUpgraded));
        if (nUpgraded > 1000/2.5)
        {
            // strMiscWarning is read by GetWarnings(), called by Qt and the JSON-RPC code to warn the user:
            strMiscWarning = _("A new version of the wallet has been released. Please update as soon as possible.");
            warningMessages.push_back("A new version of the wallet has been released. Please update as soon as possible.");
            if (!fWarned) {
                AlertNotify(strMiscWarning);
                fWarned = true;
            }
        }
    }
    hashBestChain = chainActive.Tip()->GetBlockHash();

    LogPrintf("%s: new best=%s height=%d version=0x%08x log2_work=%.8g tx=%lu date='%s' progress=%f cache=%.1fMiB(%utx)", __func__,
      chainActive.Tip()->GetBlockHash().ToString(), chainActive.Height(), chainActive.Tip()->nVersion,
      log(chainActive.Tip()->nChainWork.getdouble())/log(2.0), (unsigned long)chainActive.Tip()->nChainTx,
      DateTimeStrFormat("%Y-%m-%d %H:%M:%S", chainActive.Tip()->GetBlockTime()),
      Checkpoints::GuessVerificationProgress(chainParams.Checkpoints(), chainActive.Tip()), pcoinsTip->DynamicMemoryUsage() * (1.0 / (1<<20)), pcoinsTip->GetCacheSize());
    if (!warningMessages.empty())
        LogPrintf(" warning='%s'", boost::algorithm::join(warningMessages, ", "));
    LogPrintf("\n");

}

/** Disconnect chainActive's tip. You probably want to call mempool.removeForReorg and manually re-limit mempool size after this, with cs_main held. */
bool static DisconnectTip(CValidationState& state, const CChainParams& chainparams, bool fBare = false)
{
    CBlockIndex *pindexDelete = chainActive.Tip();
    assert(pindexDelete);
    // Read block from disk.
    CBlock block;
    if (!ReadBlockFromDisk(block, pindexDelete, chainparams.GetConsensus()))
        return AbortNode(state, "Failed to read block");
    // Apply the block atomically to the chain state.
    int64_t nStart = GetTimeMicros();
    {
        CCoinsViewCache view(pcoinsTip);
        if (!DisconnectBlock(block, state, pindexDelete, view))
            return error("DisconnectTip(): DisconnectBlock %s failed", pindexDelete->GetBlockHash().ToString());
        assert(view.Flush());
    }
    LogPrint("bench", "- Disconnect block: %.2fms\n", (GetTimeMicros() - nStart) * 0.001);

    // Write the chain state to disk, if necessary.
    if (!FlushStateToDisk(state, FLUSH_STATE_IF_NEEDED))
        return false;

    if (!fBare) {
        // Resurrect mempool transactions from the disconnected block.
        std::vector<uint256> vHashUpdate;
        BOOST_FOREACH(const CTransaction &tx, block.vtx) {
            // ignore validation errors in resurrected transactions
            list<CTransaction> removed;
            CValidationState stateDummy;
            if (!(tx.IsCoinBase() || tx.IsCoinStake()) || !AcceptToMemoryPool(mempool, stateDummy, tx, false, NULL, true)) {
                mempool.removeRecursive(tx, removed);
            } else if (mempool.exists(tx.GetHash())) {
                vHashUpdate.push_back(tx.GetHash());
            }
        }
        // AcceptToMemoryPool/addUnchecked all assume that new mempool entries have
        // no in-mempool children, which is generally not true when adding
        // previously-confirmed transactions back to the mempool.
        // UpdateTransactionsFromBlock finds descendants of any transactions in this
        // block that were added back and cleans up the mempool state.
        mempool.UpdateTransactionsFromBlock(vHashUpdate);
    }

    // Update chainActive and related variables.
    UpdateTip(pindexDelete->pprev, chainparams);

    std::vector<CFund::CPaymentRequest> vecPaymentRequest;
    std::vector<pair<uint256,CFund::CPaymentRequest>> vPRequestsToUpdate;
    CFund::CPaymentRequest prequest;

    if(pblocktree->GetPaymentRequestIndex(vecPaymentRequest)){
        for(unsigned int i = 0; i < vecPaymentRequest.size(); i++) {
            prequest = vecPaymentRequest[i];

            if(prequest.paymenthash == pindexDelete->GetBlockHash()) {
                prequest.paymenthash = uint256();
                vPRequestsToUpdate.push_back(make_pair(prequest.hash, prequest));
            }
        }
        if (!pblocktree->UpdatePaymentRequestIndex(vPRequestsToUpdate)) {
            AbortNode(state, "Failed to write payment request index");
        }
    }

    CountVotes(state, pindexDelete->pprev, true);

    // Let wallets know transactions went from 1-confirmed to
    // 0-confirmed or conflicted:
    BOOST_FOREACH(const CTransaction &tx, block.vtx) {
        SyncWithWallets(tx, pindexDelete->pprev, NULL, false);
    }
    return true;
}

static int64_t nTimeReadFromDisk = 0;
static int64_t nTimeConnectTotal = 0;
static int64_t nTimeFlush = 0;
static int64_t nTimeChainState = 0;
static int64_t nTimePostConnect = 0;

/**
 * Connect a new block to chainActive. pblock is either NULL or a pointer to a CBlock
 * corresponding to pindexNew, to bypass loading it again from disk.
 */
bool static ConnectTip(CValidationState& state, const CChainParams& chainparams, CBlockIndex* pindexNew, const CBlock* pblock)
{
    assert(pindexNew->pprev == chainActive.Tip());
    // Read block from disk.
    int64_t nTime1 = GetTimeMicros();
    CBlock block;
    if (!pblock) {
        if (!ReadBlockFromDisk(block, pindexNew, chainparams.GetConsensus()))
            return AbortNode(state, "Failed to read block");
        pblock = &block;
    }
    // Apply the block atomically to the chain state.
    int64_t nTime2 = GetTimeMicros(); nTimeReadFromDisk += nTime2 - nTime1;
    int64_t nTime3;
    LogPrint("bench", "  - Load block from disk: %.2fms [%.2fs]\n", (nTime2 - nTime1) * 0.001, nTimeReadFromDisk * 0.000001);
    {
        CCoinsViewCache view(pcoinsTip);

        bool rv = ConnectBlock(*pblock, state, pindexNew, view, chainparams);

        GetMainSignals().BlockChecked(*pblock, state);
        if (!rv) {
            if (state.IsInvalid())
                InvalidBlockFound(pindexNew, state);
            return error("ConnectTip(): ConnectBlock %s failed: ", pindexNew->GetBlockHash().ToString());
        }
        mapBlockSource.erase(pindexNew->GetBlockHash());
        nTime3 = GetTimeMicros(); nTimeConnectTotal += nTime3 - nTime2;
        LogPrint("bench", "  - Connect total: %.2fms [%.2fs]\n", (nTime3 - nTime2) * 0.001, nTimeConnectTotal * 0.000001);
        assert(view.Flush());
    }
    int64_t nTime4 = GetTimeMicros(); nTimeFlush += nTime4 - nTime3;
    LogPrint("bench", "  - Flush: %.2fms [%.2fs]\n", (nTime4 - nTime3) * 0.001, nTimeFlush * 0.000001);
    // Write the chain state to disk, if necessary.
    if (!FlushStateToDisk(state, FLUSH_STATE_IF_NEEDED))
        return false;
    int64_t nTime5 = GetTimeMicros(); nTimeChainState += nTime5 - nTime4;
    LogPrint("bench", "  - Writing chainstate: %.2fms [%.2fs]\n", (nTime5 - nTime4) * 0.001, nTimeChainState * 0.000001);
    // Remove conflicting transactions from the mempool.
    list<CTransaction> txConflicted;
    mempool.removeForBlock(pblock->vtx, pindexNew->nHeight, txConflicted, !IsInitialBlockDownload());
    // Update chainActive & related variables.
    UpdateTip(pindexNew, chainparams);
    CountVotes(state, pindexNew, false);
    // Tell wallet about transactions that went from mempool
    // to conflicted:
    BOOST_FOREACH(const CTransaction &tx, txConflicted) {
        SyncWithWallets(tx, pindexNew, NULL);
    }
    // ... and about transactions that got confirmed:
    BOOST_FOREACH(const CTransaction &tx, pblock->vtx) {
        SyncWithWallets(tx, pindexNew, pblock);
    }

    int64_t nTime6 = GetTimeMicros(); nTimePostConnect += nTime6 - nTime5; nTimeTotal += nTime6 - nTime1;
    LogPrint("bench", "  - Connect postprocess: %.2fms [%.2fs]\n", (nTime6 - nTime5) * 0.001, nTimePostConnect * 0.000001);
    LogPrint("bench", "- Connect block: %.2fms [%.2fs]\n", (nTime6 - nTime1) * 0.001, nTimeTotal * 0.000001);
    return true;
}

void CountVotes(CValidationState& state, CBlockIndex *pindexNew, bool fUndo)
{
    int64_t nTimeStart = GetTimeMicros();
    CFund::CPaymentRequest prequest; CFund::CProposal proposal;

    int nBlocks = (pindexNew->nHeight % Params().GetConsensus().nBlocksPerVotingCycle) + 1;
    CBlockIndex* pindexblock = pindexNew;

    std::map<uint256, std::pair<int, int>> vCacheProposalsToUpdate;
    std::map<uint256, std::pair<int, int>> vCachePaymentRequestToUpdate;
    std::map<uint256, bool> vSeen;

    while(nBlocks > 0 && pindexblock != NULL) {
        vSeen.clear();
        for(unsigned int i = 0; i < pindexblock->vProposalVotes.size(); i++) {
            if(!CFund::FindProposal(pindexblock->vProposalVotes[i].first, proposal))
                continue;
            if(vSeen.count(pindexblock->vProposalVotes[i].first) == 0) {
                if(vCacheProposalsToUpdate.count(pindexblock->vProposalVotes[i].first) == 0)
                    vCacheProposalsToUpdate[pindexblock->vProposalVotes[i].first] = make_pair(0, 0);
                if(pindexblock->vProposalVotes[i].second)
                    vCacheProposalsToUpdate[pindexblock->vProposalVotes[i].first].first += 1;
                else
                    vCacheProposalsToUpdate[pindexblock->vProposalVotes[i].first].second += 1;
                vSeen[pindexblock->vProposalVotes[i].first]=true;
            }
        }
        for(unsigned int i = 0; i < pindexblock->vPaymentRequestVotes.size(); i++) {
            if(!CFund::FindPaymentRequest(pindexblock->vPaymentRequestVotes[i].first, prequest))
                continue;
            if(!CFund::FindProposal(prequest.proposalhash, proposal))
                continue;
            if (mapBlockIndex.count(proposal.blockhash) == 0)
                continue;
            CBlockIndex* pindexblockparent = mapBlockIndex[proposal.blockhash];
            if(pindexblockparent == NULL)
                continue;
            if(vSeen.count(pindexblock->vPaymentRequestVotes[i].first) == 0) {
                if(vCachePaymentRequestToUpdate.count(pindexblock->vPaymentRequestVotes[i].first) == 0)
                    vCachePaymentRequestToUpdate[pindexblock->vPaymentRequestVotes[i].first] = make_pair(0, 0);
                if(pindexblock->vPaymentRequestVotes[i].second)
                    vCachePaymentRequestToUpdate[pindexblock->vPaymentRequestVotes[i].first].first += 1;
                else
                    vCachePaymentRequestToUpdate[pindexblock->vPaymentRequestVotes[i].first].second += 1;
                vSeen[pindexblock->vPaymentRequestVotes[i].first]=true;
            }
        }
        pindexblock = pindexblock->pprev;
        nBlocks--;
    }

    std::map<uint256, std::pair<int, int>>::iterator it;
    std::vector<std::pair<uint256, CFund::CProposal>> vecProposalsToUpdate;
    std::vector<std::pair<uint256, CFund::CPaymentRequest>> vecPaymentRequestsToUpdate;
    for(it = vCacheProposalsToUpdate.begin(); it != vCacheProposalsToUpdate.end(); it++) {
        if(!CFund::FindProposal(it->first, proposal))
            continue;
        proposal.nVotesYes = it->second.first;
        proposal.nVotesNo = it->second.second;
        vecProposalsToUpdate.push_back(make_pair(proposal.hash, proposal));
    }
    for(it = vCachePaymentRequestToUpdate.begin(); it != vCachePaymentRequestToUpdate.end(); it++) {
        if(!CFund::FindPaymentRequest(it->first, prequest))
            continue;
        prequest.nVotesYes = it->second.first;
        prequest.nVotesNo = it->second.second;
        vecPaymentRequestsToUpdate.push_back(make_pair(prequest.hash, prequest));
    }

    std::vector<CFund::CPaymentRequest> vecPaymentRequest;

    auto nBlockOffset = fUndo ? 2 : 1;

    if(pblocktree->GetPaymentRequestIndex(vecPaymentRequest)){
        for(unsigned int i = 0; i < vecPaymentRequest.size(); i++) {
            bool fUpdate = false;
            prequest = vecPaymentRequest[i];

            CTransaction tx;
            uint256 hashBlock = uint256();

            if (!GetTransaction(prequest.hash, tx, Params().GetConsensus(), hashBlock, true))
                continue;

            if (mapBlockIndex.count(hashBlock) == 0)
                continue;

            CBlockIndex* pblockindex = mapBlockIndex[hashBlock];

            auto nCreatedOnCycle = (unsigned )(pblockindex->nHeight / Params().GetConsensus().nBlocksPerVotingCycle);
            auto nCurrentCycle = (unsigned )((pindexNew->nHeight + 1)/ Params().GetConsensus().nBlocksPerVotingCycle);
            auto nElapsedCycles = nCurrentCycle - nCreatedOnCycle;
            auto nVotingCycles = std::min(nElapsedCycles, Params().GetConsensus().nCyclesPaymentRequestVoting + 1);

            if((prequest.fState == CFund::NIL || fUndo) && nVotingCycles != prequest.nVotingCycle) {
                prequest.nVotingCycle = nVotingCycles;
                fUpdate = true;
            }

            if((pindexNew->nHeight + nBlockOffset) % Params().GetConsensus().nBlocksPerVotingCycle == 0) {
                if((!prequest.IsExpired() && proposal.fState == CFund::EXPIRED) ||
                        (!prequest.IsRejected() && prequest.fState == CFund::REJECTED)){
                    prequest.fState = CFund::NIL;
                    fUpdate = true;
                }
                if(!prequest.IsAccepted() && prequest.fState == CFund::ACCEPTED) {
                    prequest.fState = CFund::NIL;
                    prequest.blockhash = uint256();
                    fUpdate = true;
                }

                if(prequest.IsExpired() && prequest.fState != CFund::EXPIRED) {
                    prequest.fState = CFund::EXPIRED;
                    fUpdate = true;
                } else if(prequest.IsRejected() && prequest.fState != CFund::REJECTED) {
                    prequest.fState = CFund::REJECTED;
                    fUpdate = true;
                }

                if(!CFund::FindProposal(prequest.proposalhash, proposal))
                    continue;

                if(proposal.fState == CFund::ACCEPTED && prequest.IsAccepted()
                        && prequest.fState != CFund::ACCEPTED) {
                    if(prequest.nAmount <= pindexNew->nCFLocked) {
                        pindexNew->nCFLocked -= prequest.nAmount;
                        prequest.fState = CFund::ACCEPTED;
                        prequest.blockhash = pindexNew->GetBlockHash();
                        fUpdate = true;
                    }
                }
            }
            if(fUpdate) {
                vecPaymentRequestsToUpdate.push_back(make_pair(prequest.hash, prequest));
            }
        }
    } else {
        AbortNode(state, "Failed to read payment request index, please restart with -reindex-chainstate");
    }

    std::vector<CFund::CProposal> vecProposal;

    if(pblocktree->GetProposalIndex(vecProposal)){
        for(unsigned int i = 0; i < vecProposal.size(); i++) {
            bool fUpdate = false;
            proposal = vecProposal[i];

            CTransaction tx;
            uint256 hashBlock = uint256();

            if (!GetTransaction(proposal.hash, tx, Params().GetConsensus(), hashBlock, true))
                continue;

            if (mapBlockIndex.count(hashBlock) == 0)
                continue;

            CBlockIndex* pblockindex = mapBlockIndex[hashBlock];

            auto nCreatedOnCycle = (unsigned int)(pblockindex->nHeight / Params().GetConsensus().nBlocksPerVotingCycle);
            auto nCurrentCycle = (unsigned int)((pindexNew->nHeight + 1) / Params().GetConsensus().nBlocksPerVotingCycle);
            auto nElapsedCycles = nCurrentCycle - nCreatedOnCycle;
            auto nVotingCycles = std::min(nElapsedCycles, Params().GetConsensus().nCyclesProposalVoting + 1);

            if((proposal.fState == CFund::NIL || fUndo) && nVotingCycles != proposal.nVotingCycle) {
                proposal.nVotingCycle = nVotingCycles;
                fUpdate = true;
            }

            if((pindexNew->nHeight + nBlockOffset) % Params().GetConsensus().nBlocksPerVotingCycle == 0) {
                if((!proposal.IsExpired(pindexNew->GetMedianTimePast()) && proposal.fState == CFund::EXPIRED) ||
                        (!proposal.IsRejected() && proposal.fState == CFund::REJECTED)){
                    proposal.fState = CFund::NIL;
                    fUpdate = true;
                }
                if(!proposal.IsAccepted() && (proposal.fState == CFund::ACCEPTED || proposal.fState == CFund::PENDING_FUNDS)) {
                    proposal.fState = CFund::NIL;
                    proposal.blockhash = uint256();
                    fUpdate = true;
                }

                if(proposal.IsExpired(pindexNew->GetMedianTimePast()) && proposal.fState != CFund::EXPIRED) {
                    if(proposal.fState == CFund::ACCEPTED) {
                        pindexNew->nCFSupply += proposal.GetAvailable();
                        pindexNew->nCFLocked -= proposal.GetAvailable();
                    }
                    proposal.fState = CFund::EXPIRED;
                    fUpdate = true;
                }
                else if(proposal.IsRejected() && proposal.fState != CFund::REJECTED) {
                    proposal.fState = CFund::REJECTED;
                    fUpdate = true;
                }

                if(proposal.IsAccepted() && proposal.fState != CFund::ACCEPTED) {
                    if(pindexNew->nCFSupply >= proposal.GetAvailable()) {
                        pindexNew->nCFSupply -= proposal.GetAvailable();
                        pindexNew->nCFLocked += proposal.GetAvailable();
                        proposal.fState = CFund::ACCEPTED;
                        proposal.blockhash = pindexNew->GetBlockHash();
                        fUpdate = true;
                    } else if(proposal.fState != CFund::PENDING_FUNDS) {
                        proposal.fState = CFund::PENDING_FUNDS;
                        fUpdate = true;
                    }
                }
            }
            if(fUpdate)
                vecProposalsToUpdate.push_back(make_pair(proposal.hash, proposal));
        }
    } else {
        AbortNode(state, "Failed to read proposal index, please restart with -reindex-chainstate");
    }

    if (!pblocktree->UpdatePaymentRequestIndex(vecPaymentRequestsToUpdate)) {
        AbortNode(state, "Failed to write payment request index");
    }

    if (!pblocktree->UpdateProposalIndex(vecProposalsToUpdate)) {
        AbortNode(state, "Failed to write proposal index");
    }

    int64_t nTimeEnd = GetTimeMicros();
    LogPrint("bench", "- CFund count votes: %.2fms\n", (nTimeEnd - nTimeStart) * 0.001);
}

/**
 * Return the tip of the chain with the most work in it, that isn't
 * known to be invalid (it's however far from certain to be valid).
 */
static CBlockIndex* FindMostWorkChain() {
    do {
        CBlockIndex *pindexNew = NULL;

        // Find the best candidate header.
        {
            std::set<CBlockIndex*, CBlockIndexWorkComparator>::reverse_iterator it = setBlockIndexCandidates.rbegin();
            if (it == setBlockIndexCandidates.rend())
                return NULL;
            pindexNew = *it;
        }

        // Check whether all blocks on the path between the currently active chain and the candidate are valid.
        // Just going until the active chain is an optimization, as we know all blocks in it are valid already.
        CBlockIndex *pindexTest = pindexNew;
        bool fInvalidAncestor = false;
        while (pindexTest && !chainActive.Contains(pindexTest)) {
            assert(pindexTest->nChainTx || pindexTest->nHeight == 0);

            // Pruned nodes may have entries in setBlockIndexCandidates for
            // which block files have been deleted.  Remove those as candidates
            // for the most work chain if we come across them; we can't switch
            // to a chain unless we have all the non-active-chain parent blocks.
            bool fFailedChain = pindexTest->nStatus & BLOCK_FAILED_MASK;
            bool fMissingData = !(pindexTest->nStatus & BLOCK_HAVE_DATA);
            if (fFailedChain || fMissingData) {
                // Candidate chain is not usable (either invalid or missing data)
                if (fFailedChain && (pindexBestInvalid == NULL || pindexNew->nChainWork > pindexBestInvalid->nChainWork))
                    pindexBestInvalid = pindexNew;
                CBlockIndex *pindexFailed = pindexNew;
                // Remove the entire chain from the set.
                while (pindexTest != pindexFailed) {
                    if (fFailedChain) {
                        pindexFailed->nStatus |= BLOCK_FAILED_CHILD;
                    } else if (fMissingData) {
                        // If we're missing data, then add back to mapBlocksUnlinked,
                        // so that if the block arrives in the future we can try adding
                        // to setBlockIndexCandidates again.
                        mapBlocksUnlinked.insert(std::make_pair(pindexFailed->pprev, pindexFailed));
                    }
                    setBlockIndexCandidates.erase(pindexFailed);
                    pindexFailed = pindexFailed->pprev;
                }
                setBlockIndexCandidates.erase(pindexTest);
                fInvalidAncestor = true;
                break;
            }
            pindexTest = pindexTest->pprev;
        }
        if (!fInvalidAncestor)
            return pindexNew;
    } while(true);
}

/** Delete all entries in setBlockIndexCandidates that are worse than the current tip. */
static void PruneBlockIndexCandidates() {
    // Note that we can't delete the current block itself, as we may need to return to it later in case a
    // reorganization to a better block fails.
    std::set<CBlockIndex*, CBlockIndexWorkComparator>::iterator it = setBlockIndexCandidates.begin();
    while (it != setBlockIndexCandidates.end() && setBlockIndexCandidates.value_comp()(*it, chainActive.Tip())) {
        setBlockIndexCandidates.erase(it++);
    }
    // Either the current tip or a successor of it we're working towards is left in setBlockIndexCandidates.
    assert(!setBlockIndexCandidates.empty());
}

/**
 * Try to make some progress towards making pindexMostWork the active block.
 * pblock is either NULL or a pointer to a CBlock corresponding to pindexMostWork.
 */
static bool ActivateBestChainStep(CValidationState& state, const CChainParams& chainparams, CBlockIndex* pindexMostWork, const CBlock* pblock, bool& fInvalidFound)
{
    AssertLockHeld(cs_main);
    const CBlockIndex *pindexOldTip = chainActive.Tip();
    const CBlockIndex *pindexFork = chainActive.FindFork(pindexMostWork);

    // Disconnect active blocks which are no longer in the best chain.
    bool fBlocksDisconnected = false;
    while (chainActive.Tip() && chainActive.Tip() != pindexFork) {
        if (!DisconnectTip(state, chainparams))
            return false;
        fBlocksDisconnected = true;
    }

    // Build list of new blocks to connect.
    std::vector<CBlockIndex*> vpindexToConnect;
    bool fContinue = true;
    int nHeight = pindexFork ? pindexFork->nHeight : -1;
    while (fContinue && nHeight != pindexMostWork->nHeight) {
        // Don't iterate the entire list of potential improvements toward the best tip, as we likely only need
        // a few blocks along the way.
        int nTargetHeight = std::min(nHeight + 32, pindexMostWork->nHeight);
        vpindexToConnect.clear();
        vpindexToConnect.reserve(nTargetHeight - nHeight);
        CBlockIndex *pindexIter = pindexMostWork->GetAncestor(nTargetHeight);
        while (pindexIter && pindexIter->nHeight != nHeight) {
            vpindexToConnect.push_back(pindexIter);
            pindexIter = pindexIter->pprev;
        }
        nHeight = nTargetHeight;

        // Connect new blocks.
        BOOST_REVERSE_FOREACH(CBlockIndex *pindexConnect, vpindexToConnect) {
            if (!ConnectTip(state, chainparams, pindexConnect, pindexConnect == pindexMostWork ? pblock : NULL)) {
                if (state.IsInvalid()) {
                    // The block violates a consensus rule.
                    if (!state.CorruptionPossible())
                        InvalidChainFound(vpindexToConnect.back());
                    state = CValidationState();
                    fInvalidFound = true;
                    fContinue = false;
                    break;
                } else {
                    // A system error occurred (disk space, database error, ...).
                    return false;
                }
            } else {
                PruneBlockIndexCandidates();
                if (!pindexOldTip || chainActive.Tip()->nChainWork > pindexOldTip->nChainWork) {
                    // We're in a better position than we were. Return temporarily to release the lock.
                    fContinue = false;
                    break;
                }
            }
        }
    }

    if (fBlocksDisconnected) {
        mempool.removeForReorg(pcoinsTip, chainActive.Tip()->nHeight + 1, STANDARD_LOCKTIME_VERIFY_FLAGS);
        LimitMempoolSize(mempool, GetArg("-maxmempool", DEFAULT_MAX_MEMPOOL_SIZE) * 1000000, GetArg("-mempoolexpiry", DEFAULT_MEMPOOL_EXPIRY) * 60 * 60);
    }
    mempool.check(pcoinsTip);

    // Callbacks/notifications for a new best chain.
    if (fInvalidFound)
        CheckForkWarningConditionsOnNewFork(vpindexToConnect.back());
    else
        CheckForkWarningConditions();

    return true;
}

static void NotifyHeaderTip() {
    bool fNotify = false;
    bool fInitialBlockDownload = false;
    static CBlockIndex* pindexHeaderOld = NULL;
    CBlockIndex* pindexHeader = NULL;
    {
        LOCK(cs_main);
        if (!setBlockIndexCandidates.empty()) {
            pindexHeader = *setBlockIndexCandidates.rbegin();
        }
        if (pindexHeader != pindexHeaderOld) {
            fNotify = true;
            fInitialBlockDownload = IsInitialBlockDownload();
            pindexHeaderOld = pindexHeader;
        }
    }
    // Send block tip changed notifications without cs_main
    if (fNotify) {
        uiInterface.NotifyHeaderTip(fInitialBlockDownload, pindexHeader);
    }
}

/**
 * Make the best chain active, in multiple steps. The result is either failure
 * or an activated best chain. pblock is either NULL or a pointer to a block
 * that is already loaded (to avoid loading it again from disk).
 */
bool ActivateBestChain(CValidationState &state, const CChainParams& chainparams, const CBlock *pblock) {
    CBlockIndex *pindexMostWork = NULL;
    CBlockIndex *pindexNewTip = NULL;
    do {
        boost::this_thread::interruption_point();
        if (ShutdownRequested())
            break;

        const CBlockIndex *pindexFork;
        bool fInitialDownload;
        int nNewHeight;
        {
            LOCK(cs_main);
            CBlockIndex *pindexOldTip = chainActive.Tip();
            if (pindexMostWork == NULL) {
                pindexMostWork = FindMostWorkChain();
            }

            // Whether we have anything to do at all.
            if (pindexMostWork == NULL || pindexMostWork == chainActive.Tip())
                return true;

            bool fInvalidFound = false;
            if (!ActivateBestChainStep(state, chainparams, pindexMostWork, pblock && pblock->GetHash() == pindexMostWork->GetBlockHash() ? pblock : NULL, fInvalidFound))
                return false;

            if (fInvalidFound) {
                // Wipe cache, we may need another branch now.
                pindexMostWork = NULL;
            }
            pindexNewTip = chainActive.Tip();
            pindexFork = chainActive.FindFork(pindexOldTip);
            fInitialDownload = IsInitialBlockDownload();
            nNewHeight = chainActive.Height();
        }
        // When we reach this point, we switched to a new tip (stored in pindexNewTip).

        // Notifications/callbacks that can run without cs_main
        // Always notify the UI if a new block tip was connected
        if (pindexFork != pindexNewTip) {
            uiInterface.NotifyBlockTip(fInitialDownload, pindexNewTip);

            if (!fInitialDownload) {
                // Find the hashes of all blocks that weren't previously in the best chain.
                std::vector<uint256> vHashes;
                CBlockIndex *pindexToAnnounce = pindexNewTip;
                while (pindexToAnnounce != pindexFork) {
                    vHashes.push_back(pindexToAnnounce->GetBlockHash());
                    pindexToAnnounce = pindexToAnnounce->pprev;
                    if (vHashes.size() == MAX_BLOCKS_TO_ANNOUNCE) {
                        // Limit announcements in case of a huge reorganization.
                        // Rely on the peer's synchronization mechanism in that case.
                        break;
                    }
                }
                // Relay inventory, but don't relay old inventory during initial block download.
                int nBlockEstimate = 0;
                if (fCheckpointsEnabled)
                    nBlockEstimate = Checkpoints::GetTotalBlocksEstimate(chainparams.Checkpoints());
                {
                    LOCK(cs_vNodes);
                    BOOST_FOREACH(CNode* pnode, vNodes) {
                        if (nNewHeight > (pnode->nStartingHeight != -1 ? pnode->nStartingHeight - 2000 : nBlockEstimate)) {
                            BOOST_REVERSE_FOREACH(const uint256& hash, vHashes) {
                                pnode->PushBlockHash(hash);
                            }
                        }
                    }
                }
                // Notify external listeners about the new tip.
                if (!vHashes.empty()) {
                    GetMainSignals().UpdatedBlockTip(pindexNewTip);
                }
            }
        }
    } while (pindexNewTip != pindexMostWork);
    CheckBlockIndex(chainparams.GetConsensus());

    // Write changes periodically to disk, after relay.
    if (!FlushStateToDisk(state, FLUSH_STATE_PERIODIC)) {
        return false;
    }

    return true;
}

bool InvalidateBlock(CValidationState& state, const CChainParams& chainparams, CBlockIndex *pindex)
{
    AssertLockHeld(cs_main);

    // Mark the block itself as invalid.
    pindex->nStatus |= BLOCK_FAILED_VALID;
    setDirtyBlockIndex.insert(pindex);
    setBlockIndexCandidates.erase(pindex);

    while (chainActive.Contains(pindex)) {
        CBlockIndex *pindexWalk = chainActive.Tip();
        pindexWalk->nStatus |= BLOCK_FAILED_CHILD;
        setDirtyBlockIndex.insert(pindexWalk);
        setBlockIndexCandidates.erase(pindexWalk);
        // ActivateBestChain considers blocks already in chainActive
        // unconditionally valid already, so force disconnect away from it.
        if (!DisconnectTip(state, chainparams)) {
            mempool.removeForReorg(pcoinsTip, chainActive.Tip()->nHeight + 1, STANDARD_LOCKTIME_VERIFY_FLAGS);
            return false;
        }
    }

    LimitMempoolSize(mempool, GetArg("-maxmempool", DEFAULT_MAX_MEMPOOL_SIZE) * 1000000, GetArg("-mempoolexpiry", DEFAULT_MEMPOOL_EXPIRY) * 60 * 60);

    // The resulting new best tip may not be in setBlockIndexCandidates anymore, so
    // add it again.
    BlockMap::iterator it = mapBlockIndex.begin();
    while (it != mapBlockIndex.end()) {
        if (it->second->IsValid(BLOCK_VALID_TRANSACTIONS) && it->second->nChainTx && !setBlockIndexCandidates.value_comp()(it->second, chainActive.Tip())) {
            setBlockIndexCandidates.insert(it->second);
        }
        it++;
    }

    InvalidChainFound(pindex);
    mempool.removeForReorg(pcoinsTip, chainActive.Tip()->nHeight + 1, STANDARD_LOCKTIME_VERIFY_FLAGS);
    return true;
}

bool ResetBlockFailureFlags(CBlockIndex *pindex) {
    AssertLockHeld(cs_main);

    int nHeight = pindex->nHeight;

    // Remove the invalidity flag from this block and all its descendants.
    BlockMap::iterator it = mapBlockIndex.begin();
    while (it != mapBlockIndex.end()) {
        if (!it->second->IsValid() && it->second->GetAncestor(nHeight) == pindex) {
            it->second->nStatus &= ~BLOCK_FAILED_MASK;
            setDirtyBlockIndex.insert(it->second);
            if (it->second->IsValid(BLOCK_VALID_TRANSACTIONS) && it->second->nChainTx && setBlockIndexCandidates.value_comp()(chainActive.Tip(), it->second)) {
                setBlockIndexCandidates.insert(it->second);
            }
            if (it->second == pindexBestInvalid) {
                // Reset invalid block marker if it was pointing to one of those.
                pindexBestInvalid = NULL;
            }
        }
        it++;
    }

    // Remove the invalidity flag from all ancestors too.
    while (pindex != NULL) {
        if (pindex->nStatus & BLOCK_FAILED_MASK) {
            pindex->nStatus &= ~BLOCK_FAILED_MASK;
            setDirtyBlockIndex.insert(pindex);
        }
        pindex = pindex->pprev;
    }
    return true;
}

CBlockIndex* AddToBlockIndex(const CBlockHeader& block)
{


    // Check for duplicate
    uint256 hash = block.GetHash();
    BlockMap::iterator it = mapBlockIndex.find(hash);
    if (it != mapBlockIndex.end())
        return it->second;

    // Construct new block index object
    CBlockIndex* pindexNew = new CBlockIndex(block);
    assert(pindexNew);
    // We assign the sequence id to blocks only when the full data is available,
    // to avoid miners withholding blocks but broadcasting headers, to get a
    // competitive advantage.
    pindexNew->nSequenceId = 0;
    BlockMap::iterator mi = mapBlockIndex.insert(make_pair(hash, pindexNew)).first;
    pindexNew->phashBlock = &((*mi).first);
    BlockMap::iterator miPrev = mapBlockIndex.find(block.hashPrevBlock);
    if (miPrev != mapBlockIndex.end())
    {
        pindexNew->pprev = (*miPrev).second;
        pindexNew->nHeight = pindexNew->pprev->nHeight + 1;
        pindexNew->BuildSkip();
    }

    // ppcoin: compute chain trust score
    pindexNew->nChainWork = (pindexNew->pprev ? pindexNew->pprev->nChainWork : 0) + GetBlockProof(*pindexNew);

    if (pindexBestHeader == NULL || pindexBestHeader->nChainWork < pindexNew->nChainWork)
        pindexBestHeader = pindexNew;

    pindexNew->RaiseValidity(BLOCK_VALID_TREE);
    setDirtyBlockIndex.insert(pindexNew);

    return pindexNew;
}

/** Mark a block as having its data received and checked (up to BLOCK_VALID_TRANSACTIONS). */
bool ReceivedBlockTransactions(const CBlock &block, CValidationState& state, CBlockIndex *pindexNew, const CDiskBlockPos& pos)
{
    pindexNew->nTx = block.vtx.size();
    pindexNew->nChainTx = 0;
    pindexNew->nFile = pos.nFile;
    pindexNew->nDataPos = pos.nPos;
    pindexNew->nUndoPos = 0;
    pindexNew->nStatus |= BLOCK_HAVE_DATA;
    if (IsWitnessEnabled(pindexNew->pprev, Params().GetConsensus())) {
        pindexNew->nStatus |= BLOCK_OPT_WITNESS;
    }
    pindexNew->RaiseValidity(BLOCK_VALID_TRANSACTIONS);
    setDirtyBlockIndex.insert(pindexNew);

    if (pindexNew->pprev == NULL || pindexNew->pprev->nChainTx) {
        // If pindexNew is the genesis block or all parents are BLOCK_VALID_TRANSACTIONS.
        deque<CBlockIndex*> queue;
        queue.push_back(pindexNew);

        // Recursively process any descendant blocks that now may be eligible to be connected.
        while (!queue.empty()) {
            CBlockIndex *pindex = queue.front();
            queue.pop_front();
            pindex->nChainTx = (pindex->pprev ? pindex->pprev->nChainTx : 0) + pindex->nTx;
            {
                LOCK(cs_nBlockSequenceId);
                pindex->nSequenceId = nBlockSequenceId++;
            }
            if (chainActive.Tip() == NULL || !setBlockIndexCandidates.value_comp()(pindex, chainActive.Tip())) {
                setBlockIndexCandidates.insert(pindex);
            }
            std::pair<std::multimap<CBlockIndex*, CBlockIndex*>::iterator, std::multimap<CBlockIndex*, CBlockIndex*>::iterator> range = mapBlocksUnlinked.equal_range(pindex);
            while (range.first != range.second) {
                std::multimap<CBlockIndex*, CBlockIndex*>::iterator it = range.first;
                queue.push_back(it->second);
                range.first++;
                mapBlocksUnlinked.erase(it);
            }
        }
    } else {
        if (pindexNew->pprev && pindexNew->pprev->IsValid(BLOCK_VALID_TREE)) {
            mapBlocksUnlinked.insert(std::make_pair(pindexNew->pprev, pindexNew));
        }
    }

    return true;
}

bool FindBlockPos(CValidationState &state, CDiskBlockPos &pos, unsigned int nAddSize, unsigned int nHeight, uint64_t nTime, bool fKnown = false)
{
    LOCK(cs_LastBlockFile);

    unsigned int nFile = fKnown ? pos.nFile : nLastBlockFile;
    if (vinfoBlockFile.size() <= nFile) {
        vinfoBlockFile.resize(nFile + 1);
    }

    if (!fKnown) {
        while (vinfoBlockFile[nFile].nSize + nAddSize >= MAX_BLOCKFILE_SIZE) {
            nFile++;
            if (vinfoBlockFile.size() <= nFile) {
                vinfoBlockFile.resize(nFile + 1);
            }
        }
        pos.nFile = nFile;
        pos.nPos = vinfoBlockFile[nFile].nSize;
    }

    if ((int)nFile != nLastBlockFile) {
        if (!fKnown) {
            LogPrintf("Leaving block file %i: %s\n", nLastBlockFile, vinfoBlockFile[nLastBlockFile].ToString());
        }
        FlushBlockFile(!fKnown);
        nLastBlockFile = nFile;
    }

    vinfoBlockFile[nFile].AddBlock(nHeight, nTime);
    if (fKnown)
        vinfoBlockFile[nFile].nSize = std::max(pos.nPos + nAddSize, vinfoBlockFile[nFile].nSize);
    else
        vinfoBlockFile[nFile].nSize += nAddSize;

    if (!fKnown) {
        unsigned int nOldChunks = (pos.nPos + BLOCKFILE_CHUNK_SIZE - 1) / BLOCKFILE_CHUNK_SIZE;
        unsigned int nNewChunks = (vinfoBlockFile[nFile].nSize + BLOCKFILE_CHUNK_SIZE - 1) / BLOCKFILE_CHUNK_SIZE;
        if (nNewChunks > nOldChunks) {
            if (fPruneMode)
                fCheckForPruning = true;
            if (CheckDiskSpace(nNewChunks * BLOCKFILE_CHUNK_SIZE - pos.nPos)) {
                FILE *file = OpenBlockFile(pos);
                if (file) {
                    LogPrintf("Pre-allocating up to position 0x%x in blk%05u.dat\n", nNewChunks * BLOCKFILE_CHUNK_SIZE, pos.nFile);
                    AllocateFileRange(file, pos.nPos, nNewChunks * BLOCKFILE_CHUNK_SIZE - pos.nPos);
                    fclose(file);
                }
            }
            else
                return state.Error("out of disk space");
        }
    }

    setDirtyFileInfo.insert(nFile);
    return true;
}

bool FindUndoPos(CValidationState &state, int nFile, CDiskBlockPos &pos, unsigned int nAddSize)
{
    pos.nFile = nFile;

    LOCK(cs_LastBlockFile);

    unsigned int nNewSize;
    pos.nPos = vinfoBlockFile[nFile].nUndoSize;
    nNewSize = vinfoBlockFile[nFile].nUndoSize += nAddSize;
    setDirtyFileInfo.insert(nFile);

    unsigned int nOldChunks = (pos.nPos + UNDOFILE_CHUNK_SIZE - 1) / UNDOFILE_CHUNK_SIZE;
    unsigned int nNewChunks = (nNewSize + UNDOFILE_CHUNK_SIZE - 1) / UNDOFILE_CHUNK_SIZE;
    if (nNewChunks > nOldChunks) {
        if (fPruneMode)
            fCheckForPruning = true;
        if (CheckDiskSpace(nNewChunks * UNDOFILE_CHUNK_SIZE - pos.nPos)) {
            FILE *file = OpenUndoFile(pos);
            if (file) {
                LogPrintf("Pre-allocating up to position 0x%x in rev%05u.dat\n", nNewChunks * UNDOFILE_CHUNK_SIZE, pos.nFile);
                AllocateFileRange(file, pos.nPos, nNewChunks * UNDOFILE_CHUNK_SIZE - pos.nPos);
                fclose(file);
            }
        }
        else
            return state.Error("out of disk space");
    }

    return true;
}

bool CheckBlockHeader(const CBlockHeader& block, CValidationState& state, const Consensus::Params& consensusParams, bool fCheckPOW)
{
    // Check proof of work matches claimed amount
    CBlockIndex pblock = CBlockIndex(block);
    if (pblock.IsProofOfWork())
        if (!CheckProofOfWork(block.GetHash(), block.nBits, consensusParams))
            return state.DoS(50, false, REJECT_INVALID, "high-hash", false, "proof of work failed");

    return true;
}

bool CheckBlock(const CBlock& block, CValidationState& state, const Consensus::Params& consensusParams, bool fCheckPOW, bool fCheckMerkleRoot, bool fCheckSig)
{
    // These are checks that are independent of context.
    if (block.fChecked)
        return true;

    // Check that the header is valid (particularly PoW).  This is mostly
    // redundant with the call in AcceptBlockHeader.
    if(block.IsProofOfWork())
        if (!CheckBlockHeader(block, state, consensusParams, false))
            return false;

    // Check the merkle root.
    if (fCheckMerkleRoot) {
        bool mutated;
        uint256 hashMerkleRoot2 = BlockMerkleRoot(block, &mutated);

        if (block.hashMerkleRoot != hashMerkleRoot2)
            return state.DoS(100, false, REJECT_INVALID, "bad-txnmrklroot", true, "hashMerkleRoot mismatch");

        // Check for merkle tree malleability (CVE-2012-2459): repeating sequences
        // of transactions in a block without affecting the merkle root of a block,
        // while still invalidating it.
        if (mutated)
            return state.DoS(100, false, REJECT_INVALID, "bad-txns-duplicate", true, "duplicate transaction");
    }

    if (block.IsProofOfStake())
    {
        // Second transaction must be coinstake, the rest must not be
        if (block.vtx.empty() || !block.vtx[1].IsCoinStake())
            return state.DoS(100, error("CheckBlock() : second tx is not coinstake"));
        for (unsigned int i = 2; i < block.vtx.size(); i++)
            if (block.vtx[i].IsCoinStake())
                return state.DoS(100, error("CheckBlock() : more than one coinstake"));
    }

    // All potential-corruption validation must be done before we do any
    // transaction validation, as otherwise we may mark the header as invalid
    // because we receive the wrong transactions for it.
    // Note that witness malleability is checked in ContextualCheckBlock, so no
    // checks that use witness data may be performed here.

    // Size limits
    if (block.vtx.empty() || block.vtx.size() > MAX_BLOCK_BASE_SIZE || ::GetSerializeSize(block, SER_NETWORK, PROTOCOL_VERSION | SERIALIZE_TRANSACTION_NO_WITNESS) > MAX_BLOCK_BASE_SIZE)
        return state.DoS(100, false, REJECT_INVALID, "bad-blk-length", false, "size limits failed");

    // First transaction must be coinbase, the rest must not be
    if (block.vtx.empty() || !block.vtx[0].IsCoinBase())
        return state.DoS(100, false, REJECT_INVALID, "bad-cb-missing", false, "first tx is not coinbase");
    for (unsigned int i = 1; i < block.vtx.size(); i++)
        if (block.vtx[i].IsCoinBase())
            return state.DoS(100, false, REJECT_INVALID, "bad-cb-multiple", false, "more than one coinbase");

    // Check proof-of-stake block signature
    if (fCheckSig && !CheckBlockSignature(block))
    {
        return error("CheckBlock() : bad proof-of-stake block signature");
    }

    // Check transactions
    BOOST_FOREACH(const CTransaction& tx, block.vtx)
        if (!CheckTransaction(tx, state))
            return state.Invalid(false, state.GetRejectCode(), state.GetRejectReason(),
                                 strprintf("Transaction check failed (tx hash %s) %s\n%s", tx.GetHash().ToString(), state.GetDebugMessage(), tx.ToString()));

    unsigned int nSigOps = 0;
    BOOST_FOREACH(const CTransaction& tx, block.vtx)
        nSigOps += GetLegacySigOpCount(tx);

    if (nSigOps * WITNESS_SCALE_FACTOR > MAX_BLOCK_SIGOPS_COST)
        return state.DoS(100, false, REJECT_INVALID, "bad-blk-sigops", false, "out-of-bounds SigOpCount");

    if (fCheckMerkleRoot)
        block.fChecked = true;

    return true;
}

bool CheckBlockSignature(const CBlock& block)
{
    if (block.IsProofOfWork())
    {
        return block.vchBlockSig.empty() ? true : error("CheckBlockSignature: Bad Block - can't check signature of a proof of work block\n");
    }

    if (block.vchBlockSig.empty())
    {
        return error("CheckBlockSignature: Bad Block - vchBlockSig empty\n");
    }

    vector<std::vector<unsigned char>> vSolutions;
    txnouttype whichType;

    const CTxOut& txout = block.vtx[1].vout[1];

    if (!Solver(txout.scriptPubKey, whichType, vSolutions))
    {
        LogPrintf("CheckBlockSignature: Bad Block - wrong signature\n");
        return false;
    }

    if (whichType == TX_PUBKEY)
    {
        std::vector<unsigned char>& vchPubKey = vSolutions[0];
        return CPubKey(vchPubKey).Verify(block.GetHash(), block.vchBlockSig);
    }

    if(whichType == TX_COLDSTAKING) // We need to get the public key from the input's scriptSig
    {
        if(block.vtx[1].vin[0].scriptSig.size() <= 0x21)
            return false;

        vector<unsigned char> signerPubKey(block.vtx[1].vin[0].scriptSig.end()-0x21,block.vtx[1].vin[0].scriptSig.end());
        return CPubKey(signerPubKey).Verify(block.GetHash(), block.vchBlockSig);
    }

    LogPrintf("CheckBlockSignature: Unknown type\n");
    return false;
}

static bool CheckIndexAgainstCheckpoint(const CBlockIndex* pindexPrev, CValidationState& state, const CChainParams& chainparams, const uint256& hash)
{
    if (*pindexPrev->phashBlock == chainparams.GetConsensus().hashGenesisBlock)
        return true;

    int nHeight = pindexPrev->nHeight+1;
    // Don't accept any forks from the main chain prior to last checkpoint
    CBlockIndex* pcheckpoint = Checkpoints::GetLastCheckpoint(chainparams.Checkpoints());
    if (pcheckpoint && nHeight < pcheckpoint->nHeight)
        return state.DoS(100, error("%s: forked chain older than last checkpoint (height %d)", __func__, nHeight));

    return true;
}

bool IsWitnessEnabled(const CBlockIndex* pindexPrev, const Consensus::Params& params)
{
    LOCK(cs_main);
    return (VersionBitsState(pindexPrev, params, Consensus::DEPLOYMENT_SEGWIT, versionbitscache) == THRESHOLD_ACTIVE);
}

bool IsWitnessLocked(const CBlockIndex* pindexPrev, const Consensus::Params& params)
{
    LOCK(cs_main);
    return (VersionBitsState(pindexPrev, params, Consensus::DEPLOYMENT_SEGWIT, versionbitscache) == THRESHOLD_LOCKED_IN);
}

bool IsCommunityFundEnabled(const CBlockIndex* pindexPrev, const Consensus::Params& params)
{
    LOCK(cs_main);
    return (VersionBitsState(pindexPrev, params, Consensus::DEPLOYMENT_COMMUNITYFUND, versionbitscache) == THRESHOLD_ACTIVE);
}

bool IsCommunityFundAccumulationEnabled(const CBlockIndex* pindexPrev, const Consensus::Params& params, bool fStrict)
{
    LOCK(cs_main);
    return (IsCommunityFundEnabled(pindexPrev, params) && !fStrict) ||
          (VersionBitsState(pindexPrev, params, Consensus::DEPLOYMENT_COMMUNITYFUND_ACCUMULATION, versionbitscache) == THRESHOLD_ACTIVE);
}

bool IsCommunityFundAccumulationSpreadEnabled(const CBlockIndex* pindexPrev, const Consensus::Params& params)
{
    LOCK(cs_main);
    return (VersionBitsState(pindexPrev, params, Consensus::DEPLOYMENT_COMMUNITYFUND_ACCUMULATION_SPREAD, versionbitscache) == THRESHOLD_ACTIVE);
}

bool IsNtpSyncEnabled(const CBlockIndex* pindexPrev, const Consensus::Params& params)
{
    LOCK(cs_main);
    return (VersionBitsState(pindexPrev, params, Consensus::DEPLOYMENT_NTPSYNC, versionbitscache) == THRESHOLD_ACTIVE);
}

bool IsCommunityFundLocked(const CBlockIndex* pindexPrev, const Consensus::Params& params)
{
    LOCK(cs_main);
    return (VersionBitsState(pindexPrev, params, Consensus::DEPLOYMENT_COMMUNITYFUND, versionbitscache) == THRESHOLD_LOCKED_IN);
}

bool IsColdStakingEnabled(const CBlockIndex* pindexPrev, const Consensus::Params& params)
{
    LOCK(cs_main);
    return (VersionBitsState(pindexPrev, params, Consensus::DEPLOYMENT_COLDSTAKING, versionbitscache) == THRESHOLD_ACTIVE);
}

// Compute at which vout of the block's coinbase transaction the witness
// commitment occurs, or -1 if not found.
static int GetWitnessCommitmentIndex(const CBlock& block)
{
    int commitpos = -1;
    for (size_t o = 0; o < block.vtx[0].vout.size(); o++) {
        if (block.vtx[0].vout[o].scriptPubKey.size() >= 38 && block.vtx[0].vout[o].scriptPubKey[0] == OP_RETURN && block.vtx[0].vout[o].scriptPubKey[1] == 0x24 && block.vtx[0].vout[o].scriptPubKey[2] == 0xaa && block.vtx[0].vout[o].scriptPubKey[3] == 0x21 && block.vtx[0].vout[o].scriptPubKey[4] == 0xa9 && block.vtx[0].vout[o].scriptPubKey[5] == 0xed) {
            commitpos = o;
        }
    }
    return commitpos;
}

void UpdateUncommittedBlockStructures(CBlock& block, const CBlockIndex* pindexPrev, const Consensus::Params& consensusParams)
{
    int commitpos = GetWitnessCommitmentIndex(block);
    static const std::vector<unsigned char> nonce(32, 0x00);
    if (commitpos != -1 && IsWitnessEnabled(pindexPrev, consensusParams) && block.vtx[0].wit.IsEmpty()) {
        block.vtx[0].wit.vtxinwit.resize(1);
        block.vtx[0].wit.vtxinwit[0].scriptWitness.stack.resize(1);
        block.vtx[0].wit.vtxinwit[0].scriptWitness.stack[0] = nonce;
    }
}

std::vector<unsigned char> GenerateCoinbaseCommitment(CBlock& block, const CBlockIndex* pindexPrev, const Consensus::Params& consensusParams)
{
    std::vector<unsigned char> commitment;
    int commitpos = GetWitnessCommitmentIndex(block);
    bool fHaveWitness = false;
    for (size_t t = 1; t < block.vtx.size(); t++) {
        if (!block.vtx[t].wit.IsNull()) {
            fHaveWitness = true;
            break;
        }
    }
    std::vector<unsigned char> ret(32, 0x00);
    if (fHaveWitness && IsWitnessEnabled(pindexPrev, consensusParams)) {
        if (commitpos == -1) {
            uint256 witnessroot = BlockWitnessMerkleRoot(block, NULL);
            CHash256().Write(witnessroot.begin(), 32).Write(&ret[0], 32).Finalize(witnessroot.begin());
            CTxOut out;
            out.nValue = 0;
            out.scriptPubKey.resize(38);
            out.scriptPubKey[0] = OP_RETURN;
            out.scriptPubKey[1] = 0x24;
            out.scriptPubKey[2] = 0xaa;
            out.scriptPubKey[3] = 0x21;
            out.scriptPubKey[4] = 0xa9;
            out.scriptPubKey[5] = 0xed;
            memcpy(&out.scriptPubKey[6], witnessroot.begin(), 32);
            commitment = std::vector<unsigned char>(out.scriptPubKey.begin(), out.scriptPubKey.end());
            const_cast<std::vector<CTxOut>*>(&block.vtx[0].vout)->push_back(out);
            block.vtx[0].UpdateHash();
        }
    }
    UpdateUncommittedBlockStructures(block, pindexPrev, consensusParams);
    return commitment;
}

bool ContextualCheckBlockHeader(const CBlockHeader& block, CValidationState& state, const Consensus::Params& consensusParams, CBlockIndex * const pindexPrev, int64_t nAdjustedTime)
{

    // Check timestamp
    if (block.GetBlockTime() > nAdjustedTime + (IsNtpSyncEnabled(pindexPrev,Params().GetConsensus()) ? Params().GetConsensus().nMaxFutureDrift : 2 * 60 * 60))
        return state.Invalid(false, REJECT_INVALID, "time-too-new", "block timestamp too far in the future");

    // Reject outdated version blocks when 95% (75% on testnet) of the network has upgraded:
    for (int32_t version = 2; version < 5; ++version) // check for version 2, 3 and 4 upgrades
        if (block.nVersion < version && IsSuperMajority(version, pindexPrev, consensusParams.nMajorityRejectBlockOutdated, consensusParams))
            return state.Invalid(false, REJECT_OBSOLETE, strprintf("bad-version(0x%08x)", version - 1),
                                 strprintf("rejected nVersion=0x%08x block", version - 1));

    if((block.nVersion & VERSIONBITS_TOP_BITS_SIG) != VERSIONBITS_TOP_BITS_SIG && IsSigHFEnabled(Params().GetConsensus(), pindexPrev))
        return state.Invalid(false, REJECT_OBSOLETE, strprintf("bad-version(0x%08x)", block.nVersion),
                           "rejected no sig block");

    if((block.nVersion & nSegWitVersionMask) != nSegWitVersionMask && IsWitnessEnabled(pindexPrev,Params().GetConsensus()))
        return state.Invalid(false, REJECT_OBSOLETE, strprintf("bad-version(0x%08x)", block.nVersion),
                           "rejected no segwit block");

    if((block.nVersion & nCFundVersionMask) != nCFundVersionMask && IsCommunityFundEnabled(pindexPrev,Params().GetConsensus()))
        return state.Invalid(false, REJECT_OBSOLETE, strprintf("bad-version(0x%08x)", block.nVersion),
                           "rejected no cfund block");

    if(!GetBoolArg("-testnet",false)) {
        if((block.nVersion & nCFundAccVersionMask) != nCFundAccVersionMask && IsCommunityFundAccumulationEnabled(pindexPrev,Params().GetConsensus(), true))
            return state.Invalid(false, REJECT_OBSOLETE, strprintf("bad-version(0x%08x)", block.nVersion),
                               "rejected no cfund accumulation block");
        if((block.nVersion & nColdStakingVersionMask) != nColdStakingVersionMask && IsColdStakingEnabled(pindexPrev,Params().GetConsensus()))
            return state.Invalid(false, REJECT_OBSOLETE, strprintf("bad-version(0x%08x)", block.nVersion),
                               "rejected no cold-staking block");
    }

    if((block.nVersion & nCFundAccSpreadVersionMask) != nCFundAccSpreadVersionMask && IsCommunityFundAccumulationSpreadEnabled(pindexPrev,Params().GetConsensus()))
        return state.Invalid(false, REJECT_OBSOLETE, strprintf("bad-version(0x%08x)", block.nVersion),
                           "rejected no cfund accumulation spread block");

    if((block.nVersion & nNSyncVersionMask) != nNSyncVersionMask && IsNtpSyncEnabled(pindexPrev,Params().GetConsensus()))
        return state.Invalid(false, REJECT_OBSOLETE, strprintf("bad-version(0x%08x)", block.nVersion),
                           "rejected no nsync block");

    return true;
}

bool ContextualCheckBlock(const CBlock& block, CValidationState& state, CBlockIndex * const pindexPrev, bool fProofOfStake)
{
    const int nHeight = pindexPrev == NULL ? 0 : pindexPrev->nHeight + 1;
    const Consensus::Params& consensusParams = Params().GetConsensus();

    // Start enforcing BIP113 (Median Time Past) using versionbits logic.
    int nLockTimeFlags = 0;
    if (VersionBitsState(pindexPrev, consensusParams, Consensus::DEPLOYMENT_CSV, versionbitscache) == THRESHOLD_ACTIVE) {
        nLockTimeFlags |= LOCKTIME_MEDIAN_TIME_PAST;
    }

    if (block.IsProofOfWork() && nHeight > Params().GetConsensus().nLastPOWBlock)
        return state.DoS(10, false, REJECT_INVALID, "check-pow-height", "pow-mined blocks not allowed");

    if (IsNtpSyncEnabled(pindexPrev,Params().GetConsensus()) && block.GetBlockTime() < pindexPrev->GetPastTimeLimit())
        return state.Invalid(false, REJECT_INVALID, "too-old", "block goes too far in the past");

    // Check CheckCoinStakeTimestamp
    if (block.IsProofOfStake() && !CheckCoinStakeTimestamp(nHeight, block.GetBlockTime(), (int64_t)block.vtx[1].nTime))
        return state.Invalid(false, REJECT_INVALID, "check-coinstake-timestamp", "coinstake timestamp violation");

    int64_t nLockTimeCutoff = (nLockTimeFlags & LOCKTIME_MEDIAN_TIME_PAST)
                              ? pindexPrev->GetMedianTimePast()
                              : block.GetBlockTime();

    // Check that all transactions are finalized
    BOOST_FOREACH(const CTransaction& tx, block.vtx) {
        if (!IsFinalTx(tx, nHeight, nLockTimeCutoff)) {
            return state.DoS(10, false, REJECT_INVALID, "bad-txns-nonfinal", false, "non-final transaction");
        }
        if(IsCommunityFundEnabled(pindexBestHeader, Params().GetConsensus())) {
            if(tx.nVersion == CTransaction::PROPOSAL_VERSION) // Community Fund Proposal
                if(!CFund::IsValidProposal(tx))
                    return state.DoS(10, false, REJECT_INVALID, "bad-cfund-proposal");

            if(tx.nVersion == CTransaction::PAYMENT_REQUEST_VERSION) // Community Fund Payment Request
                if(!CFund::IsValidPaymentRequest(tx))
                    return state.DoS(10, false, REJECT_INVALID, "bad-cfund-payment-request");
        }
    }

    // Enforce block.nVersion=2 rule that the coinbase starts with serialized block height
    // if 750 of the last 1,000 blocks are version 2 or greater (51/100 if testnet):
    if (block.nVersion >= 2 && IsSuperMajority(2, pindexPrev, consensusParams.nMajorityEnforceBlockUpgrade, consensusParams))
    {
        CScript expect = CScript() << nHeight;
        if (block.vtx[0].vin[0].scriptSig.size() < expect.size() ||
            !std::equal(expect.begin(), expect.end(), block.vtx[0].vin[0].scriptSig.begin())) {
            return state.DoS(100, false, REJECT_INVALID, "bad-cb-height", false, "block height mismatch in coinbase");
        }
    }

    // Validation for witness commitments.
    // * We compute the witness hash (which is the hash including witnesses) of all the block's transactions, except the
    //   coinbase (where 0x0000....0000 is used instead).
    // * The coinbase scriptWitness is a stack of a single 32-byte vector, containing a witness nonce (unconstrained).
    // * We build a merkle tree with all those witness hashes as leaves (similar to the hashMerkleRoot in the block header).
    // * There must be at least one output whose scriptPubKey is a single 36-byte push, the first 4 bytes of which are
    //   {0xaa, 0x21, 0xa9, 0xed}, and the following 32 bytes are SHA256^2(witness root, witness nonce). In case there are
    //   multiple, the last one is used.
    bool fHaveWitness = false;
    if (IsWitnessEnabled(pindexPrev, consensusParams)) {
        int commitpos = GetWitnessCommitmentIndex(block);
        if (commitpos != -1) {
            bool malleated = false;
            uint256 hashWitness = BlockWitnessMerkleRoot(block, &malleated, true);
            // The malleation check is ignored; as the transaction tree itself
            // already does not permit it, it is impossible to trigger in the
            // witness tree.
            if (block.vtx[0].wit.vtxinwit.size() != 1 || block.vtx[0].wit.vtxinwit[0].scriptWitness.stack.size() != 1 || block.vtx[0].wit.vtxinwit[0].scriptWitness.stack[0].size() != 32) {
                return state.DoS(100, error("%s : invalid witness nonce size", __func__), REJECT_INVALID, "bad-witness-nonce-size", true);
            }
            CHash256().Write(hashWitness.begin(), 32).Write(&block.vtx[0].wit.vtxinwit[0].scriptWitness.stack[0][0], 32).Finalize(hashWitness.begin());
            if (memcmp(hashWitness.begin(), &block.vtx[0].vout[commitpos].scriptPubKey[6], 32)) {
                return state.DoS(100, error("%s : witness merkle commitment mismatch", __func__), REJECT_INVALID, "bad-witness-merkle-match", true);
            }
            fHaveWitness = true;
        }
    }

    // No witness data is allowed in blocks that don't commit to witness data, as this would otherwise leave room for spam
    if (!fHaveWitness) {
        for (size_t i = 0; i < block.vtx.size(); i++) {
            if (!block.vtx[i].wit.IsNull()) {
                return state.DoS(100, error("%s : unexpected witness data found", __func__), REJECT_INVALID, "unexpected-witness", true);
            }
        }
    }

    // After the coinbase witness nonce and commitment are verified,
    // we can check if the block weight passes (before we've checked the
    // coinbase witness, it would be possible for the weight to be too
    // large by filling up the coinbase witness, which doesn't change
    // the block hash, so we couldn't mark the block as permanently
    // failed).
    if (GetBlockWeight(block) > MAX_BLOCK_WEIGHT) {
        return state.DoS(100, error("ContextualCheckBlock(): weight limit failed"), REJECT_INVALID, "bad-blk-weight");
    }

    return true;
}

static bool AcceptBlockHeader(const CBlockHeader& block, CValidationState& state, const CChainParams& chainparams, CBlockIndex** ppindex=NULL)
{
    AssertLockHeld(cs_main);
    // Check for duplicate
    uint256 hash = block.GetHash();
    BlockMap::iterator miSelf = mapBlockIndex.find(hash);
    CBlockIndex *pindex = NULL;
    if (hash != chainparams.GetConsensus().hashGenesisBlock) {

        if (miSelf != mapBlockIndex.end()) {
            // Block header is already known.
            pindex = miSelf->second;
            if (ppindex)
                *ppindex = pindex;
            if (pindex->nStatus & BLOCK_FAILED_MASK)
                return state.Invalid(error("%s: block %s is marked invalid", __func__, hash.ToString()), 0, "duplicate");
            return true;
        }

        if (!CheckBlockHeader(block, state, chainparams.GetConsensus(), false))
            return error("%s: Consensus::CheckBlockHeader: %s, %s", __func__, hash.ToString(), FormatStateMessage(state));

        // Get prev block index
        CBlockIndex* pindexPrev = NULL;
        BlockMap::iterator mi = mapBlockIndex.find(block.hashPrevBlock);
        if (mi == mapBlockIndex.end())
            return state.DoS(10, error("%s: prev block not found", __func__), 0, "bad-prevblk");
        pindexPrev = (*mi).second;
        if (pindexPrev->nStatus & BLOCK_FAILED_MASK)
            return state.DoS(100, error("%s: prev block invalid", __func__), REJECT_INVALID, "bad-prevblk");

        assert(pindexPrev);
        if (fCheckpointsEnabled && !CheckIndexAgainstCheckpoint(pindexPrev, state, chainparams, hash))
            return error("%s: CheckIndexAgainstCheckpoint(): %s", __func__, state.GetRejectReason().c_str());

        if (!ContextualCheckBlockHeader(block, state, chainparams.GetConsensus(), pindexPrev, GetAdjustedTime()))
            return error("%s: Consensus::ContextualCheckBlockHeader: %s, %s", __func__, hash.ToString(), FormatStateMessage(state));

    }

    if (pindex == NULL)
        pindex = AddToBlockIndex(block);

    if (ppindex)
        *ppindex = pindex;

    return true;
}

/** Store block on disk. If dbp is non-NULL, the file is known to already reside on disk */
static bool AcceptBlock(const CBlock& block, CValidationState& state, const CChainParams& chainparams, CBlockIndex** ppindex, bool fRequested, const CDiskBlockPos* dbp, bool* fNewBlock)
{
    if (fNewBlock) *fNewBlock = false;
    AssertLockHeld(cs_main);

    CBlockIndex *pindexDummy = NULL;
    CBlockIndex *&pindex = ppindex ? *ppindex : pindexDummy;

    if (!AcceptBlockHeader(block, state, chainparams, &pindex))
        return false;

    // Try to process all requested blocks that we don't have, but only
    // process an unrequested block if it's new and has enough work to
    // advance our tip, and isn't too many blocks ahead.
    bool fAlreadyHave = pindex->nStatus & BLOCK_HAVE_DATA;
    bool fHasMoreWork = (chainActive.Tip() ? pindex->nChainWork > chainActive.Tip()->nChainWork : true);
    // Blocks that are too out-of-order needlessly limit the effectiveness of
    // pruning, because pruning will not delete block files that contain any
    // blocks which are too close in height to the tip.  Apply this test
    // regardless of whether pruning is enabled; it should generally be safe to
    // not process unrequested blocks.
    bool fTooFarAhead = (pindex->nHeight > int(chainActive.Height() + MIN_BLOCKS_TO_KEEP));

    // TODO: deal better with return value and error conditions for duplicate
    // and unrequested blocks.
    if (fAlreadyHave) return true;
    if (!fRequested) {  // If we didn't ask for it:
        if (pindex->nTx != 0) return true;  // This is a previously-processed block that was pruned
        if (!fHasMoreWork) return true;     // Don't process less-work chains
        if (fTooFarAhead) return true;      // Block height is too high
    }
    if (fNewBlock) *fNewBlock = true;

    if ((!CheckBlock(block, state, chainparams.GetConsensus(), GetAdjustedTime())) || !ContextualCheckBlock(block, state, pindex->pprev)) {
        if (state.IsInvalid() && !state.CorruptionPossible()) {
            pindex->nStatus |= BLOCK_FAILED_VALID;
            setDirtyBlockIndex.insert(pindex);
        }
        return error("%s: %s", __func__, FormatStateMessage(state));
    }

    int nHeight = pindex->nHeight;

    // Write block to history file
    try {
        unsigned int nBlockSize = ::GetSerializeSize(block, SER_DISK, CLIENT_VERSION);
        CDiskBlockPos blockPos;
        if (dbp != NULL)
            blockPos = *dbp;
        if (!FindBlockPos(state, blockPos, nBlockSize+8, nHeight, block.GetBlockTime(), dbp != NULL))
            return error("AcceptBlock(): FindBlockPos failed");
        if (dbp == NULL)
            if (!WriteBlockToDisk(block, blockPos, chainparams.MessageStart()))
                AbortNode(state, "Failed to write block");
        if (!ReceivedBlockTransactions(block, state, pindex, blockPos))
            return error("AcceptBlock(): ReceivedBlockTransactions failed");
    } catch (const std::runtime_error& e) {
        return AbortNode(state, std::string("System error: ") + e.what());
    }

    if (fCheckForPruning)
        FlushStateToDisk(state, FLUSH_STATE_NONE); // we just allocated more disk space for block files

    return true;
}

static bool IsSuperMajority(int minVersion, const CBlockIndex* pstart, unsigned nRequired, const Consensus::Params& consensusParams)
{
    unsigned int nFound = 0;
    for (int i = 0; i < consensusParams.nMajorityWindow && nFound < nRequired && pstart != NULL; i++)
    {
        if (pstart->nVersion >= minVersion)
            ++nFound;
        pstart = pstart->pprev;
    }
    return (nFound >= nRequired);
}


bool ProcessNewBlock(CValidationState& state, const CChainParams& chainparams, CNode* pfrom, const CBlock* pblock, bool fForceProcessing, const CDiskBlockPos* dbp)
{
    {
        LOCK(cs_main);
        bool fRequested = MarkBlockAsReceived(pblock->GetHash());
        fRequested |= fForceProcessing;

        // Store to disk
        CBlockIndex *pindex = NULL;
        bool fNewBlock = false;

        bool ret = AcceptBlock(*pblock, state, chainparams, &pindex, fRequested, dbp, &fNewBlock);
        if (pindex && pfrom) {
            mapBlockSource[pindex->GetBlockHash()] = pfrom->GetId();
            if (fNewBlock) pfrom->nLastBlockTime = GetTime();
        }

        CheckBlockIndex(chainparams.GetConsensus());

        if (!ret)
            return error("%s: AcceptBlock FAILED", __func__);
    }

    NotifyHeaderTip();

    if (!ActivateBestChain(state, chainparams, pblock)){
      return error("%s: ActivateBestChain failed", __func__);
    }

    return true;
}

bool TestBlockValidity(CValidationState& state, const CChainParams& chainparams, const CBlock& block, CBlockIndex* pindexPrev, bool fCheckPOW, bool fCheckMerkleRoot, bool fCheckSig)
{
    AssertLockHeld(cs_main);
    assert(pindexPrev && pindexPrev == chainActive.Tip());
    if (fCheckpointsEnabled && !CheckIndexAgainstCheckpoint(pindexPrev, state, chainparams, block.GetHash()))
        return error("%s: CheckIndexAgainstCheckpoint(): %s", __func__, state.GetRejectReason().c_str());

    CCoinsViewCache viewNew(pcoinsTip);
    CBlockIndex indexDummy(block);
    indexDummy.pprev = pindexPrev;
    indexDummy.nHeight = pindexPrev->nHeight + 1;

    // NOTE: CheckBlockHeader is called by CheckBlock
    if (!ContextualCheckBlockHeader(block, state, chainparams.GetConsensus(), pindexPrev, GetAdjustedTime()))
        return error("%s: Consensus::ContextualCheckBlockHeader: %s", __func__, FormatStateMessage(state));
    if (!CheckBlock(block, state, chainparams.GetConsensus(), fCheckPOW, fCheckMerkleRoot, fCheckSig))
        return error("%s: Consensus::CheckBlock: %s", __func__, FormatStateMessage(state));
    if (!ContextualCheckBlock(block, state, pindexPrev, !fCheckPOW))
        return error("%s: Consensus::ContextualCheckBlock: %s", __func__, FormatStateMessage(state));
    if (!ConnectBlock(block, state, &indexDummy, viewNew, chainparams, true, !fCheckPOW))
        return false;
    assert(state.IsValid());

    return true;
}

/**
 * BLOCK PRUNING CODE
 */

/* Calculate the amount of disk space the block & undo files currently use */
uint64_t CalculateCurrentUsage()
{
    uint64_t retval = 0;
    BOOST_FOREACH(const CBlockFileInfo &file, vinfoBlockFile) {
        retval += file.nSize + file.nUndoSize;
    }
    return retval;
}

/* Prune a block file (modify associated database entries)*/
void PruneOneBlockFile(const int fileNumber)
{
    for (BlockMap::iterator it = mapBlockIndex.begin(); it != mapBlockIndex.end(); ++it) {
        CBlockIndex* pindex = it->second;
        if (pindex->nFile == fileNumber) {
            pindex->nStatus &= ~BLOCK_HAVE_DATA;
            pindex->nStatus &= ~BLOCK_HAVE_UNDO;
            pindex->nFile = 0;
            pindex->nDataPos = 0;
            pindex->nUndoPos = 0;
            setDirtyBlockIndex.insert(pindex);

            // Prune from mapBlocksUnlinked -- any block we prune would have
            // to be downloaded again in order to consider its chain, at which
            // point it would be considered as a candidate for
            // mapBlocksUnlinked or setBlockIndexCandidates.
            std::pair<std::multimap<CBlockIndex*, CBlockIndex*>::iterator, std::multimap<CBlockIndex*, CBlockIndex*>::iterator> range = mapBlocksUnlinked.equal_range(pindex->pprev);
            while (range.first != range.second) {
                std::multimap<CBlockIndex *, CBlockIndex *>::iterator it = range.first;
                range.first++;
                if (it->second == pindex) {
                    mapBlocksUnlinked.erase(it);
                }
            }
        }
    }

    vinfoBlockFile[fileNumber].SetNull();
    setDirtyFileInfo.insert(fileNumber);
}


void UnlinkPrunedFiles(std::set<int>& setFilesToPrune)
{
    for (set<int>::iterator it = setFilesToPrune.begin(); it != setFilesToPrune.end(); ++it) {
        CDiskBlockPos pos(*it, 0);
        boost::filesystem::remove(GetBlockPosFilename(pos, "blk"));
        boost::filesystem::remove(GetBlockPosFilename(pos, "rev"));
        LogPrintf("Prune: %s deleted blk/rev (%05u)\n", __func__, *it);
    }
}

/* Calculate the block/rev files that should be deleted to remain under target*/
void FindFilesToPrune(std::set<int>& setFilesToPrune, uint64_t nPruneAfterHeight)
{
    LOCK2(cs_main, cs_LastBlockFile);
    if (chainActive.Tip() == NULL || nPruneTarget == 0) {
        return;
    }
    if ((uint64_t)chainActive.Tip()->nHeight <= nPruneAfterHeight) {
        return;
    }

    unsigned int nLastBlockWeCanPrune = chainActive.Tip()->nHeight - MIN_BLOCKS_TO_KEEP;
    uint64_t nCurrentUsage = CalculateCurrentUsage();
    // We don't check to prune until after we've allocated new space for files
    // So we should leave a buffer under our target to account for another allocation
    // before the next pruning.
    uint64_t nBuffer = BLOCKFILE_CHUNK_SIZE + UNDOFILE_CHUNK_SIZE;
    uint64_t nBytesToPrune;
    int count=0;

    if (nCurrentUsage + nBuffer >= nPruneTarget) {
        for (int fileNumber = 0; fileNumber < nLastBlockFile; fileNumber++) {
            nBytesToPrune = vinfoBlockFile[fileNumber].nSize + vinfoBlockFile[fileNumber].nUndoSize;

            if (vinfoBlockFile[fileNumber].nSize == 0)
                continue;

            if (nCurrentUsage + nBuffer < nPruneTarget)  // are we below our target?
                break;

            // don't prune files that could have a block within MIN_BLOCKS_TO_KEEP of the main chain's tip but keep scanning
            if (vinfoBlockFile[fileNumber].nHeightLast > nLastBlockWeCanPrune)
                continue;

            PruneOneBlockFile(fileNumber);
            // Queue up the files for removal
            setFilesToPrune.insert(fileNumber);
            nCurrentUsage -= nBytesToPrune;
            count++;
        }
    }

    LogPrint("prune", "Prune: target=%dMiB actual=%dMiB diff=%dMiB max_prune_height=%d removed %d blk/rev pairs\n",
           nPruneTarget/1024/1024, nCurrentUsage/1024/1024,
           ((int64_t)nPruneTarget - (int64_t)nCurrentUsage)/1024/1024,
           nLastBlockWeCanPrune, count);
}

bool CheckDiskSpace(uint64_t nAdditionalBytes)
{
    uint64_t nFreeBytesAvailable = boost::filesystem::space(GetDataDir()).available;

    // Check for nMinDiskSpace bytes (currently 50MB)
    if (nFreeBytesAvailable < nMinDiskSpace + nAdditionalBytes)
        return AbortNode("Disk space is low!", _("Error: Disk space is low!"));

    return true;
}

FILE* OpenDiskFile(const CDiskBlockPos &pos, const char *prefix, bool fReadOnly)
{
    if (pos.IsNull())
        return NULL;
    boost::filesystem::path path = GetBlockPosFilename(pos, prefix);
    boost::filesystem::create_directories(path.parent_path());
    FILE* file = fopen(path.string().c_str(), "rb+");
    if (!file && !fReadOnly)
        file = fopen(path.string().c_str(), "wb+");
    if (!file) {
        LogPrintf("Unable to open file %s\n", path.string());
        return NULL;
    }
    if (pos.nPos) {
        if (fseek(file, pos.nPos, SEEK_SET)) {
            LogPrintf("Unable to seek to position %u of %s\n", pos.nPos, path.string());
            fclose(file);
            return NULL;
        }
    }
    return file;
}

FILE* OpenBlockFile(const CDiskBlockPos &pos, bool fReadOnly) {
    return OpenDiskFile(pos, "blk", fReadOnly);
}

FILE* OpenUndoFile(const CDiskBlockPos &pos, bool fReadOnly) {
    return OpenDiskFile(pos, "rev", fReadOnly);
}

boost::filesystem::path GetBlockPosFilename(const CDiskBlockPos &pos, const char *prefix)
{
    return GetDataDir() / "blocks" / strprintf("%s%05u.dat", prefix, pos.nFile);
}

CBlockIndex * InsertBlockIndex(uint256 hash)
{
    if (hash.IsNull())
        return NULL;

    // Return existing
    BlockMap::iterator mi = mapBlockIndex.find(hash);
    if (mi != mapBlockIndex.end())
        return (*mi).second;

    // Create new
    CBlockIndex* pindexNew = new CBlockIndex();
    if (!pindexNew)
        throw runtime_error("LoadBlockIndex(): new CBlockIndex failed");
    mi = mapBlockIndex.insert(make_pair(hash, pindexNew)).first;
    pindexNew->phashBlock = &((*mi).first);

    return pindexNew;
}

bool static LoadBlockIndexDB()
{
    const CChainParams& chainparams = Params();
    if (!pblocktree->LoadBlockIndexGuts(InsertBlockIndex))
        return false;

    boost::this_thread::interruption_point();

    // Calculate nChainWork
    vector<pair<int, CBlockIndex*> > vSortedByHeight;
    vSortedByHeight.reserve(mapBlockIndex.size());
    BOOST_FOREACH(const PAIRTYPE(uint256, CBlockIndex*)& item, mapBlockIndex)
    {
        CBlockIndex* pindex = item.second;
        vSortedByHeight.push_back(make_pair(pindex->nHeight, pindex));
    }
    sort(vSortedByHeight.begin(), vSortedByHeight.end());
    BOOST_FOREACH(const PAIRTYPE(int, CBlockIndex*)& item, vSortedByHeight)
    {
        CBlockIndex* pindex = item.second;
        pindex->nChainWork = (pindex->pprev ? pindex->pprev->nChainWork : 0) + GetBlockProof(*pindex);
        // We can link the chain of blocks for which we've received transactions at some point.
        // Pruned nodes may have deleted the block.
        if (pindex->nTx > 0) {
            if (pindex->pprev) {
                if (pindex->pprev->nChainTx) {
                    pindex->nChainTx = pindex->pprev->nChainTx + pindex->nTx;
                } else {
                    pindex->nChainTx = 0;
                    mapBlocksUnlinked.insert(std::make_pair(pindex->pprev, pindex));
                }
            } else {
                pindex->nChainTx = pindex->nTx;
            }
        }
        if (pindex->IsValid(BLOCK_VALID_TRANSACTIONS) && (pindex->nChainTx || pindex->pprev == NULL))
            setBlockIndexCandidates.insert(pindex);
        if (pindex->nStatus & BLOCK_FAILED_MASK && (!pindexBestInvalid || pindex->nChainWork > pindexBestInvalid->nChainWork))
            pindexBestInvalid = pindex;
        if (pindex->pprev)
            pindex->BuildSkip();
        if (pindex->IsValid(BLOCK_VALID_TREE) && (pindexBestHeader == NULL || CBlockIndexWorkComparator()(pindexBestHeader, pindex)))
            pindexBestHeader = pindex;
    }

    // Load block file info
    pblocktree->ReadLastBlockFile(nLastBlockFile);
    vinfoBlockFile.resize(nLastBlockFile + 1);
    LogPrintf("%s: last block file = %i\n", __func__, nLastBlockFile);
    for (int nFile = 0; nFile <= nLastBlockFile; nFile++) {
        pblocktree->ReadBlockFileInfo(nFile, vinfoBlockFile[nFile]);
    }
    LogPrintf("%s: last block file info: %s\n", __func__, vinfoBlockFile[nLastBlockFile].ToString());
    for (int nFile = nLastBlockFile + 1; true; nFile++) {
        CBlockFileInfo info;
        if (pblocktree->ReadBlockFileInfo(nFile, info)) {
            vinfoBlockFile.push_back(info);
        } else {
            break;
        }
    }

    // Check presence of blk files
    LogPrintf("Checking all blk files are present...\n");
    set<int> setBlkDataFiles;
    BOOST_FOREACH(const PAIRTYPE(uint256, CBlockIndex*)& item, mapBlockIndex)
    {
        CBlockIndex* pindex = item.second;
        if (pindex->nStatus & BLOCK_HAVE_DATA) {
            setBlkDataFiles.insert(pindex->nFile);
        }
    }
    for (std::set<int>::iterator it = setBlkDataFiles.begin(); it != setBlkDataFiles.end(); it++)
    {
        CDiskBlockPos pos(*it, 0);
        if (CAutoFile(OpenBlockFile(pos, true), SER_DISK, CLIENT_VERSION).IsNull()) {
            return false;
        }
    }

    // Check whether we have ever pruned block & undo files
    pblocktree->ReadFlag("prunedblockfiles", fHavePruned);
    if (fHavePruned)
        LogPrintf("LoadBlockIndexDB(): Block files have previously been pruned\n");

    // Check whether we need to continue reindexing
    bool fReindexing = false;
    pblocktree->ReadReindexing(fReindexing);
    fReindex |= fReindexing;

    // Check whether we have a transaction index
    pblocktree->ReadFlag("txindex", fTxIndex);
    LogPrintf("%s: transaction index %s\n", __func__, fTxIndex ? "enabled" : "disabled");

    // Check whether we have an address index
    pblocktree->ReadFlag("addressindex", fAddressIndex);
    LogPrintf("%s: address index %s\n", __func__, fAddressIndex ? "enabled" : "disabled");

    // Check whether we have a timestamp index
    pblocktree->ReadFlag("timestampindex", fTimestampIndex);
    LogPrintf("%s: timestamp index %s\n", __func__, fTimestampIndex ? "enabled" : "disabled");

    // Check whether we have a spent index
    pblocktree->ReadFlag("spentindex", fSpentIndex);
    LogPrintf("%s: spent index %s\n", __func__, fSpentIndex ? "enabled" : "disabled");

    // Load pointer to end of best chain
    BlockMap::iterator it = mapBlockIndex.find(pcoinsTip->GetBestBlock());
    if (it == mapBlockIndex.end())
        return true;
    chainActive.SetTip(it->second);

    PruneBlockIndexCandidates();

    LogPrintf("%s: hashBestChain=%s height=%d date=%s progress=%f\n", __func__,
        chainActive.Tip()->GetBlockHash().ToString(), chainActive.Height(),
        DateTimeStrFormat("%Y-%m-%d %H:%M:%S", chainActive.Tip()->GetBlockTime()),
        Checkpoints::GuessVerificationProgress(chainparams.Checkpoints(), chainActive.Tip()));

    hashBestChain = chainActive.Tip()->GetBlockHash();

    return true;
}

CVerifyDB::CVerifyDB()
{
    uiInterface.ShowProgress(_("Verifying blocks..."), 0);
}

CVerifyDB::~CVerifyDB()
{
    uiInterface.ShowProgress("", 100);
}

bool CVerifyDB::VerifyDB(const CChainParams& chainparams, CCoinsView *coinsview, int nCheckLevel, int nCheckDepth)
{
    LOCK(cs_main);
    if (chainActive.Tip() == NULL || chainActive.Tip()->pprev == NULL)
        return true;

    // Verify blocks in the best chain
    if (nCheckDepth <= 0)
        nCheckDepth = 1000000000; // suffices until the year 19000
    if (nCheckDepth > chainActive.Height())
        nCheckDepth = chainActive.Height();
    nCheckLevel = std::max(0, std::min(4, nCheckLevel));
    LogPrintf("Verifying last %i blocks at level %i\n", nCheckDepth, nCheckLevel);
    CCoinsViewCache coins(coinsview);
    CBlockIndex* pindexState = chainActive.Tip();
    CBlockIndex* pindexFailure = NULL;
    int nGoodTransactions = 0;
    CValidationState state;
    int reportDone = 0;
    LogPrintf("[0%]...");
    for (CBlockIndex* pindex = chainActive.Tip(); pindex && pindex->pprev; pindex = pindex->pprev)
    {
        boost::this_thread::interruption_point();
        int percentageDone = std::max(1, std::min(99, (int)(((double)(chainActive.Height() - pindex->nHeight)) / (double)nCheckDepth * (nCheckLevel >= 4 ? 50 : 100))));
        if (reportDone < percentageDone/10) {
            // report every 10% step
            LogPrintf("[%d%%]...", percentageDone);
            reportDone = percentageDone/10;
        }
        uiInterface.ShowProgress(_("Verifying blocks..."), percentageDone);
        if (pindex->nHeight < chainActive.Height()-nCheckDepth)
            break;
        if (fPruneMode && !(pindex->nStatus & BLOCK_HAVE_DATA)) {
            // If pruning, only go back as far as we have data.
            LogPrintf("VerifyDB(): block verification stopping at height %d (pruning, no data)\n", pindex->nHeight);
            break;
        }
        CBlock block;
        // check level 0: read from disk
        if (!ReadBlockFromDisk(block, pindex, chainparams.GetConsensus()))
            return error("VerifyDB(): *** ReadBlockFromDisk failed at %d, hash=%s", pindex->nHeight, pindex->GetBlockHash().ToString());
        // check level 1: verify block validity
        if (nCheckLevel >= 1 && !CheckBlock(block, state, chainparams.GetConsensus()))
            return error("%s: *** found bad block at %d, hash=%s (%s)\n", __func__,
                         pindex->nHeight, pindex->GetBlockHash().ToString(), FormatStateMessage(state));
        // check level 2: verify undo validity
        if (nCheckLevel >= 2 && pindex) {
            CBlockUndo undo;
            CDiskBlockPos pos = pindex->GetUndoPos();
            if (!pos.IsNull()) {
                if (!UndoReadFromDisk(undo, pos, pindex->pprev->GetBlockHash()))
                    return error("VerifyDB(): *** found bad undo data at %d, hash=%s\n", pindex->nHeight, pindex->GetBlockHash().ToString());
            }
        }
        // check level 3: check for inconsistencies during memory-only disconnect of tip blocks
        if (nCheckLevel >= 3 && pindex == pindexState && (coins.DynamicMemoryUsage() + pcoinsTip->DynamicMemoryUsage()) <= nCoinCacheUsage) {
            bool fClean = true;
            if (!DisconnectBlock(block, state, pindex, coins, &fClean))
                return error("VerifyDB(): *** irrecoverable inconsistency in block data at %d, hash=%s", pindex->nHeight, pindex->GetBlockHash().ToString());
            pindexState = pindex->pprev;
            if (!fClean) {
                nGoodTransactions = 0;
                pindexFailure = pindex;
            } else
                nGoodTransactions += block.vtx.size();
        }
        if (ShutdownRequested())
            return true;
    }
    if (pindexFailure)
        return error("VerifyDB(): *** coin database inconsistencies found (last %i blocks, %i good transactions before that)\n", chainActive.Height() - pindexFailure->nHeight + 1, nGoodTransactions);

    // check level 4: try reconnecting blocks
    if (nCheckLevel >= 4) {
        CBlockIndex *pindex = pindexState;
        while (pindex != chainActive.Tip()) {
            boost::this_thread::interruption_point();
            uiInterface.ShowProgress(_("Verifying blocks..."), std::max(1, std::min(99, 100 - (int)(((double)(chainActive.Height() - pindex->nHeight)) / (double)nCheckDepth * 50))));
            pindex = chainActive.Next(pindex);
            CBlock block;
            if (!ReadBlockFromDisk(block, pindex, chainparams.GetConsensus()))
                return error("VerifyDB(): *** ReadBlockFromDisk failed at %d, hash=%s", pindex->nHeight, pindex->GetBlockHash().ToString());
            if (!ConnectBlock(block, state, pindex, coins, chainparams))
                return error("VerifyDB(): *** found unconnectable block at %d, hash=%s", pindex->nHeight, pindex->GetBlockHash().ToString());
        }
    }

    LogPrintf("[DONE].\n");
    LogPrintf("No coin database inconsistencies in last %i blocks (%i transactions)\n", chainActive.Height() - pindexState->nHeight, nGoodTransactions);

    return true;
}

bool RewindBlockIndex(const CChainParams& params)
{
    LOCK(cs_main);

    int nHeight = 1;
    while (nHeight <= chainActive.Height()) {
        if (IsWitnessEnabled(chainActive[nHeight - 1], params.GetConsensus()) && !(chainActive[nHeight]->nStatus & BLOCK_OPT_WITNESS)) {
            break;
        }
        nHeight++;
    }

    // nHeight is now the height of the first insufficiently-validated block, or tipheight + 1
    CValidationState state;
    CBlockIndex* pindex = chainActive.Tip();
    while (chainActive.Height() >= nHeight) {
        if (fPruneMode && !(chainActive.Tip()->nStatus & BLOCK_HAVE_DATA)) {
            // If pruning, don't try rewinding past the HAVE_DATA point;
            // since older blocks can't be served anyway, there's
            // no need to walk further, and trying to DisconnectTip()
            // will fail (and require a needless reindex/redownload
            // of the blockchain).
            break;
        }
        if (!DisconnectTip(state, params, true)) {
            return error("RewindBlockIndex: unable to disconnect block at height %i", pindex->nHeight);
        }
        // Occasionally flush state to disk.
        if (!FlushStateToDisk(state, FLUSH_STATE_PERIODIC))
            return false;
    }

    // Reduce validity flag and have-data flags.
    // We do this after actual disconnecting, otherwise we'll end up writing the lack of data
    // to disk before writing the chainstate, resulting in a failure to continue if interrupted.
    for (BlockMap::iterator it = mapBlockIndex.begin(); it != mapBlockIndex.end(); it++) {
        CBlockIndex* pindexIter = it->second;

        // Note: If we encounter an insufficiently validated block that
        // is on chainActive, it must be because we are a pruning node, and
        // this block or some successor doesn't HAVE_DATA, so we were unable to
        // rewind all the way.  Blocks remaining on chainActive at this point
        // must not have their validity reduced.
        if (IsWitnessEnabled(pindexIter->pprev, params.GetConsensus()) && !(pindexIter->nStatus & BLOCK_OPT_WITNESS) && !chainActive.Contains(pindexIter)) {
            // Reduce validity
            pindexIter->nStatus = std::min<unsigned int>(pindexIter->nStatus & BLOCK_VALID_MASK, BLOCK_VALID_TREE) | (pindexIter->nStatus & ~BLOCK_VALID_MASK);
            // Remove have-data flags.
            pindexIter->nStatus &= ~(BLOCK_HAVE_DATA | BLOCK_HAVE_UNDO);
            // Remove storage location.
            pindexIter->nFile = 0;
            pindexIter->nDataPos = 0;
            pindexIter->nUndoPos = 0;
            // Remove various other things
            pindexIter->nTx = 0;
            pindexIter->nChainTx = 0;
            pindexIter->nSequenceId = 0;
            // Make sure it gets written.
            setDirtyBlockIndex.insert(pindexIter);
            // Update indexes
            setBlockIndexCandidates.erase(pindexIter);
            std::pair<std::multimap<CBlockIndex*, CBlockIndex*>::iterator, std::multimap<CBlockIndex*, CBlockIndex*>::iterator> ret = mapBlocksUnlinked.equal_range(pindexIter->pprev);
            while (ret.first != ret.second) {
                if (ret.first->second == pindexIter) {
                    mapBlocksUnlinked.erase(ret.first++);
                } else {
                    ++ret.first;
                }
            }
        } else if (pindexIter->IsValid(BLOCK_VALID_TRANSACTIONS) && pindexIter->nChainTx) {
            setBlockIndexCandidates.insert(pindexIter);
        }
    }

    PruneBlockIndexCandidates();

    CheckBlockIndex(params.GetConsensus());

    if (!FlushStateToDisk(state, FLUSH_STATE_ALWAYS)) {
        return false;
    }

    return true;
}

void UnloadBlockIndex()
{
    LOCK(cs_main);
    setBlockIndexCandidates.clear();
    chainActive.SetTip(NULL);
    pindexBestInvalid = NULL;
    pindexBestHeader = NULL;
    mempool.clear();
    mapOrphanTransactions.clear();
    mapOrphanTransactionsByPrev.clear();
    nSyncStarted = 0;
    mapBlocksUnlinked.clear();
    vinfoBlockFile.clear();
    nLastBlockFile = 0;
    nBlockSequenceId = 1;
    mapBlockSource.clear();
    mapBlocksInFlight.clear();
    nPreferredDownload = 0;
    setDirtyBlockIndex.clear();
    setDirtyFileInfo.clear();
    mapNodeState.clear();
    recentRejects.reset(NULL);
    versionbitscache.Clear();
    for (int b = 0; b < VERSIONBITS_NUM_BITS; b++) {
        warningcache[b].clear();
    }

    BOOST_FOREACH(BlockMap::value_type& entry, mapBlockIndex) {
        delete entry.second;
    }
    mapBlockIndex.clear();
    fHavePruned = false;
}

bool LoadBlockIndex()
{
    // Load block index from databases
    if (!fReindex && !LoadBlockIndexDB())
        return false;
    return true;
}

bool InitBlockIndex(const CChainParams& chainparams)
{
    LOCK(cs_main);

    // Initialize global variables that cannot be constructed at startup.
    recentRejects.reset(new CRollingBloomFilter(120000, 0.000001));

    // Check whether we're already initialized
    if (chainActive.Genesis() != NULL)
        return true;

    // Use the provided setting for -txindex in the new database
    fTxIndex = GetBoolArg("-txindex", DEFAULT_TXINDEX);
    pblocktree->WriteFlag("txindex", fTxIndex);
    LogPrintf("%s: transaction index %s\n", __func__, fTxIndex ? "enabled" : "disabled");

    // Use the provided setting for -addressindex in the new database
    fAddressIndex = GetBoolArg("-addressindex", DEFAULT_ADDRESSINDEX);
    pblocktree->WriteFlag("addressindex", fAddressIndex);
    LogPrintf("%s: address index %s\n", __func__, fAddressIndex ? "enabled" : "disabled");

    // Use the provided setting for -timestampindex in the new database
    fTimestampIndex = GetBoolArg("-timestampindex", DEFAULT_TIMESTAMPINDEX);
    pblocktree->WriteFlag("timestampindex", fTimestampIndex);
    LogPrintf("%s: timestamp index %s\n", __func__, fTimestampIndex ? "enabled" : "disabled");

    // Use the provided setting for -spentindex in the new database
    fSpentIndex = GetBoolArg("-spentindex", DEFAULT_SPENTINDEX);
    pblocktree->WriteFlag("spentindex", fSpentIndex);
    LogPrintf("%s: spent index %s\n", __func__, fSpentIndex ? "enabled" : "disabled");

    LogPrintf("Initializing databases...\n");

    // Only add the genesis block if not reindexing (in which case we reuse the one already on disk)
    if (!fReindex) {
        try {
            CBlock &block = const_cast<CBlock&>(chainparams.GenesisBlock());
            // Start new block file
            unsigned int nBlockSize = ::GetSerializeSize(block, SER_DISK, CLIENT_VERSION);
            CDiskBlockPos blockPos;
            CValidationState state;
            if (!FindBlockPos(state, blockPos, nBlockSize+8, 0, block.GetBlockTime()))
                return error("LoadBlockIndex(): FindBlockPos failed");
            if (!WriteBlockToDisk(block, blockPos, chainparams.MessageStart()))
                return error("LoadBlockIndex(): writing genesis block to disk failed");
            CBlockIndex *pindex = AddToBlockIndex(block);
            if (!ReceivedBlockTransactions(block, state, pindex, blockPos))
                return error("LoadBlockIndex(): genesis block not accepted");
            if (!ActivateBestChain(state, chainparams, &block))
                return error("LoadBlockIndex(): genesis block cannot be activated");
            // Force a chainstate write so that when we VerifyDB in a moment, it doesn't check stale data
            return FlushStateToDisk(state, FLUSH_STATE_ALWAYS);
        } catch (const std::runtime_error& e) {
            return error("LoadBlockIndex(): failed to initialize block database: %s", e.what());
        }
    }

    return true;
}

bool LoadExternalBlockFile(const CChainParams& chainparams, FILE* fileIn, CDiskBlockPos *dbp)
{
    // Map of disk positions for blocks with unknown parent (only used for reindex)
    static std::multimap<uint256, CDiskBlockPos> mapBlocksUnknownParent;
    int64_t nStart = GetTimeMillis();

    int nLoaded = 0;
    try {
        // This takes over fileIn and calls fclose() on it in the CBufferedFile destructor
        CBufferedFile blkdat(fileIn, 2*MAX_BLOCK_SERIALIZED_SIZE, MAX_BLOCK_SERIALIZED_SIZE+8, SER_DISK, CLIENT_VERSION);
        uint64_t nRewind = blkdat.GetPos();
        while (!blkdat.eof()) {
            boost::this_thread::interruption_point();

            blkdat.SetPos(nRewind);
            nRewind++; // start one byte further next time, in case of failure
            blkdat.SetLimit(); // remove former limit
            unsigned int nSize = 0;
            try {
                // locate a header
                unsigned char buf[MESSAGE_START_SIZE];
                blkdat.FindByte(chainparams.MessageStart()[0]);
                nRewind = blkdat.GetPos()+1;
                blkdat >> FLATDATA(buf);
                if (memcmp(buf, chainparams.MessageStart(), MESSAGE_START_SIZE))
                    continue;
                // read size
                blkdat >> nSize;
                if (nSize < 80 || nSize > MAX_BLOCK_SERIALIZED_SIZE)
                    continue;
            } catch (const std::exception&) {
                // no valid block header found; don't complain
                break;
            }
            try {
                // read block
                uint64_t nBlockPos = blkdat.GetPos();
                if (dbp)
                    dbp->nPos = nBlockPos;
                blkdat.SetLimit(nBlockPos + nSize);
                blkdat.SetPos(nBlockPos);
                CBlock block;
                blkdat >> block;
                nRewind = blkdat.GetPos();

                // detect out of order blocks, and store them for later
                uint256 hash = block.GetHash();
                if (hash != chainparams.GetConsensus().hashGenesisBlock && mapBlockIndex.find(block.hashPrevBlock) == mapBlockIndex.end()) {
                    LogPrint("reindex", "%s: Out of order block %s, parent %s not known\n", __func__, hash.ToString(),
                            block.hashPrevBlock.ToString());
                    if (dbp)
                        mapBlocksUnknownParent.insert(std::make_pair(block.hashPrevBlock, *dbp));
                    continue;
                }

                // process in case the block isn't known yet
                if (mapBlockIndex.count(hash) == 0 || (mapBlockIndex[hash]->nStatus & BLOCK_HAVE_DATA) == 0) {
                    LOCK(cs_main);
                    CValidationState state;
                    if (AcceptBlock(block, state, chainparams, NULL, true, dbp, NULL))
                        nLoaded++;
                    if (state.IsError())
                        break;
                } else if (hash != chainparams.GetConsensus().hashGenesisBlock && mapBlockIndex[hash]->nHeight % 1000 == 0) {
                    LogPrint("reindex", "Block Import: already had block %s at height %d\n", hash.ToString(), mapBlockIndex[hash]->nHeight);
                }

                // Activate the genesis block so normal node progress can continue
                if (hash == chainparams.GetConsensus().hashGenesisBlock) {
                    CValidationState state;
                    if (!ActivateBestChain(state, chainparams)) {
                        break;
                    }
                }

                NotifyHeaderTip();

                // Recursively process earlier encountered successors of this block
                deque<uint256> queue;
                queue.push_back(hash);
                while (!queue.empty()) {
                    uint256 head = queue.front();
                    queue.pop_front();
                    std::pair<std::multimap<uint256, CDiskBlockPos>::iterator, std::multimap<uint256, CDiskBlockPos>::iterator> range = mapBlocksUnknownParent.equal_range(head);
                    while (range.first != range.second) {
                        std::multimap<uint256, CDiskBlockPos>::iterator it = range.first;
                        if (ReadBlockFromDisk(block, it->second, chainparams.GetConsensus()))
                        {
                            LogPrint("reindex", "%s: Processing out of order child %s of %s\n", __func__, block.GetHash().ToString(),
                                    head.ToString());
                            LOCK(cs_main);
                            CValidationState dummy;

                            if (AcceptBlock(block, dummy, chainparams, NULL, true, &it->second, NULL))
                            {
                                nLoaded++;
                                queue.push_back(block.GetHash());
                            }
                        }
                        range.first++;
                        mapBlocksUnknownParent.erase(it);
                        NotifyHeaderTip();
                    }
                }
            } catch (const std::exception& e) {
                LogPrintf("%s: Deserialize or I/O error - %s\n", __func__, e.what());
            }
        }
    } catch (const std::runtime_error& e) {
        AbortNode(std::string("System error: ") + e.what());
    }
    if (nLoaded > 0)
        LogPrintf("Loaded %i blocks from external file in %dms\n", nLoaded, GetTimeMillis() - nStart);
    return nLoaded > 0;
}

void static CheckBlockIndex(const Consensus::Params& consensusParams)
{
    if (!fCheckBlockIndex) {
        return;
    }

    LOCK(cs_main);

    // During a reindex, we read the genesis block and call CheckBlockIndex before ActivateBestChain,
    // so we have the genesis block in mapBlockIndex but no active chain.  (A few of the tests when
    // iterating the block tree require that chainActive has been initialized.)
    if (chainActive.Height() < 0) {
        assert(mapBlockIndex.size() <= 1);
        return;
    }

    // Build forward-pointing map of the entire block tree.
    std::multimap<CBlockIndex*,CBlockIndex*> forward;
    for (BlockMap::iterator it = mapBlockIndex.begin(); it != mapBlockIndex.end(); it++) {
        forward.insert(std::make_pair(it->second->pprev, it->second));
    }

    assert(forward.size() == mapBlockIndex.size());

    std::pair<std::multimap<CBlockIndex*,CBlockIndex*>::iterator,std::multimap<CBlockIndex*,CBlockIndex*>::iterator> rangeGenesis = forward.equal_range(NULL);
    CBlockIndex *pindex = rangeGenesis.first->second;
    rangeGenesis.first++;
    assert(rangeGenesis.first == rangeGenesis.second); // There is only one index entry with parent NULL.

    // Iterate over the entire block tree, using depth-first search.
    // Along the way, remember whether there are blocks on the path from genesis
    // block being explored which are the first to have certain properties.
    size_t nNodes = 0;
    int nHeight = 0;
    CBlockIndex* pindexFirstInvalid = NULL; // Oldest ancestor of pindex which is invalid.
    CBlockIndex* pindexFirstMissing = NULL; // Oldest ancestor of pindex which does not have BLOCK_HAVE_DATA.
    CBlockIndex* pindexFirstNeverProcessed = NULL; // Oldest ancestor of pindex for which nTx == 0.
    CBlockIndex* pindexFirstNotTreeValid = NULL; // Oldest ancestor of pindex which does not have BLOCK_VALID_TREE (regardless of being valid or not).
    CBlockIndex* pindexFirstNotTransactionsValid = NULL; // Oldest ancestor of pindex which does not have BLOCK_VALID_TRANSACTIONS (regardless of being valid or not).
    CBlockIndex* pindexFirstNotChainValid = NULL; // Oldest ancestor of pindex which does not have BLOCK_VALID_CHAIN (regardless of being valid or not).
    CBlockIndex* pindexFirstNotScriptsValid = NULL; // Oldest ancestor of pindex which does not have BLOCK_VALID_SCRIPTS (regardless of being valid or not).
    CBlockIndex* pindexFirstNotStakeValid = NULL; // Oldest ancestor of pindex which does not have BLOCK_VALID_STAKE (regardless of being valid or not).
    while (pindex != NULL) {
        nNodes++;
        if (pindexFirstInvalid == NULL && pindex->nStatus & BLOCK_FAILED_VALID) pindexFirstInvalid = pindex;
        if (pindexFirstMissing == NULL && !(pindex->nStatus & BLOCK_HAVE_DATA)) pindexFirstMissing = pindex;
        if (pindexFirstNeverProcessed == NULL && pindex->nTx == 0) pindexFirstNeverProcessed = pindex;
        if (pindex->pprev != NULL && pindexFirstNotTreeValid == NULL && (pindex->nStatus & BLOCK_VALID_MASK) < BLOCK_VALID_TREE) pindexFirstNotTreeValid = pindex;
        if (pindex->pprev != NULL && pindexFirstNotTransactionsValid == NULL && (pindex->nStatus & BLOCK_VALID_MASK) < BLOCK_VALID_TRANSACTIONS) pindexFirstNotTransactionsValid = pindex;
        if (pindex->pprev != NULL && pindexFirstNotChainValid == NULL && (pindex->nStatus & BLOCK_VALID_MASK) < BLOCK_VALID_CHAIN) pindexFirstNotChainValid = pindex;
        if (pindex->pprev != NULL && pindexFirstNotStakeValid == NULL && (pindex->nStatus & BLOCK_VALID_MASK) < BLOCK_VALID_STAKE) pindexFirstNotStakeValid = pindex;
        if (pindex->pprev != NULL && pindexFirstNotScriptsValid == NULL && (pindex->nStatus & BLOCK_VALID_MASK) < BLOCK_VALID_SCRIPTS) pindexFirstNotScriptsValid = pindex;

        // Begin: actual consistency checks.
        if (pindex->pprev == NULL) {
            // Genesis block checks.
            assert(pindex->GetBlockHash() == consensusParams.hashGenesisBlock); // Genesis block's hash must match.
            assert(pindex == chainActive.Genesis()); // The current active chain's genesis block must be this block.
        }
        if (pindex->nChainTx == 0) assert(pindex->nSequenceId == 0);  // nSequenceId can't be set for blocks that aren't linked
        // VALID_TRANSACTIONS is equivalent to nTx > 0 for all nodes (whether or not pruning has occurred).
        // HAVE_DATA is only equivalent to nTx > 0 (or VALID_TRANSACTIONS) if no pruning has occurred.
        if (!fHavePruned) {
            // If we've never pruned, then HAVE_DATA should be equivalent to nTx > 0
            assert(!(pindex->nStatus & BLOCK_HAVE_DATA) == (pindex->nTx == 0));
            assert(pindexFirstMissing == pindexFirstNeverProcessed);
        } else {
            // If we have pruned, then we can only say that HAVE_DATA implies nTx > 0
            if (pindex->nStatus & BLOCK_HAVE_DATA) assert(pindex->nTx > 0);
        }
        if (pindex->nStatus & BLOCK_HAVE_UNDO) assert(pindex->nStatus & BLOCK_HAVE_DATA);
        assert(((pindex->nStatus & BLOCK_VALID_MASK) >= BLOCK_VALID_TRANSACTIONS) == (pindex->nTx > 0)); // This is pruning-independent.
        // All parents having had data (at some point) is equivalent to all parents being VALID_TRANSACTIONS, which is equivalent to nChainTx being set.
        assert((pindexFirstNeverProcessed != NULL) == (pindex->nChainTx == 0)); // nChainTx != 0 is used to signal that all parent blocks have been processed (but may have been pruned).
        assert((pindexFirstNotTransactionsValid != NULL) == (pindex->nChainTx == 0));
        assert(pindex->nHeight == nHeight); // nHeight must be consistent.
        assert(pindex->pprev == NULL || pindex->nChainWork >= pindex->pprev->nChainWork); // For every block except the genesis block, the chainwork must be larger than the parent's.
        assert(nHeight < 2 || (pindex->pskip && (pindex->pskip->nHeight < nHeight))); // The pskip pointer must point back for all but the first 2 blocks.
        assert(pindexFirstNotTreeValid == NULL); // All mapBlockIndex entries must at least be TREE valid
        if ((pindex->nStatus & BLOCK_VALID_MASK) >= BLOCK_VALID_TREE) assert(pindexFirstNotTreeValid == NULL); // TREE valid implies all parents are TREE valid
        if ((pindex->nStatus & BLOCK_VALID_MASK) >= BLOCK_VALID_CHAIN) assert(pindexFirstNotChainValid == NULL); // CHAIN valid implies all parents are CHAIN valid
        if ((pindex->nStatus & BLOCK_VALID_MASK) >= BLOCK_VALID_STAKE) assert(pindexFirstNotStakeValid == NULL); // STAKE valid implies all parents are STAKE valid
        if ((pindex->nStatus & BLOCK_VALID_MASK) >= BLOCK_VALID_SCRIPTS) assert(pindexFirstNotScriptsValid == NULL); // SCRIPTS valid implies all parents are SCRIPTS valid
        if (pindexFirstInvalid == NULL) {
            // Checks for not-invalid blocks.
            assert((pindex->nStatus & BLOCK_FAILED_MASK) == 0); // The failed mask cannot be set for blocks without invalid parents.
        }
        if (!CBlockIndexWorkComparator()(pindex, chainActive.Tip()) && pindexFirstNeverProcessed == NULL) {
            if (pindexFirstInvalid == NULL) {
                // If this block sorts at least as good as the current tip and
                // is valid and we have all data for its parents, it must be in
                // setBlockIndexCandidates.  chainActive.Tip() must also be there
                // even if some data has been pruned.
                if (pindexFirstMissing == NULL || pindex == chainActive.Tip()) {
                    assert(setBlockIndexCandidates.count(pindex));
                }
                // If some parent is missing, then it could be that this block was in
                // setBlockIndexCandidates but had to be removed because of the missing data.
                // In this case it must be in mapBlocksUnlinked -- see test below.
            }
        } else { // If this block sorts worse than the current tip or some ancestor's block has never been seen, it cannot be in setBlockIndexCandidates.
            assert(setBlockIndexCandidates.count(pindex) == 0);
        }
        // Check whether this block is in mapBlocksUnlinked.
        std::pair<std::multimap<CBlockIndex*,CBlockIndex*>::iterator,std::multimap<CBlockIndex*,CBlockIndex*>::iterator> rangeUnlinked = mapBlocksUnlinked.equal_range(pindex->pprev);
        bool foundInUnlinked = false;
        while (rangeUnlinked.first != rangeUnlinked.second) {
            assert(rangeUnlinked.first->first == pindex->pprev);
            if (rangeUnlinked.first->second == pindex) {
                foundInUnlinked = true;
                break;
            }
            rangeUnlinked.first++;
        }
        if (pindex->pprev && (pindex->nStatus & BLOCK_HAVE_DATA) && pindexFirstNeverProcessed != NULL && pindexFirstInvalid == NULL) {
            // If this block has block data available, some parent was never received, and has no invalid parents, it must be in mapBlocksUnlinked.
            assert(foundInUnlinked);
        }
        if (!(pindex->nStatus & BLOCK_HAVE_DATA)) assert(!foundInUnlinked); // Can't be in mapBlocksUnlinked if we don't HAVE_DATA
        if (pindexFirstMissing == NULL) assert(!foundInUnlinked); // We aren't missing data for any parent -- cannot be in mapBlocksUnlinked.
        if (pindex->pprev && (pindex->nStatus & BLOCK_HAVE_DATA) && pindexFirstNeverProcessed == NULL && pindexFirstMissing != NULL) {
            // We HAVE_DATA for this block, have received data for all parents at some point, but we're currently missing data for some parent.
            assert(fHavePruned); // We must have pruned.
            // This block may have entered mapBlocksUnlinked if:
            //  - it has a descendant that at some point had more work than the
            //    tip, and
            //  - we tried switching to that descendant but were missing
            //    data for some intermediate block between chainActive and the
            //    tip.
            // So if this block is itself better than chainActive.Tip() and it wasn't in
            // setBlockIndexCandidates, then it must be in mapBlocksUnlinked.
            if (!CBlockIndexWorkComparator()(pindex, chainActive.Tip()) && setBlockIndexCandidates.count(pindex) == 0) {
                if (pindexFirstInvalid == NULL) {
                    assert(foundInUnlinked);
                }
            }
        }
        // assert(pindex->GetBlockHash() == pindex->GetBlockHeader().GetHash()); // Perhaps too slow
        // End: actual consistency checks.

        // Try descending into the first subnode.
        std::pair<std::multimap<CBlockIndex*,CBlockIndex*>::iterator,std::multimap<CBlockIndex*,CBlockIndex*>::iterator> range = forward.equal_range(pindex);
        if (range.first != range.second) {
            // A subnode was found.
            pindex = range.first->second;
            nHeight++;
            continue;
        }
        // This is a leaf node.
        // Move upwards until we reach a node of which we have not yet visited the last child.
        while (pindex) {
            // We are going to either move to a parent or a sibling of pindex.
            // If pindex was the first with a certain property, unset the corresponding variable.
            if (pindex == pindexFirstInvalid) pindexFirstInvalid = NULL;
            if (pindex == pindexFirstMissing) pindexFirstMissing = NULL;
            if (pindex == pindexFirstNeverProcessed) pindexFirstNeverProcessed = NULL;
            if (pindex == pindexFirstNotTreeValid) pindexFirstNotTreeValid = NULL;
            if (pindex == pindexFirstNotTransactionsValid) pindexFirstNotTransactionsValid = NULL;
            if (pindex == pindexFirstNotChainValid) pindexFirstNotChainValid = NULL;
            if (pindex == pindexFirstNotStakeValid) pindexFirstNotStakeValid = NULL;
            if (pindex == pindexFirstNotScriptsValid) pindexFirstNotScriptsValid = NULL;
            // Find our parent.
            CBlockIndex* pindexPar = pindex->pprev;
            // Find which child we just visited.
            std::pair<std::multimap<CBlockIndex*,CBlockIndex*>::iterator,std::multimap<CBlockIndex*,CBlockIndex*>::iterator> rangePar = forward.equal_range(pindexPar);
            while (rangePar.first->second != pindex) {
                assert(rangePar.first != rangePar.second); // Our parent must have at least the node we're coming from as child.
                rangePar.first++;
            }
            // Proceed to the next one.
            rangePar.first++;
            if (rangePar.first != rangePar.second) {
                // Move to the sibling.
                pindex = rangePar.first->second;
                break;
            } else {
                // Move up further.
                pindex = pindexPar;
                nHeight--;
                continue;
            }
        }
    }

    // Check that we actually traversed the entire map.
    assert(nNodes == forward.size());
}

std::string GetWarnings(const std::string& strFor)
{
    string strStatusBar;
    string strRPC;
    string strGUI;

    if (!CLIENT_VERSION_IS_RELEASE)
    {
        strStatusBar = "This is a pre-release Test build - use at your own risk - please make sure your wallet is backed up";
        strGUI = _("This is a pre-release Test build - use at your own risk - please make sure your wallet is backed up");

        if(CLIENT_BUILD_IS_RELEASE_CANDIDATE)
        {
            strStatusBar = "This is a Release Candidate build - use at your own risk - please make sure your wallet is backed up";
            strGUI = _("This is a Release Candidate build - use at your own risk - please make sure your wallet is backed up");
        }

    }

    if (GetBoolArg("-testsafemode", DEFAULT_TESTSAFEMODE))
        strStatusBar = strRPC = strGUI = "testsafemode enabled";

    // Misc warnings like out of disk space and clock is wrong
    if (strMiscWarning != "")
    {
        strStatusBar = strGUI = strMiscWarning;
    }

    if (fLargeWorkForkFound)
    {
        strStatusBar = strRPC = "Warning: The network does not appear to fully agree! Some miners appear to be experiencing issues.";
        strGUI = _("Warning: The network does not appear to fully agree! Some miners appear to be experiencing issues.");
    }
    else if (fLargeWorkInvalidChainFound)
    {
        strStatusBar = strRPC = "Warning: We do not appear to fully agree with our peers! You may need to upgrade, or other nodes may need to upgrade.";
        strGUI = _("Warning: We do not appear to fully agree with our peers! You may need to upgrade, or other nodes may need to upgrade.");
    }

    if (strFor == "gui")
        return strGUI;
    else if (strFor == "statusbar")
        return strStatusBar;
    else if (strFor == "rpc")
        return strRPC;
    assert(!"GetWarnings(): invalid parameter");
    return "error";
}








//////////////////////////////////////////////////////////////////////////////
//
// Messages
//


bool static AlreadyHave(const CInv& inv) EXCLUSIVE_LOCKS_REQUIRED(cs_main)
{
    switch (inv.type)
    {
    case MSG_TX:
    case MSG_WITNESS_TX:
        {
            assert(recentRejects);
            if (chainActive.Tip()->GetBlockHash() != hashRecentRejectsChainTip)
            {
                // If the chain tip has changed previously rejected transactions
                // might be now valid, e.g. due to a nLockTime'd tx becoming valid,
                // or a double-spend. Reset the rejects filter and give those
                // txs a second chance.
                hashRecentRejectsChainTip = chainActive.Tip()->GetBlockHash();
                recentRejects->reset();
            }

            // Use pcoinsTip->HaveCoinsInCache as a quick approximation to exclude
            // requesting or processing some txs which have already been included in a block
            return recentRejects->contains(inv.hash) ||
                   mempool.exists(inv.hash) ||
                   mapOrphanTransactions.count(inv.hash) ||
                   pcoinsTip->HaveCoinsInCache(inv.hash);
        }
    case MSG_BLOCK:
    case MSG_WITNESS_BLOCK:
        return mapBlockIndex.count(inv.hash);
    }
    // Don't know what it is, just say we already got one
    return true;
}

void static ProcessGetData(CNode* pfrom, const Consensus::Params& consensusParams)
{
    std::deque<CInv>::iterator it = pfrom->vRecvGetData.begin();

    vector<CInv> vNotFound;

    LOCK(cs_main);

    while (it != pfrom->vRecvGetData.end()) {
        // Don't bother if send buffer is too full to respond anyway
        if (pfrom->nSendSize >= SendBufferSize())
            break;

        const CInv &inv = *it;
        {
            boost::this_thread::interruption_point();
            it++;

            if (inv.type == MSG_BLOCK || inv.type == MSG_FILTERED_BLOCK || inv.type == MSG_CMPCT_BLOCK || inv.type == MSG_WITNESS_BLOCK)
            {
                bool send = false;
                BlockMap::iterator mi = mapBlockIndex.find(inv.hash);
                if (mi != mapBlockIndex.end())
                {
                    if (chainActive.Contains(mi->second)) {
                        send = true;
                    } else {
                        static const int nOneMonth = 30 * 24 * 60 * 60;
                        // To prevent fingerprinting attacks, only send blocks outside of the active
                        // chain if they are valid, and no more than a month older (both in time, and in
                        // best equivalent proof of work) than the best header chain we know about.
                        send = mi->second->IsValid(BLOCK_VALID_SCRIPTS) && (pindexBestHeader != NULL) &&
                            (pindexBestHeader->GetBlockTime() - mi->second->GetBlockTime() < nOneMonth) &&
                            (GetBlockProofEquivalentTime(*pindexBestHeader, *mi->second, *pindexBestHeader, consensusParams) < nOneMonth);
                        if (!send) {
                            LogPrintf("%s: ignoring request from peer=%i for old block that isn't in the main chain\n", __func__, pfrom->GetId());
                        }
                    }
                }
                // disconnect node in case we have reached the outbound limit for serving historical blocks
                // never disconnect whitelisted nodes
                static const int nOneWeek = 7 * 24 * 60 * 60; // assume > 1 week = historical
                if (send && CNode::OutboundTargetReached(true) && ( ((pindexBestHeader != NULL) && (pindexBestHeader->GetBlockTime() - mi->second->GetBlockTime() > nOneWeek)) || inv.type == MSG_FILTERED_BLOCK) && !pfrom->fWhitelisted)
                {
                    LogPrint("net", "historical block serving limit reached, disconnect peer=%d\n", pfrom->GetId());

                    //disconnect node
                    pfrom->fDisconnect = true;
                    send = false;
                }
                // Pruned nodes may have deleted the block, so check whether
                // it's available before trying to send.
                if (send && (mi->second->nStatus & BLOCK_HAVE_DATA))
                {
                    // Send block from disk
                    CBlock block;
                    if (!ReadBlockFromDisk(block, (*mi).second, consensusParams))
                        assert(!"cannot load block from disk");
                    if (inv.type == MSG_BLOCK)
                        pfrom->PushMessageWithFlag(SERIALIZE_TRANSACTION_NO_WITNESS, NetMsgType::BLOCK, block);
                    else if (inv.type == MSG_WITNESS_BLOCK)
                        pfrom->PushMessage(NetMsgType::BLOCK, block);
                    else if (inv.type == MSG_FILTERED_BLOCK)
                    {
                        LOCK(pfrom->cs_filter);
                        if (pfrom->pfilter)
                        {
                            CMerkleBlock merkleBlock(block, *pfrom->pfilter);
                            pfrom->PushMessage(NetMsgType::MERKLEBLOCK, merkleBlock);
                            // CMerkleBlock just contains hashes, so also push any transactions in the block the client did not see
                            // This avoids hurting performance by pointlessly requiring a round-trip
                            // Note that there is currently no way for a node to request any single transactions we didn't send here -
                            // they must either disconnect and retry or request the full block.
                            // Thus, the protocol spec specified allows for us to provide duplicate txn here,
                            // however we MUST always provide at least what the remote peer needs
                            typedef std::pair<unsigned int, uint256> PairType;
                            BOOST_FOREACH(PairType& pair, merkleBlock.vMatchedTxn)
                                pfrom->PushMessageWithFlag(SERIALIZE_TRANSACTION_NO_WITNESS, NetMsgType::TX, block.vtx[pair.first]);
                        }
                        // else
                            // no response
                    }
                    else if (inv.type == MSG_CMPCT_BLOCK)
                    {
                        // If a peer is asking for old blocks, we're almost guaranteed
                        // they wont have a useful mempool to match against a compact block,
                        // and we dont feel like constructing the object for them, so
                        // instead we respond with the full, non-compact block.
//                        if (mi->second->nHeight >= chainActive.Height() - 10) {
//                            CBlockHeaderAndShortTxIDs cmpctblock(block);
//                            pfrom->PushMessageWithFlag(SERIALIZE_TRANSACTION_NO_WITNESS, NetMsgType::CMPCTBLOCK, cmpctblock);
//                        } else
                            pfrom->PushMessageWithFlag(SERIALIZE_TRANSACTION_NO_WITNESS, NetMsgType::BLOCK, block);
                    }

                    // Trigger the peer node to send a getblocks request for the next batch of inventory
                    if (inv.hash == pfrom->hashContinue)
                    {
                        // Bypass PushInventory, this must send even if redundant,
                        // and we want it right after the last block so they don't
                        // wait for other stuff first.
                        vector<CInv> vInv;
                        vInv.push_back(CInv(MSG_BLOCK, chainActive.Tip()->GetBlockHash()));
                        pfrom->PushMessage(NetMsgType::INV, vInv);
                        pfrom->hashContinue.SetNull();
                    }
                }
            }
            else if (inv.type == MSG_TX || inv.type == MSG_WITNESS_TX)
            {
                // Send stream from relay memory
                bool push = false;
                auto mi = mapRelay.find(inv.hash);
                if (mi != mapRelay.end()) {
                    pfrom->PushMessageWithFlag(inv.type == MSG_TX ? SERIALIZE_TRANSACTION_NO_WITNESS : 0, NetMsgType::TX, *mi->second);
                    push = true;
                } else if (pfrom->timeLastMempoolReq) {
                    auto txinfo = mempool.info(inv.hash);
                    // To protect privacy, do not answer getdata using the mempool when
                    // that TX couldn't have been INVed in reply to a MEMPOOL request.
                    if (txinfo.tx && txinfo.nTime <= pfrom->timeLastMempoolReq) {
                        pfrom->PushMessageWithFlag(inv.type == MSG_TX ? SERIALIZE_TRANSACTION_NO_WITNESS : 0, NetMsgType::TX, *txinfo.tx);
                        push = true;
                    }
                }
                if (!push) {
                    vNotFound.push_back(inv);
                }
            }

            // Track requests for our stuff.
            GetMainSignals().Inventory(inv.hash);

            if (inv.type == MSG_BLOCK || inv.type == MSG_FILTERED_BLOCK || inv.type == MSG_CMPCT_BLOCK || inv.type == MSG_WITNESS_BLOCK)
                break;
        }
    }

    pfrom->vRecvGetData.erase(pfrom->vRecvGetData.begin(), it);

    if (!vNotFound.empty()) {
        // Let the peer know that we didn't find what it asked for, so it doesn't
        // have to wait around forever. Currently only SPV clients actually care
        // about this message: it's needed when they are recursively walking the
        // dependencies of relevant unconfirmed transactions. SPV clients want to
        // do that because they want to know about (and store and rebroadcast and
        // risk analyze) the dependencies of transactions relevant to them, without
        // having to download the entire memory pool.
        pfrom->PushMessage(NetMsgType::NOTFOUND, vNotFound);
    }
}

uint32_t GetFetchFlags(CNode* pfrom, CBlockIndex* pprev, const Consensus::Params& chainparams) {
    uint32_t nFetchFlags = 0;
    if (IsWitnessEnabled(pprev, chainparams) && State(pfrom->GetId())->fHaveWitness) {
        nFetchFlags |= MSG_WITNESS_FLAG;
    }
    return nFetchFlags;
}

bool static ProcessMessage(CNode* pfrom, string strCommand, CDataStream& vRecv, int64_t nTimeReceived, const CChainParams& chainparams)
{
    LogPrint("net", "received: %s (%u bytes) peer=%d\n", SanitizeString(strCommand), vRecv.size(), pfrom->id);

    if (mapArgs.count("-dropmessagestest") && GetRand(atoi(mapArgs["-dropmessagestest"])) == 0)
    {
        LogPrintf("dropmessagestest DROPPING RECV MESSAGE\n");
        return true;
    }


    if (!(nLocalServices & NODE_BLOOM) &&
              (strCommand == NetMsgType::FILTERLOAD ||
               strCommand == NetMsgType::FILTERADD ||
               strCommand == NetMsgType::FILTERCLEAR))
    {
        if (pfrom->nVersion >= NO_BLOOM_VERSION) {
            LOCK(cs_main);
            Misbehaving(pfrom->GetId(), 100);
            return false;
        } else {
            pfrom->fDisconnect = true;
            return false;
        }
    }

    if (pfrom->nVersion != 0)
    {
        bool fObsolete = false;
        string reason = "";

        if(pfrom->nVersion < 70015)
        {
            reason = "You are using an old version of NavCoin, please update.";
            fObsolete = true;
        }

        if(pfrom->nVersion < 70017 && IsWitnessEnabled(chainActive.Tip(), Params().GetConsensus()))
        {
            reason = "Segregated Witness has been enabled and you are using an old version of NavCoin, please update.";
            fObsolete = true;
        }

        if(pfrom->nVersion < 70020 && IsCommunityFundEnabled(chainActive.Tip(), Params().GetConsensus()))
        {
            reason = "Community Fund has been enabled and you are using an old version of NavCoin, please update.";
            fObsolete = true;
        }

        if(fObsolete)
        {
            pfrom->PushMessage(NetMsgType::REJECT, strCommand, REJECT_OBSOLETE, reason);
            LOCK(cs_main);
            Misbehaving(pfrom->GetId(), 100);
            return false;
        }
    }


    if (strCommand == NetMsgType::VERSION)
    {
        // Each connection can only send one version message
        if (pfrom->nVersion != 0)
        {
            pfrom->PushMessage(NetMsgType::REJECT, strCommand, REJECT_DUPLICATE, string("Duplicate version message"));
            LOCK(cs_main);
            Misbehaving(pfrom->GetId(), 1);
            return false;
        }

        int64_t nTime;
        CAddress addrMe;
        CAddress addrFrom;
        uint64_t nNonce = 1;
        uint64_t nServiceInt;
        vRecv >> pfrom->nVersion >> nServiceInt >> nTime >> addrMe;

        pfrom->nServices = ServiceFlags(nServiceInt);
        if (!pfrom->fInbound)
        {
            addrman.SetServices(pfrom->addr, pfrom->nServices);
        }
        if (pfrom->nServicesExpected & ~pfrom->nServices)
        {
            LogPrint("net", "peer=%d does not offer the expected services (%08x offered, %08x expected); disconnecting\n", pfrom->id, pfrom->nServices, pfrom->nServicesExpected);
            pfrom->PushMessage(NetMsgType::REJECT, strCommand, REJECT_NONSTANDARD,
                               strprintf("Expected to offer services %08x", pfrom->nServicesExpected));
            pfrom->fDisconnect = true;
            return false;
        }

        if (pfrom->nVersion < MIN_PEER_PROTO_VERSION)
        {
            // disconnect from peers older than this proto version
            LogPrintf("peer=%d using obsolete version %i; disconnecting\n", pfrom->id, pfrom->nVersion);
            pfrom->PushMessage(NetMsgType::REJECT, strCommand, REJECT_OBSOLETE,
                               strprintf("Version must be %d or greater", MIN_PEER_PROTO_VERSION));
            pfrom->fDisconnect = true;
            return false;
        }

        if (pfrom->nVersion == 10300)
            pfrom->nVersion = 300;
        if (!vRecv.empty())
            vRecv >> addrFrom >> nNonce;
        if (!vRecv.empty()) {
            vRecv >> LIMITED_STRING(pfrom->strSubVer, MAX_SUBVERSION_LENGTH);
            pfrom->cleanSubVer = SanitizeString(pfrom->strSubVer);
        }
        if (!vRecv.empty()) {
            vRecv >> pfrom->nStartingHeight;
        }
        {
            LOCK(pfrom->cs_filter);
            if (!vRecv.empty())
                vRecv >> pfrom->fRelayTxes; // set to true after we get the first filter* message
            else
                pfrom->fRelayTxes = true;
        }

        // Disconnect if we connected to ourself
        if (nNonce == nLocalHostNonce && nNonce > 1)
        {
            LogPrintf("connected to self at %s, disconnecting\n", pfrom->addr.ToString());
            pfrom->fDisconnect = true;
            return true;
        }

        pfrom->addrLocal = addrMe;
        if (pfrom->fInbound && addrMe.IsRoutable())
        {
            SeenLocal(addrMe);
        }

        // Be shy and don't send version until we hear
        if (pfrom->fInbound)
            pfrom->PushVersion();

        pfrom->fClient = !(pfrom->nServices & NODE_NETWORK);

        if((pfrom->nServices & NODE_WITNESS))
        {
            LOCK(cs_main);
            State(pfrom->GetId())->fHaveWitness = true;
        }

        // Potentially mark this peer as a preferred download peer.
        {
        LOCK(cs_main);
        UpdatePreferredDownload(pfrom, State(pfrom->GetId()));
        }

        // Change version
        pfrom->PushMessage(NetMsgType::VERACK);
        pfrom->ssSend.SetVersion(min(pfrom->nVersion, PROTOCOL_VERSION));

        if (!pfrom->fInbound)
        {
            // Advertise our address
            if (fListen && !IsInitialBlockDownload())
            {
                CAddress addr = GetLocalAddress(&pfrom->addr);
                if (addr.IsRoutable())
                {
                    LogPrintf("ProcessMessages: advertising address %s\n", addr.ToString());
                    pfrom->PushAddress(addr);
                } else if (IsPeerAddrLocalGood(pfrom)) {
                    addr.SetIP(pfrom->addrLocal);
                    LogPrintf("ProcessMessages: advertising address %s\n", addr.ToString());
                    pfrom->PushAddress(addr);
                }
            }

            // Get recent addresses
            if (pfrom->fOneShot || pfrom->nVersion >= CADDR_TIME_VERSION || addrman.size() < 1000)
            {
                pfrom->PushMessage(NetMsgType::GETADDR);
                pfrom->fGetAddr = true;
            }
            addrman.Good(pfrom->addr);
        } else {
            if (((CNetAddr)pfrom->addr) == (CNetAddr)addrFrom)
            {
                addrman.Add(addrFrom, addrFrom);
                addrman.Good(addrFrom);
            }
        }

        string remoteAddr;
        if (fLogIPs)
            remoteAddr = ", peeraddr=" + pfrom->addr.ToString();

        LogPrintf("receive version message: %s: version %d, blocks=%d, us=%s, peer=%d%s\n",
                  pfrom->cleanSubVer, pfrom->nVersion,
                  pfrom->nStartingHeight, addrMe.ToString(), pfrom->id,
                  remoteAddr);
	    
        if (mapMultiArgs.count("-banversion") > 0)
        {
            std::vector<std::string> vBannedVersions = mapMultiArgs["-banversion"];
            bool fBanned = false;

            for (unsigned int i = 0; i <= vBannedVersions.size(); i++)
            {
                if(vBannedVersions[i] == pfrom->cleanSubVer)
                {
                    fBanned = true;
                    break;
                }
            }

            if(fBanned)
            {
                LOCK(cs_main);
                Misbehaving(pfrom->GetId(), 100);
                return false;
            }
        }

        int64_t nTimeOffset = nTime - GetTime();
        pfrom->nTimeOffset = nTimeOffset;
        if(IsNtpSyncEnabled(chainActive.Tip(), Params().GetConsensus()) && abs64(pfrom->nTimeOffset) > GetArg("-maxtimeoffset", MAXIMUM_TIME_OFFSET))
        {
            LogPrintf("peer=%d clock drifts too much (%d); disconnecting\n", pfrom->id, pfrom->nTimeOffset);
            pfrom->PushMessage(NetMsgType::REJECT, strCommand, REJECT_INVALID,
                               strprintf("Clock drift cannot be greater than %d. Please, adjust your clock.", GetArg("-maxtimeoffset", MAXIMUM_TIME_OFFSET)));
            pfrom->fDisconnect = true;
            return false;
        }
        pfrom->fSuccessfullyConnected = true;

    }


    else if (pfrom->nVersion == 0)
    {
        // Must have a version message before anything else
        LOCK(cs_main);
        Misbehaving(pfrom->GetId(), 1);
        return false;
    }


    else if (strCommand == NetMsgType::VERACK)
    {
        pfrom->SetRecvVersion(min(pfrom->nVersion, PROTOCOL_VERSION));

        // Mark this node as currently connected, so we update its timestamp later.
        if (pfrom->fNetworkNode) {
            LOCK(cs_main);
            State(pfrom->GetId())->fCurrentlyConnected = true;
        }

        if (pfrom->nVersion >= SENDHEADERS_VERSION) {
            // Tell our peer we prefer to receive headers rather than inv's
            // We send this to non-NODE NETWORK peers as well, because even
            // non-NODE NETWORK peers can announce blocks (such as pruning
            // nodes)
            pfrom->PushMessage(NetMsgType::SENDHEADERS);
        }
        if (pfrom->nVersion >= SHORT_IDS_BLOCKS_VERSION) {
            // Tell our peer we are willing to provide version-1 cmpctblocks
            // However, we do not request new block announcements using
            // cmpctblock messages.
            // We send this to non-NODE NETWORK peers as well, because
            // they may wish to request compact blocks from us
//            bool fAnnounceUsingCMPCTBLOCK = false;
//            uint64_t nCMPCTBLOCKVersion = 1;
//            pfrom->PushMessage(NetMsgType::SENDCMPCT, fAnnounceUsingCMPCTBLOCK, nCMPCTBLOCKVersion);
        }
    }


    else if (strCommand == NetMsgType::ADDR)
    {
        vector<CAddress> vAddr;
        vRecv >> vAddr;

        // Don't want addr from older versions unless seeding
        if (pfrom->nVersion < CADDR_TIME_VERSION && addrman.size() > 1000)
            return true;
        if (vAddr.size() > 1000)
        {
            LOCK(cs_main);
            Misbehaving(pfrom->GetId(), 20);
            return error("message addr size() = %u", vAddr.size());
        }

        // Store the new addresses
        vector<CAddress> vAddrOk;
        int64_t nNow = GetAdjustedTime();
        int64_t nSince = nNow - 10 * 60;
        BOOST_FOREACH(CAddress& addr, vAddr)
        {
            boost::this_thread::interruption_point();

            if ((addr.nServices & REQUIRED_SERVICES) != REQUIRED_SERVICES)
                continue;

            if (addr.nTime <= 100000000 || addr.nTime > nNow + 10 * 60)
                addr.nTime = nNow - 5 * 24 * 60 * 60;
            pfrom->AddAddressKnown(addr);
            bool fReachable = IsReachable(addr);
            if (addr.nTime > nSince && !pfrom->fGetAddr && vAddr.size() <= 10 && addr.IsRoutable())
            {
                // Relay to a limited number of other nodes
                {
                    LOCK(cs_vNodes);
                    // Use deterministic randomness to send to the same nodes for 24 hours
                    // at a time so the addrKnowns of the chosen nodes prevent repeats
                    static const uint64_t salt0 = GetRand(std::numeric_limits<uint64_t>::max());
                    static const uint64_t salt1 = GetRand(std::numeric_limits<uint64_t>::max());
                    uint64_t hashAddr = addr.GetHash();
                    multimap<uint64_t, CNode*> mapMix;
                    const CSipHasher hasher = CSipHasher(salt0, salt1).Write(hashAddr << 32).Write((GetTime() + hashAddr) / (24*60*60));
                    BOOST_FOREACH(CNode* pnode, vNodes)
                    {
                        if (pnode->nVersion < CADDR_TIME_VERSION)
                            continue;
                        uint64_t hashKey = CSipHasher(hasher).Write(pnode->id).Finalize();
                        mapMix.insert(make_pair(hashKey, pnode));
                    }
                    int nRelayNodes = fReachable ? 2 : 1; // limited relaying of addresses outside our network(s)
                    for (multimap<uint64_t, CNode*>::iterator mi = mapMix.begin(); mi != mapMix.end() && nRelayNodes-- > 0; ++mi)
                        ((*mi).second)->PushAddress(addr);
                }
            }
            // Do not store addresses outside our network
            if (fReachable)
                vAddrOk.push_back(addr);
        }
        addrman.Add(vAddrOk, pfrom->addr, 2 * 60 * 60);
        if (vAddr.size() < 1000)
            pfrom->fGetAddr = false;
        if (pfrom->fOneShot)
            pfrom->fDisconnect = true;
    }

    else if (strCommand == NetMsgType::SENDHEADERS)
    {
        LOCK(cs_main);
        State(pfrom->GetId())->fPreferHeaders = true;
    }

    else if (strCommand == NetMsgType::SENDCMPCT)
    {
        bool fAnnounceUsingCMPCTBLOCK = false;
        uint64_t nCMPCTBLOCKVersion = 1;
        vRecv >> fAnnounceUsingCMPCTBLOCK >> nCMPCTBLOCKVersion;
        if (nCMPCTBLOCKVersion == 1) {
            LOCK(cs_main);
            State(pfrom->GetId())->fProvidesHeaderAndIDs = true;
            State(pfrom->GetId())->fPreferHeaderAndIDs = fAnnounceUsingCMPCTBLOCK;
        }
    }


    else if (strCommand == NetMsgType::INV)
    {
        vector<CInv> vInv;
        vRecv >> vInv;
        if (vInv.size() > MAX_INV_SZ)
        {
            LOCK(cs_main);
            Misbehaving(pfrom->GetId(), 20);
            return error("message inv size() = %u", vInv.size());
        }

        bool fBlocksOnly = !fRelayTxes;

        // Allow whitelisted peers to send data other than blocks in blocks only mode if whitelistrelay is true
        if (pfrom->fWhitelisted && GetBoolArg("-whitelistrelay", DEFAULT_WHITELISTRELAY))
            fBlocksOnly = false;

        LOCK(cs_main);

        uint32_t nFetchFlags = GetFetchFlags(pfrom, chainActive.Tip(), chainparams.GetConsensus());

        std::vector<CInv> vToFetch;

        for (unsigned int nInv = 0; nInv < vInv.size(); nInv++)
        {
            CInv &inv = vInv[nInv];

            boost::this_thread::interruption_point();

            bool fAlreadyHave = AlreadyHave(inv);
            LogPrint("net", "got inv: %s  %s peer=%d\n", inv.ToString(), fAlreadyHave ? "have" : "new", pfrom->id);

            if (inv.type == MSG_TX) {
                inv.type |= nFetchFlags;
            }

            if (inv.type == MSG_BLOCK) {
                UpdateBlockAvailability(pfrom->GetId(), inv.hash);
                if (!fAlreadyHave && !fImporting && !fReindex && !mapBlocksInFlight.count(inv.hash)) {
                    // First request the headers preceding the announced block. In the normal fully-synced
                    // case where a new block is announced that succeeds the current tip (no reorganization),
                    // there are no such headers.
                    // Secondly, and only when we are close to being synced, we request the announced block directly,
                    // to avoid an extra round-trip. Note that we must *first* ask for the headers, so by the
                    // time the block arrives, the header chain leading up to it is already validated. Not
                    // doing this will result in the received block being rejected as an orphan in case it is
                    // not a direct successor.
                    pfrom->PushMessage(NetMsgType::GETHEADERS, chainActive.GetLocator(pindexBestHeader), inv.hash);
                    CNodeState *nodestate = State(pfrom->GetId());
                    if (CanDirectFetch(chainparams.GetConsensus()) &&
                        nodestate->nBlocksInFlight < MAX_BLOCKS_IN_TRANSIT_PER_PEER &&
                        (!IsWitnessEnabled(chainActive.Tip(), chainparams.GetConsensus()) || State(pfrom->GetId())->fHaveWitness)) {
                        inv.type |= nFetchFlags;
//                        if (nodestate->fProvidesHeaderAndIDs && !(nLocalServices & NODE_WITNESS))
//                            vToFetch.push_back(CInv(MSG_CMPCT_BLOCK, inv.hash));
//                        else
                            vToFetch.push_back(inv);
                        // Mark block as in flight already, even though the actual "getdata" message only goes out
                        // later (within the same cs_main lock, though).
                        MarkBlockAsInFlight(pfrom->GetId(), inv.hash, chainparams.GetConsensus());
                    }
                    LogPrint("net", "getheaders (%d) %s to peer=%d\n", pindexBestHeader->nHeight, inv.hash.ToString(), pfrom->id);
                }
            }
            else
            {
                pfrom->AddInventoryKnown(inv);
                if (fBlocksOnly)
                    LogPrint("net", "transaction (%s) inv sent in violation of protocol peer=%d\n", inv.hash.ToString(), pfrom->id);
                else if (!fAlreadyHave && !fImporting && !fReindex && !IsInitialBlockDownload())
                    pfrom->AskFor(inv);
            }

            // Track requests for our stuff
            GetMainSignals().Inventory(inv.hash);

            if (pfrom->nSendSize > (SendBufferSize() * 2)) {
                Misbehaving(pfrom->GetId(), 50);
                return error("send buffer size() = %u", pfrom->nSendSize);
            }
        }

        if (!vToFetch.empty())
            pfrom->PushMessage(NetMsgType::GETDATA, vToFetch);
    }


    else if (strCommand == NetMsgType::GETDATA)
    {
        vector<CInv> vInv;
        vRecv >> vInv;
        if (vInv.size() > MAX_INV_SZ)
        {
            LOCK(cs_main);
            Misbehaving(pfrom->GetId(), 20);
            return error("message getdata size() = %u", vInv.size());
        }

        if (fDebug || (vInv.size() != 1))
            LogPrint("net", "received getdata (%u invsz) peer=%d\n", vInv.size(), pfrom->id);

        if ((fDebug && vInv.size() > 0) || (vInv.size() == 1))
            LogPrint("net", "received getdata for: %s peer=%d\n", vInv[0].ToString(), pfrom->id);

        pfrom->vRecvGetData.insert(pfrom->vRecvGetData.end(), vInv.begin(), vInv.end());
        ProcessGetData(pfrom, chainparams.GetConsensus());
    }


    else if (strCommand == NetMsgType::GETBLOCKS)
    {
        CBlockLocator locator;
        uint256 hashStop;
        vRecv >> locator >> hashStop;

        LOCK(cs_main);

        // Find the last block the caller has in the main chain
        CBlockIndex* pindex = FindForkInGlobalIndex(chainActive, locator);

        // Send the rest of the chain
        if (pindex)
            pindex = chainActive.Next(pindex);
        int nLimit = 500;
        LogPrint("net", "getblocks %d to %s limit %d from peer=%d\n", (pindex ? pindex->nHeight : -1), hashStop.IsNull() ? "end" : hashStop.ToString(), nLimit, pfrom->id);
        for (; pindex; pindex = chainActive.Next(pindex))
        {
            if (pindex->GetBlockHash() == hashStop)
            {
                LogPrint("net", "  getblocks stopping at %d %s\n", pindex->nHeight, pindex->GetBlockHash().ToString());
                break;
            }
            // If pruning, don't inv blocks unless we have on disk and are likely to still have
            // for some reasonable time window (1 hour) that block relay might require.
            const int nPrunedBlocksLikelyToHave = MIN_BLOCKS_TO_KEEP - 3600 / chainparams.GetConsensus().nPowTargetSpacing;
            if (fPruneMode && (!(pindex->nStatus & BLOCK_HAVE_DATA) || pindex->nHeight <= chainActive.Tip()->nHeight - nPrunedBlocksLikelyToHave))
            {
                LogPrint("net", " getblocks stopping, pruned or too old block at %d %s\n", pindex->nHeight, pindex->GetBlockHash().ToString());
                break;
            }
            pfrom->PushInventory(CInv(MSG_BLOCK, pindex->GetBlockHash()));
            if (--nLimit <= 0)
            {
                // When this block is requested, we'll send an inv that'll
                // trigger the peer to getblocks the next batch of inventory.
                LogPrint("net", "  getblocks stopping at limit %d %s\n", pindex->nHeight, pindex->GetBlockHash().ToString());
                pfrom->hashContinue = pindex->GetBlockHash();
                break;
            }
        }
    }


    else if (strCommand == NetMsgType::GETBLOCKTXN)
    {
        BlockTransactionsRequest req;
        vRecv >> req;

        BlockMap::iterator it = mapBlockIndex.find(req.blockhash);
        if (it == mapBlockIndex.end() || !(it->second->nStatus & BLOCK_HAVE_DATA)) {
            LogPrintf("Peer %d sent us a getblocktxn for a block we don't have", pfrom->id);
            return true;
        }

        if (it->second->nHeight < chainActive.Height() - 15) {
            LogPrint("net", "Peer %d sent us a getblocktxn for a block > 15 deep", pfrom->id);
            return true;
        }

        CBlock block;
        assert(ReadBlockFromDisk(block, it->second, chainparams.GetConsensus()));

        BlockTransactions resp(req);
        for (size_t i = 0; i < req.indexes.size(); i++) {
            if (req.indexes[i] >= block.vtx.size()) {
                Misbehaving(pfrom->GetId(), 100);
                LogPrintf("Peer %d sent us a getblocktxn with out-of-bounds tx indices", pfrom->id);
                return true;
            }
            resp.txn[i] = block.vtx[req.indexes[i]];
        }
        pfrom->PushMessageWithFlag(SERIALIZE_TRANSACTION_NO_WITNESS, NetMsgType::BLOCKTXN, resp);
    }


    else if (strCommand == NetMsgType::GETHEADERS)
    {
        CBlockLocator locator;
        uint256 hashStop;
        vRecv >> locator >> hashStop;

        LOCK(cs_main);
        if (IsInitialBlockDownload() && !pfrom->fWhitelisted) {
            LogPrint("net", "Ignoring getheaders from peer=%d because node is in initial block download\n", pfrom->id);
            return true;
        }

        CNodeState *nodestate = State(pfrom->GetId());
        CBlockIndex* pindex = NULL;
        if (locator.IsNull())
        {
            // If locator is null, return the hashStop block
            BlockMap::iterator mi = mapBlockIndex.find(hashStop);
            if (mi == mapBlockIndex.end())
                return true;
            pindex = (*mi).second;
        }
        else
        {
            // Find the last block the caller has in the main chain
            pindex = FindForkInGlobalIndex(chainActive, locator);
            if (pindex)
                pindex = chainActive.Next(pindex);
        }

        // we must use CBlocks, as CBlockHeaders won't include the 0x00 nTx count at the end
        vector<CBlock> vHeaders;
        int nLimit = MAX_HEADERS_RESULTS;
        LogPrint("net", "getheaders %d to %s from peer=%d\n", (pindex ? pindex->nHeight : -1), hashStop.ToString(), pfrom->id);
        for (; pindex; pindex = chainActive.Next(pindex))
        {
            vHeaders.push_back(pindex->GetBlockHeader());
            if (--nLimit <= 0 || pindex->GetBlockHash() == hashStop)
                break;
        }
        // pindex can be NULL either if we sent chainActive.Tip() OR
        // if our peer has chainActive.Tip() (and thus we are sending an empty
        // headers message). In both cases it's safe to update
        // pindexBestHeaderSent to be our tip.
        nodestate->pindexBestHeaderSent = pindex ? pindex : chainActive.Tip();
        pfrom->PushMessage(NetMsgType::HEADERS, vHeaders);
    }


    else if (strCommand == NetMsgType::TX)
    {
        // Stop processing the transaction early if
        // We are in blocks only mode and peer is either not whitelisted or whitelistrelay is off
        if (!fRelayTxes && (!pfrom->fWhitelisted || !GetBoolArg("-whitelistrelay", DEFAULT_WHITELISTRELAY)))
        {
            LogPrint("net", "transaction sent in violation of protocol peer=%d\n", pfrom->id);
            return true;
        }

        deque<COutPoint> vWorkQueue;
        vector<uint256> vEraseQueue;
        CTransaction tx;
        vRecv >> tx;

	LogPrint("net", "Received tx %s peer=%d\n%s\n", tx.GetHash().ToString(), pfrom->id, tx.ToString());

        CInv inv(MSG_TX, tx.GetHash());
        pfrom->AddInventoryKnown(inv);

        LOCK(cs_main);

        bool fMissingInputs = false;
        CValidationState state;

        pfrom->setAskFor.erase(inv.hash);
        mapAlreadyAskedFor.erase(inv.hash);

        if (!AlreadyHave(inv) && AcceptToMemoryPool(mempool, state, tx, true, &fMissingInputs)) {
            mempool.check(pcoinsTip);
            RelayTransaction(tx);
            for (unsigned int i = 0; i < tx.vout.size(); i++) {
                vWorkQueue.emplace_back(inv.hash, i);
            }

            pfrom->nLastTXTime = GetTime();

            LogPrint("mempool", "AcceptToMemoryPool: peer=%d: accepted %s (poolsz %u txn, %u kB)\n",
                pfrom->id,
                tx.GetHash().ToString(),
                mempool.size(), mempool.DynamicMemoryUsage() / 1000);

            // Recursively process any orphan transactions that depended on this one
            set<NodeId> setMisbehaving;
            while (!vWorkQueue.empty()) {
                auto itByPrev = mapOrphanTransactionsByPrev.find(vWorkQueue.front());
                vWorkQueue.pop_front();
                if (itByPrev == mapOrphanTransactionsByPrev.end())
                    continue;
                for (auto mi = itByPrev->second.begin();
                     mi != itByPrev->second.end();
                     ++mi)
                {
                    const CTransaction& orphanTx = (*mi)->second.tx;
                    const uint256& orphanHash = orphanTx.GetHash();
                    NodeId fromPeer = (*mi)->second.fromPeer;
                    bool fMissingInputs2 = false;
                    // Use a dummy CValidationState so someone can't setup nodes to counter-DoS based on orphan
                    // resolution (that is, feeding people an invalid transaction based on LegitTxX in order to get
                    // anyone relaying LegitTxX banned)
                    CValidationState stateDummy;


                    if (setMisbehaving.count(fromPeer))
                        continue;
                    if (AcceptToMemoryPool(mempool, stateDummy, orphanTx, true, &fMissingInputs2)) {
                        LogPrint("mempool", "   accepted orphan tx %s\n", orphanHash.ToString());
                        RelayTransaction(orphanTx);
                        for (unsigned int i = 0; i < orphanTx.vout.size(); i++) {
                            vWorkQueue.emplace_back(orphanHash, i);
                        }
                        vEraseQueue.push_back(orphanHash);
                    }
                    else if (!fMissingInputs2)
                    {
                        int nDos = 0;
                        if (stateDummy.IsInvalid(nDos) && nDos > 0 && (!state.CorruptionPossible() || State(fromPeer)->fHaveWitness))
                        {
                            // Punish peer that gave us an invalid orphan tx
                            Misbehaving(fromPeer, nDos);
                            setMisbehaving.insert(fromPeer);
                            LogPrint("mempool", "   invalid orphan tx %s\n", orphanHash.ToString());
                        }
                        // Has inputs but not accepted to mempool
                        // Probably non-standard or insufficient fee/priority
                        LogPrint("mempool", "   removed orphan tx %s\n", orphanHash.ToString());
                        vEraseQueue.push_back(orphanHash);
                        if (!stateDummy.CorruptionPossible()) {
                            assert(recentRejects);
                            recentRejects->insert(orphanHash);
                        }
                    }
                    mempool.check(pcoinsTip);
                }
            }

            BOOST_FOREACH(uint256 hash, vEraseQueue)
                EraseOrphanTx(hash);
        }
        else if (fMissingInputs)
        {
            bool fRejectedParents = false; // It may be the case that the orphans parents have all been rejected
            BOOST_FOREACH(const CTxIn& txin, tx.vin) {
                if (recentRejects->contains(txin.prevout.hash)) {
                    fRejectedParents = true;
                    break;
                }
            }
            if (!fRejectedParents) {
                BOOST_FOREACH(const CTxIn& txin, tx.vin) {
                    CInv inv(MSG_TX, txin.prevout.hash);
                    pfrom->AddInventoryKnown(inv);
                    if (!AlreadyHave(inv)) pfrom->AskFor(inv);
                }
                AddOrphanTx(tx, pfrom->GetId());

                // DoS prevention: do not allow mapOrphanTransactions to grow unbounded
                unsigned int nMaxOrphanTx = (unsigned int)std::max((int64_t)0, GetArg("-maxorphantx", DEFAULT_MAX_ORPHAN_TRANSACTIONS));
                unsigned int nEvicted = LimitOrphanTxSize(nMaxOrphanTx);
                if (nEvicted > 0)
                    LogPrint("mempool", "mapOrphan overflow, removed %u tx\n", nEvicted);
            } else {
                LogPrint("mempool", "not keeping orphan with rejected parents %s\n",tx.GetHash().ToString());
            }
        } else {
            if (!state.CorruptionPossible()) {
                assert(recentRejects);
                recentRejects->insert(tx.GetHash());
            }

            if (pfrom->fWhitelisted && GetBoolArg("-whitelistforcerelay", DEFAULT_WHITELISTFORCERELAY)) {
                // Always relay transactions received from whitelisted peers, even
                // if they were already in the mempool or rejected from it due
                // to policy, allowing the node to function as a gateway for
                // nodes hidden behind it.
                //
                // Never relay transactions that we would assign a non-zero DoS
                // score for, as we expect peers to do the same with us in that
                // case.
                int nDoS = 0;
                if (!state.IsInvalid(nDoS) || nDoS == 0) {
                    LogPrintf("Force relaying tx %s from whitelisted peer=%d\n", tx.GetHash().ToString(), pfrom->id);
                    RelayTransaction(tx);
                } else {
                    LogPrintf("Not relaying invalid transaction %s from whitelisted peer=%d (%s)\n", tx.GetHash().ToString(), pfrom->id, FormatStateMessage(state));
                }
            }
        }
        int nDoS = 0;
        if (state.IsInvalid(nDoS))
        {
            LogPrint("mempoolrej", "%s from peer=%d was not accepted: %s\n", tx.GetHash().ToString(),
                pfrom->id,
                FormatStateMessage(state));
            if (state.GetRejectCode() < REJECT_INTERNAL) // Never send AcceptToMemoryPool's internal codes over P2P
                pfrom->PushMessage(NetMsgType::REJECT, strCommand, (unsigned char)state.GetRejectCode(),
                                   state.GetRejectReason().substr(0, MAX_REJECT_MESSAGE_LENGTH), inv.hash);
            if (nDoS > 0 && (!state.CorruptionPossible() || State(pfrom->id)->fHaveWitness)) {
                // When a non-witness-supporting peer gives us a transaction that would
                // be accepted if witness validation was off, we can't blame them for it.
                Misbehaving(pfrom->GetId(), nDoS);
            }
        }
        FlushStateToDisk(state, FLUSH_STATE_PERIODIC);
    }


    else if (strCommand == NetMsgType::CMPCTBLOCK && !fImporting && !fReindex) // Ignore blocks received while importing
    {
        CBlockHeaderAndShortTxIDs cmpctblock;
        vRecv >> cmpctblock;

        LOCK(cs_main);

        if (mapBlockIndex.find(cmpctblock.header.hashPrevBlock) == mapBlockIndex.end()) {
            // Doesn't connect (or is genesis), instead of DoSing in AcceptBlockHeader, request deeper headers
            if (!IsInitialBlockDownload())
                pfrom->PushMessage(NetMsgType::GETHEADERS, chainActive.GetLocator(pindexBestHeader), uint256());
            return true;
        }

        CBlockIndex *pindex = NULL;
        CValidationState state;
        if (!AcceptBlockHeader(cmpctblock.header, state, chainparams, &pindex)) {
            int nDoS;
            if (state.IsInvalid(nDoS)) {
                if (nDoS > 0)
                    Misbehaving(pfrom->GetId(), nDoS);
                LogPrintf("Peer %d sent us invalid header via cmpctblock\n", pfrom->id);
                return true;
            }
        }

        // If AcceptBlockHeader returned true, it set pindex
        assert(pindex);
        UpdateBlockAvailability(pfrom->GetId(), pindex->GetBlockHash());

        std::map<uint256, pair<NodeId, list<QueuedBlock>::iterator> >::iterator blockInFlightIt = mapBlocksInFlight.find(pindex->GetBlockHash());
        bool fAlreadyInFlight = blockInFlightIt != mapBlocksInFlight.end();

        if (pindex->nStatus & BLOCK_HAVE_DATA) // Nothing to do here
            return true;

        if (pindex->nChainWork <= chainActive.Tip()->nChainWork || // We know something better
                pindex->nTx != 0) { // We had this block at some point, but pruned it
            if (fAlreadyInFlight) {
                // We requested this block for some reason, but our mempool will probably be useless
                // so we just grab the block via normal getdata
                std::vector<CInv> vInv(1);
                vInv[0] = CInv(MSG_BLOCK, cmpctblock.header.GetHash());
                pfrom->PushMessage(NetMsgType::GETDATA, vInv);
            }
            return true;
        }

        // If we're not close to tip yet, give up and let parallel block fetch work its magic
        if (!fAlreadyInFlight && !CanDirectFetch(chainparams.GetConsensus()))
            return true;

        CNodeState *nodestate = State(pfrom->GetId());

        // We want to be a bit conservative just to be extra careful about DoS
        // possibilities in compact block processing...
        if (pindex->nHeight <= chainActive.Height() + 2) {
            if ((!fAlreadyInFlight && nodestate->nBlocksInFlight < MAX_BLOCKS_IN_TRANSIT_PER_PEER) ||
                 (fAlreadyInFlight && blockInFlightIt->second.first == pfrom->GetId())) {
                list<QueuedBlock>::iterator *queuedBlockIt = NULL;
                if (!MarkBlockAsInFlight(pfrom->GetId(), pindex->GetBlockHash(), chainparams.GetConsensus(), pindex, &queuedBlockIt)) {
                    if (!(*queuedBlockIt)->partialBlock)
                        (*queuedBlockIt)->partialBlock.reset(new PartiallyDownloadedBlock(&mempool));
                    else {
                        // The block was already in flight using compact blocks from the same peer
                        LogPrint("net", "Peer sent us compact block we were already syncing!\n");
                        return true;
                    }
                }

                PartiallyDownloadedBlock& partialBlock = *(*queuedBlockIt)->partialBlock;
                ReadStatus status = partialBlock.InitData(cmpctblock);
                if (status == READ_STATUS_INVALID) {
                    MarkBlockAsReceived(pindex->GetBlockHash()); // Reset in-flight state in case of whitelist
                    Misbehaving(pfrom->GetId(), 100);
                    LogPrintf("Peer %d sent us invalid compact block\n", pfrom->id);
                    return true;
                } else if (status == READ_STATUS_FAILED) {
                    // Duplicate txindexes, the block is now in-flight, so just request it
                    std::vector<CInv> vInv(1);
                    vInv[0] = CInv(MSG_BLOCK, cmpctblock.header.GetHash());
                    pfrom->PushMessage(NetMsgType::GETDATA, vInv);
                    return true;
                }

                BlockTransactionsRequest req;
                for (size_t i = 0; i < cmpctblock.BlockTxCount(); i++) {
                    if (!partialBlock.IsTxAvailable(i))
                        req.indexes.push_back(i);
                }
                if (req.indexes.empty()) {
                    // Dirty hack to jump to BLOCKTXN code (TODO: move message handling into their own functions)
                    BlockTransactions txn;
                    txn.blockhash = cmpctblock.header.GetHash();
                    CDataStream blockTxnMsg(SER_NETWORK, PROTOCOL_VERSION);
                    blockTxnMsg << txn;
                    return ProcessMessage(pfrom, NetMsgType::BLOCKTXN, blockTxnMsg, nTimeReceived, chainparams);
                } else {
                    req.blockhash = pindex->GetBlockHash();
                    pfrom->PushMessage(NetMsgType::GETBLOCKTXN, req);
                }
            }
        } else {
            if (fAlreadyInFlight) {
                // We requested this block, but its far into the future, so our
                // mempool will probably be useless - request the block normally
                std::vector<CInv> vInv(1);
                vInv[0] = CInv(MSG_BLOCK, cmpctblock.header.GetHash());
                pfrom->PushMessage(NetMsgType::GETDATA, vInv);
                return true;
            } else {
                // If this was an announce-cmpctblock, we want the same treatment as a header message
                // Dirty hack to process as if it were just a headers message (TODO: move message handling into their own functions)
                std::vector<CBlock> headers;
                headers.push_back(cmpctblock.header);
                CDataStream vHeadersMsg(SER_NETWORK, PROTOCOL_VERSION);
                vHeadersMsg << headers;
                return ProcessMessage(pfrom, NetMsgType::HEADERS, vHeadersMsg, nTimeReceived, chainparams);
            }
        }

        CheckBlockIndex(chainparams.GetConsensus());
    }

    else if (strCommand == NetMsgType::BLOCKTXN && !fImporting && !fReindex) // Ignore blocks received while importing
    {
        BlockTransactions resp;
        vRecv >> resp;

        LOCK(cs_main);

        map<uint256, pair<NodeId, list<QueuedBlock>::iterator> >::iterator it = mapBlocksInFlight.find(resp.blockhash);
        if (it == mapBlocksInFlight.end() || !it->second.second->partialBlock ||
                it->second.first != pfrom->GetId()) {
            LogPrint("net", "Peer %d sent us block transactions for block we weren't expecting\n", pfrom->id);
            return true;
        }

        PartiallyDownloadedBlock& partialBlock = *it->second.second->partialBlock;
        CBlock block;
        ReadStatus status = partialBlock.FillBlock(block, resp.txn);
        if (status == READ_STATUS_INVALID) {
            MarkBlockAsReceived(resp.blockhash); // Reset in-flight state in case of whitelist
            LogPrintf("Peer %d sent us invalid compact block/non-matching block transactions\n", pfrom->id);
            return true;
        } else if (status == READ_STATUS_FAILED) {
            // Might have collided, fall back to getdata now :(
            std::vector<CInv> invs;
            invs.push_back(CInv(MSG_BLOCK, resp.blockhash));
            pfrom->PushMessage(NetMsgType::GETDATA, invs);
        } else {
            CValidationState state;
            ProcessNewBlock(state, chainparams, pfrom, &block, false, NULL);
            int nDoS;
            if (state.IsInvalid(nDoS)) {
                assert (state.GetRejectCode() < REJECT_INTERNAL); // Blocks are never rejected with internal reject codes
                pfrom->PushMessage(NetMsgType::REJECT, strCommand, (unsigned char)state.GetRejectCode(),
                                   state.GetRejectReason().substr(0, MAX_REJECT_MESSAGE_LENGTH), block.GetHash());
                if (nDoS > 0) {
                    LOCK(cs_main);
                    Misbehaving(pfrom->GetId(), nDoS);
                }
            }
        }
    }


    else if (strCommand == NetMsgType::HEADERS && !fImporting && !fReindex) // Ignore headers received while importing
    {
        std::vector<CBlock> headers;

        // Bypass the normal CBlock deserialization, as we don't want to risk deserializing 2000 full blocks.
        unsigned int nCount = ReadCompactSize(vRecv);

        if (nCount > MAX_HEADERS_RESULTS) {
            LOCK(cs_main);
            Misbehaving(pfrom->GetId(), 20);
            return error("headers message size = %u", nCount);
        }
        headers.resize(nCount);

        for (unsigned int n = 0; n < nCount; n++) {

            vRecv >> headers[n];

            //ReadCompactSize(vRecv); // ignore tx count; assume it is 0.
        }

        {
        LOCK(cs_main);

        if (nCount == 0) {
            // Nothing interesting. Stop asking this peers for more headers.
            return true;
        }

        CNodeState *nodestate = State(pfrom->GetId());

        // If this looks like it could be a block announcement (nCount <
        // MAX_BLOCKS_TO_ANNOUNCE), use special logic for handling headers that
        // don't connect:
        // - Send a getheaders message in response to try to connect the chain.
        // - The peer can send up to MAX_UNCONNECTING_HEADERS in a row that
        //   don't connect before giving DoS points
        // - Once a headers message is received that is valid and does connect,
        //   nUnconnectingHeaders gets reset back to 0.
        if (mapBlockIndex.find(headers[0].hashPrevBlock) == mapBlockIndex.end() && nCount < MAX_BLOCKS_TO_ANNOUNCE) {
            nodestate->nUnconnectingHeaders++;
            pfrom->PushMessage(NetMsgType::GETHEADERS, chainActive.GetLocator(pindexBestHeader), uint256());
            LogPrint("net", "received header %s: missing prev block %s, sending getheaders (%d) to end (peer=%d, nUnconnectingHeaders=%d)\n",
                    headers[0].GetHash().ToString(),
                    headers[0].hashPrevBlock.ToString(),
                    pindexBestHeader->nHeight,
                    pfrom->id, nodestate->nUnconnectingHeaders);
            // Set hashLastUnknownBlock for this peer, so that if we
            // eventually get the headers - even from a different peer -
            // we can use this peer to download.
            UpdateBlockAvailability(pfrom->GetId(), headers.back().GetHash());

            if (nodestate->nUnconnectingHeaders % MAX_UNCONNECTING_HEADERS == 0) {
                Misbehaving(pfrom->GetId(), 20);
            }

            return true;
        }

        CBlockIndex *pindexLast = NULL;
        BOOST_FOREACH(const CBlock& header, headers) {
            CValidationState state;
            if (pindexLast != NULL && header.hashPrevBlock != pindexLast->GetBlockHash()) {
                Misbehaving(pfrom->GetId(), 20);
                return error("non-continuous headers sequence");
            }
            CBlockHeader pblockheader = CBlockHeader(header);
            if (!AcceptBlockHeader(pblockheader, state, chainparams, &pindexLast)) {

                int nDoS;
                if (state.IsInvalid(nDoS)) {
                    if (nDoS > 0)
                        Misbehaving(pfrom->GetId(), nDoS);
                    return error("invalid header received");
                }
            }
        }

        if (nodestate->nUnconnectingHeaders > 0) {
            LogPrint("net", "peer=%d: resetting nUnconnectingHeaders (%d -> 0)\n", pfrom->id, nodestate->nUnconnectingHeaders);
        }
        nodestate->nUnconnectingHeaders = 0;

        assert(pindexLast);
        UpdateBlockAvailability(pfrom->GetId(), pindexLast->GetBlockHash());

        if (nCount == MAX_HEADERS_RESULTS) {
            // Headers message had its maximum size; the peer may have more headers.
            // TODO: optimize: if pindexLast is an ancestor of chainActive.Tip or pindexBestHeader, continue
            // from there instead.
            LogPrint("net", "more getheaders (%d) to end to peer=%d (startheight:%d)\n", pindexLast->nHeight, pfrom->id, pfrom->nStartingHeight);
            pfrom->PushMessage(NetMsgType::GETHEADERS, chainActive.GetLocator(pindexLast), uint256());
        }

        bool fCanDirectFetch = CanDirectFetch(chainparams.GetConsensus());

        // If this set of headers is valid and ends in a block with at least as
        // much work as our tip, download as much as possible.
        if (fCanDirectFetch && pindexLast->IsValid(BLOCK_VALID_TREE) && chainActive.Tip()->nChainWork <= pindexLast->nChainWork) {
            vector<CBlockIndex *> vToFetch;
            CBlockIndex *pindexWalk = pindexLast;
            // Calculate all the blocks we'd need to switch to pindexLast, up to a limit.
            while (pindexWalk && !chainActive.Contains(pindexWalk) && vToFetch.size() <= MAX_BLOCKS_IN_TRANSIT_PER_PEER) {
                if (!(pindexWalk->nStatus & BLOCK_HAVE_DATA) &&
                        !mapBlocksInFlight.count(pindexWalk->GetBlockHash()) &&
                        (!IsWitnessEnabled(pindexWalk->pprev, chainparams.GetConsensus()) || State(pfrom->GetId())->fHaveWitness)) {
                    // We don't have this block, and it's not yet in flight.
                    vToFetch.push_back(pindexWalk);
                }
                pindexWalk = pindexWalk->pprev;
            }
            // If pindexWalk still isn't on our main chain, we're looking at a
            // very large reorg at a time we think we're close to caught up to
            // the main chain -- this shouldn't really happen.  Bail out on the
            // direct fetch and rely on parallel download instead.
            if (!chainActive.Contains(pindexWalk)) {
                LogPrint("net", "Large reorg, won't direct fetch to %s (%d)\n",
                        pindexLast->GetBlockHash().ToString(),
                        pindexLast->nHeight);
            } else {
                vector<CInv> vGetData;
                // Download as much as possible, from earliest to latest.
                BOOST_REVERSE_FOREACH(CBlockIndex *pindex, vToFetch) {
                    if (nodestate->nBlocksInFlight >= MAX_BLOCKS_IN_TRANSIT_PER_PEER) {
                        // Can't download any more from this peer
                        break;
                    }
                    uint32_t nFetchFlags = GetFetchFlags(pfrom, pindex->pprev, chainparams.GetConsensus());
                    vGetData.push_back(CInv(MSG_BLOCK | nFetchFlags, pindex->GetBlockHash()));
                    MarkBlockAsInFlight(pfrom->GetId(), pindex->GetBlockHash(), chainparams.GetConsensus(), pindex);
                    LogPrint("net", "Requesting block %s from  peer=%d\n",
                            pindex->GetBlockHash().ToString(), pfrom->id);
                }
                if (vGetData.size() > 1) {
                    LogPrint("net", "Downloading blocks toward %s (%d) via headers direct fetch\n",
                            pindexLast->GetBlockHash().ToString(), pindexLast->nHeight);
                }
                if (vGetData.size() > 0) {
//                    if (nodestate->fProvidesHeaderAndIDs && vGetData.size() == 1 && mapBlocksInFlight.size() == 1 && pindexLast->pprev->IsValid(BLOCK_VALID_CHAIN) && !(nLocalServices & NODE_WITNESS)) {
//                        // We seem to be rather well-synced, so it appears pfrom was the first to provide us
//                        // with this block! Let's get them to announce using compact blocks in the future.
//                        MaybeSetPeerAsAnnouncingHeaderAndIDs(nodestate, pfrom);
//                        // In any case, we want to download using a compact block, not a regular one
//                        vGetData[0] = CInv(MSG_CMPCT_BLOCK, vGetData[0].hash);
//                    }
                    pfrom->PushMessage(NetMsgType::GETDATA, vGetData);
                }
            }
        }

        CheckBlockIndex(chainparams.GetConsensus());
        }

        NotifyHeaderTip();
    }

    else if (strCommand == NetMsgType::BLOCK && !fImporting && !fReindex) // Ignore blocks received while importing
    {
        CBlock block;
        vRecv >> block;

        LogPrint("net", "received block %s peer=%d\n%s\n", block.GetHash().ToString(), pfrom->id, block.ToString());

        CValidationState state;
        // Process all blocks from whitelisted peers, even if not requested,
        // unless we're still syncing with the network.
        // Such an unrequested block may still be processed, subject to the
        // conditions in AcceptBlock().
        bool forceProcessing = pfrom->fWhitelisted && !IsInitialBlockDownload();
        ProcessNewBlock(state, chainparams, pfrom, &block, forceProcessing, NULL);
        int nDoS;
        if (state.IsInvalid(nDoS)) {
            assert (state.GetRejectCode() < REJECT_INTERNAL); // Blocks are never rejected with internal reject codes
            pfrom->PushMessage(NetMsgType::REJECT, strCommand, (unsigned char)state.GetRejectCode(),
                               state.GetRejectReason().substr(0, MAX_REJECT_MESSAGE_LENGTH), block.GetHash());
            if (nDoS > 0) {
                LOCK(cs_main);
                Misbehaving(pfrom->GetId(), nDoS);
            }
        }

    }


    else if (strCommand == NetMsgType::GETADDR)
    {
        // This asymmetric behavior for inbound and outbound connections was introduced
        // to prevent a fingerprinting attack: an attacker can send specific fake addresses
        // to users' AddrMan and later request them by sending getaddr messages.
        // Making nodes which are behind NAT and can only make outgoing connections ignore
        // the getaddr message mitigates the attack.
        if (!pfrom->fInbound) {
            LogPrint("net", "Ignoring \"getaddr\" from outbound connection. peer=%d\n", pfrom->id);
            return true;
        }

        // Only send one GetAddr response per connection to reduce resource waste
        //  and discourage addr stamping of INV announcements.
        if (pfrom->fSentAddr) {
            LogPrint("net", "Ignoring repeated \"getaddr\". peer=%d\n", pfrom->id);
            return true;
        }
        pfrom->fSentAddr = true;

        pfrom->vAddrToSend.clear();
        vector<CAddress> vAddr = addrman.GetAddr();
        BOOST_FOREACH(const CAddress &addr, vAddr)
            pfrom->PushAddress(addr);
    }


    else if (strCommand == NetMsgType::MEMPOOL)
    {
        if (!(nLocalServices & NODE_BLOOM) && !pfrom->fWhitelisted)
        {
            LogPrint("net", "mempool request with bloom filters disabled, disconnect peer=%d\n", pfrom->GetId());
            pfrom->fDisconnect = true;
            return true;
        }

        if (CNode::OutboundTargetReached(false) && !pfrom->fWhitelisted)
        {
            LogPrint("net", "mempool request with bandwidth limit reached, disconnect peer=%d\n", pfrom->GetId());
            pfrom->fDisconnect = true;
            return true;
        }

        LOCK(pfrom->cs_inventory);
        pfrom->fSendMempool = true;
    }


    else if (strCommand == NetMsgType::PING)
    {
        if (pfrom->nVersion > BIP0031_VERSION)
        {
            uint64_t nonce = 0;
            vRecv >> nonce;
            // Echo the message back with the nonce. This allows for two useful features:
            //
            // 1) A remote node can quickly check if the connection is operational
            // 2) Remote nodes can measure the latency of the network thread. If this node
            //    is overloaded it won't respond to pings quickly and the remote node can
            //    avoid sending us more work, like chain download requests.
            //
            // The nonce stops the remote getting confused between different pings: without
            // it, if the remote node sends a ping once per second and this node takes 5
            // seconds to respond to each, the 5th ping the remote sends would appear to
            // return very quickly.
            pfrom->PushMessage(NetMsgType::PONG, nonce);
        }
    }


    else if (strCommand == NetMsgType::PONG)
    {
        int64_t pingUsecEnd = nTimeReceived;
        uint64_t nonce = 0;
        size_t nAvail = vRecv.in_avail();
        bool bPingFinished = false;
        std::string sProblem;

        if (nAvail >= sizeof(nonce)) {
            vRecv >> nonce;

            // Only process pong message if there is an outstanding ping (old ping without nonce should never pong)
            if (pfrom->nPingNonceSent != 0) {
                if (nonce == pfrom->nPingNonceSent) {
                    // Matching pong received, this ping is no longer outstanding
                    bPingFinished = true;
                    int64_t pingUsecTime = pingUsecEnd - pfrom->nPingUsecStart;
                    if (pingUsecTime > 0) {
                        // Successful ping time measurement, replace previous
                        pfrom->nPingUsecTime = pingUsecTime;
                        pfrom->nMinPingUsecTime = std::min(pfrom->nMinPingUsecTime, pingUsecTime);
                    } else {
                        // This should never happen
                        sProblem = "Timing mishap";
                    }
                } else {
                    // Nonce mismatches are normal when pings are overlapping
                    sProblem = "Nonce mismatch";
                    if (nonce == 0) {
                        // This is most likely a bug in another implementation somewhere; cancel this ping
                        bPingFinished = true;
                        sProblem = "Nonce zero";
                    }
                }
            } else {
                sProblem = "Unsolicited pong without ping";
            }
        } else {
            // This is most likely a bug in another implementation somewhere; cancel this ping
            bPingFinished = true;
            sProblem = "Short payload";
        }

        if (!(sProblem.empty())) {
            LogPrint("net", "pong peer=%d: %s, %x expected, %x received, %u bytes\n",
                pfrom->id,
                sProblem,
                pfrom->nPingNonceSent,
                nonce,
                nAvail);
        }
        if (bPingFinished) {
            pfrom->nPingNonceSent = 0;
        }
    }


    else if (strCommand == NetMsgType::FILTERLOAD)
    {
        CBloomFilter filter;
        vRecv >> filter;

        LOCK(pfrom->cs_filter);

        if (!filter.IsWithinSizeConstraints())
        {
            // There is no excuse for sending a too-large filter
            LOCK(cs_main);
            Misbehaving(pfrom->GetId(), 100);
        }
        else
        {
            delete pfrom->pfilter;
            pfrom->pfilter = new CBloomFilter(filter);
            pfrom->pfilter->UpdateEmptyFull();
        }
        pfrom->fRelayTxes = true;
    }


    else if (strCommand == NetMsgType::FILTERADD)
    {
        vector<unsigned char> vData;
        vRecv >> vData;

        // Nodes must NEVER send a data item > 520 bytes (the max size for a script data object,
        // and thus, the maximum size any matched object can have) in a filteradd message
        if (vData.size() > MAX_SCRIPT_ELEMENT_SIZE)
        {
            LOCK(cs_main);
            Misbehaving(pfrom->GetId(), 100);
        } else {
            LOCK(pfrom->cs_filter);
            if (pfrom->pfilter)
                pfrom->pfilter->insert(vData);
            else
            {
                LOCK(cs_main);
                Misbehaving(pfrom->GetId(), 100);
            }
        }
    }


    else if (strCommand == NetMsgType::FILTERCLEAR)
    {
        LOCK(pfrom->cs_filter);
        delete pfrom->pfilter;
        pfrom->pfilter = new CBloomFilter();
        pfrom->fRelayTxes = true;
    }


    else if (strCommand == NetMsgType::REJECT)
    {
        try {
            string strMsg; unsigned char ccode; string strReason;
            vRecv >> LIMITED_STRING(strMsg, CMessageHeader::COMMAND_SIZE) >> ccode >> LIMITED_STRING(strReason, MAX_REJECT_MESSAGE_LENGTH);

            ostringstream ss;
            ss << strMsg << " code " << itostr(ccode) << ": " << strReason;

            if (strMsg == NetMsgType::BLOCK || strMsg == NetMsgType::TX)
            {
                uint256 hash;
                vRecv >> hash;
                ss << ": hash " << hash.ToString();
            }
            if(fDebug || ccode == REJECT_OBSOLETE)
                LogPrintf("Nodes are rejecting our messages. Reason: %s\n", SanitizeString(ss.str()));
        } catch (const std::ios_base::failure&) {
            // Avoid feedback loops by preventing reject messages from triggering a new reject message.
            if(fDebug)
                LogPrint("net", "Unparseable reject message received\n");
        }
    }

    else if (strCommand == NetMsgType::FEEFILTER) {
        CAmount newFeeFilter = 0;
        vRecv >> newFeeFilter;
        if (MoneyRange(newFeeFilter)) {
            {
                LOCK(pfrom->cs_feeFilter);
                pfrom->minFeeFilter = newFeeFilter;
            }
            LogPrint("net", "received: feefilter of %s from peer=%d\n", CFeeRate(newFeeFilter).ToString(), pfrom->id);
        }
    }

    else {
        // Ignore unknown commands for extensibility
        LogPrint("net", "Unknown command \"%s\" from peer=%d\n", SanitizeString(strCommand), pfrom->id);
    }



    return true;
}

// requires LOCK(cs_vRecvMsg)
bool ProcessMessages(CNode* pfrom)
{
    const CChainParams& chainparams = Params();
    //if (fDebug)
    //    LogPrintf("%s(%u messages)\n", __func__, pfrom->vRecvMsg.size());

    //
    // Message format
    //  (4) message start
    //  (12) command
    //  (4) size
    //  (4) checksum
    //  (x) data
    //
    bool fOk = true;

    if (!pfrom->vRecvGetData.empty())
        ProcessGetData(pfrom, chainparams.GetConsensus());

    // this maintains the order of responses
    if (!pfrom->vRecvGetData.empty()) return fOk;

    std::deque<CNetMessage>::iterator it = pfrom->vRecvMsg.begin();
    while (!pfrom->fDisconnect && it != pfrom->vRecvMsg.end()) {
        // Don't bother if send buffer is too full to respond anyway
        if (pfrom->nSendSize >= SendBufferSize())
            break;

        // get next message
        CNetMessage& msg = *it;

        //if (fDebug)
        //    LogPrintf("%s(message %u msgsz, %u bytes, complete:%s)\n", __func__,
        //            msg.hdr.nMessageSize, msg.vRecv.size(),
        //            msg.complete() ? "Y" : "N");

        // end, if an incomplete message is found
        if (!msg.complete())
            break;

        // at this point, any failure means we can delete the current message
        it++;

        // Scan for message start
        if (memcmp(msg.hdr.pchMessageStart, chainparams.MessageStart(), MESSAGE_START_SIZE) != 0) {
            LogPrintf("PROCESSMESSAGE: INVALID MESSAGESTART %s peer=%d\n", SanitizeString(msg.hdr.GetCommand()), pfrom->id);
            fOk = false;
            break;
        }

        // Read header
        CMessageHeader& hdr = msg.hdr;
        if (!hdr.IsValid(chainparams.MessageStart()))
        {
            LogPrintf("PROCESSMESSAGE: ERRORS IN HEADER %s peer=%d\n", SanitizeString(hdr.GetCommand()), pfrom->id);
            continue;
        }
        string strCommand = hdr.GetCommand();

        // Message size
        unsigned int nMessageSize = hdr.nMessageSize;

        // Checksum
        CDataStream& vRecv = msg.vRecv;
        uint256 hash = Hash(vRecv.begin(), vRecv.begin() + nMessageSize);
        unsigned int nChecksum = ReadLE32((unsigned char*)&hash);
        if (nChecksum != hdr.nChecksum)
        {
            LogPrintf("%s(%s, %u bytes): CHECKSUM ERROR nChecksum=%08x hdr.nChecksum=%08x\n", __func__,
               SanitizeString(strCommand), nMessageSize, nChecksum, hdr.nChecksum);
            continue;
        }

        // Process message
        bool fRet = false;
        try
        {
            fRet = ProcessMessage(pfrom, strCommand, vRecv, msg.nTime, chainparams);
            boost::this_thread::interruption_point();
        }
        catch (const std::ios_base::failure& e)
        {
            pfrom->PushMessage(NetMsgType::REJECT, strCommand, REJECT_MALFORMED, string("error parsing message"));
            if (strstr(e.what(), "end of data"))
            {
                // Allow exceptions from under-length message on vRecv
                LogPrintf("%s(%s, %u bytes): Exception '%s' caught, normally caused by a message being shorter than its stated length\n", __func__, SanitizeString(strCommand), nMessageSize, e.what());
            }
            else if (strstr(e.what(), "size too large"))
            {
                // Allow exceptions from over-long size
                LogPrintf("%s(%s, %u bytes): Exception '%s' caught\n", __func__, SanitizeString(strCommand), nMessageSize, e.what());
            }
            else if (strstr(e.what(), "non-canonical ReadCompactSize()"))
            {
                // Allow exceptions from non-canonical encoding
                LogPrintf("%s(%s, %u bytes): Exception '%s' caught\n", __func__, SanitizeString(strCommand), nMessageSize, e.what());
            }
            else
            {
                PrintExceptionContinue(&e, "ProcessMessages()");
            }
        }
        catch (const boost::thread_interrupted&) {
            throw;
        }
        catch (const std::exception& e) {
            PrintExceptionContinue(&e, "ProcessMessages()");
        } catch (...) {
            PrintExceptionContinue(NULL, "ProcessMessages()");
        }

        if (!fRet)
            LogPrintf("%s(%s, %u bytes) FAILED peer=%d\n", __func__, SanitizeString(strCommand), nMessageSize, pfrom->id);

        break;
    }

    // In case the connection got shut down, its receive buffer was wiped
    if (!pfrom->fDisconnect)
        pfrom->vRecvMsg.erase(pfrom->vRecvMsg.begin(), it);

    return fOk;
}

class CompareInvMempoolOrder
{
    CTxMemPool *mp;
public:
    CompareInvMempoolOrder(CTxMemPool *mempool)
    {
        mp = mempool;
    }

    bool operator()(std::set<uint256>::iterator a, std::set<uint256>::iterator b)
    {
        /* As std::make_heap produces a max-heap, we want the entries with the
         * fewest ancestors/highest fee to sort later. */
        return mp->CompareDepthAndScore(*b, *a);
    }
};

bool SendMessages(CNode* pto)
{
    const Consensus::Params& consensusParams = Params().GetConsensus();
    {
        // Don't send anything until we get its version message
        if (pto->nVersion == 0)
            return true;

        //
        // Message: ping
        //
        bool pingSend = false;
        if (pto->fPingQueued) {
            // RPC ping request by user
            pingSend = true;
        }
        if (pto->nPingNonceSent == 0 && pto->nPingUsecStart + PING_INTERVAL * 1000000 < GetTimeMicros()) {
            // Ping automatically sent as a latency probe & keepalive.
            pingSend = true;
        }
        if (pingSend) {
            uint64_t nonce = 0;
            while (nonce == 0) {
                GetRandBytes((unsigned char*)&nonce, sizeof(nonce));
            }
            pto->fPingQueued = false;
            pto->nPingUsecStart = GetTimeMicros();
            if (pto->nVersion > BIP0031_VERSION) {
                pto->nPingNonceSent = nonce;
                pto->PushMessage(NetMsgType::PING, nonce);
            } else {
                // Peer is too old to support ping command with nonce, pong will never arrive.
                pto->nPingNonceSent = 0;
                pto->PushMessage(NetMsgType::PING);
            }
        }

        TRY_LOCK(cs_main, lockMain); // Acquire cs_main for IsInitialBlockDownload() and CNodeState()
        if (!lockMain)
            return true;

        // Address refresh broadcast
        int64_t nNow = GetTimeMicros();
        if (!IsInitialBlockDownload() && pto->nNextLocalAddrSend < nNow) {
            AdvertiseLocal(pto);
            pto->nNextLocalAddrSend = PoissonNextSend(nNow, AVG_LOCAL_ADDRESS_BROADCAST_INTERVAL);
        }

        //
        // Message: addr
        //
        if (pto->nNextAddrSend < nNow) {
            pto->nNextAddrSend = PoissonNextSend(nNow, AVG_ADDRESS_BROADCAST_INTERVAL);
            vector<CAddress> vAddr;
            vAddr.reserve(pto->vAddrToSend.size());
            BOOST_FOREACH(const CAddress& addr, pto->vAddrToSend)
            {
                if (!pto->addrKnown.contains(addr.GetKey()))
                {
                    pto->addrKnown.insert(addr.GetKey());
                    vAddr.push_back(addr);
                    // receiver rejects addr messages larger than 1000
                    if (vAddr.size() >= 1000)
                    {
                        pto->PushMessage(NetMsgType::ADDR, vAddr);
                        vAddr.clear();
                    }
                }
            }
            pto->vAddrToSend.clear();
            if (!vAddr.empty())
                pto->PushMessage(NetMsgType::ADDR, vAddr);
            // we only send the big addr message once
            if (pto->vAddrToSend.capacity() > 40)
                pto->vAddrToSend.shrink_to_fit();
        }

        CNodeState &state = *State(pto->GetId());
        if (state.fShouldBan) {
            if (pto->fWhitelisted)
                LogPrintf("Warning: not punishing whitelisted peer %s!\n", pto->addr.ToString());
            else {
                pto->fDisconnect = true;
                if (pto->addr.IsLocal())
                    LogPrintf("Warning: not banning local peer %s!\n", pto->addr.ToString());
                else
                {
                    CNode::Ban(pto->addr, BanReasonNodeMisbehaving);
                }
            }
            state.fShouldBan = false;
        }

        BOOST_FOREACH(const CBlockReject& reject, state.rejects)
            pto->PushMessage(NetMsgType::REJECT, (string)NetMsgType::BLOCK, reject.chRejectCode, reject.strRejectReason, reject.hashBlock);
        state.rejects.clear();

        // Start block sync
        if (pindexBestHeader == NULL)
            pindexBestHeader = chainActive.Tip();

        bool fFetch = state.fPreferredDownload || (nPreferredDownload == 0 && !pto->fClient && !pto->fOneShot); // Download if this is a nice peer, or we have no nice peers and this one might do.
        if (!state.fSyncStarted && !pto->fClient && !fImporting && !fReindex) {
            // Only actively request headers from a single peer, unless we're close to today.
            if ((nSyncStarted == 0 && fFetch) || pindexBestHeader->GetBlockTime() > GetAdjustedTime() - 24 * 60 * 60) {
                state.fSyncStarted = true;
                nSyncStarted++;
                const CBlockIndex *pindexStart = pindexBestHeader;
                /* If possible, start at the block preceding the currently
                   best known header.  This ensures that we always get a
                   non-empty list of headers back as long as the peer
                   is up-to-date.  With a non-empty response, we can initialise
                   the peer's known best block.  This wouldn't be possible
                   if we requested starting at pindexBestHeader and
                   got back an empty response.  */
                if (pindexStart->pprev)
                    pindexStart = pindexStart->pprev;
                LogPrint("net", "initial getheaders (%d) to peer=%d (startheight:%d)\n", pindexStart->nHeight, pto->id, pto->nStartingHeight);
                pto->PushMessage(NetMsgType::GETHEADERS, chainActive.GetLocator(pindexStart), uint256());
            }
        }

        // Resend wallet transactions that haven't gotten in a block yet
        // Except during reindex, importing and IBD, when old wallet
        // transactions become unconfirmed and spams other nodes.
        if (!fReindex && !fImporting && !IsInitialBlockDownload())
        {
            GetMainSignals().Broadcast(nTimeBestReceived);
        }

        //
        // Try sending block announcements via headers
        //
        {
            // If we have less than MAX_BLOCKS_TO_ANNOUNCE in our
            // list of block hashes we're relaying, and our peer wants
            // headers announcements, then find the first header
            // not yet known to our peer but would connect, and send.
            // If no header would connect, or if we have too many
            // blocks, or if the peer doesn't want headers, just
            // add all to the inv queue.
            LOCK(pto->cs_inventory);
            vector<CBlock> vHeaders;
            bool fRevertToInv = ((!state.fPreferHeaders &&
                                 (!state.fPreferHeaderAndIDs || pto->vBlockHashesToAnnounce.size() > 1)) ||
                                pto->vBlockHashesToAnnounce.size() > MAX_BLOCKS_TO_ANNOUNCE);
            CBlockIndex *pBestIndex = NULL; // last header queued for delivery
            ProcessBlockAvailability(pto->id); // ensure pindexBestKnownBlock is up-to-date

            if (!fRevertToInv) {
                bool fFoundStartingHeader = false;
                // Try to find first header that our peer doesn't have, and
                // then send all headers past that one.  If we come across any
                // headers that aren't on chainActive, give up.
                BOOST_FOREACH(const uint256 &hash, pto->vBlockHashesToAnnounce) {
                    BlockMap::iterator mi = mapBlockIndex.find(hash);
                    assert(mi != mapBlockIndex.end());
                    CBlockIndex *pindex = mi->second;
                    if (chainActive[pindex->nHeight] != pindex) {
                        // Bail out if we reorged away from this block
                        fRevertToInv = true;
                        break;
                    }
                    if (pBestIndex != NULL && pindex->pprev != pBestIndex) {
                        // This means that the list of blocks to announce don't
                        // connect to each other.
                        // This shouldn't really be possible to hit during
                        // regular operation (because reorgs should take us to
                        // a chain that has some block not on the prior chain,
                        // which should be caught by the prior check), but one
                        // way this could happen is by using invalidateblock /
                        // reconsiderblock repeatedly on the tip, causing it to
                        // be added multiple times to vBlockHashesToAnnounce.
                        // Robustly deal with this rare situation by reverting
                        // to an inv.
                        fRevertToInv = true;
                        break;
                    }
                    pBestIndex = pindex;
                    if (fFoundStartingHeader) {
                        // add this to the headers message
                        vHeaders.push_back(pindex->GetBlockHeader());
                    } else if (PeerHasHeader(&state, pindex)) {
                        continue; // keep looking for the first new block
                    } else if (pindex->pprev == NULL || PeerHasHeader(&state, pindex->pprev)) {
                        // Peer doesn't have this header but they do have the prior one.
                        // Start sending headers.
                        fFoundStartingHeader = true;
                        vHeaders.push_back(pindex->GetBlockHeader());
                    } else {
                        // Peer doesn't have this header or the prior one -- nothing will
                        // connect, so bail out.
                        fRevertToInv = true;
                        break;
                    }
                }
            }
            if (!fRevertToInv && !vHeaders.empty()) {
                if (vHeaders.size() == 1 && state.fPreferHeaderAndIDs) {
                    // We only send up to 1 block as header-and-ids, as otherwise
                    // probably means we're doing an initial-ish-sync or they're slow
                    LogPrint("net", "%s sending header-and-ids %s to peer %d\n", __func__,
                            vHeaders.front().GetHash().ToString(), pto->id);
                    //TODO: Shouldn't need to reload block from disk, but requires refactor
                    CBlock block;
                    assert(ReadBlockFromDisk(block, pBestIndex, consensusParams));
                    CBlockHeaderAndShortTxIDs cmpctblock(block);
                    pto->PushMessageWithFlag(SERIALIZE_TRANSACTION_NO_WITNESS, NetMsgType::CMPCTBLOCK, cmpctblock);
                    state.pindexBestHeaderSent = pBestIndex;
                } else if (state.fPreferHeaders) {
                    if (vHeaders.size() > 1) {
                        LogPrint("net", "%s: %u headers, range (%s, %s), to peer=%d\n", __func__,
                                vHeaders.size(),
                                vHeaders.front().GetHash().ToString(),
                                vHeaders.back().GetHash().ToString(), pto->id);
                    } else {
                        LogPrint("net", "%s: sending header %s to peer=%d\n", __func__,
                                vHeaders.front().GetHash().ToString(), pto->id);
                    }
                    pto->PushMessage(NetMsgType::HEADERS, vHeaders);
                    state.pindexBestHeaderSent = pBestIndex;
                } else
                    fRevertToInv = true;
            }
            if (fRevertToInv) {
                // If falling back to using an inv, just try to inv the tip.
                // The last entry in vBlockHashesToAnnounce was our tip at some point
                // in the past.
                if (!pto->vBlockHashesToAnnounce.empty()) {
                    const uint256 &hashToAnnounce = pto->vBlockHashesToAnnounce.back();
                    BlockMap::iterator mi = mapBlockIndex.find(hashToAnnounce);
                    assert(mi != mapBlockIndex.end());
                    CBlockIndex *pindex = mi->second;

                    // Warn if we're announcing a block that is not on the main chain.
                    // This should be very rare and could be optimized out.
                    // Just log for now.
                    if (chainActive[pindex->nHeight] != pindex) {
                        LogPrint("net", "Announcing block %s not on main chain (tip=%s)\n",
                            hashToAnnounce.ToString(), chainActive.Tip()->GetBlockHash().ToString());
                    }

                    // If the peer's chain has this block, don't inv it back.
                    if (!PeerHasHeader(&state, pindex)) {
                        pto->PushInventory(CInv(MSG_BLOCK, hashToAnnounce));
                        LogPrint("net", "%s: sending inv peer=%d hash=%s\n", __func__,
                            pto->id, hashToAnnounce.ToString());
                    }
                }
            }
            pto->vBlockHashesToAnnounce.clear();
        }

        //
        // Message: inventory
        //
        vector<CInv> vInv;
        {
            LOCK(pto->cs_inventory);
            vInv.reserve(std::max<size_t>(pto->vInventoryBlockToSend.size(), INVENTORY_BROADCAST_MAX));

            // Add blocks
            BOOST_FOREACH(const uint256& hash, pto->vInventoryBlockToSend) {
                vInv.push_back(CInv(MSG_BLOCK, hash));
                if (vInv.size() == MAX_INV_SZ) {
                    pto->PushMessage(NetMsgType::INV, vInv);
                    vInv.clear();
                }
            }
            pto->vInventoryBlockToSend.clear();

            // Check whether periodic sends should happen
            bool fSendTrickle = pto->fWhitelisted;
            if (pto->nNextInvSend < nNow) {
                fSendTrickle = true;
                // Use half the delay for outbound peers, as there is less privacy concern for them.
                pto->nNextInvSend = PoissonNextSend(nNow, INVENTORY_BROADCAST_INTERVAL >> !pto->fInbound);
            }

            // Time to send but the peer has requested we not relay transactions.
            if (fSendTrickle) {
                LOCK(pto->cs_filter);
                if (!pto->fRelayTxes) pto->setInventoryTxToSend.clear();
            }

            // Respond to BIP35 mempool requests
            if (fSendTrickle && pto->fSendMempool) {
                auto vtxinfo = mempool.infoAll();
                pto->fSendMempool = false;
                CAmount filterrate = 0;
                {
                    LOCK(pto->cs_feeFilter);
                    filterrate = pto->minFeeFilter;
                }

                LOCK(pto->cs_filter);

                for (const auto& txinfo : vtxinfo) {
                    const uint256& hash = txinfo.tx->GetHash();
                    CInv inv(MSG_TX, hash);
                    pto->setInventoryTxToSend.erase(hash);
                    if (filterrate) {
                        if (txinfo.feeRate.GetFeePerK() < filterrate)
                            continue;
                    }
                    if (pto->pfilter) {
                        if (!pto->pfilter->IsRelevantAndUpdate(*txinfo.tx)) continue;
                    }
                    pto->filterInventoryKnown.insert(hash);
                    vInv.push_back(inv);
                    if (vInv.size() == MAX_INV_SZ) {
                        pto->PushMessage(NetMsgType::INV, vInv);
                        vInv.clear();
                    }
                }
                pto->timeLastMempoolReq = GetTime();
            }

            // Determine transactions to relay
            if (fSendTrickle) {
                // Produce a vector with all candidates for sending
                vector<std::set<uint256>::iterator> vInvTx;
                vInvTx.reserve(pto->setInventoryTxToSend.size());
                for (std::set<uint256>::iterator it = pto->setInventoryTxToSend.begin(); it != pto->setInventoryTxToSend.end(); it++) {
                    vInvTx.push_back(it);
                }
                CAmount filterrate = 0;
                {
                    LOCK(pto->cs_feeFilter);
                    filterrate = pto->minFeeFilter;
                }
                // Topologically and fee-rate sort the inventory we send for privacy and priority reasons.
                // A heap is used so that not all items need sorting if only a few are being sent.
                CompareInvMempoolOrder compareInvMempoolOrder(&mempool);
                std::make_heap(vInvTx.begin(), vInvTx.end(), compareInvMempoolOrder);
                // No reason to drain out at many times the network's capacity,
                // especially since we have many peers and some will draw much shorter delays.
                unsigned int nRelayedTransactions = 0;
                LOCK(pto->cs_filter);
                while (!vInvTx.empty() && nRelayedTransactions < INVENTORY_BROADCAST_MAX) {
                    // Fetch the top element from the heap
                    std::pop_heap(vInvTx.begin(), vInvTx.end(), compareInvMempoolOrder);
                    std::set<uint256>::iterator it = vInvTx.back();
                    vInvTx.pop_back();
                    uint256 hash = *it;
                    // Remove it from the to-be-sent set
                    pto->setInventoryTxToSend.erase(it);
                    // Check if not in the filter already
                    if (pto->filterInventoryKnown.contains(hash)) {
                        continue;
                    }
                    // Not in the mempool anymore? don't bother sending it.
                    auto txinfo = mempool.info(hash);
                    if (!txinfo.tx) {
                        continue;
                    }
                    if (filterrate && txinfo.feeRate.GetFeePerK() < filterrate) {
                        continue;
                    }
                    if (pto->pfilter && !pto->pfilter->IsRelevantAndUpdate(*txinfo.tx)) continue;
                    // Send
                    vInv.push_back(CInv(MSG_TX, hash));
                    nRelayedTransactions++;
                    {
                        // Expire old relay messages
                        while (!vRelayExpiration.empty() && vRelayExpiration.front().first < nNow)
                        {
                            mapRelay.erase(vRelayExpiration.front().second);
                            vRelayExpiration.pop_front();
                        }

                        auto ret = mapRelay.insert(std::make_pair(hash, std::move(txinfo.tx)));
                        if (ret.second) {
                            vRelayExpiration.push_back(std::make_pair(nNow + 15 * 60 * 1000000, ret.first));
                        }
                    }
                    if (vInv.size() == MAX_INV_SZ) {
                        pto->PushMessage(NetMsgType::INV, vInv);
                        vInv.clear();
                    }
                    pto->filterInventoryKnown.insert(hash);
                }
            }
        }
        if (!vInv.empty())
            pto->PushMessage(NetMsgType::INV, vInv);

        // Detect whether we're stalling
        nNow = GetTimeMicros();
        if (!pto->fDisconnect && state.nStallingSince && state.nStallingSince < nNow - 1000000 * BLOCK_STALLING_TIMEOUT) {
            // Stalling only triggers when the block download window cannot move. During normal steady state,
            // the download window should be much larger than the to-be-downloaded set of blocks, so disconnection
            // should only happen during initial block download.
            LogPrintf("Peer=%d is stalling block download, disconnecting\n", pto->id);
            pto->fDisconnect = true;
        }
        // In case there is a block that has been in flight from this peer for 2 + 0.5 * N times the block interval
        // (with N the number of peers from which we're downloading validated blocks), disconnect due to timeout.
        // We compensate for other peers to prevent killing off peers due to our own downstream link
        // being saturated. We only count validated in-flight blocks so peers can't advertise non-existing block hashes
        // to unreasonably increase our timeout.
        if (!pto->fDisconnect && state.vBlocksInFlight.size() > 0) {
            QueuedBlock &queuedBlock = state.vBlocksInFlight.front();
            int nOtherPeersWithValidatedDownloads = nPeersWithValidatedDownloads - (state.nBlocksInFlightValidHeaders > 0);
            if (nNow > state.nDownloadingSince + consensusParams.nPowTargetSpacing * (BLOCK_DOWNLOAD_TIMEOUT_BASE + BLOCK_DOWNLOAD_TIMEOUT_PER_PEER * nOtherPeersWithValidatedDownloads)) {
                LogPrintf("Timeout downloading block %s from peer=%d, disconnecting\n", queuedBlock.hash.ToString(), pto->id);
                pto->fDisconnect = true;
            }
        }

        //
        // Message: getdata (blocks)
        //
        vector<CInv> vGetData;


        if (!pto->fDisconnect && !pto->fClient && (fFetch || !IsInitialBlockDownload()) && state.nBlocksInFlight < MAX_BLOCKS_IN_TRANSIT_PER_PEER) {
            vector<CBlockIndex*> vToDownload;
            NodeId staller = -1;

            FindNextBlocksToDownload(pto->GetId(), MAX_BLOCKS_IN_TRANSIT_PER_PEER - state.nBlocksInFlight, vToDownload, staller);
            BOOST_FOREACH(CBlockIndex *pindex, vToDownload) {
                if (State(pto->GetId())->fHaveWitness || !IsWitnessEnabled(pindex->pprev, consensusParams)) {
                    uint32_t nFetchFlags = GetFetchFlags(pto, pindex->pprev, consensusParams);
                    vGetData.push_back(CInv(MSG_BLOCK | nFetchFlags, pindex->GetBlockHash()));
                    MarkBlockAsInFlight(pto->GetId(), pindex->GetBlockHash(), consensusParams, pindex);
                    LogPrint("net", "Requesting block %s (%d) peer=%d\n", pindex->GetBlockHash().ToString(),
                        pindex->nHeight, pto->id);
                }
            }
            if (state.nBlocksInFlight == 0 && staller != -1  && State(pto->GetId())->fHaveWitness) {
                if (State(staller)->nStallingSince == 0) {
                    State(staller)->nStallingSince = nNow;
                    LogPrint("net", "Stall started peer=%d\n", staller);
                }
            }
        }

        //
        // Message: getdata (non-blocks)
        //
        while (!pto->fDisconnect && !pto->mapAskFor.empty() && (*pto->mapAskFor.begin()).first <= nNow)
        {
            const CInv& inv = (*pto->mapAskFor.begin()).second;
            if (!AlreadyHave(inv))
            {
                if (fDebug)
                    LogPrint("net", "Requesting %s peer=%d\n", inv.ToString(), pto->id);
                vGetData.push_back(inv);
                if (vGetData.size() >= 1000)
                {
                    pto->PushMessage(NetMsgType::GETDATA, vGetData);
                    vGetData.clear();
                }
            } else {
                //If we're not going to ask, don't expect a response.
                pto->setAskFor.erase(inv.hash);
            }
            pto->mapAskFor.erase(pto->mapAskFor.begin());
        }
        if (!vGetData.empty())
            pto->PushMessage(NetMsgType::GETDATA, vGetData);

        //
        // Message: feefilter
        //
        // We don't want white listed peers to filter txs to us if we have -whitelistforcerelay
        if (pto->nVersion >= FEEFILTER_VERSION && GetBoolArg("-feefilter", DEFAULT_FEEFILTER) &&
            !(pto->fWhitelisted && GetBoolArg("-whitelistforcerelay", DEFAULT_WHITELISTFORCERELAY))) {
            CAmount currentFilter = mempool.GetMinFee(GetArg("-maxmempool", DEFAULT_MAX_MEMPOOL_SIZE) * 1000000).GetFeePerK();
            int64_t timeNow = GetTimeMicros();
            if (timeNow > pto->nextSendTimeFeeFilter) {
                CAmount filterToSend = filterRounder.round(currentFilter);
                if (filterToSend != pto->lastSentFeeFilter) {
                    pto->PushMessage(NetMsgType::FEEFILTER, filterToSend);
                    pto->lastSentFeeFilter = filterToSend;
                }
                pto->nextSendTimeFeeFilter = PoissonNextSend(timeNow, AVG_FEEFILTER_BROADCAST_INTERVAL);
            }
            // If the fee filter has changed substantially and it's still more than MAX_FEEFILTER_CHANGE_DELAY
            // until scheduled broadcast, then move the broadcast to within MAX_FEEFILTER_CHANGE_DELAY.
            else if (timeNow + MAX_FEEFILTER_CHANGE_DELAY * 1000000 < pto->nextSendTimeFeeFilter &&
                     (currentFilter < 3 * pto->lastSentFeeFilter / 4 || currentFilter > 4 * pto->lastSentFeeFilter / 3)) {
                pto->nextSendTimeFeeFilter = timeNow + (insecure_rand() % MAX_FEEFILTER_CHANGE_DELAY) * 1000000;
            }
        }
    }
    return true;
}

 std::string CBlockFileInfo::ToString() const {
     return strprintf("CBlockFileInfo(blocks=%u, size=%u, heights=%u...%u, time=%s...%s)", nBlocks, nSize, nHeightFirst, nHeightLast, DateTimeStrFormat("%Y-%m-%d", nTimeFirst), DateTimeStrFormat("%Y-%m-%d", nTimeLast));
 }

ThresholdState VersionBitsTipState(const Consensus::Params& params, Consensus::DeploymentPos pos)
{
    LOCK(cs_main);
    return VersionBitsState(chainActive.Tip(), params, pos, versionbitscache);
}

class CMainCleanup
{
public:
    CMainCleanup() {}
    ~CMainCleanup() {
        // block headers
        BlockMap::iterator it1 = mapBlockIndex.begin();
        for (; it1 != mapBlockIndex.end(); it1++)
            delete (*it1).second;
        mapBlockIndex.clear();

        // orphan transactions
        mapOrphanTransactions.clear();
        mapOrphanTransactionsByPrev.clear();
    }
} instance_of_cmaincleanup;

// ppcoin: find last block index up to pindex
const CBlockIndex* GetLastBlockIndex(const CBlockIndex* pindex, bool fProofOfStake)
{
    while (pindex && pindex->pprev && (pindex->IsProofOfStake() != fProofOfStake))
        pindex = pindex->pprev;
    return pindex;
}

unsigned int ComputedMinStake(unsigned int nBase, int64_t nTime, unsigned int nBlockTime)
{
  return ComputeMaxBits(bnProofOfStakeLimit, nBase, nTime);
}

unsigned int GetNextTargetRequired(const CBlockIndex* pindexLast, bool fProofOfStake)
{

    arith_uint256 bnTargetLimit = fProofOfStake ? GetProofOfStakeLimit(pindexLast->nHeight) : Params().ProofOfWorkLimit();

    if (pindexLast == NULL)
        return bnTargetLimit.GetCompact(); // genesis block


    const CBlockIndex* pindexPrev = GetLastBlockIndex(pindexLast, fProofOfStake);
    if (pindexPrev->pprev == NULL)
        return bnTargetLimit.GetCompact(); // first block

    const CBlockIndex* pindexPrevPrev = GetLastBlockIndex(pindexPrev->pprev, fProofOfStake);
    if (pindexPrevPrev->pprev == NULL)
        return bnTargetLimit.GetCompact(); // second block

    int64_t nActualSpacing = pindexPrev->GetBlockTime() - pindexPrevPrev->GetBlockTime();

    if (nActualSpacing < 0)
        nActualSpacing = Params().GetConsensus().nTargetSpacing;

    // ppcoin: target change every block
    // ppcoin: retarget with exponential moving toward target spacing
    arith_uint256 bnNew;
    bnNew.SetCompact(pindexPrev->nBits);

    arith_uint256 nInterval = (Params().GetConsensus().nTargetTimespan) / (Params().GetConsensus().nTargetSpacing);
    bnNew *= (((nInterval - 1)) * (Params().GetConsensus().nTargetSpacing) + (nActualSpacing) + (nActualSpacing));
    bnNew /= (((nInterval + 1)) * (Params().GetConsensus().nTargetSpacing));

    if (bnNew <= 0 || bnNew > bnTargetLimit)
        bnNew = bnTargetLimit;

    return bnNew.GetCompact();
}

arith_uint256 GetProofOfStakeLimit(int nHeight)
{
    return (bnProofOfStakeLimitV2);
}

bool TransactionGetCoinAge(CTransaction& transaction, uint64_t& nCoinAge)
{
    arith_uint256 bnCentSecond = 0;  // coin age in the unit of cent-seconds
    nCoinAge = 0;

    if (transaction.IsCoinBase())
        return true;

    BOOST_FOREACH(const CTxIn& txin, transaction.vin)
    {
        // First try finding the previous transaction in database
        CTransaction txPrev;
        uint256 hashBlock = uint256();

        if (!GetTransaction(txin.prevout.hash, txPrev, Params().GetConsensus(), hashBlock, true))
            continue;  // previous transaction not in main chain

        if (transaction.nTime < txPrev.nTime)
            return false;  // Transaction timestamp violation

        if (mapBlockIndex.count(hashBlock) == 0)
            return false; //Block not found

        CBlockIndex* pblockindex = mapBlockIndex[hashBlock];

        if (pblockindex->nTime + Params().GetConsensus().nStakeMinAge > transaction.nTime)
            continue; // only count coins meeting min age requirement

        int64_t nValueIn = txPrev.vout[txin.prevout.n].nValue;
        bnCentSecond += arith_uint256(nValueIn) * (transaction.nTime-txPrev.nTime) / CENT;


        LogPrint("coinage", "coin age nValueIn=%d nTimeDiff=%d bnCentSecond=%s\n", nValueIn, transaction.nTime - txPrev.nTime, bnCentSecond.ToString());
    }


    arith_uint256 bnCoinDay = ((bnCentSecond * CENT) / COIN) / (24 * 60 * 60);
    LogPrint("coinage", "coin age bnCoinDay=%s\n", bnCoinDay.ToString());
    nCoinAge = bnCoinDay.GetLow64();

    return true;
}

using namespace std;

// Get time weight
int64_t GetWeight(int64_t nIntervalBeginning, int64_t nIntervalEnd)
{
    // Kernel hash weight starts from 0 at the min age
    // this change increases active coins participating the hash and helps
    // to secure the network when proof-of-stake difficulty is low

    return nIntervalEnd - nIntervalBeginning - Params().GetConsensus().nStakeMinAge;
}

// Get the last stake modifier and its generation time from a given block
static bool GetLastStakeModifier(const CBlockIndex* pindex, uint64_t& nStakeModifier, int64_t& nModifierTime)
{
    if (!pindex)
        return error("GetLastStakeModifier: null pindex");
    while (pindex && pindex->pprev && !pindex->GeneratedStakeModifier())
        pindex = pindex->pprev;
    if (!pindex->GeneratedStakeModifier()){
        nStakeModifier = 1;
        nModifierTime = pindex->GetBlockTime();
        return true;
    }
    nStakeModifier = pindex->nStakeModifier;
    nModifierTime = pindex->GetBlockTime();
    return true;
}

// Get selection interval section (in seconds)
static int64_t GetStakeModifierSelectionIntervalSection(int nSection)
{
    assert (nSection >= 0 && nSection < 64);
    return (Params().GetConsensus().nModifierInterval * 63 / (63 + ((63 - nSection) * (MODIFIER_INTERVAL_RATIO - 1))));
}

// Get stake modifier selection interval (in seconds)
static int64_t GetStakeModifierSelectionInterval()
{
    int64_t nSelectionInterval = 0;
    for (int nSection=0; nSection<64; nSection++)
        nSelectionInterval += GetStakeModifierSelectionIntervalSection(nSection);
    return nSelectionInterval;
}

// select a block from the candidate blocks in vSortedByTimestamp, excluding
// already selected blocks in vSelectedBlocks, and with timestamp up to
// nSelectionIntervalStop.
static bool SelectBlockFromCandidates(vector<pair<int64_t, uint256> >& vSortedByTimestamp, map<uint256, const CBlockIndex*>& mapSelectedBlocks,
    int64_t nSelectionIntervalStop, uint64_t nStakeModifierPrev, const CBlockIndex** pindexSelected)
{
    bool fSelected = false;
    uint256 hashBest = uint256();
    *pindexSelected = (const CBlockIndex*) 0;
    BOOST_FOREACH(const PAIRTYPE(int64_t, uint256)& item, vSortedByTimestamp)
    {
        if (!mapBlockIndex.count(item.second))
            return error("SelectBlockFromCandidates: failed to find block index for candidate block %s", item.second.ToString());
        const CBlockIndex* pindex = mapBlockIndex[item.second];
        if (fSelected && pindex->GetBlockTime() > nSelectionIntervalStop){
//            LogPrint("stakemodifier", "SelectBlockFromCandidates: selection hash=%s index=%d proofhash=%s nStakeModifierPrev=%08x\n", hashBest.ToString(), pindex->nHeight, pindex->hashProof.ToString(), nStakeModifierPrev);
            break;

        }

        if (mapSelectedBlocks.count(pindex->GetBlockHash()) > 0)
            continue;
        // compute the selection hash by hashing its proof-hash and the
        // previous proof-of-stake modifier
        CDataStream ss(SER_GETHASH, 0);
        ss << ArithToUint256(pindex->hashProof) << nStakeModifierPrev;
        uint256 hashSelection = Hash(ss.begin(), ss.end());


        // the selection hash is divided by 2**32 so that proof-of-stake block
        // is always favored over proof-of-work block. this is to preserve
        // the energy efficiency property
        if (pindex->IsProofOfStake())
            hashSelection = ArithToUint256(UintToArith256(hashSelection) >> 32);

        if (fSelected && hashSelection < hashBest)
        {
            hashBest = hashSelection;
            *pindexSelected = (const CBlockIndex*) pindex;
        }
        else if (!fSelected)
        {
            fSelected = true;
            hashBest = hashSelection;
            *pindexSelected = (const CBlockIndex*) pindex;
        }
    }
    return fSelected;
}

// Stake Modifier (hash modifier of proof-of-stake):
// The purpose of stake modifier is to prevent a txout (coin) owner from
// computing future proof-of-stake generated by this txout at the time
// of transaction confirmation. To meet kernel protocol, the txout
// must hash with a future stake modifier to generate the proof.
// Stake modifier consists of bits each of which is contributed from a
// selected block of a given block group in the past.
// The selection of a block is based on a hash of the block's proof-hash and
// the previous stake modifier.
// Stake modifier is recomputed at a fixed time interval instead of every
// block. This is to make it difficult for an attacker to gain control of
// additional bits in the stake modifier, even after generating a chain of
// blocks.
bool ComputeNextStakeModifier(const CBlockIndex* pindexPrev, uint64_t& nStakeModifier, bool& fGeneratedStakeModifier)
{
    nStakeModifier = 0;
    fGeneratedStakeModifier = false;
    if (!pindexPrev)
    {
        fGeneratedStakeModifier = true;
        return error("ComputeNextStakeModifier(): Could not find pindexPrev");  // genesis block's modifier is 0
    }
    // First find current stake modifier and its generation block time
    // if it's not old enough, return the same stake modifier
    int64_t nModifierTime = 0;
    if (!GetLastStakeModifier(pindexPrev, nStakeModifier, nModifierTime))
        return error("ComputeNextStakeModifier: unable to get last modifier");
//    LogPrint("stakemodifier", "ComputeNextStakeModifier: prev modifier=0x%016x time=%s\n", nStakeModifier, DateTimeStrFormat("%Y-%m-%d %H:%M:%S", nModifierTime));
    if (nModifierTime / Params().GetConsensus().nModifierInterval >= pindexPrev->GetBlockTime() / Params().GetConsensus().nModifierInterval)
        return true;

    // Sort candidate blocks by timestamp
    vector<pair<int64_t, uint256> > vSortedByTimestamp;
    vSortedByTimestamp.reserve(64 * Params().GetConsensus().nModifierInterval / GetTargetSpacing(pindexPrev->nHeight));
    int64_t nSelectionInterval = GetStakeModifierSelectionInterval();
    int64_t nSelectionIntervalStart = (pindexPrev->GetBlockTime() / Params().GetConsensus().nModifierInterval)
            * Params().GetConsensus().nModifierInterval - nSelectionInterval;
//    LogPrint("stakemodifier", "nSelectionInterval = %d nSelectionIntervalStart = %d\n",nSelectionInterval,nSelectionIntervalStart);

    const CBlockIndex* pindex = pindexPrev;
    while (pindex && pindex->GetBlockTime() >= nSelectionIntervalStart)
    {
        vSortedByTimestamp.push_back(make_pair(pindex->GetBlockTime(), pindex->GetBlockHash()));
        pindex = pindex->pprev;
    }
    int nHeightFirstCandidate = pindex ? (pindex->nHeight + 1) : 0;
    reverse(vSortedByTimestamp.begin(), vSortedByTimestamp.end());
    sort(vSortedByTimestamp.begin(), vSortedByTimestamp.end());

    // Select 64 blocks from candidate blocks to generate stake modifier
    uint64_t nStakeModifierNew = 0;
    int64_t nSelectionIntervalStop = nSelectionIntervalStart;
    map<uint256, const CBlockIndex*> mapSelectedBlocks;
    for (int nRound=0; nRound<min(64, (int)vSortedByTimestamp.size()); nRound++)
    {
        // add an interval section to the current selection round
        nSelectionIntervalStop += GetStakeModifierSelectionIntervalSection(nRound);
        // select a block from the candidates of current round
        if (!SelectBlockFromCandidates(vSortedByTimestamp, mapSelectedBlocks, nSelectionIntervalStop, nStakeModifier, &pindex))
            return error("ComputeNextStakeModifier: unable to select block at round %d", nRound);
        // write the entropy bit of the selected block
        nStakeModifierNew |= (((uint64_t)pindex->GetStakeEntropyBit()) << nRound);
        // add the selected block from candidates to selected list
        mapSelectedBlocks.insert(make_pair(pindex->GetBlockHash(), pindex));
//        LogPrint("stakemodifier", "ComputeNextStakeModifier: selected round %d stop=%s height=%d bit=%d\n", nRound, DateTimeStrFormat("%Y-%m-%d %H:%M:%S", nSelectionIntervalStop), pindex->nHeight, pindex->GetStakeEntropyBit());
    }

    // Print selection map for visualization of the selected blocks
    if (LogAcceptCategory("stakemodifier"))
    {
        string strSelectionMap = "";
        // '-' indicates proof-of-work blocks not selected
        strSelectionMap.insert(0, pindexPrev->nHeight - nHeightFirstCandidate + 1, '-');
        pindex = pindexPrev;
        while (pindex && pindex->nHeight >= nHeightFirstCandidate)
        {
            // '=' indicates proof-of-stake blocks not selected
            if (pindex->IsProofOfStake())
                strSelectionMap.replace(pindex->nHeight - nHeightFirstCandidate, 1, "=");
            pindex = pindex->pprev;
        }
        BOOST_FOREACH(const PAIRTYPE(uint256, const CBlockIndex*)& item, mapSelectedBlocks)
        {
            // 'S' indicates selected proof-of-stake blocks
            // 'W' indicates selected proof-of-work blocks
            strSelectionMap.replace(item.second->nHeight - nHeightFirstCandidate, 1, item.second->IsProofOfStake()? "S" : "W");
        }
//        LogPrintf("ComputeNextStakeModifier: selection height [%d, %d] map %s\n", nHeightFirstCandidate, pindexPrev->nHeight, strSelectionMap);
    }
//    LogPrint("stakemodifier", "ComputeNextStakeModifier: new modifier=0x%016x time=%s\n", nStakeModifierNew, DateTimeStrFormat("%Y-%m-%d %H:%M:%S", pindexPrev->GetBlockTime()));

    nStakeModifier = nStakeModifierNew;
    fGeneratedStakeModifier = true;
    return true;
}


static bool CheckStakeKernelHashV2(CBlockIndex* pindexPrev, unsigned int nBits, unsigned int nTimeBlockFrom, const CTransaction& txPrev, const COutPoint& prevout, unsigned int nTimeTx, arith_uint256& hashProofOfStake, arith_uint256& targetProofOfStake, bool fPrintProofOfStake)
{

    if (nTimeTx < txPrev.nTime)  // Transaction timestamp violation
        return error("CheckStakeKernelHash() : nTime violation");


    if (nTimeBlockFrom + Params().GetConsensus().nStakeMinAge > nTimeTx) // Min age requirement
        return error("CheckStakeKernelHash() : min age violation");

    // Base target
    targetProofOfStake.SetCompact(nBits);

    // Weighted target
    int64_t nValueIn = txPrev.vout[prevout.n].nValue;
    arith_uint512 bnWeight = arith_uint512(nValueIn);

    // We need to convert to uint512 to prevent overflow when multiplying by 1st block coins
    base_uint<512> targetProofOfStake512(targetProofOfStake.GetHex());
    targetProofOfStake512 *= bnWeight;

    uint64_t nStakeModifier = pindexPrev->nStakeModifier;
    int nStakeModifierHeight = pindexPrev->nHeight;
    int64_t nStakeModifierTime = pindexPrev->nTime;

    // Calculate hash
    CDataStream ss(SER_GETHASH, 0);
    ss << nStakeModifier << nTimeBlockFrom << txPrev.nTime << prevout.hash << prevout.n << nTimeTx;
    hashProofOfStake = UintToArith256(Hash(ss.begin(), ss.end()));

    if (fPrintProofOfStake)
    {
        LogPrint("stakemodifier","CheckStakeKernelHash() : using modifier 0x%016x at height=%d timestamp=%s for block from timestamp=%s\n",
            nStakeModifier, nStakeModifierHeight,
            DateTimeStrFormat("%Y-%m-%d %H:%M:%S", nStakeModifierTime),
            DateTimeStrFormat("%Y-%m-%d %H:%M:%S", nTimeBlockFrom));
        LogPrint("stakemodifier","CheckStakeKernelHash() : check modifier=0x%016x nTimeBlockFrom=%u nTimeTxPrev=%u nPrevout=%u nTimeTx=%u hashProof=%s bnTarget=%s nBits=%08x nValueIn=%d bnWeight=%s\n",
            nStakeModifier,
            nTimeBlockFrom, txPrev.nTime, prevout.n, nTimeTx,
            hashProofOfStake.ToString(), targetProofOfStake512.ToString(), nBits, nValueIn,bnWeight.ToString());
    }

    // We need to convert type so it can be compared to target
    base_uint<512> hashProofOfStake512(hashProofOfStake.GetHex());

    // Now check if proof-of-stake hash meets target protocol
    if (hashProofOfStake512 > targetProofOfStake512)
      return false;

    if (fDebug && !fPrintProofOfStake)
    {
        LogPrint("stakemodifier","CheckStakeKernelHash() : using modifier 0x%016x at height=%d timestamp=%s for block from timestamp=%s\n",
            nStakeModifier, nStakeModifierHeight,
            DateTimeStrFormat("%Y-%m-%d %H:%M:%S", nStakeModifierTime),
            DateTimeStrFormat("%Y-%m-%d %H:%M:%S", nTimeBlockFrom));
        LogPrint("stakemodifier","CheckStakeKernelHash() : pass modifier=0x%016x nTimeBlockFrom=%u nTimeTxPrev=%u nPrevout=%u nTimeTx=%u hashProof=%s\n",
            nStakeModifier,
            nTimeBlockFrom, txPrev.nTime, prevout.n, nTimeTx,
            hashProofOfStake.ToString());
    }

    return true;
}

bool CheckStakeKernelHash(CBlockIndex* pindexPrev, unsigned int nBits, CBlockIndex& blockFrom, const CTransaction& txPrev, const COutPoint& prevout, unsigned int nTimeTx, arith_uint256& hashProofOfStake, arith_uint256& targetProofOfStake, bool fPrintProofOfStake)
{
    // if (IsProtocolV2(pindexPrev->nHeight+1))
        return CheckStakeKernelHashV2(pindexPrev, nBits, blockFrom.GetBlockTime(), txPrev, prevout, nTimeTx, hashProofOfStake, targetProofOfStake, true);
    // else
        // return CheckStakeKernelHashV1(nBits, blockFrom, nTxPrevOffset, txPrev, prevout, nTimeTx, hashProofOfStake, targetProofOfStake, fPrintProofOfStake);
}

//Check kernel hash target and coinstake signature
bool CheckProofOfStake(CBlockIndex* pindexPrev, const CTransaction& tx, unsigned int nBits, arith_uint256& hashProofOfStake, arith_uint256& targetProofOfStake, std::vector<CScriptCheck> *pvChecks, bool fCHeckSignature)
{
    if (!tx.IsCoinStake())
        return error("CheckProofOfStake() : called on non-coinstake %s", tx.GetHash().ToString());

    // Kernel (input 0) must match the stake hash target per coin age (nBits)
    const CTxIn& txin = tx.vin[0];

    CTransaction txPrev;
    uint256 hashBlock = uint256();
    if (!GetTransaction(txin.prevout.hash, txPrev, Params().GetConsensus(), hashBlock, true))
        return error("CheckProofOfStake() : INFO: read txPrev failed %s",txin.prevout.hash.GetHex());  // previous transaction not in main chain, may occur during initial download

    if (txPrev.vout[txin.prevout.n].scriptPubKey.IsColdStaking())
        for(unsigned int i = 1; i < tx.vout.size() - 1; i++) // First output is empty, last is CFund contribution
            if(tx.vout[i].scriptPubKey != txPrev.vout[txin.prevout.n].scriptPubKey)
                return error(strprintf("CheckProofOfStake(): Coinstake output %d tried to move cold staking coins to a non authorised script. (%s vs. %s)",
                                       i, ScriptToAsmStr(txPrev.vout[txin.prevout.n].scriptPubKey), ScriptToAsmStr(tx.vout[i].scriptPubKey)));

    if (pvChecks)
        pvChecks->reserve(tx.vin.size());

    CCoinsViewCache inputs(pcoinsTip);

    if(fCHeckSignature)
    {
        PrecomputedTransactionData txdata(tx);
        const COutPoint &prevout = tx.vin[0].prevout;
        const CCoins* coins = inputs.AccessCoins(prevout.hash);
        assert(coins);

        // Verify signature
        CScriptCheck check(*coins, tx, 0, SCRIPT_VERIFY_NONE, false, &txdata);
        if (pvChecks) {
            pvChecks->push_back(CScriptCheck());
            check.swap(pvChecks->back());
        } else if (!check())
            return error("CheckProofOfStake() : script-verify-failed %s",ScriptErrorString(check.GetScriptError()));
    }

    if (mapBlockIndex.count(hashBlock) == 0)
        return fDebug? error("CheckProofOfStake() : read block failed") : false; // unable to read block of previous transaction

    CBlockIndex* pblockindex = mapBlockIndex[hashBlock];

    if (txin.prevout.hash != txPrev.GetHash())
        return error("CheckProofOfStake(): Coinstake input does not match previous output %s",txin.prevout.hash.GetHex());

    if (!CheckStakeKernelHash(pindexPrev, nBits, *pblockindex, txPrev, txin.prevout, tx.nTime, hashProofOfStake, targetProofOfStake, fDebug))
        return error("CheckProofOfStake() : INFO: check kernel failed on coinstake %s, hashProof=%s", tx.GetHash().ToString(), hashProofOfStake.ToString()); // may occur during initial download or if behind on block chain sync

    return true;
}

// Check whether the coinstake timestamp meets protocol
bool CheckCoinStakeTimestamp(int nHeight, int64_t nTimeBlock, int64_t nTimeTx)
{
    if (nHeight > 0)
        return (nTimeBlock == nTimeTx) && ((nTimeTx & STAKE_TIMESTAMP_MASK) == 0);
    else
        return (nTimeBlock == nTimeTx);
}

bool CheckKernel(CBlockIndex* pindexPrev, unsigned int nBits, int64_t nTime, const COutPoint& prevout, int64_t* pBlockTime)
{
    arith_uint256 hashProofOfStake, targetProofOfStake;

    CTransaction txPrev;
    uint256 hashBlock = uint256();
    if (!GetTransaction(prevout.hash, txPrev, Params().GetConsensus(), hashBlock, true)){
        LogPrintf("CheckKernel : Could not find previous transaction %s\n",prevout.hash.ToString());
        return false;
    }

    if (mapBlockIndex.count(hashBlock) == 0){
        LogPrintf("CheckKernel : Could not find block of previous transaction %s\n",hashBlock.ToString());
        return false;
    }

    CBlockIndex* pblockindex = mapBlockIndex[hashBlock];

    if (pblockindex->GetBlockTime() + Params().GetConsensus().nStakeMinAge > nTime)
        return false;

    if (pBlockTime)
        *pBlockTime = pblockindex->GetBlockTime();


    if (!pwalletMain->mapWallet.count(prevout.hash))
        return("CheckProofOfStake(): Couldn't get Tx Index");

    return CheckStakeKernelHash(pindexPrev, nBits, *pblockindex, txPrev, prevout, nTime, hashProofOfStake, targetProofOfStake);
}

// staker's coin stake reward based on coin age spent (coin-days)
int64_t GetProofOfStakeReward(int nHeight, int64_t nCoinAge, int64_t nFees, CBlockIndex* pindexPrev)
{
    int64_t nRewardCoinYear;
    nRewardCoinYear = MAX_MINT_PROOF_OF_STAKE;

    if(nHeight-1 < 7 * Params().GetConsensus().nDailyBlockCount)
        nRewardCoinYear = 1 * MAX_MINT_PROOF_OF_STAKE;
    else if(nHeight-1 < (365 * Params().GetConsensus().nDailyBlockCount))
        nRewardCoinYear = 0.5 * MAX_MINT_PROOF_OF_STAKE;
    else if(nHeight-1 < (730 * Params().GetConsensus().nDailyBlockCount))
        nRewardCoinYear = 0.5 * MAX_MINT_PROOF_OF_STAKE;
    else if(IsCommunityFundAccumulationEnabled(pindexPrev, Params().GetConsensus(), false))
        nRewardCoinYear = 0.4 * MAX_MINT_PROOF_OF_STAKE;
    else
        nRewardCoinYear = 0.5 * MAX_MINT_PROOF_OF_STAKE;

    int64_t nSubsidy = nCoinAge * nRewardCoinYear / 365;

    return  nSubsidy + nFees;
}

unsigned int ComputeMaxBits(arith_uint256 bnTargetLimit, unsigned int nBase, int64_t nTime)
{
    arith_uint256 bnResult;
    bnResult.SetCompact(nBase);
    bnResult *= 2;
    while (nTime > 0 && bnResult < bnTargetLimit)
    {
        // Maximum 200% adjustment per day...
        bnResult *= 2;
        nTime -= 24 * 60 * 60;
    }
    if (bnResult > bnTargetLimit)
        bnResult = bnTargetLimit;
    return bnResult.GetCompact();
}<|MERGE_RESOLUTION|>--- conflicted
+++ resolved
@@ -2519,13 +2519,11 @@
     if(IsCommunityFundAccumulationEnabled(pindexPrev,Params().GetConsensus(), true))
         nVersion |= nCFundAccVersionMask;
 
-<<<<<<< HEAD
     if(IsColdStakingEnabled(pindexPrev,Params().GetConsensus()))
         nVersion |= nColdStakingVersionMask;
-=======
+
     if(IsCommunityFundAccumulationSpreadEnabled(pindexPrev,Params().GetConsensus()))
         nVersion |= nCFundAccSpreadVersionMask;
->>>>>>> 5b08277c
 
     return nVersion;
 }
