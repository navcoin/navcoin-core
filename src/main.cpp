// Copyright (c) 2009-2010 Satoshi Nakamoto
// Copyright (c) 2009-2015 The Bitcoin Core developers
// Copyright (c) 2017-2018 The NavCoin Core developers
// Distributed under the MIT software license, see the accompanying
// file COPYING or http://www.opensource.org/licenses/mit-license.php.

#include <main.h>

#include <addrman.h>
#include <arith_uint256.h>
#include <base58.h>
#include <blockencodings.h>
#include <chainparams.h>
#include <checkpoints.h>
#include <checkqueue.h>
#include <consensus/consensus.h>
#include <consensus/merkle.h>
#include <consensus/validation.h>
#include <core_io.h>
#include <hash.h>
#include <init.h>
#include <merkleblock.h>
#include <net.h>
#include <policy/fees.h>
#include <policy/policy.h>
#include <pow.h>
#include <primitives/block.h>
#include <primitives/transaction.h>
#include <random.h>
#include <script/script.h>
#include <script/sigcache.h>
#include <script/standard.h>
#include <tinyformat.h>
#include <timedata.h>
#include <txdb.h>
#include <txmempool.h>
#include <ui_interface.h>
#include <undo.h>
#include <util.h>
#include <utilmoneystr.h>
#include <utilstrencodings.h>
#include <validationinterface.h>
#include <versionbits.h>
#include <wallet/wallet.h>

#include <atomic>
#include <sstream>

#include <boost/algorithm/string/join.hpp>
#include <boost/algorithm/string/replace.hpp>
#include <boost/filesystem.hpp>
#include <boost/filesystem/fstream.hpp>
#include <boost/math/distributions/poisson.hpp>
#include <boost/range/adaptor/reversed.hpp>
#include <boost/thread.hpp>

using namespace std;

#if defined(NDEBUG)
# error "Navcoin cannot be compiled without assertions."
#endif

/**
 * Global state
 */

CCriticalSection cs_main;

BlockMap mapBlockIndex;
CChain chainActive;
CBlockIndex *pindexBestHeader = nullptr;
int64_t nTimeBestReceived = 0;
CWaitableCriticalSection csBestBlock;
CConditionVariable cvBlockChange;
int nScriptCheckThreads = 0;
bool fImporting = false;
bool fReindex = false;
bool fVerifyChain = false;
bool fTxIndex = false;
bool fAddressIndex = false;
bool fTimestampIndex = false;
bool fSpentIndex = false;
bool fHavePruned = false;
bool fPruneMode = false;
bool fIsBareMultisigStd = DEFAULT_PERMIT_BAREMULTISIG;
bool fRequireStandard = true;
bool fCheckBlockIndex = false;
bool fCheckpointsEnabled = DEFAULT_CHECKPOINTS_ENABLED;
size_t nCoinCacheUsage = 5000 * 300;
uint64_t nPruneTarget = 0;
int64_t nMaxTipAge = DEFAULT_MAX_TIP_AGE;
bool fEnableReplacement = DEFAULT_ENABLE_REPLACEMENT;


CFeeRate minRelayTxFee = CFeeRate(DEFAULT_MIN_RELAY_TX_FEE);
CAmount maxTxFee = DEFAULT_TRANSACTION_MAXFEE;

uint256 hashBestChain = uint256();
CBlockIndex* pindexBest = nullptr;
CBlockIndex* pindexVerifyChainTip = nullptr;

set<pair<COutPoint, unsigned int> > setStakeSeen;

CTxMemPool mempool(::minRelayTxFee);
FeeFilterRounder filterRounder(::minRelayTxFee);
CTxMemPool stempool(::minRelayTxFee);

struct IteratorComparator
{
    template<typename I>
    bool operator()(const I& a, const I& b)
    {
        return &(*a) < &(*b);
    }
};

struct COrphanTx {
    CTransaction tx;
    NodeId fromPeer;
    int64_t nTimeExpire;
};
map<uint256, COrphanTx> mapOrphanTransactions GUARDED_BY(cs_main);
map<COutPoint, set<map<uint256, COrphanTx>::iterator, IteratorComparator>> mapOrphanTransactionsByPrev GUARDED_BY(cs_main);
void EraseOrphansFor(NodeId peer) EXCLUSIVE_LOCKS_REQUIRED(cs_main);

/**
 * Returns true if there are nRequired or more blocks of minVersion or above
 * in the last Consensus::Params::nMajorityWindow blocks, starting at pstart and going backwards.
 */
static bool IsSuperMajority(int minVersion, const CBlockIndex* pstart, unsigned nRequired, const Consensus::Params& consensusParams);
static void CheckBlockIndex(const Consensus::Params& consensusParams);

/* Proof of Stake constants */

extern std::set<std::pair<COutPoint, unsigned int> > setStakeSeen;

arith_uint256 bnProofOfStakeLimit(~arith_uint256() >> 20);
arith_uint256 bnProofOfStakeLimitV2(~arith_uint256() >> 20);

/** Constant stuff for coinbase transactions we create: */
CScript COINBASE_FLAGS;

const string strMessageMagic = "Navcoin Signed Message:\n";


enum FlushStateMode {
    FLUSH_STATE_NONE,
    FLUSH_STATE_IF_NEEDED,
    FLUSH_STATE_PERIODIC,
    FLUSH_STATE_ALWAYS
};

// Internal stuff
namespace {

    struct CBlockIndexWorkComparator
    {
        bool operator()(CBlockIndex *pa, CBlockIndex *pb) const {
            // First sort by most total work, ...
            if (pa->nChainWork > pb->nChainWork) return false;
            if (pa->nChainWork < pb->nChainWork) return true;

            // ... then by earliest time received, ...
            if (pa->nSequenceId < pb->nSequenceId) return false;
            if (pa->nSequenceId > pb->nSequenceId) return true;

            // Use pointer address as tie breaker (should only happen with blocks
            // loaded from disk, as those all have id 0).
            if (pa < pb) return false;
            if (pa > pb) return true;

            // Identical blocks.
            return false;
        }
    };

    CBlockIndex *pindexBestInvalid;

    /**
     * The set of all CBlockIndex entries with BLOCK_VALID_TRANSACTIONS (for itself and all ancestors) and
     * as good as our current tip or better. Entries may be failed, though, and pruning nodes may be
     * missing the data for the block.
     */
    set<CBlockIndex*, CBlockIndexWorkComparator> setBlockIndexCandidates;
    /** Number of nodes with fSyncStarted. */
    int nSyncStarted = 0;
    /** All pairs A->B, where A (or one of its ancestors) misses transactions, but B has transactions.
     * Pruned nodes may have entries where B is missing data.
     */
    multimap<CBlockIndex*, CBlockIndex*> mapBlocksUnlinked;

    CCriticalSection cs_LastBlockFile;
    std::vector<CBlockFileInfo> vinfoBlockFile;
    int nLastBlockFile = 0;
    /** Global flag to indicate we should check to see if there are
     *  block/undo files that should be deleted.  Set on startup
     *  or if we allocate more file space when we're in prune mode
     */
    bool fCheckForPruning = false;

    /**
     * Every received block is assigned a unique and increasing identifier, so we
     * know which one to give priority in case of a fork.
     */
    CCriticalSection cs_nBlockSequenceId;
    /** Blocks loaded from disk are assigned id 0, so start the counter at 1. */
    uint32_t nBlockSequenceId = 1;

    /**
     * Sources of received blocks, saved to be able to send them reject
     * messages or ban them when processing happens afterwards. Protected by
     * cs_main.
     */
    map<uint256, NodeId> mapBlockSource;

    /**
     * Filter for transactions that were recently rejected by
     * AcceptToMemoryPool. These are not rerequested until the chain tip
     * changes, at which point the entire filter is reset. Protected by
     * cs_main.
     *
     * Without this filter we'd be re-requesting txs from each of our peers,
     * increasing bandwidth consumption considerably. For instance, with 100
     * peers, half of which relay a tx we don't accept, that might be a 50x
     * bandwidth increase. A flooding attacker attempting to roll-over the
     * filter using minimum-sized, 60byte, transactions might manage to send
     * 1000/sec if we have fast peers, so we pick 120,000 to give our peers a
     * two minute window to send invs to us.
     *
     * Decreasing the false positive rate is fairly cheap, so we pick one in a
     * million to make it highly unlikely for users to have issues with this
     * filter.
     *
     * Memory used: 1.3 MB
     */
    boost::scoped_ptr<CRollingBloomFilter> recentRejects;
    uint256 hashRecentRejectsChainTip;

    /** Blocks that are in flight, and that are in the queue to be downloaded. Protected by cs_main. */
    struct QueuedBlock {
        uint256 hash;
        CBlockIndex* pindex;                                     //!< Optional.
        bool fValidatedHeaders;                                  //!< Whether this block has validated headers at the time of request.
        std::unique_ptr<PartiallyDownloadedBlock> partialBlock;  //!< Optional, used for CMPCTBLOCK downloads
    };
    map<uint256, pair<NodeId, list<QueuedBlock>::iterator> > mapBlocksInFlight;

    /** Stack of nodes which we have set to announce using compact blocks */
    list<NodeId> lNodesAnnouncingHeaderAndIDs;

    /** Number of preferable block download peers. */
    int nPreferredDownload = 0;

    /** Dirty block index entries. */
    set<CBlockIndex*> setDirtyBlockIndex;

    /** Dirty block file entries. */
    set<int> setDirtyFileInfo;

    /** Number of peers from which we're downloading blocks. */
    int nPeersWithValidatedDownloads = 0;

    /** Relay map, protected by cs_main. */
    typedef std::map<uint256, std::shared_ptr<const CTransaction>> MapRelay;
    MapRelay mapRelay;
    /** Expiration-time ordered list of (expire time, relay map entry) pairs, protected by cs_main). */
    std::deque<std::pair<int64_t, MapRelay::iterator>> vRelayExpiration;
} // anon namespace

//////////////////////////////////////////////////////////////////////////////
//
// Registration of network node signals.
//

namespace {

struct CBlockReject {
    unsigned char chRejectCode;
    string strRejectReason;
    uint256 hashBlock;
};

class CNodeHeaders
{
public:
    CNodeHeaders():
        maxSize(0)
    {
        maxSize = GetArg("-headerspamfiltermaxsize", MAX_HEADERS_RESULTS*2);
    }

    void addHeaders(std::vector<uint256> hashes)
    {
        for (auto& it: hashes)
            points.insert(it);
    }

    bool updateState(CValidationState& state, bool ret)
    {
        int64_t nTime1 = GetTimeMicros();

        for (auto it = points.begin(); it != points.end();)
        {
            if (mapBlockIndex.count(*it) && (mapBlockIndex[*it]->nStatus & BLOCK_VALID_SCRIPTS) == BLOCK_VALID_SCRIPTS)
            {
                it = points.erase(it);
            }
            else
            {
                ++it;
            }
        }

        LogPrint("headerspam", "%s: Current size: %d Max size: %d\n",
                 __func__, points.size(), maxSize);

        if(points.size() > maxSize)
        {
            // Clear the points and ban the node
            points.clear();
            return state.DoS(100, false, REJECT_INVALID, "header-spam", false, "ban node for sending spam");
        }

        int64_t nTime2 = GetTimeMicros();
        LogPrint("bench", "%s: Anti header spam took: %.2fms\n", __func__, 0.001 * (nTime2 - nTime1));

        return ret;
    }

 private:
     std::set<uint256> points;
     size_t maxSize;
 };

/**
 * Maintain validation-specific state about nodes, protected by cs_main, instead
 * by CNode's own locks. This simplifies asynchronous operation, where
 * processing of incoming data is done after the ProcessMessage call returns,
 * and we're no longer holding the node's locks.
 */
struct CNodeState {
    //! The peer's address
    CService address;
    //! Whether we have a fully established connection.
    bool fCurrentlyConnected;
    //! Accumulated misbehaviour score for this peer.
    int nMisbehavior;
    //! Whether this peer should be disconnected and banned (unless whitelisted).
    bool fShouldBan;
    //! String name of this peer (debugging/logging purposes).
    std::string name;
    //! List of asynchronously-determined block rejections to notify this peer about.
    std::vector<CBlockReject> rejects;
    //! The best known block we know this peer has announced.
    CBlockIndex *pindexBestKnownBlock;
    //! The hash of the last unknown block this peer has announced.
    uint256 hashLastUnknownBlock;
    //! The last full block we both have.
    CBlockIndex *pindexLastCommonBlock;
    //! The best header we have sent our peer.
    CBlockIndex *pindexBestHeaderSent;
    //! Length of current-streak of unconnecting headers announcements
    int nUnconnectingHeaders;
    //! Whether we've started headers synchronization with this peer.
    bool fSyncStarted;
    //! Since when we're stalling block download progress (in microseconds), or 0.
    int64_t nStallingSince;
    list<QueuedBlock> vBlocksInFlight;
    //! When the first entry in vBlocksInFlight started downloading. Don't care when vBlocksInFlight is empty.
    int64_t nDownloadingSince;
    int nBlocksInFlight;
    int nBlocksInFlightValidHeaders;
    //! Whether we consider this a preferred download peer.
    bool fPreferredDownload;
    //! Whether this peer wants invs or headers (when possible) for block announcements.
    bool fPreferHeaders;
    //! Whether this peer wants invs or cmpctblocks (when possible) for block announcements.
    bool fPreferHeaderAndIDs;
    //! Whether this peer will send us cmpctblocks if we request them
    bool fProvidesHeaderAndIDs;
    //! Whether this peer can give us witnesses
    bool fHaveWitness;

    CNodeState() {
        fCurrentlyConnected = false;
        nMisbehavior = 0;
        fShouldBan = false;
        pindexBestKnownBlock = nullptr;
        hashLastUnknownBlock.SetNull();
        pindexLastCommonBlock = nullptr;
        pindexBestHeaderSent = nullptr;
        nUnconnectingHeaders = 0;
        fSyncStarted = false;
        nStallingSince = 0;
        nDownloadingSince = 0;
        nBlocksInFlight = 0;
        nBlocksInFlightValidHeaders = 0;
        fPreferredDownload = false;
        fPreferHeaders = false;
        fPreferHeaderAndIDs = false;
        fProvidesHeaderAndIDs = false;
        fHaveWitness = false;
    }
};

/** Map maintaining per-node state. Requires cs_main. */
map<NodeId, CNodeState> mapNodeState;
map<CService, CNodeHeaders> mapServiceHeaders;

// Requires cs_main.
CNodeState *State(NodeId pnode) {
    map<NodeId, CNodeState>::iterator it = mapNodeState.find(pnode);
    if (it == mapNodeState.end())
        return nullptr;
    return &it->second;
}

static CNodeHeaders &ServiceHeaders(const CService& address) EXCLUSIVE_LOCKS_REQUIRED(cs_main) {
    unsigned short port =
            GetBoolArg("-headerspamfilterignoreport", DEFAULT_HEADER_SPAM_FILTER_IGNORE_PORT) ? 0 : address.GetPort();
    CService addr(address, port);
    return mapServiceHeaders[addr];
}

static void CleanAddressHeaders(const CAddress& addr) EXCLUSIVE_LOCKS_REQUIRED(cs_main) {
    CSubNet subNet(addr);
    for (std::map<CService, CNodeHeaders>::iterator it=mapServiceHeaders.begin(); it!=mapServiceHeaders.end();){
        if(subNet.Match(it->first))
        {
            it = mapServiceHeaders.erase(it);
        }
        else{
            it++;
        }
    }
}

int GetHeight()
{
    LOCK(cs_main);
    return chainActive.Height();
}

void UpdatePreferredDownload(CNode* node, CNodeState* state)
{
    nPreferredDownload -= state->fPreferredDownload;

    // Whether this node should be marked as a preferred download node.
    state->fPreferredDownload = (!node->fInbound || node->fWhitelisted) && !node->fOneShot && !node->fClient;

    nPreferredDownload += state->fPreferredDownload;
}

void InitializeNode(NodeId nodeid, const CNode *pnode) {
    LOCK(cs_main);
    CNodeState &state = mapNodeState.insert(std::make_pair(nodeid, CNodeState())).first->second;
    state.name = pnode->addrName;
    state.address = pnode->addr;
}

void FinalizeNode(NodeId nodeid) {
    LOCK(cs_main);
    CNodeState *state = State(nodeid);

    if (state->fSyncStarted)
        nSyncStarted--;

    if (state->nMisbehavior == 0 && state->fCurrentlyConnected) {
        AddressCurrentlyConnected(state->address);
    }

    for(const QueuedBlock& entry: state->vBlocksInFlight) {
        mapBlocksInFlight.erase(entry.hash);
    }
    EraseOrphansFor(nodeid);
    nPreferredDownload -= state->fPreferredDownload;
    nPeersWithValidatedDownloads -= (state->nBlocksInFlightValidHeaders != 0);
    assert(nPeersWithValidatedDownloads >= 0);

    mapNodeState.erase(nodeid);

    if (mapNodeState.empty()) {
        // Do a consistency check after the last peer is removed.
        assert(mapBlocksInFlight.empty());
        assert(nPreferredDownload == 0);
        assert(nPeersWithValidatedDownloads == 0);
    }
}

// Requires cs_main.
// Returns a bool indicating whether we requested this block.
// Also used if a block was /not/ received and timed out or started with another peer
bool MarkBlockAsReceived(const uint256& hash) {
    map<uint256, pair<NodeId, list<QueuedBlock>::iterator> >::iterator itInFlight = mapBlocksInFlight.find(hash);
    if (itInFlight != mapBlocksInFlight.end()) {
        CNodeState *state = State(itInFlight->second.first);
        state->nBlocksInFlightValidHeaders -= itInFlight->second.second->fValidatedHeaders;
        if (state->nBlocksInFlightValidHeaders == 0 && itInFlight->second.second->fValidatedHeaders) {
            // Last validated block on the queue was received.
            nPeersWithValidatedDownloads--;
        }
        if (state->vBlocksInFlight.begin() == itInFlight->second.second) {
            // First block on the queue was received, update the start download time for the next one
            state->nDownloadingSince = std::max(state->nDownloadingSince, GetTimeMicros());
        }
        state->vBlocksInFlight.erase(itInFlight->second.second);
        state->nBlocksInFlight--;
        state->nStallingSince = 0;
        mapBlocksInFlight.erase(itInFlight);
        return true;
    }
    return false;
}

// Requires cs_main.
// returns false, still setting pit, if the block was already in flight from the same peer
// pit will only be valid as long as the same cs_main lock is being held
bool MarkBlockAsInFlight(NodeId nodeid, const uint256& hash, const Consensus::Params& consensusParams, CBlockIndex *pindex = nullptr, list<QueuedBlock>::iterator **pit = nullptr) {
    CNodeState *state = State(nodeid);
    assert(state != nullptr);

    // Short-circuit most stuff in case its from the same node
    map<uint256, pair<NodeId, list<QueuedBlock>::iterator> >::iterator itInFlight = mapBlocksInFlight.find(hash);
    if (itInFlight != mapBlocksInFlight.end() && itInFlight->second.first == nodeid) {
        *pit = &itInFlight->second.second;
        return false;
    }

    // Make sure it's not listed somewhere already.
    MarkBlockAsReceived(hash);

    list<QueuedBlock>::iterator it = state->vBlocksInFlight.insert(state->vBlocksInFlight.end(),
            {hash, pindex, pindex != nullptr, std::unique_ptr<PartiallyDownloadedBlock>(pit ? new PartiallyDownloadedBlock(&mempool) : nullptr)});
    state->nBlocksInFlight++;
    state->nBlocksInFlightValidHeaders += it->fValidatedHeaders;
    if (state->nBlocksInFlight == 1) {
        // We're starting a block download (batch) from this peer.
        state->nDownloadingSince = GetTimeMicros();
    }
    if (state->nBlocksInFlightValidHeaders == 1 && pindex != nullptr) {
        nPeersWithValidatedDownloads++;
    }
    itInFlight = mapBlocksInFlight.insert(std::make_pair(hash, std::make_pair(nodeid, it))).first;
    if (pit)
        *pit = &itInFlight->second.second;
    return true;
}

/** Check whether the last unknown block a peer advertised is not yet known. */
void ProcessBlockAvailability(NodeId nodeid) {
    CNodeState *state = State(nodeid);
    assert(state != nullptr);

    if (!state->hashLastUnknownBlock.IsNull()) {
        BlockMap::iterator itOld = mapBlockIndex.find(state->hashLastUnknownBlock);

        if (itOld != mapBlockIndex.end()) {
            if (state->pindexBestKnownBlock == NULL || itOld->second->nChainWork >= state->pindexBestKnownBlock->nChainWork){
                state->pindexBestKnownBlock = itOld->second;
            }
            state->hashLastUnknownBlock.SetNull();
        }
    }
}

/** Update tracking information about which blocks a peer is assumed to have. */
void UpdateBlockAvailability(NodeId nodeid, const uint256 &hash) {
    CNodeState *state = State(nodeid);
    assert(state != nullptr);

    ProcessBlockAvailability(nodeid);

    BlockMap::iterator it = mapBlockIndex.find(hash);
    if (it != mapBlockIndex.end() && it->second->nChainWork > 0) {
        // An actually better block was announced.
        if (state->pindexBestKnownBlock == NULL || it->second->nChainWork >= state->pindexBestKnownBlock->nChainWork)
            state->pindexBestKnownBlock = it->second;
    } else {
        // An unknown block was announced; just assume that the latest one is the best one.
        state->hashLastUnknownBlock = hash;
    }
}

//void MaybeSetPeerAsAnnouncingHeaderAndIDs(const CNodeState* nodestate, CNode* pfrom) {
//    if (nLocalServices & NODE_WITNESS) {
//        // Don't ever request compact blocks when segwit is enabled.
//        return;
//    }
//    if (nodestate->fProvidesHeaderAndIDs) {
//        BOOST_FOREACH(const NodeId nodeid, lNodesAnnouncingHeaderAndIDs)
//            if (nodeid == pfrom->GetId())
//                return;
//        bool fAnnounceUsingCMPCTBLOCK = false;
//        uint64_t nCMPCTBLOCKVersion = 1;
//        if (lNodesAnnouncingHeaderAndIDs.size() >= 3) {
//            // As per BIP152, we only get 3 of our peers to announce
//            // blocks using compact encodings.
//            CNode* pnodeStop = FindNode(lNodesAnnouncingHeaderAndIDs.front());
//            if (pnodeStop) {
//                pnodeStop->PushMessage(NetMsgType::SENDCMPCT, fAnnounceUsingCMPCTBLOCK, nCMPCTBLOCKVersion);
//                lNodesAnnouncingHeaderAndIDs.pop_front();
//            }
//        }
//        fAnnounceUsingCMPCTBLOCK = true;
//        pfrom->PushMessage(NetMsgType::SENDCMPCT, fAnnounceUsingCMPCTBLOCK, nCMPCTBLOCKVersion);
//        lNodesAnnouncingHeaderAndIDs.push_back(pfrom->GetId());
//    }
//}

// Requires cs_main
bool CanDirectFetch(const Consensus::Params &consensusParams)
{
    return chainActive.Tip()->GetBlockTime() > GetAdjustedTime() - consensusParams.nPowTargetSpacing * 20;
}

// Requires cs_main
bool PeerHasHeader(CNodeState *state, CBlockIndex *pindex)
{
    if (state->pindexBestKnownBlock && pindex == state->pindexBestKnownBlock->GetAncestor(pindex->nHeight))
        return true;
    if (state->pindexBestHeaderSent && pindex == state->pindexBestHeaderSent->GetAncestor(pindex->nHeight))
        return true;
    return false;
}

/** Find the last common ancestor two blocks have.
 *  Both pa and pb must be non-NULL. */
CBlockIndex* LastCommonAncestor(CBlockIndex* pa, CBlockIndex* pb) {
    if (pa->nHeight > pb->nHeight) {
        pa = pa->GetAncestor(pb->nHeight);
    } else if (pb->nHeight > pa->nHeight) {
        pb = pb->GetAncestor(pa->nHeight);
    }

    while (pa != pb && pa && pb) {
        pa = pa->pprev;
        pb = pb->pprev;
    }

    // Eventually all chain branches meet at the genesis block.
    assert(pa == pb);
    return pa;
}

/** Update pindexLastCommonBlock and add not-in-flight missing successors to vBlocks, until it has
 *  at most count entries. */
void FindNextBlocksToDownload(NodeId nodeid, unsigned int count, std::vector<CBlockIndex*>& vBlocks, NodeId& nodeStaller) {
    if (count == 0)
        return;

    vBlocks.reserve(vBlocks.size() + count);
    CNodeState *state = State(nodeid);
    assert(state != nullptr);

    // Make sure pindexBestKnownBlock is up to date, we'll need it.
    ProcessBlockAvailability(nodeid);

    if (state->pindexBestKnownBlock == NULL || state->pindexBestKnownBlock->nChainWork < chainActive.Tip()->nChainWork) {
        // This peer has nothing interesting.
        return;
    }

    if (state->pindexLastCommonBlock == nullptr) {
        // Bootstrap quickly by guessing a parent of our best tip is the forking point.
        // Guessing wrong in either direction is not a problem.
        state->pindexLastCommonBlock = chainActive[std::min(state->pindexBestKnownBlock->nHeight, chainActive.Height())];
    }

    // If the peer reorganized, our previous pindexLastCommonBlock may not be an ancestor
    // of its current tip anymore. Go back enough to fix that.
    state->pindexLastCommonBlock = LastCommonAncestor(state->pindexLastCommonBlock, state->pindexBestKnownBlock);
    if (state->pindexLastCommonBlock == state->pindexBestKnownBlock)
        return;

    std::vector<CBlockIndex*> vToFetch;
    CBlockIndex *pindexWalk = state->pindexLastCommonBlock;
    // Never fetch further than the best block we know the peer has, or more than BLOCK_DOWNLOAD_WINDOW + 1 beyond the last
    // linked block we have in common with this peer. The +1 is so we can detect stalling, namely if we would be able to
    // download that next block if the window were 1 larger.
    int nWindowEnd = state->pindexLastCommonBlock->nHeight + BLOCK_DOWNLOAD_WINDOW;
    int nMaxHeight = std::min<int>(state->pindexBestKnownBlock->nHeight, nWindowEnd + 1);
    NodeId waitingfor = -1;
    while (pindexWalk->nHeight < nMaxHeight) {
        // Read up to 128 (or more, if more blocks than that are needed) successors of pindexWalk (towards
        // pindexBestKnownBlock) into vToFetch. We fetch 128, because CBlockIndex::GetAncestor may be as expensive
        // as iterating over ~100 CBlockIndex* entries anyway.
        int nToFetch = std::min(nMaxHeight - pindexWalk->nHeight, std::max<int>(count - vBlocks.size(), 128));
        vToFetch.resize(nToFetch);
        pindexWalk = state->pindexBestKnownBlock->GetAncestor(pindexWalk->nHeight + nToFetch);
        vToFetch[nToFetch - 1] = pindexWalk;
        for (unsigned int i = nToFetch - 1; i > 0; i--) {
            vToFetch[i - 1] = vToFetch[i]->pprev;
        }

        // Iterate over those blocks in vToFetch (in forward direction), adding the ones that
        // are not yet downloaded and not in flight to vBlocks. In the mean time, update
        // pindexLastCommonBlock as long as all ancestors are already downloaded, or if it's
        // already part of our chain (and therefore don't need it even if pruned).
        for(CBlockIndex* pindex: vToFetch) {
            if (!pindex->IsValid(BLOCK_VALID_TREE)) {
                // We consider the chain that this peer is on invalid.
                return;
            }
            if (pindex->nStatus & BLOCK_HAVE_DATA || chainActive.Contains(pindex)) {
                if (pindex->nChainTx)
                    state->pindexLastCommonBlock = pindex;
            } else if (mapBlocksInFlight.count(pindex->GetBlockHash()) == 0) {
                // The block is not already downloaded, and not yet in flight.
                if (pindex->nHeight > nWindowEnd) {
                    // We reached the end of the window.
                    if (vBlocks.size() == 0 && waitingfor != nodeid) {
                        // We aren't able to fetch anything, but we would be if the download window was one larger.
                        nodeStaller = waitingfor;
                    }
                    return;
                }
                vBlocks.push_back(pindex);
                if (vBlocks.size() == count) {
                    return;
                }
            } else if (waitingfor == -1) {
                // This is the first already-in-flight block.
                waitingfor = mapBlocksInFlight[pindex->GetBlockHash()].first;
            }
        }
    }
}

} // anon namespace

bool GetNodeStateStats(NodeId nodeid, CNodeStateStats &stats) {
    LOCK(cs_main);
    CNodeState *state = State(nodeid);
    if (state == nullptr)
        return false;
    stats.nMisbehavior = state->nMisbehavior;
    stats.nSyncHeight = state->pindexBestKnownBlock ? state->pindexBestKnownBlock->nHeight : -1;
    stats.nCommonHeight = state->pindexLastCommonBlock ? state->pindexLastCommonBlock->nHeight : -1;
    for(const QueuedBlock& queue: state->vBlocksInFlight) {
        if (queue.pindex)
            stats.vHeightInFlight.push_back(queue.pindex->nHeight);
    }
    return true;
}

void RegisterNodeSignals(CNodeSignals& nodeSignals)
{
    nodeSignals.GetHeight.connect(&GetHeight);
    nodeSignals.ProcessMessages.connect(&ProcessMessages);
    nodeSignals.SendMessages.connect(&SendMessages);
    nodeSignals.InitializeNode.connect(&InitializeNode);
    nodeSignals.FinalizeNode.connect(&FinalizeNode);
}

void UnregisterNodeSignals(CNodeSignals& nodeSignals)
{
    nodeSignals.GetHeight.disconnect(&GetHeight);
    nodeSignals.ProcessMessages.disconnect(&ProcessMessages);
    nodeSignals.SendMessages.disconnect(&SendMessages);
    nodeSignals.InitializeNode.disconnect(&InitializeNode);
    nodeSignals.FinalizeNode.disconnect(&FinalizeNode);
}

CBlockIndex* FindForkInGlobalIndex(const CChain& chain, const CBlockLocator& locator)
{
    // Find the first block the caller has in the main chain
    for(const uint256& hash: locator.vHave) {
        BlockMap::iterator mi = mapBlockIndex.find(hash);
        if (mi != mapBlockIndex.end())
        {
            CBlockIndex* pindex = (*mi).second;
            if (chain.Contains(pindex))
                return pindex;
            if (pindex->GetAncestor(chain.Height()) == chain.Tip()) {
                return chain.Tip();
            }
        }
    }
    return chain.Genesis();
}

CStateViewCache *pcoinsTip = nullptr;
CBlockTreeDB *pblocktree = nullptr;

//////////////////////////////////////////////////////////////////////////////
//
// mapOrphanTransactions
//

bool AddOrphanTx(const CTransaction& tx, NodeId peer) EXCLUSIVE_LOCKS_REQUIRED(cs_main)
{
    uint256 hash = tx.GetHash();
    if (mapOrphanTransactions.count(hash))
        return false;

    // Ignore big transactions, to avoid a
    // send-big-orphans memory exhaustion attack. If a peer has a legitimate
    // large transaction with a missing parent then we assume
    // it will rebroadcast it later, after the parent transaction(s)
    // have been mined or received.
    // 100 orphans, each of which is at most 99,999 bytes big is
    // at most 10 megabytes of orphans and somewhat more byprev index (in the worst case):
    unsigned int sz = GetTransactionWeight(tx);
    if (sz >= MAX_STANDARD_TX_WEIGHT)
    {
        LogPrint("mempool", "ignoring large orphan tx (size: %u, hash: %s)\n", sz, hash.ToString());
        return false;
    }

    auto ret = mapOrphanTransactions.emplace(hash, COrphanTx{tx, peer, GetTime() + ORPHAN_TX_EXPIRE_TIME});
    assert(ret.second);
    for(const CTxIn& txin: tx.vin) {
        mapOrphanTransactionsByPrev[txin.prevout].insert(ret.first);
    }

    LogPrint("mempool", "stored orphan tx %s (mapsz %u outsz %u)\n", hash.ToString(),
             mapOrphanTransactions.size(), mapOrphanTransactionsByPrev.size());
    return true;
}

int static EraseOrphanTx(uint256 hash) EXCLUSIVE_LOCKS_REQUIRED(cs_main)
{
    map<uint256, COrphanTx>::iterator it = mapOrphanTransactions.find(hash);
    if (it == mapOrphanTransactions.end())
        return 0;
    for(const CTxIn& txin: it->second.tx.vin)
    {
        auto itPrev = mapOrphanTransactionsByPrev.find(txin.prevout);
        if (itPrev == mapOrphanTransactionsByPrev.end())
            continue;
        itPrev->second.erase(it);
        if (itPrev->second.empty())
            mapOrphanTransactionsByPrev.erase(itPrev);
    }
    mapOrphanTransactions.erase(it);
    return 1;
}

void EraseOrphansFor(NodeId peer)
{
    int nErased = 0;
    map<uint256, COrphanTx>::iterator iter = mapOrphanTransactions.begin();
    while (iter != mapOrphanTransactions.end())
    {
        map<uint256, COrphanTx>::iterator maybeErase = iter++; // increment to avoid iterator becoming invalid
        if (maybeErase->second.fromPeer == peer)
        {
            nErased += EraseOrphanTx(maybeErase->second.tx.GetHash());
        }
    }
    if (nErased > 0) LogPrint("mempool", "Erased %d orphan tx from peer %d\n", nErased, peer);
}


unsigned int LimitOrphanTxSize(unsigned int nMaxOrphans) EXCLUSIVE_LOCKS_REQUIRED(cs_main)
{
    unsigned int nEvicted = 0;
    static int64_t nNextSweep;
    int64_t nNow = GetTime();
    if (nNextSweep <= nNow) {
        // Sweep out expired orphan pool entries:
        int nErased = 0;
        int64_t nMinExpTime = nNow + ORPHAN_TX_EXPIRE_TIME - ORPHAN_TX_EXPIRE_INTERVAL;
        map<uint256, COrphanTx>::iterator iter = mapOrphanTransactions.begin();
        while (iter != mapOrphanTransactions.end())
        {
            map<uint256, COrphanTx>::iterator maybeErase = iter++;
            if (maybeErase->second.nTimeExpire <= nNow) {
                nErased += EraseOrphanTx(maybeErase->second.tx.GetHash());
            } else {
                nMinExpTime = std::min(maybeErase->second.nTimeExpire, nMinExpTime);
            }
        }
        // Sweep again 5 minutes after the next entry that expires in order to batch the linear scan.
        nNextSweep = nMinExpTime + ORPHAN_TX_EXPIRE_INTERVAL;
        if (nErased > 0) LogPrint("mempool", "Erased %d orphan tx due to expiration\n", nErased);
    }
    while (mapOrphanTransactions.size() > nMaxOrphans)
    {
        // Evict a random orphan:
        uint256 randomhash = GetRandHash();
        map<uint256, COrphanTx>::iterator it = mapOrphanTransactions.lower_bound(randomhash);
        if (it == mapOrphanTransactions.end())
            it = mapOrphanTransactions.begin();
        EraseOrphanTx(it->first);
        ++nEvicted;
    }
    return nEvicted;
}

bool IsFinalTx(const CTransaction &tx, int nBlockHeight, int64_t nBlockTime)
{
    if (tx.nLockTime == 0)
        return true;
    if ((int64_t)tx.nLockTime < ((int64_t)tx.nLockTime < LOCKTIME_THRESHOLD ? (int64_t)nBlockHeight : nBlockTime))
        return true;
    for(const CTxIn& txin: tx.vin) {
        if (!(txin.nSequence == CTxIn::SEQUENCE_FINAL))
            return false;
    }
    return true;
}

bool CheckFinalTx(const CTransaction &tx, int flags)
{
    AssertLockHeld(cs_main);

    // By convention a negative value for flags indicates that the
    // current network-enforced consensus rules should be used. In
    // a future soft-fork scenario that would mean checking which
    // rules would be enforced for the next block and setting the
    // appropriate flags. At the present time no soft-forks are
    // scheduled, so no flags are set.
    flags = std::max(flags, 0);

    // CheckFinalTx() uses chainActive.Height()+1 to evaluate
    // nLockTime because when IsFinalTx() is called within
    // CBlock::AcceptBlock(), the height of the block *being*
    // evaluated is what is used. Thus if we want to know if a
    // transaction can be part of the *next* block, we need to call
    // IsFinalTx() with one more than chainActive.Height().
    const int nBlockHeight = chainActive.Height() + 1;

    // BIP113 will require that time-locked transactions have nLockTime set to
    // less than the median time of the previous block they're contained in.
    // When the next block is created its previous block will be the current
    // chain tip, so we use that to calculate the median time passed to
    // IsFinalTx() if LOCKTIME_MEDIAN_TIME_PAST is set.
    const int64_t nBlockTime = (flags & LOCKTIME_MEDIAN_TIME_PAST)
                             ? chainActive.Tip()->GetMedianTimePast()
                             : GetAdjustedTime();

    return IsFinalTx(tx, nBlockHeight, nBlockTime);
}

/**
 * Calculates the block height and previous block's median time past at
 * which the transaction will be considered final in the context of BIP 68.
 * Also removes from the vector of input heights any entries which did not
 * correspond to sequence locked inputs as they do not affect the calculation.
 */
static std::pair<int, int64_t> CalculateSequenceLocks(const CTransaction &tx, int flags, std::vector<int>* prevHeights, const CBlockIndex& block)
{
    assert(prevHeights->size() == tx.vin.size());

    // Will be set to the equivalent height- and time-based nLockTime
    // values that would be necessary to satisfy all relative lock-
    // time constraints given our view of block chain history.
    // The semantics of nLockTime are the last invalid height/time, so
    // use -1 to have the effect of any height or time being valid.
    int nMinHeight = -1;
    int64_t nMinTime = -1;

    // tx.nVersion is signed integer so requires cast to unsigned otherwise
    // we would be doing a signed comparison and half the range of nVersion
    // wouldn't support BIP 68.
    bool fEnforceBIP68 = static_cast<uint32_t>(tx.nVersion) >= 2
                      && flags & LOCKTIME_VERIFY_SEQUENCE;

    // Do not enforce sequence numbers as a relative lock time
    // unless we have been instructed to
    if (!fEnforceBIP68) {
        return std::make_pair(nMinHeight, nMinTime);
    }

    for (size_t txinIndex = 0; txinIndex < tx.vin.size(); txinIndex++) {
        const CTxIn& txin = tx.vin[txinIndex];

        // Sequence numbers with the most significant bit set are not
        // treated as relative lock-times, nor are they given any
        // consensus-enforced meaning at this point.
        if (txin.nSequence & CTxIn::SEQUENCE_LOCKTIME_DISABLE_FLAG) {
            // The height of this input is not relevant for sequence locks
            (*prevHeights)[txinIndex] = 0;
            continue;
        }

        int nCoinHeight = (*prevHeights)[txinIndex];

        if (txin.nSequence & CTxIn::SEQUENCE_LOCKTIME_TYPE_FLAG) {
            int64_t nCoinTime = block.GetAncestor(std::max(nCoinHeight-1, 0))->GetMedianTimePast();
            // NOTE: Subtract 1 to maintain nLockTime semantics
            // BIP 68 relative lock times have the semantics of calculating
            // the first block or time at which the transaction would be
            // valid. When calculating the effective block time or height
            // for the entire transaction, we switch to using the
            // semantics of nLockTime which is the last invalid block
            // time or height.  Thus we subtract 1 from the calculated
            // time or height.

            // Time-based relative lock-times are measured from the
            // smallest allowed timestamp of the block containing the
            // txout being spent, which is the median time past of the
            // block prior.
            nMinTime = std::max(nMinTime, nCoinTime + (int64_t)((txin.nSequence & CTxIn::SEQUENCE_LOCKTIME_MASK) << CTxIn::SEQUENCE_LOCKTIME_GRANULARITY) - 1);
        } else {
            nMinHeight = std::max(nMinHeight, nCoinHeight + (int)(txin.nSequence & CTxIn::SEQUENCE_LOCKTIME_MASK) - 1);
        }
    }

    return std::make_pair(nMinHeight, nMinTime);
}

static bool EvaluateSequenceLocks(const CBlockIndex& block, std::pair<int, int64_t> lockPair)
{
    assert(block.pprev);
    int64_t nBlockTime = block.pprev->GetMedianTimePast();
    if (lockPair.first >= block.nHeight || lockPair.second >= nBlockTime)
        return false;

    return true;
}

bool SequenceLocks(const CTransaction &tx, int flags, std::vector<int>* prevHeights, const CBlockIndex& block)
{
    return EvaluateSequenceLocks(block, CalculateSequenceLocks(tx, flags, prevHeights, block));
}

bool TestLockPointValidity(const LockPoints* lp)
{
    AssertLockHeld(cs_main);
    assert(lp);
    // If there are relative lock times then the maxInputBlock will be set
    // If there are no relative lock times, the LockPoints don't depend on the chain
    if (lp->maxInputBlock) {
        // Check whether chainActive is an extension of the block at which the LockPoints
        // calculation was valid.  If not LockPoints are no longer valid
        if (!chainActive.Contains(lp->maxInputBlock)) {
            return false;
        }
    }

    // LockPoints still valid
    return true;
}

bool CheckSequenceLocks(const CTransaction &tx, int flags, LockPoints* lp, bool useExistingLockPoints)
{
    AssertLockHeld(cs_main);
    LOCK(mempool.cs);

    CBlockIndex* tip = chainActive.Tip();
    CBlockIndex index;
    index.pprev = tip;
    // CheckSequenceLocks() uses chainActive.Height()+1 to evaluate
    // height based locks because when SequenceLocks() is called within
    // ConnectBlock(), the height of the block *being*
    // evaluated is what is used.
    // Thus if we want to know if a transaction can be part of the
    // *next* block, we need to use one more than chainActive.Height()
    index.nHeight = tip->nHeight + 1;

    std::pair<int, int64_t> lockPair;
    if (useExistingLockPoints) {
        assert(lp);
        lockPair.first = lp->height;
        lockPair.second = lp->time;
    }
    else {
        // pcoinsTip contains the UTXO set for chainActive.Tip()
<<<<<<< HEAD
        CStateViewMemPool viewMemPool(pcoinsTip, mempool);
=======
        CCoinsViewMemPool viewMemPool(pcoinsTip, mempool);
        CCoinsViewMemPool viewStemPool(pcoinsTip, stempool);
>>>>>>> 44ac887f
        std::vector<int> prevheights;
        prevheights.resize(tx.vin.size());
        for (size_t txinIndex = 0; txinIndex < tx.vin.size(); txinIndex++) {
            const CTxIn& txin = tx.vin[txinIndex];
            CCoins coins;
            if (!viewMemPool.GetCoins(txin.prevout.hash, coins))
            {
                if (!viewStemPool.GetCoins(txin.prevout.hash, coins)) {
                    return error("%s: Missing input", __func__);
                }
            }
            if (coins.nHeight == MEMPOOL_HEIGHT) {
                // Assume all mempool transaction confirm in the next block
                prevheights[txinIndex] = tip->nHeight + 1;
            } else {
                prevheights[txinIndex] = coins.nHeight;
            }
        }
        lockPair = CalculateSequenceLocks(tx, flags, &prevheights, index);
        if (lp) {
            lp->height = lockPair.first;
            lp->time = lockPair.second;
            // Also store the hash of the block with the highest height of
            // all the blocks which have sequence locked prevouts.
            // This hash needs to still be on the chain
            // for these LockPoint calculations to be valid
            // Note: It is impossible to correctly calculate a maxInputBlock
            // if any of the sequence locked inputs depend on unconfirmed txs,
            // except in the special case where the relative lock time/height
            // is 0, which is equivalent to no sequence lock. Since we assume
            // input height of tip+1 for mempool txs and test the resulting
            // lockPair from CalculateSequenceLocks against tip+1.  We know
            // EvaluateSequenceLocks will fail if there was a non-zero sequence
            // lock on a mempool input, so we can use the return value of
            // CheckSequenceLocks to indicate the LockPoints validity
            int maxInputHeight = 0;
            for(int height: prevheights) {
                // Can ignore mempool inputs since we'll fail if they had non-zero locks
                if (height != tip->nHeight+1) {
                    maxInputHeight = std::max(maxInputHeight, height);
                }
            }
            lp->maxInputBlock = tip->GetAncestor(maxInputHeight);
        }
    }
    return EvaluateSequenceLocks(index, lockPair);
}


unsigned int GetLegacySigOpCount(const CTransaction& tx)
{
    unsigned int nSigOps = 0;
    for(const CTxIn& txin: tx.vin)
    {
        nSigOps += txin.scriptSig.GetSigOpCount(false);
    }
    for(const CTxOut& txout: tx.vout)
    {
        nSigOps += txout.scriptPubKey.GetSigOpCount(false);
    }
    return nSigOps;
}

unsigned int GetP2SHSigOpCount(const CTransaction& tx, const CStateViewCache& inputs)
{
    if (tx.IsCoinBase())
        return 0;

    unsigned int nSigOps = 0;
    for (unsigned int i = 0; i < tx.vin.size(); i++)
    {
        const CTxOut &prevout = inputs.GetOutputFor(tx.vin[i]);
        if (prevout.scriptPubKey.IsPayToScriptHash())
            nSigOps += prevout.scriptPubKey.GetSigOpCount(tx.vin[i].scriptSig);
    }
    return nSigOps;
}

int64_t GetTransactionSigOpCost(const CTransaction& tx, const CStateViewCache& inputs, int flags)
{
    int64_t nSigOps = GetLegacySigOpCount(tx) * WITNESS_SCALE_FACTOR;

    if (tx.IsCoinBase())
        return nSigOps;

    if (flags & SCRIPT_VERIFY_P2SH) {
        nSigOps += GetP2SHSigOpCount(tx, inputs) * WITNESS_SCALE_FACTOR;
    }

    for (unsigned int i = 0; i < tx.vin.size(); i++)
    {
        const CTxOut &prevout = inputs.GetOutputFor(tx.vin[i]);
        nSigOps += CountWitnessSigOps(tx.vin[i].scriptSig, prevout.scriptPubKey, i < tx.wit.vtxinwit.size() ? &tx.wit.vtxinwit[i].scriptWitness : nullptr, flags);
    }
    return nSigOps;
}

bool CheckTransaction(const CTransaction& tx, CValidationState &state)
{

    // Basic checks that don't depend on any context
    if (tx.vin.empty())
        return state.DoS(10, false, REJECT_INVALID, "bad-txns-vin-empty");
    if (tx.vout.empty())
        return state.DoS(10, false, REJECT_INVALID, "bad-txns-vout-empty");
    // Size limits (this doesn't take the witness into account, as that hasn't been checked for malleability)
    if (::GetSerializeSize(tx, SER_NETWORK, PROTOCOL_VERSION | SERIALIZE_TRANSACTION_NO_WITNESS) > MAX_BLOCK_BASE_SIZE)
        return state.DoS(100, false, REJECT_INVALID, "bad-txns-oversize");

    // Check for negative or overflow output values
    CAmount nValueOut = 0;
    for(const CTxOut& txout: tx.vout)
    {
        if (txout.IsEmpty() && !tx.IsCoinBase() && !tx.IsCoinStake())
            return state.DoS(100, error("CTransaction::CheckTransaction() : txout empty for user transaction"));
        if (txout.nValue < 0)
            return state.DoS(100, false, REJECT_INVALID, "bad-txns-vout-negative");
        if (txout.nValue > MAX_MONEY)
            return state.DoS(100, false, REJECT_INVALID, "bad-txns-vout-toolarge");
        nValueOut += txout.nValue;
        if (!MoneyRange(nValueOut))
            return state.DoS(100, false, REJECT_INVALID, "bad-txns-txouttotal-toolarge");
    }

    // Check for duplicate inputs
    set<COutPoint> vInOutPoints;
    for(const CTxIn& txin: tx.vin)
    {
        if (vInOutPoints.count(txin.prevout))
            return state.DoS(100, false, REJECT_INVALID, "bad-txns-inputs-duplicate");
        vInOutPoints.insert(txin.prevout);
    }

    if (tx.IsCoinBase())
    {
        if (tx.vin[0].scriptSig.size() < 2 || tx.vin[0].scriptSig.size() > 100)
            return state.DoS(100, false, REJECT_INVALID, "bad-cb-length");
    }
    else
    {
        for(const CTxIn& txin: tx.vin)
            if (txin.prevout.IsNull())
                return state.DoS(10, false, REJECT_INVALID, "bad-txns-prevout-null");
    }

    return true;
}

void LimitMempoolSize(CTxMemPool& pool, size_t limit, unsigned long age) {
    int expired = pool.Expire(GetTime() - age);
    if (expired != 0)
        LogPrint("mempool", "Expired %i transactions from the memory pool\n", expired);

    std::vector<uint256> vNoSpendsRemaining;
    pool.TrimToSize(limit, &vNoSpendsRemaining);
    for(const uint256& removed: vNoSpendsRemaining)
        pcoinsTip->Uncache(removed);
}

/** Convert CValidationState to a human-readable message for logging */
std::string FormatStateMessage(const CValidationState &state)
{
    return strprintf("%s%s (code %i)",
        state.GetRejectReason(),
        state.GetDebugMessage().empty() ? "" : ", "+state.GetDebugMessage(),
        state.GetRejectCode());
}

bool AcceptToMemoryPoolWorker(CTxMemPool& pool, CValidationState& state, const CTransaction& tx, bool fLimitFree,
                              bool* pfMissingInputs, bool fOverrideMempoolLimit, const CAmount& nAbsurdFee,
                              std::vector<uint256>& vHashTxnToUncache)
{
    const uint256 hash = tx.GetHash();
    AssertLockHeld(cs_main);
    if (pfMissingInputs)
        *pfMissingInputs = false;
    if (!CheckTransaction(tx, state))
        return false; // state filled in by CheckTransaction

    if (IsCommunityFundEnabled(chainActive.Tip(), Params().GetConsensus()) && tx.nVersion < CTransaction::TXDZEEL_VERSION_V2)
      return state.DoS(100, false, REJECT_INVALID, "old-version");

    if (!IsCommunityFundEnabled(chainActive.Tip(), Params().GetConsensus()) && (tx.nVersion == CTransaction::PROPOSAL_VERSION || tx.nVersion == CTransaction::PAYMENT_REQUEST_VERSION))
        return state.DoS(100, false, REJECT_INVALID, "too-early-cfund");

    if (!IsDAOEnabled(chainActive.Tip(), Params().GetConsensus()) && (tx.nVersion == CTransaction::CONSULTATION_VERSION || tx.nVersion == CTransaction::ANSWER_VERSION))
        return state.DoS(100, false, REJECT_INVALID, "too-early-consultation");

    if (!IsColdStakingv2Enabled(chainActive.Tip(), Params().GetConsensus()) && tx.nVersion == CTransaction::VOTE_VERSION)
        return state.DoS(100, false, REJECT_INVALID, "too-early-dao-vote-tx");

    // Coinbase is only valid in a block, not as a loose transaction
    if (tx.IsCoinBase())
        return state.DoS(100, false, REJECT_INVALID, "coinbase");

    // Coinbase is only valid in a block, not as a loose transaction
    if (tx.IsCoinStake())
        return state.DoS(100, false, REJECT_INVALID, "coinstake");

    // Reject transactions with witness before segregated witness activates (override with -prematurewitness)
    bool witnessEnabled = IsWitnessEnabled(chainActive.Tip(), Params().GetConsensus());
    if (!GetBoolArg("-prematurewitness",false) && !tx.wit.IsNull() && !witnessEnabled) {
        return state.DoS(0, false, REJECT_NONSTANDARD, "no-witness-yet", true);
    }

    // Rather not work on nonstandard transactions (unless -testnet/-regtest)
    string reason;
    if (fRequireStandard && !IsStandardTx(tx, reason, witnessEnabled))
        return state.DoS(0, false, REJECT_NONSTANDARD, reason);

    // Only accept nLockTime-using transactions that can be mined in the next
    // block; we don't want our mempool filled up with transactions that can't
    // be mined yet.
    if (!CheckFinalTx(tx, STANDARD_LOCKTIME_VERIFY_FLAGS))
        return state.DoS(0, false, REJECT_NONSTANDARD, "non-final");

    // is it already in the memory pool?
    if (pool.exists(hash))
        return state.Invalid(false, REJECT_ALREADY_KNOWN, "txn-already-in-mempool");

    // Check for conflicts with in-memory transactions
    set<uint256> setConflicts;
    {
    LOCK(pool.cs); // protect pool.mapNextTx
    for(const CTxIn &txin: tx.vin)
    {
        auto itConflicting = pool.mapNextTx.find(txin.prevout);
        if (itConflicting != pool.mapNextTx.end())
        {
            const CTransaction *ptxConflicting = itConflicting->second;
            if (!setConflicts.count(ptxConflicting->GetHash()))
            {
                // Allow opt-out of transaction replacement by setting
                // nSequence >= maxint-1 on all inputs.
                //
                // maxint-1 is picked to still allow use of nLockTime by
                // non-replacable transactions. All inputs rather than just one
                // is for the sake of multi-party protocols, where we don't
                // want a single party to be able to disable replacement.
                //
                // The opt-out ignores descendants as anyone relying on
                // first-seen mempool behavior should be checking all
                // unconfirmed ancestors anyway; doing otherwise is hopelessly
                // insecure.
                bool fReplacementOptOut = true;
                if (fEnableReplacement)
                {
                    for(const CTxIn &txin: ptxConflicting->vin)
                    {
                        if (txin.nSequence < std::numeric_limits<unsigned int>::max()-1)
                        {
                            fReplacementOptOut = false;
                            break;
                        }
                    }
                }
                if (fReplacementOptOut)
                    return state.Invalid(false, REJECT_CONFLICT, "txn-mempool-conflict");

                setConflicts.insert(ptxConflicting->GetHash());
            }
        }
    }
    }

    bool fCFund = IsCommunityFundEnabled(chainActive.Tip(), Params().GetConsensus());
    bool fDAOConsultations = IsDAOEnabled(chainActive.Tip(), Params().GetConsensus());

    {
        CStateView dummy;
        CStateViewCache view(&dummy);

        CAmount nValueIn = 0;
        LockPoints lp;
        {
        LOCK(pool.cs);
        CStateViewMemPool viewMemPool(pcoinsTip, pool);
        view.SetBackend(viewMemPool);

        if (fCFund || fDAOConsultations)
        {
            uint64_t nVersionMaskProposal;
            uint64_t nVersionMaskPaymentRequest;
            uint64_t nVersionMaskConsultation;
            uint64_t nVersionMaskConsultationAnswer;

            GetVersionMask(nVersionMaskProposal, nVersionMaskPaymentRequest, nVersionMaskConsultation, nVersionMaskConsultationAnswer, chainActive.Tip());

            if(fCFund && tx.nVersion == CTransaction::PROPOSAL_VERSION)
                if(!IsValidProposal(tx, view, nVersionMaskProposal))
                    return state.DoS(10, false, REJECT_INVALID, "bad-cfund-proposal");

            if(fCFund && tx.nVersion == CTransaction::PAYMENT_REQUEST_VERSION)
                if(!IsValidPaymentRequest(tx, view, nVersionMaskPaymentRequest))
                    return state.DoS(10, false, REJECT_INVALID, "bad-cfund-payment-request");

            if(fDAOConsultations && tx.nVersion == CTransaction::CONSULTATION_VERSION)
                if(!IsValidConsultation(tx, view, nVersionMaskConsultation, chainActive.Tip()))
                    return state.DoS(10, false, REJECT_INVALID, "bad-dao-consultation");

            if(fDAOConsultations && tx.nVersion == CTransaction::ANSWER_VERSION)
                if(!IsValidConsultationAnswer(tx, view, nVersionMaskConsultationAnswer, chainActive.Tip()))
                    return state.DoS(10, false, REJECT_INVALID, "bad-dao-consultation-answer");
        }

        bool fColdStakingv2 = IsColdStakingv2Enabled(chainActive.Tip(), Params().GetConsensus());

        if (fColdStakingv2)
        {
            if (tx.nVersion == CTransaction::VOTE_VERSION)
            {
                if (!IsValidDaoTxVote(tx, view))
                {
                    return state.DoS(10, false, REJECT_INVALID, "bad-dao-tx-vote");
                }
            }
        }

        // do we already have it?
        bool fHadTxInCache = pcoinsTip->HaveCoinsInCache(hash);
        if (view.HaveCoins(hash)) {
            if (!fHadTxInCache)
                vHashTxnToUncache.push_back(hash);
            return state.Invalid(false, REJECT_ALREADY_KNOWN, "txn-already-known");
        }

        // do all inputs exist?
        // Note that this does not check for the presence of actual outputs (see the next check for that),
        // and only helps with filling in pfMissingInputs (to determine missing vs spent).
        for(const CTxIn txin: tx.vin) {
            if (!pcoinsTip->HaveCoinsInCache(txin.prevout.hash))
                vHashTxnToUncache.push_back(txin.prevout.hash);
            if (!view.HaveCoins(txin.prevout.hash)) {
                if (pfMissingInputs)
                    *pfMissingInputs = true;
                return false; // fMissingInputs and !state.IsInvalid() is used to detect this condition, don't set state.Invalid()
            }
        }

        // are the actual inputs available?
        if (!view.HaveInputs(tx))
            return state.Invalid(false, REJECT_DUPLICATE, "bad-txns-inputs-spent");

        // Bring the best block into scope
        view.GetBestBlock();

        nValueIn = view.GetValueIn(tx);

        if (!IsColdStakingEnabled(chainActive.Tip(), Params().GetConsensus()))
        {
            for (const CTxOut& txout: tx.vout)
            {
                if(txout.scriptPubKey.IsColdStaking())
                    return state.DoS(100, false, REJECT_INVALID, "cold-staking-not-enabled");
            }
        }

        if (!IsColdStakingv2Enabled(chainActive.Tip(), Params().GetConsensus()))
        {
            for (const CTxOut& txout: tx.vout)
            {
                if(txout.scriptPubKey.IsColdStakingv2())
                    return state.DoS(100, false, REJECT_INVALID, "cold-staking-v2-not-enabled");
            }
        }

        if (fCFund || fDAOConsultations)
        {
            uint64_t nVersionMaskProposal;
            uint64_t nVersionMaskPaymentRequest;
            uint64_t nVersionMaskConsultation;
            uint64_t nVersionMaskConsultationAnswer;

            CAmount nProposalFee;

            for(const CTxOut& vout: tx.vout)
            {
                if(vout.IsCommunityFundContribution())
                {
                    nProposalFee += vout.nValue;
                }
            }

            GetVersionMask(nVersionMaskProposal, nVersionMaskPaymentRequest, nVersionMaskConsultation, nVersionMaskConsultationAnswer, chainActive.Tip());

            if(fCFund && tx.nVersion == CTransaction::PROPOSAL_VERSION && IsValidProposal(tx, view, nVersionMaskProposal)){
                CProposal proposal;
                if (TxToProposal(tx.strDZeel, tx.GetHash(), uint256(), nProposalFee, proposal))
                {
                    if (viewMemPool.AddProposal(proposal))
                        LogPrint("dao","New proposal (mempool) %s\n", proposal.ToString(view, chainActive.Tip()->GetBlockTime()));
                }
                else
                {
                    return state.DoS(0, false, REJECT_NONSTANDARD, "invalid proposal");
                }
            }
            else if(fCFund && tx.nVersion == CTransaction::PAYMENT_REQUEST_VERSION && IsValidPaymentRequest(tx, view, nVersionMaskPaymentRequest)){
                CPaymentRequest prequest;
                if (TxToPaymentRequest(tx.strDZeel, tx.GetHash(), uint256(), prequest))
                {
                    CProposal proposal;
                    if (viewMemPool.GetProposal(prequest.proposalhash, proposal) && proposal.GetLastState() == DAOFlags::ACCEPTED)
                    {
                        if (viewMemPool.AddPaymentRequest(prequest))
                            LogPrint("dao","New payment request (mempool) %s\n", prequest.ToString(view));
                    }
                    else
                    {
                        return state.DoS(0, false, REJECT_NONSTANDARD, "invalid payment request (parent not accepted)");
                    }
                }
                else
                {
                    return state.DoS(0, false, REJECT_NONSTANDARD, "invalid payment request");
                }
            }
            else if(fDAOConsultations && tx.nVersion == CTransaction::CONSULTATION_VERSION && IsValidConsultation(tx, view, nVersionMaskConsultation, chainActive.Tip()))
            {
                CConsultation consultation;
                std::vector<CConsultationAnswer> vAnswers;
                if (TxToConsultation(tx.strDZeel, tx.GetHash(), uint256(), consultation, vAnswers))
                {
                    if (viewMemPool.AddConsultation(consultation))
                    {
                        LogPrint("dao","New consultation (mempool) %s\n", consultation.ToString(chainActive.Tip(), view));
                        if (!consultation.IsRange())
                        {
                            for (CConsultationAnswer& ans: vAnswers)
                            {
                                if (viewMemPool.AddConsultationAnswer(ans))
                                    LogPrint("dao","New consultation answer (mempool) %s\n", ans.ToString());
                            }
                        }
                    }

                }
                else
                {
                    return state.DoS(0, false, REJECT_NONSTANDARD, "invalid dao consultation");
                }
            }
            else if(fDAOConsultations && tx.nVersion == CTransaction::ANSWER_VERSION && IsValidConsultationAnswer(tx, view, nVersionMaskConsultationAnswer, chainActive.Tip()))
            {
                CConsultationAnswer answer;
                if (TxToConsultationAnswer(tx.strDZeel, tx.GetHash(), uint256(), answer))
                {
                    CConsultation consultation;
                    if (viewMemPool.GetConsultation(answer.parent, consultation) && consultation.CanHaveNewAnswers() && !viewMemPool.HaveConsultationAnswer(answer.hash))
                    {
                        if (viewMemPool.AddConsultationAnswer(answer))
                            LogPrint("dao","New consultation answer (mempool) %s\n", answer.ToString());
                    }
                }
                else
                {
                    return state.DoS(0, false, REJECT_NONSTANDARD, "invalid dao consultation answer");
                }
            }
        }

        // we have all inputs cached now, so switch back to dummy, so we don't need to keep lock on mempool
        view.SetBackend(dummy);

        // Only accept BIP68 sequence locked transactions that can be mined in the next
        // block; we don't want our mempool filled up with transactions that can't
        // be mined yet.
        // Must keep pool.cs for this unless we change CheckSequenceLocks to take a
        // CoinsViewCache instead of create its own
        if (!CheckSequenceLocks(tx, STANDARD_LOCKTIME_VERIFY_FLAGS, &lp))
            return state.DoS(0, false, REJECT_NONSTANDARD, "non-BIP68-final");
        }

        // Check for non-standard pay-to-script-hash in inputs
        if (fRequireStandard && !AreInputsStandard(tx, view))
            return state.Invalid(false, REJECT_NONSTANDARD, "bad-txns-nonstandard-inputs");

        int64_t nSigOpsCost = GetTransactionSigOpCost(tx, view, STANDARD_SCRIPT_VERIFY_FLAGS);

        CAmount nValueOut = tx.GetValueOut();
        CAmount nFees = (!tx.IsCoinStake())?nValueIn-nValueOut:0;
        // nModifiedFees includes any fee deltas from PrioritiseTransaction
        CAmount nModifiedFees = nFees;
        double nPriorityDummy = 0;
        pool.ApplyDeltas(hash, nPriorityDummy, nModifiedFees);

        CAmount inChainInputValue;
        double dPriority = view.GetPriority(tx, chainActive.Height(), inChainInputValue);

        // Keep track of transactions that spend a coinbase, which we re-scan
        // during reorgs to ensure Params().GetConsensus().nCoinbaseMaturity is still met.
        bool fSpendsCoinbase = false;
        for(const CTxIn &txin: tx.vin) {
            const CCoins *coins = view.AccessCoins(txin.prevout.hash);
            if (coins->IsCoinBase() || coins->IsCoinStake()) {
                fSpendsCoinbase = true;
                break;
            }
        }

        CTxMemPoolEntry entry(tx, nFees, GetTime(), dPriority, chainActive.Height(), pool.HasNoInputsOf(tx), inChainInputValue, fSpendsCoinbase, nSigOpsCost, lp);
        unsigned int nSize = entry.GetTxSize();

        // Check that the transaction doesn't have an excessive number of
        // sigops, making it impossible to mine. Since the coinbase transaction
        // itself can contain sigops MAX_STANDARD_TX_SIGOPS is less than
        // MAX_BLOCK_SIGOPS; we still consider this an invalid rather than
        // merely non-standard transaction.
        if (nSigOpsCost > MAX_STANDARD_TX_SIGOPS_COST)
            return state.DoS(0, false, REJECT_NONSTANDARD, "bad-txns-too-many-sigops", false,
                strprintf("%d", nSigOpsCost));

        CAmount mempoolRejectFee = pool.GetMinFee(GetArg("-maxmempool", DEFAULT_MAX_MEMPOOL_SIZE) * 1000000).GetFee(nSize);
        if (mempoolRejectFee > 0 && nModifiedFees < mempoolRejectFee) {
            return state.DoS(0, false, REJECT_INSUFFICIENTFEE, "mempool min fee not met", false, strprintf("%d < %d", nFees, mempoolRejectFee));
        } else if (GetBoolArg("-relaypriority", DEFAULT_RELAYPRIORITY) && nModifiedFees < ::minRelayTxFee.GetFee(nSize) && !AllowFree(entry.GetPriority(chainActive.Height() + 1))) {
            // Require that free transactions have sufficient priority to be mined in the next block.
            return state.DoS(0, false, REJECT_INSUFFICIENTFEE, "insufficient priority");
        }

        // Continuously rate-limit free (really, very-low-fee) transactions
        // This mitigates 'penny-flooding' -- sending thousands of free transactions just to
        // be annoying or make others' transactions take longer to confirm.
        if (fLimitFree && nModifiedFees < ::minRelayTxFee.GetFee(nSize))
        {
            static CCriticalSection csFreeLimiter;
            static double dFreeCount;
            static int64_t nLastTime;
            int64_t nNow = GetTime();

            LOCK(csFreeLimiter);

            // Use an exponentially decaying ~10-minute window:
            dFreeCount *= pow(1.0 - 1.0/600.0, (double)(nNow - nLastTime));
            nLastTime = nNow;
            // -limitfreerelay unit is thousand-bytes-per-minute
            // At default rate it would take over a month to fill 1GB
            if (dFreeCount + nSize >= GetArg("-limitfreerelay", DEFAULT_LIMITFREERELAY) * 10 * 1000)
                return state.DoS(0, false, REJECT_INSUFFICIENTFEE, "rate limited free transaction");
            LogPrint("mempool", "Rate limit dFreeCount: %g => %g\n", dFreeCount, dFreeCount+nSize);
            dFreeCount += nSize;
        }

        if (nAbsurdFee && nFees > nAbsurdFee)
            return state.Invalid(false,
                REJECT_HIGHFEE, "absurdly-high-fee",
                strprintf("%d > %d", nFees, nAbsurdFee));

        // Calculate in-mempool ancestors, up to a limit.
        CTxMemPool::setEntries setAncestors;
        size_t nLimitAncestors = GetArg("-limitancestorcount", DEFAULT_ANCESTOR_LIMIT);
        size_t nLimitAncestorSize = GetArg("-limitancestorsize", DEFAULT_ANCESTOR_SIZE_LIMIT)*1000;
        size_t nLimitDescendants = GetArg("-limitdescendantcount", DEFAULT_DESCENDANT_LIMIT);
        size_t nLimitDescendantSize = GetArg("-limitdescendantsize", DEFAULT_DESCENDANT_SIZE_LIMIT)*1000;
        std::string errString;
        if (!pool.CalculateMemPoolAncestors(entry, setAncestors, nLimitAncestors, nLimitAncestorSize, nLimitDescendants, nLimitDescendantSize, errString)) {
            return state.DoS(0, false, REJECT_NONSTANDARD, "too-long-mempool-chain", false, errString);
        }

        // A transaction that spends outputs that would be replaced by it is invalid. Now
        // that we have the set of all ancestors we can detect this
        // pathological case by making sure setConflicts and setAncestors don't
        // intersect.
        for(CTxMemPool::txiter ancestorIt: setAncestors)
        {
            const uint256 &hashAncestor = ancestorIt->GetTx().GetHash();
            if (setConflicts.count(hashAncestor))
            {
                return state.DoS(10, false,
                                 REJECT_INVALID, "bad-txns-spends-conflicting-tx", false,
                                 strprintf("%s spends conflicting transaction %s",
                                           hash.ToString(),
                                           hashAncestor.ToString()));
            }
        }

        // Check if it's economically rational to mine this transaction rather
        // than the ones it replaces.
        CAmount nConflictingFees = 0;
        size_t nConflictingSize = 0;
        uint64_t nConflictingCount = 0;
        CTxMemPool::setEntries allConflicting;

        // If we don't hold the lock allConflicting might be incomplete; the
        // subsequent RemoveStaged() and addUnchecked() calls don't guarantee
        // mempool consistency for us.
        LOCK(pool.cs);
        if (setConflicts.size())
        {
            CFeeRate newFeeRate(nModifiedFees, nSize);
            set<uint256> setConflictsParents;
            const int maxDescendantsToVisit = 100;
            CTxMemPool::setEntries setIterConflicting;
            for(const uint256 &hashConflicting: setConflicts)
            {
                CTxMemPool::txiter mi = pool.mapTx.find(hashConflicting);
                if (mi == pool.mapTx.end())
                    continue;

                // Save these to avoid repeated lookups
                setIterConflicting.insert(mi);

                // Don't allow the replacement to reduce the feerate of the
                // mempool.
                //
                // We usually don't want to accept replacements with lower
                // feerates than what they replaced as that would lower the
                // feerate of the next block. Requiring that the feerate always
                // be increased is also an easy-to-reason about way to prevent
                // DoS attacks via replacements.
                //
                // The mining code doesn't (currently) take children into
                // account (CPFP) so we only consider the feerates of
                // transactions being directly replaced, not their indirect
                // descendants. While that does mean high feerate children are
                // ignored when deciding whether or not to replace, we do
                // require the replacement to pay more overall fees too,
                // mitigating most cases.
                CFeeRate oldFeeRate(mi->GetModifiedFee(), mi->GetTxSize());
                if (newFeeRate <= oldFeeRate)
                {
                    return state.DoS(0, false,
                            REJECT_INSUFFICIENTFEE, "insufficient fee", false,
                            strprintf("rejecting replacement %s; new feerate %s <= old feerate %s",
                                  hash.ToString(),
                                  newFeeRate.ToString(),
                                  oldFeeRate.ToString()));
                }

                for(const CTxIn &txin: mi->GetTx().vin)
                {
                    setConflictsParents.insert(txin.prevout.hash);
                }

                nConflictingCount += mi->GetCountWithDescendants();
            }
            // This potentially overestimates the number of actual descendants
            // but we just want to be conservative to avoid doing too much
            // work.
            if (nConflictingCount <= maxDescendantsToVisit) {
                // If not too many to replace, then calculate the set of
                // transactions that would have to be evicted
                for(CTxMemPool::txiter it: setIterConflicting) {
                    pool.CalculateDescendants(it, allConflicting);
                }
                for(CTxMemPool::txiter it: allConflicting) {
                    nConflictingFees += it->GetModifiedFee();
                    nConflictingSize += it->GetTxSize();
                }
            } else {
                return state.DoS(0, false,
                        REJECT_NONSTANDARD, "too many potential replacements", false,
                        strprintf("rejecting replacement %s; too many potential replacements (%d > %d)\n",
                            hash.ToString(),
                            nConflictingCount,
                            maxDescendantsToVisit));
            }

            for (unsigned int j = 0; j < tx.vin.size(); j++)
            {
                // We don't want to accept replacements that require low
                // feerate junk to be mined first. Ideally we'd keep track of
                // the ancestor feerates and make the decision based on that,
                // but for now requiring all new inputs to be confirmed works.
                if (!setConflictsParents.count(tx.vin[j].prevout.hash))
                {
                    // Rather than check the UTXO set - potentially expensive -
                    // it's cheaper to just check if the new input refers to a
                    // tx that's in the mempool.
                    if (pool.mapTx.find(tx.vin[j].prevout.hash) != pool.mapTx.end())
                        return state.DoS(0, false,
                                         REJECT_NONSTANDARD, "replacement-adds-unconfirmed", false,
                                         strprintf("replacement %s adds unconfirmed input, idx %d",
                                                  hash.ToString(), j));
                }
            }

            // The replacement must pay greater fees than the transactions it
            // replaces - if we did the bandwidth used by those conflicting
            // transactions would not be paid for.
            if (nModifiedFees < nConflictingFees)
            {
                return state.DoS(0, false,
                                 REJECT_INSUFFICIENTFEE, "insufficient fee", false,
                                 strprintf("rejecting replacement %s, less fees than conflicting txs; %s < %s",
                                          hash.ToString(), FormatMoney(nModifiedFees), FormatMoney(nConflictingFees)));
            }

            // Finally in addition to paying more fees than the conflicts the
            // new transaction must pay for its own bandwidth.
            CAmount nDeltaFees = nModifiedFees - nConflictingFees;
            if (nDeltaFees < ::minRelayTxFee.GetFee(nSize))
            {
                return state.DoS(0, false,
                        REJECT_INSUFFICIENTFEE, "insufficient fee", false,
                        strprintf("rejecting replacement %s, not enough additional fees to relay; %s < %s",
                              hash.ToString(),
                              FormatMoney(nDeltaFees),
                              FormatMoney(::minRelayTxFee.GetFee(nSize))));
            }
        }

        unsigned int scriptVerifyFlags = STANDARD_SCRIPT_VERIFY_FLAGS;
        if (!Params().RequireStandard()) {
            scriptVerifyFlags = GetArg("-promiscuousmempoolflags", scriptVerifyFlags);
        }

        // Check against previous transactions
        // This is done last to help prevent CPU exhaustion denial-of-service attacks.
        PrecomputedTransactionData txdata(tx);
        if (!CheckInputs(tx, state, view, true, scriptVerifyFlags, true, txdata)) {
            // SCRIPT_VERIFY_CLEANSTACK requires SCRIPT_VERIFY_WITNESS, so we
            // need to turn both off, and compare against just turning off CLEANSTACK
            // to see if the failure is specifically due to witness validation.
            if (CheckInputs(tx, state, view, true, scriptVerifyFlags & ~(SCRIPT_VERIFY_WITNESS | SCRIPT_VERIFY_CLEANSTACK), true, txdata) &&
                !CheckInputs(tx, state, view, true, scriptVerifyFlags & ~SCRIPT_VERIFY_CLEANSTACK, true, txdata)) {
                // Only the witness is wrong, so the transaction itself may be fine.
                state.SetCorruptionPossible();
            }
            return false;
        }

        // Check again against just the consensus-critical mandatory script
        // verification flags, in case of bugs in the standard flags that cause
        // transactions to pass as valid when they're actually invalid. For
        // instance the STRICTENC flag was incorrectly allowing certain
        // CHECKSIG NOT scripts to pass, even though they were invalid.
        //
        // There is a similar check in CreateNewBlock() to prevent creating
        // invalid blocks, however allowing such transactions into the mempool
        // can be exploited as a DoS attack.
        if (!CheckInputs(tx, state, view, true, MANDATORY_SCRIPT_VERIFY_FLAGS, true, txdata))
        {
            return error("%s: BUG! PLEASE REPORT THIS! ConnectInputs failed against MANDATORY but not STANDARD flags %s, %s",
                __func__, hash.ToString(), FormatStateMessage(state));
        }

        // Remove conflicting transactions from the mempool
        for(const CTxMemPool::txiter it: allConflicting)
        {
            LogPrint("mempool", "replacing tx %s with %s for %s BTC additional fees, %d delta bytes\n",
                    it->GetTx().GetHash().ToString(),
                    hash.ToString(),
                    FormatMoney(nModifiedFees - nConflictingFees),
                    (int)nSize - (int)nConflictingSize);
        }
        pool.RemoveStaged(allConflicting, false);

        // Store transaction in memory
        pool.addUnchecked(hash, entry, setAncestors, !IsInitialBlockDownload());

        // Add memory address index
        if (fAddressIndex) {
            pool.addAddressIndex(entry, view);
        }

        // Add memory spent index
        if (fSpentIndex) {
            pool.addSpentIndex(entry, view);
        }

        // trim mempool and check if tx was trimmed
        if (!fOverrideMempoolLimit) {
            LimitMempoolSize(pool, GetArg("-maxmempool", DEFAULT_MAX_MEMPOOL_SIZE) * 1000000, GetArg("-mempoolexpiry", DEFAULT_MEMPOOL_EXPIRY) * 60 * 60);
            if (!pool.exists(hash))
                return state.DoS(0, false, REJECT_INSUFFICIENTFEE, "mempool full");
        }
    }

    SyncWithWallets(tx, nullptr, nullptr);

    return true;
}

bool AcceptToMemoryPool(CTxMemPool& pool, CValidationState &state, const CTransaction &tx, bool fLimitFree,
                        bool* pfMissingInputs, bool fOverrideMempoolLimit, const CAmount nAbsurdFee)
{
    std::vector<uint256> vHashTxToUncache;
    bool res = AcceptToMemoryPoolWorker(pool, state, tx, fLimitFree, pfMissingInputs, fOverrideMempoolLimit, nAbsurdFee, vHashTxToUncache);
    if (res)
        LogPrintf("%s: Successfully added txn %s to %s.\n", __func__, tx.ToString(), (&pool == &mempool) ? "mempool" : "stempool");
    else
    {
        LogPrintf("%s: FAILED to add txn %s to %s (%s).\n", __func__, tx.ToString(), (&pool == &mempool) ? "mempool" : "stempool", state.GetRejectReason());
        for(const uint256& hashTx: vHashTxToUncache)
                pcoinsTip->Uncache(hashTx);
    }
    return res;
}

bool GetTimestampIndex(const unsigned int &high, const unsigned int &low, const bool fActiveOnly, std::vector<std::pair<uint256, unsigned int> > &hashes)
{
    if (!fTimestampIndex)
        return error("Timestamp index not enabled");

    if (!pblocktree->ReadTimestampIndex(high, low, fActiveOnly, hashes))
        return error("Unable to get hashes for timestamps");

    return true;
}

bool GetSpentIndex(CSpentIndexKey &key, CSpentIndexValue &value)
{
    if (!fSpentIndex)
        return false;

    if (mempool.getSpentIndex(key, value))
        return true;

    if (!pblocktree->ReadSpentIndex(key, value))
        return false;

    return true;
}

bool HashOnchainActive(const uint256 &hash)
{
    CBlockIndex* pblockindex = mapBlockIndex[hash];

    if (!chainActive.Contains(pblockindex)) {
        return false;
    }

    return true;
}

bool GetAddressIndex(uint160 addressHash, int type,
                     std::vector<std::pair<CAddressIndexKey, CAmount> > &addressIndex, int start, int end)
{
    if (!fAddressIndex)
        return error("address index not enabled");

    if (!pblocktree->ReadAddressIndex(addressHash, type, addressIndex, start, end))
        return error("unable to get txids for address");

    return true;
}

bool GetAddressUnspent(uint160 addressHash, int type,
                       std::vector<std::pair<CAddressUnspentKey, CAddressUnspentValue> > &unspentOutputs)
{
    if (!fAddressIndex)
        return error("address index not enabled");

    if (!pblocktree->ReadAddressUnspentIndex(addressHash, type, unspentOutputs))
        return error("unable to get txids for address");

    return true;
}

/** Return transaction in tx, and if it was found inside a block, its hash is placed in hashBlock */
bool GetTransaction(const uint256 &hash, CTransaction &txOut, const Consensus::Params& consensusParams, uint256 &hashBlock, const CStateViewCache& view, bool fAllowSlow)
{

    CBlockIndex *pindexSlow = nullptr;

    LOCK(cs_main);

    std::shared_ptr<const CTransaction> ptx = mempool.get(hash);
    if (ptx)
    {
        txOut = *ptx;
        return true;
    }

    if (fTxIndex) {
        CDiskTxPos postx;
        if (pblocktree->ReadTxIndex(hash, postx)) {
            CAutoFile file(OpenBlockFile(postx, true), SER_DISK, CLIENT_VERSION);
            if (file.IsNull())
                return error("%s: OpenBlockFile failed", __func__);
            CBlockHeader header;
            try {
                file >> header;
                fseek(file.Get(), postx.nTxOffset, SEEK_CUR);
                file >> txOut;
            } catch (const std::exception& e) {
                return error("%s: Deserialize or I/O error - %s", __func__, e.what());
            }
            hashBlock = header.GetHash();
            if (txOut.GetHash() != hash)
                return error("%s: txid mismatch", __func__);
            return true;
        }
    }

    if (fAllowSlow) { // use coin database to locate block that contains transaction, and scan it
        int nHeight = -1;
        {
            const CCoins* coins = view.AccessCoins(hash);
            if (coins)
                nHeight = coins->nHeight;
        }
        if (nHeight > 0)
            pindexSlow = chainActive[nHeight];
    }

    if (pindexSlow) {
        CBlock block;
        if (ReadBlockFromDisk(block, pindexSlow, consensusParams)) {
            for(const CTransaction &tx: block.vtx) {
                if (tx.GetHash() == hash) {
                    txOut = tx;
                    hashBlock = pindexSlow->GetBlockHash();
                    return true;
                }
            }
        }
    }

    return false;
}






//////////////////////////////////////////////////////////////////////////////
//
// CBlock and CBlockIndex
//

bool WriteBlockToDisk(const CBlock& block, CDiskBlockPos& pos, const CMessageHeader::MessageStartChars& messageStart)
{
    // Open history file to append
    CAutoFile fileout(OpenBlockFile(pos), SER_DISK, CLIENT_VERSION);
    if (fileout.IsNull())
        return error("WriteBlockToDisk: OpenBlockFile failed");

    // Write index header
    unsigned int nSize = fileout.GetSerializeSize(block);
    fileout << FLATDATA(messageStart) << nSize;

    // Write block
    long fileOutPos = ftell(fileout.Get());
    if (fileOutPos < 0)
        return error("WriteBlockToDisk: ftell failed");
    pos.nPos = (unsigned int)fileOutPos;
    fileout << block;

    return true;
}

bool ReadBlockFromDisk(CBlock& block, const CDiskBlockPos& pos, const Consensus::Params& consensusParams)
{
    block.SetNull();

    // Open history file to read
    CAutoFile filein(OpenBlockFile(pos, true), SER_DISK, CLIENT_VERSION);
    if (filein.IsNull())
        return error("ReadBlockFromDisk: OpenBlockFile failed for %s", pos.ToString());

    // Read block
    try {
        filein >> block;
    }
    catch (const std::exception& e) {
        return error("%s: Deserialize or I/O error - %s at %s", __func__, e.what(), pos.ToString());
    }

    return true;
}

bool ReadBlockFromDisk(CBlock& block, const CBlockIndex* pindex, const Consensus::Params& consensusParams)
{
    if (!ReadBlockFromDisk(block, pindex->GetBlockPos(), consensusParams))
        return false;
    if (block.GetHash() != pindex->GetBlockHash())
        return error("ReadBlockFromDisk(CBlock&, CBlockIndex*): GetHash() doesn't match index for %s at %s",
                pindex->ToString(), pindex->GetBlockPos().ToString());
    return true;
}

CAmount GetBlockSubsidy(int nHeight, const Consensus::Params& consensusParams)
{

    if (nHeight == 1)
    {
        CAmount nSubsidy = 59800000 * COIN;
        return nSubsidy;
    }

    if (nHeight <= Params().GetConsensus().nLastPOWBlock)
        return CAmount(50 * COIN);

    return 0;
}

bool IsInitialBlockDownload()
{
    const CChainParams& chainParams = Params();

    // Once this function has returned false, it must remain false.
    static std::atomic<bool> latchToFalse{false};
    // Optimization: pre-test latch before taking the lock.
    if (latchToFalse.load(std::memory_order_relaxed))
        return false;

    LOCK(cs_main);
    if (latchToFalse.load(std::memory_order_relaxed))
        return false;
    if (fImporting || fReindex)
        return true;
    if (fCheckpointsEnabled && chainActive.Height() < Checkpoints::GetTotalBlocksEstimate(chainParams.Checkpoints()))
        return true;
    bool state = (chainActive.Height() < pindexBestHeader->nHeight - 24 * 6 ||
            std::max(chainActive.Tip()->GetBlockTime(), pindexBestHeader->GetBlockTime()) < GetTime() - nMaxTipAge);
    if (!state)
        latchToFalse.store(true, std::memory_order_relaxed);
    return state;
}

bool fLargeWorkForkFound = false;
bool fLargeWorkInvalidChainFound = false;
CBlockIndex *pindexBestForkTip = nullptr, *pindexBestForkBase = nullptr;

void CheckForkWarningConditions()
{
    AssertLockHeld(cs_main);
    // Before we get past initial download, we cannot reliably alert about forks
    // (we assume we don't get stuck on a fork before the last checkpoint)
    if (IsInitialBlockDownload())
        return;

    // If our best fork is no longer within 1440 blocks (+/- 12 hours if no one mines it)
    // of our head, drop it
    if (pindexBestForkTip && chainActive.Height() - pindexBestForkTip->nHeight >= 1440)
        pindexBestForkTip = nullptr;

    if (pindexBestForkTip || (pindexBestInvalid && pindexBestInvalid->nChainWork > chainActive.Tip()->nChainWork + (GetBlockProof(*chainActive.Tip()) * 120)))
    {
        if (!fLargeWorkForkFound && pindexBestForkBase)
        {
            std::string warning = std::string("'Warning: Large-work fork detected, forking after block ") +
                pindexBestForkBase->phashBlock->ToString() + std::string("'");
            AlertNotify(warning);
        }
        if (pindexBestForkTip && pindexBestForkBase)
        {
            LogPrintf("%s: Warning: Large valid fork found\n  forking the chain at height %d (%s)\n  lasting to height %d (%s).\nChain state database corruption likely.\n", __func__,
                   pindexBestForkBase->nHeight, pindexBestForkBase->phashBlock->ToString(),
                   pindexBestForkTip->nHeight, pindexBestForkTip->phashBlock->ToString());
            fLargeWorkForkFound = true;
        }
        else
        {
            LogPrintf("%s: Warning: Found invalid chain at least ~120 blocks longer than our best chain.\nChain state database corruption likely.\n", __func__);
            fLargeWorkInvalidChainFound = true;
        }
    }
    else
    {
        fLargeWorkForkFound = false;
        fLargeWorkInvalidChainFound = false;
    }
}

void CheckForkWarningConditionsOnNewFork(CBlockIndex* pindexNewForkTip)
{
    AssertLockHeld(cs_main);
    // If we are on a fork that is sufficiently large, set a warning flag
    CBlockIndex* pfork = pindexNewForkTip;
    CBlockIndex* plonger = chainActive.Tip();
    while (pfork && pfork != plonger)
    {
        while (plonger && plonger->nHeight > pfork->nHeight)
            plonger = plonger->pprev;
        if (pfork == plonger)
            break;
        pfork = pfork->pprev;
    }

    // We define a condition where we should warn the user about as a fork of at least 7 blocks
    // with a tip within 72 blocks (+/- 12 hours if no one mines it) of ours
    // We use 7 blocks rather arbitrarily as it represents just under 10% of sustained network
    // hash rate operating on the fork.
    // or a chain that is entirely longer than ours and invalid (note that this should be detected by both)
    // We define it this way because it allows us to only store the highest fork tip (+ base) which meets
    // the 7-block condition and from this always have the most-likely-to-cause-warning fork
    if (pfork && (!pindexBestForkTip || (pindexBestForkTip && pindexNewForkTip->nHeight > pindexBestForkTip->nHeight)) &&
            pindexNewForkTip->nChainWork - pfork->nChainWork > (GetBlockProof(*pfork) * 7) &&
            chainActive.Height() - pindexNewForkTip->nHeight < 72)
    {
        pindexBestForkTip = pindexNewForkTip;
        pindexBestForkBase = pfork;
    }

    CheckForkWarningConditions();
}

// Requires cs_main.
void Misbehaving(NodeId pnode, int howmuch)
{
    if (howmuch == 0)
        return;

    CNodeState *state = State(pnode);
    if (state == nullptr)
        return;

    state->nMisbehavior += howmuch;
    int banscore = GetArg("-banscore", DEFAULT_BANSCORE_THRESHOLD);
    if (state->nMisbehavior >= banscore && state->nMisbehavior - howmuch < banscore)
    {
        LogPrintf("%s: %s (%d -> %d) BAN THRESHOLD EXCEEDED\n", __func__, state->name, state->nMisbehavior-howmuch, state->nMisbehavior);
        state->fShouldBan = true;
    } else
        LogPrintf("%s: %s (%d -> %d)\n", __func__, state->name, state->nMisbehavior-howmuch, state->nMisbehavior);
}

void static InvalidChainFound(CBlockIndex* pindexNew)
{
    if (!pindexBestInvalid || pindexNew->nChainWork > pindexBestInvalid->nChainWork)
        pindexBestInvalid = pindexNew;

    LogPrintf("%s: invalid block=%s  height=%d  log2_work=%.8g  date=%s\n", __func__,
      pindexNew->GetBlockHash().ToString(), pindexNew->nHeight,
      log(pindexNew->nChainWork.getdouble())/log(2.0), DateTimeStrFormat("%Y-%m-%d %H:%M:%S",
      pindexNew->GetBlockTime()));
    CBlock block;
    CBlockIndex *tip = chainActive.Tip();
    assert (tip);
    if (ReadBlockFromDisk(block, pindexNew, Params().GetConsensus())) {
        for(const CTransaction &tx: block.vtx) {
            SyncWithWallets(tx, tip, nullptr, false);
        }
    }
    LogPrintf("%s:  current best=%s  height=%d  log2_work=%.8g  date=%s\n", __func__,
      tip->GetBlockHash().ToString(), chainActive.Height(), log(tip->nChainWork.getdouble())/log(2.0),
      DateTimeStrFormat("%Y-%m-%d %H:%M:%S", tip->GetBlockTime()));
    CheckForkWarningConditions();
}

void static InvalidBlockFound(CBlockIndex *pindex, const CValidationState &state) {
    int nDoS = 0;
    if (state.IsInvalid(nDoS)) {
        std::map<uint256, NodeId>::iterator it = mapBlockSource.find(pindex->GetBlockHash());
        if (it != mapBlockSource.end() && State(it->second)) {
            assert (state.GetRejectCode() < REJECT_INTERNAL); // Blocks are never rejected with internal reject codes
            CBlockReject reject = {(unsigned char)state.GetRejectCode(), state.GetRejectReason().substr(0, MAX_REJECT_MESSAGE_LENGTH), pindex->GetBlockHash()};
            State(it->second)->rejects.push_back(reject);
            if (nDoS > 0)
                Misbehaving(it->second, nDoS);
        }
    }
    if (!state.CorruptionPossible()) {
        pindex->nStatus |= BLOCK_FAILED_VALID;
        setDirtyBlockIndex.insert(pindex);
        setBlockIndexCandidates.erase(pindex);
        InvalidChainFound(pindex);
    }
}

void UpdateCoins(const CTransaction& tx, CStateViewCache& inputs, CTxUndo &txundo, int nHeight)
{
    // mark inputs spent
    if (!tx.IsCoinBase()) {
        txundo.vprevout.reserve(tx.vin.size());
        for(const CTxIn &txin: tx.vin) {
            CCoinsModifier coins = inputs.ModifyCoins(txin.prevout.hash);
            unsigned nPos = txin.prevout.n;

            if (nPos >= coins->vout.size() || coins->vout[nPos].IsNull())
                assert(false);
            // mark an outpoint spent, and construct undo information
            txundo.vprevout.push_back(CTxInUndo(coins->vout[nPos]));
            coins->Spend(nPos);
            if (coins->vout.size() == 0) {
                CTxInUndo& undo = txundo.vprevout.back();
                undo.nHeight = coins->nHeight;
                undo.fCoinBase = coins->fCoinBase;
                undo.nVersion = coins->nVersion;
            }
        }
    }
    // add outputs
    inputs.ModifyNewCoins(tx.GetHash(), tx.IsCoinBase())->FromTx(tx, nHeight);
}

void UpdateCoins(const CTransaction& tx, CStateViewCache& inputs, int nHeight)
{
    CTxUndo txundo;
    UpdateCoins(tx, inputs, txundo, nHeight);
}

bool CScriptCheck::operator()() {
    const CScript &scriptSig = ptxTo->vin[nIn].scriptSig;
    const CScriptWitness *witness = (nIn < ptxTo->wit.vtxinwit.size()) ? &ptxTo->wit.vtxinwit[nIn].scriptWitness : nullptr;

    if (!VerifyScript(scriptSig, scriptPubKey, witness, nFlags, CachingTransactionSignatureChecker(ptxTo, nIn, amount, cacheStore, *txdata), &error)) {
        return false;
    }
    return true;
}

int GetSpendHeight(const CStateViewCache& inputs)
{
    LOCK(cs_main);
    CBlockIndex* pindexPrev = mapBlockIndex.find(inputs.GetBestBlock())->second;
    return pindexPrev->nHeight + 1;
}

namespace Consensus {
bool CheckTxInputs(const CTransaction& tx, CValidationState& state, const CStateViewCache& inputs, int nSpendHeight)
{
        // This doesn't trigger the DoS code on purpose; if it did, it would make it easier
        // for an attacker to attempt to split the network.
        if (!inputs.HaveInputs(tx))
            return state.Invalid(false, 0, "", "Inputs unavailable");
        CAmount nValueIn = 0;
        CAmount nFees = 0;
        for (unsigned int i = 0; i < tx.vin.size(); i++)
        {
            const COutPoint &prevout = tx.vin[i].prevout;
            const CCoins *coins = inputs.AccessCoins(prevout.hash);
            assert(coins);

            // If prev is coinbase, check that it's matured
            if ((coins->IsCoinBase() || coins->IsCoinStake()) && !GetBoolArg("-testnet",false)) {
                if (nSpendHeight - coins->nHeight < ::Params().GetConsensus().nCoinbaseMaturity && nSpendHeight - coins->nHeight > 0)
                    return state.Invalid(false,
                        REJECT_INVALID, "bad-txns-premature-spend-of-coinbase",
                        strprintf("tried to spend %s at depth %d", coins->IsCoinBase() ?"coinbase":"coinstake",nSpendHeight - coins->nHeight));
            }

            // Check for negative or overflow input values
            nValueIn += coins->vout[prevout.n].nValue;
            if (!MoneyRange(coins->vout[prevout.n].nValue) || !MoneyRange(nValueIn))
                return state.DoS(100, false, REJECT_INVALID, "bad-txns-inputvalues-outofrange");

        }

        if(!tx.IsCoinBase() && !tx.IsCoinStake()){
          if (nValueIn < tx.GetValueOut())
              return state.DoS(100, false, REJECT_INVALID, "bad-txns-in-belowout", false,
                  strprintf("value in (%s) < value out (%s)", FormatMoney(nValueIn), FormatMoney(tx.GetValueOut())));

          // Tally transaction fees
          CAmount nTxFee = nValueIn - tx.GetValueOut();
          if (nTxFee < 0)
              return state.DoS(100, false, REJECT_INVALID, "bad-txns-fee-negative");
          nFees += nTxFee;
          if (!MoneyRange(nFees))
              return state.DoS(100, false, REJECT_INVALID, "bad-txns-fee-outofrange");
        }


    return true;
}
}// namespace Consensus

bool CheckInputs(const CTransaction& tx, CValidationState &state, const CStateViewCache &inputs, bool fScriptChecks, unsigned int flags, bool cacheStore, PrecomputedTransactionData& txdata, std::vector<CScriptCheck> *pvChecks)
{
    if (!tx.IsCoinBase())
    {
        if (!Consensus::CheckTxInputs(tx, state, inputs, GetSpendHeight(inputs)))
            return false;

        if (pvChecks)
            pvChecks->reserve(tx.vin.size());

        // The first loop above does all the inexpensive checks.
        // Only if ALL inputs pass do we perform expensive ECDSA signature checks.
        // Helps prevent CPU exhaustion attacks.

        // Skip ECDSA signature verification when connecting blocks before the
        // last block chain checkpoint. Assuming the checkpoints are valid this
        // is safe because block merkle hashes are still computed and checked,
        // and any change will be caught at the next checkpoint. Of course, if
        // the checkpoint is for a chain that's invalid due to false scriptSigs
        // this optimisation would allow an invalid chain to be accepted.
        if (fScriptChecks) {
            for (unsigned int i = 0; i < tx.vin.size(); i++) {
                const COutPoint &prevout = tx.vin[i].prevout;
                const CCoins* coins = inputs.AccessCoins(prevout.hash);
                assert(coins);

                CTransaction txPrev;
                uint256 hashBlock = uint256();
                int valid = 1;

                if (!GetTransaction(prevout.hash, txPrev, Params().GetConsensus(), hashBlock, inputs, true))
                   valid = 0;

                if (mapBlockIndex.count(hashBlock) == 0)
                   valid = 0;

                if(valid){ // prev out is already checked in CheckTxInputs
                    CBlockIndex* pblockindex = mapBlockIndex[hashBlock];

                    // ppcoin: check transaction timestamp
                    if (txPrev.nTime > tx.nTime && pblockindex->nHeight > 1294597)
                        return state.DoS(100, false, REJECT_INVALID, "tx-timestamp-earlier-as-output");
                }

                // Verify signature
                CScriptCheck check(*coins, tx, i, flags, cacheStore, &txdata);
                if (pvChecks) {
                    pvChecks->push_back(CScriptCheck());
                    check.swap(pvChecks->back());
                } else if (!check()) {
                    if (flags & STANDARD_NOT_MANDATORY_VERIFY_FLAGS) {
                        // Check whether the failure was caused by a
                        // non-mandatory script verification check, such as
                        // non-standard DER encodings or non-null dummy
                        // arguments; if so, don't trigger DoS protection to
                        // avoid splitting the network between upgraded and
                        // non-upgraded nodes.
                        CScriptCheck check2(*coins, tx, i,
                                flags & ~STANDARD_NOT_MANDATORY_VERIFY_FLAGS, cacheStore, &txdata);
                        if (check2())
                            return state.Invalid(false, REJECT_NONSTANDARD, strprintf("non-mandatory-script-verify-flag (%s)", ScriptErrorString(check.GetScriptError())));
                    }
                    // Failures of other flags indicate a transaction that is
                    // invalid in new blocks, e.g. a invalid P2SH. We DoS ban
                    // such nodes as they are not following the protocol. That
                    // said during an upgrade careful thought should be taken
                    // as to the correct behavior - we may want to continue
                    // peering with non-upgraded nodes even after soft-fork
                    // super-majority signaling has occurred.
                    return state.DoS(100,false, REJECT_INVALID, strprintf("mandatory-script-verify-flag-failed (%s)", ScriptErrorString(check.GetScriptError())));
                }
            }
        }
    }

    return true;
}

namespace {

bool UndoWriteToDisk(const CBlockUndo& blockundo, CDiskBlockPos& pos, const uint256& hashBlock, const CMessageHeader::MessageStartChars& messageStart)
{
    // Open history file to append
    CAutoFile fileout(OpenUndoFile(pos), SER_DISK, CLIENT_VERSION);
    if (fileout.IsNull())
        return error("%s: OpenUndoFile failed", __func__);

    // Write index header
    unsigned int nSize = fileout.GetSerializeSize(blockundo);
    fileout << FLATDATA(messageStart) << nSize;

    // Write undo data
    long fileOutPos = ftell(fileout.Get());
    if (fileOutPos < 0)
        return error("%s: ftell failed", __func__);
    pos.nPos = (unsigned int)fileOutPos;
    fileout << blockundo;

    // calculate & write checksum
    CHashWriter hasher(SER_GETHASH, PROTOCOL_VERSION);
    hasher << hashBlock;
    hasher << blockundo;
    fileout << hasher.GetHash();

    return true;
}

bool UndoReadFromDisk(CBlockUndo& blockundo, const CDiskBlockPos& pos, const uint256& hashBlock)
{
    // Open history file to read
    CAutoFile filein(OpenUndoFile(pos, true), SER_DISK, CLIENT_VERSION);
    if (filein.IsNull())
        return error("%s: OpenBlockFile failed", __func__);

    // Read block
    uint256 hashChecksum;
    try {
        filein >> blockundo;
        filein >> hashChecksum;
    }
    catch (const std::exception& e) {
        return error("%s: Deserialize or I/O error - %s", __func__, e.what());
    }

    // Verify checksum
    CHashWriter hasher(SER_GETHASH, PROTOCOL_VERSION);
    hasher << hashBlock;
    hasher << blockundo;
    if (hashChecksum != hasher.GetHash())
        return error("%s: Checksum mismatch", __func__);

    return true;
}

/** Abort with a message */
bool AbortNode(const std::string& strMessage, const std::string& userMessage="")
{
    strMiscWarning = strMessage;
    LogPrintf("*** %s\n", strMessage);
    uiInterface.ThreadSafeMessageBox(
        userMessage.empty() ? _("Error: A fatal internal error occurred, see debug.log for details") : userMessage,
        "", CClientUIInterface::MSG_ERROR);
    StartShutdown();
    return false;
}

bool AbortNode(CValidationState& state, const std::string& strMessage, const std::string& userMessage="")
{
    AbortNode(strMessage, userMessage);
    return state.Error(strMessage);
}

} // anon namespace

/**
 * Apply the undo operation of a CTxInUndo to the given chain state.
 * @param undo The undo object.
 * @param view The coins view to which to apply the changes.
 * @param out The out point that corresponds to the tx input.
 * @return True on success.
 */
static bool ApplyTxInUndo(const CTxInUndo& undo, CStateViewCache& view, const COutPoint& out)
{
    bool fClean = true;

    CCoinsModifier coins = view.ModifyCoins(out.hash);
    if (undo.nHeight != 0) {
        // undo data contains height: this is the last output of the prevout tx being spent
        if (!coins->IsPruned())
            fClean = fClean && error("%s: undo data overwriting existing transaction", __func__);
        coins->Clear();
        coins->fCoinBase = undo.fCoinBase;
        coins->nHeight = undo.nHeight;
        coins->nVersion = undo.nVersion;
    } else {
        if (coins->IsPruned())
            fClean = fClean && error("%s: undo data adding output to missing transaction", __func__);
    }
    if (coins->IsAvailable(out.n))
        fClean = fClean && error("%s: undo data overwriting existing output", __func__);
    if (coins->vout.size() < out.n+1)
        coins->vout.resize(out.n+1);
    coins->vout[out.n] = undo.txout;

    return fClean;
}

bool DisconnectBlock(const CBlock& block, CValidationState& state, const CBlockIndex* pindex, CStateViewCache& view, bool* pfClean)
{
    assert(pindex->GetBlockHash() == view.GetBestBlock());

    if (pfClean)
        *pfClean = false;

    bool fClean = true;

    CBlockUndo blockUndo;
    CDiskBlockPos pos = pindex->GetUndoPos();
    if (pos.IsNull())
        return error("DisconnectBlock(): no undo data available");
    if (!UndoReadFromDisk(blockUndo, pos, pindex->pprev->GetBlockHash()))
        return error("DisconnectBlock(): failure reading undo data");

    if (blockUndo.vtxundo.size() + 1 != block.vtx.size())
        return error("DisconnectBlock(): block and undo data inconsistent");

    std::vector<std::pair<CAddressIndexKey, CAmount> > addressIndex;
    std::vector<std::pair<CAddressUnspentKey, CAddressUnspentValue> > addressUnspentIndex;
    std::vector<std::pair<CSpentIndexKey, CSpentIndexValue> > spentIndex;

    bool fCFund = IsCommunityFundEnabled(pindex->pprev, Params().GetConsensus());
    bool fDAOConsultations = IsDAOEnabled(pindex->pprev, Params().GetConsensus());

    // undo transactions in reverse order
    for (int i = block.vtx.size() - 1; i >= 0; i--) {
        const CTransaction &tx = block.vtx[i];
        uint256 hash = tx.GetHash();

        if (fCFund || fDAOConsultations)
        {
            uint64_t nVersionMaskProposal;
            uint64_t nVersionMaskPaymentRequest;
            uint64_t nVersionMaskConsultation;
            uint64_t nVersionMaskConsultationAnswer;

            if(fCFund && tx.nVersion == CTransaction::PROPOSAL_VERSION)
            {
                view.RemoveProposal(hash);
                LogPrintf("%s: Removed proposal %s\n", __func__, hash.ToString());
            }
            else if(fCFund && tx.nVersion == CTransaction::PAYMENT_REQUEST_VERSION)
            {
                view.RemovePaymentRequest(hash);
                LogPrintf("%s: Removed payment request %s\n", __func__, hash.ToString());
            }
            else if(fDAOConsultations && tx.nVersion == CTransaction::CONSULTATION_VERSION)
            {
                view.RemoveConsultation(hash);
                LogPrintf("%s: Removed consultation %s\n", __func__, hash.ToString());
            }
            else if(fDAOConsultations && tx.nVersion == CTransaction::ANSWER_VERSION)
            {
                CConsultationAnswer answer;
                if (TxToConsultationAnswer(tx.strDZeel, hash, block.GetHash(), answer))
                {
                    view.RemoveConsultationAnswer(answer.hash);
                    LogPrintf("%s: Removed consultation answer %s at block %d\n", __func__, answer.hash.ToString(), pindex->nHeight);
                }
            }
        }

        if (fAddressIndex)
        {
            for (unsigned int k = tx.vout.size(); k-- > 0;) {
                const CTxOut &out = tx.vout[k];

                if (out.scriptPubKey.IsPayToScriptHash()) {
                    vector<unsigned char> hashBytes(out.scriptPubKey.begin()+2, out.scriptPubKey.begin()+22);

                    // undo receiving activity
                    addressIndex.push_back(make_pair(CAddressIndexKey(2, uint160(hashBytes), pindex->nHeight, i, hash, k, false), out.nValue));

                    // undo unspent index
                    addressUnspentIndex.push_back(make_pair(CAddressUnspentKey(2, uint160(hashBytes), hash, k), CAddressUnspentValue()));


                }  else if (out.scriptPubKey.IsPayToPublicKey() || out.scriptPubKey.IsColdStaking() || out.scriptPubKey.IsColdStakingv2()) {
                    uint160 hashBytes;
                    int type = 0;
                    CTxDestination destination;
                    ExtractDestination(out.scriptPubKey, destination);
                    CNavCoinAddress address(destination);
                    if (out.scriptPubKey.IsColdStaking() || out.scriptPubKey.IsColdStakingv2())
                        address.GetSpendingAddress(address);
                    address.GetIndexKey(hashBytes, type);

                    // undo spending activity
                    addressIndex.push_back(make_pair(CAddressIndexKey(type, uint160(hashBytes), pindex->nHeight, i, hash, k, true), out.nValue));

                    // restore unspent index
                    addressUnspentIndex.push_back(make_pair(CAddressUnspentKey(type, uint160(hashBytes), hash, k), CAddressUnspentValue()));


                } else if (out.scriptPubKey.IsPayToPublicKeyHash()) {
                    vector<unsigned char> hashBytes(out.scriptPubKey.begin()+3, out.scriptPubKey.begin()+23);

                    // undo receiving activity
                    addressIndex.push_back(make_pair(CAddressIndexKey(1, uint160(hashBytes), pindex->nHeight, i, hash, k, false), out.nValue));

                    // undo unspent index
                    addressUnspentIndex.push_back(make_pair(CAddressUnspentKey(1, uint160(hashBytes), hash, k), CAddressUnspentValue()));

                } else {
                    continue;
                }

            }

        }

        // Check that all outputs are available and match the outputs in the block itself
        // exactly.
        {
        CCoinsModifier outs = view.ModifyCoins(hash);
        outs->ClearUnspendable();

        CCoins outsBlock(tx, pindex->nHeight);
        // The CCoins serialization does not serialize negative numbers.
        // No network rules currently depend on the version here, so an inconsistency is harmless
        // but it must be corrected before txout nversion ever influences a network rule.
        if (outsBlock.nVersion < 0)
            outs->nVersion = outsBlock.nVersion;

        if (*outs != outsBlock)
            fClean = fClean && error("DisconnectBlock(): added transaction mismatch? database corrupted");

        // remove outputs
        outs->Clear();
        }

        // restore inputs
        if (i > 0) { // not coinbases
            const CTxUndo &txundo = blockUndo.vtxundo[i-1];
            if (txundo.vprevout.size() != tx.vin.size())
                return error("DisconnectBlock(): transaction and undo data inconsistent");
            for (unsigned int j = tx.vin.size(); j-- > 0;) {
                const COutPoint &out = tx.vin[j].prevout;
                const CTxInUndo &undo = txundo.vprevout[j];
                if (!ApplyTxInUndo(undo, view, out))
                    fClean = false;

                const CTxIn input = tx.vin[j];

                if (fSpentIndex) {
                    // undo and delete the spent index
                    spentIndex.push_back(make_pair(CSpentIndexKey(input.prevout.hash, input.prevout.n), CSpentIndexValue()));
                }

                if (fAddressIndex) {
                    const CTxOut &prevout = view.GetOutputFor(tx.vin[j]);
                    if (prevout.scriptPubKey.IsPayToScriptHash()) {
                        vector<unsigned char> hashBytes(prevout.scriptPubKey.begin()+2, prevout.scriptPubKey.begin()+22);

                        // undo spending activity
                        addressIndex.push_back(make_pair(CAddressIndexKey(2, uint160(hashBytes), pindex->nHeight, i, hash, j, true), prevout.nValue * -1));

                        // restore unspent index
                        addressUnspentIndex.push_back(make_pair(CAddressUnspentKey(2, uint160(hashBytes), input.prevout.hash, input.prevout.n), CAddressUnspentValue(prevout.nValue, prevout.scriptPubKey, undo.nHeight)));


                    } else if (prevout.scriptPubKey.IsPayToPublicKey() || prevout.scriptPubKey.IsColdStaking() || prevout.scriptPubKey.IsColdStakingv2()) {
                        uint160 hashBytes;
                        int type = 0;
                        CTxDestination destination;
                        ExtractDestination(prevout.scriptPubKey, destination);
                        CNavCoinAddress address(destination);
                        if (prevout.scriptPubKey.IsColdStaking() || prevout.scriptPubKey.IsColdStakingv2())
                            address.GetSpendingAddress(address);
                        address.GetIndexKey(hashBytes, type);

                        // undo spending activity
                        addressIndex.push_back(make_pair(CAddressIndexKey(type, uint160(hashBytes), pindex->nHeight, i, hash, j, true), prevout.nValue * -1));

                        // restore unspent index
                        addressUnspentIndex.push_back(make_pair(CAddressUnspentKey(type, uint160(hashBytes), input.prevout.hash, input.prevout.n), CAddressUnspentValue(prevout.nValue, prevout.scriptPubKey, undo.nHeight)));


                    } else if (prevout.scriptPubKey.IsPayToPublicKeyHash()) {
                        vector<unsigned char> hashBytes(prevout.scriptPubKey.begin()+3, prevout.scriptPubKey.begin()+23);

                        // undo spending activity
                        addressIndex.push_back(make_pair(CAddressIndexKey(1, uint160(hashBytes), pindex->nHeight, i, hash, j, true), prevout.nValue * -1));

                        // restore unspent index
                        addressUnspentIndex.push_back(make_pair(CAddressUnspentKey(1, uint160(hashBytes), input.prevout.hash, input.prevout.n), CAddressUnspentValue(prevout.nValue, prevout.scriptPubKey, undo.nHeight)));

                    } else {
                        continue;
                    }
                }

            }
        }
    }

    std::map<uint256, bool> vSeen;

    for(unsigned int i = 0; i < pindex->vProposalVotes.size(); i++)
    {
        if(!view.HaveProposal(pindex->vProposalVotes[i].first))
            continue;

        CProposalModifier proposal = view.ModifyProposal(pindex->vProposalVotes[i].first, pindex->nHeight);

        if(vSeen.count(proposal->hash) == 0)
        {
            if(pindex->vProposalVotes[i].second == VoteFlags::VOTE_YES)
                proposal->nVotesYes = max(proposal->nVotesYes - 1, 0);
            else if(pindex->vProposalVotes[i].second == VoteFlags::VOTE_ABSTAIN)
                proposal->nVotesAbs = max(proposal->nVotesAbs - 1, 0);
            else if(pindex->vProposalVotes[i].second == VoteFlags::VOTE_NO)
                proposal->nVotesNo = max(proposal->nVotesNo - 1, 0);

            proposal->fDirty = true;

            vSeen[pindex->vProposalVotes[i].first]=true;
        }
    }

    for(unsigned int i = 0; i < pindex->vPaymentRequestVotes.size(); i++)
    {
        if(!view.HavePaymentRequest(pindex->vPaymentRequestVotes[i].first))
            continue;

        CPaymentRequestModifier prequest = view.ModifyPaymentRequest(pindex->vPaymentRequestVotes[i].first, pindex->nHeight);

        if(vSeen.count(prequest->hash) == 0)
        {
            if(pindex->vPaymentRequestVotes[i].second == VoteFlags::VOTE_YES)
                prequest->nVotesYes = max(prequest->nVotesYes - 1, 0);
            else if(pindex->vPaymentRequestVotes[i].second == VoteFlags::VOTE_ABSTAIN)
                prequest->nVotesAbs = max(prequest->nVotesAbs - 1, 0);
            else if(pindex->vPaymentRequestVotes[i].second == VoteFlags::VOTE_NO)
                prequest->nVotesNo = max(prequest->nVotesNo - 1, 0);

            prequest->fDirty = true;

            vSeen[pindex->vPaymentRequestVotes[i].first]=true;
        }
    }

    for (auto &it: pindex->mapSupport)
    {
        if (view.HaveConsultation(it.first))
        {
            if(vSeen.count(it.first) == 0)
            {
                CConsultationModifier consultation = view.ModifyConsultation(it.first, pindex->nHeight);
                consultation->nSupport = max(consultation->nSupport - 1, 0);
                consultation->fDirty = true;
                vSeen[it.first] = true;
            }
        }
        else if (view.HaveConsultationAnswer(it.first))
        {
            if(vSeen.count(it.first) == 0)
            {
                CConsultationAnswerModifier answer = view.ModifyConsultationAnswer(it.first, pindex->nHeight);
                answer->nSupport = max(answer->nSupport - 1, 0);
                answer->fDirty = true;
                vSeen[it.first] = true;
            }
        }
    }

    for (auto &it: pindex->mapConsultationVotes)
    {
        if (view.HaveConsultation(it.first))
        {
            CConsultationModifier mConsultation = view.ModifyConsultation(it.first, pindex->nHeight);
            mConsultation->mapVotes[it.second] = max(mConsultation->mapVotes[it.second] - (uint64_t)1, (uint64_t)0);
            mConsultation->fDirty = true;
        }
        else if (view.HaveConsultationAnswer(it.first))
        {
            CConsultationAnswerModifier mConsultationAnswer = view.ModifyConsultationAnswer(it.first, pindex->nHeight);
            mConsultationAnswer->nVotes = max(mConsultationAnswer->nVotes - (uint64_t)1, (uint64_t)0);
            mConsultationAnswer->fDirty = true;
        }
    }

    bool fStake = block.IsProofOfStake();
    bool fVoteCacheState = IsVoteCacheStateEnabled(pindex->pprev, Params().GetConsensus());

    if (fStake && fVoteCacheState && fCFund)
    {
        CVoteMap baseMap;

        if (!view.GetAllVotes(baseMap))
            return AbortNode(state, "Failed to get voters list");

        LogPrint("dao", "%s: Clearing votes at height %d\n", __func__, pindex->nHeight);

        for (auto&it: baseMap)
        {
            CVoteList pVoteList;
            view.GetCachedVoter(it.first, pVoteList);
            CVoteModifier mVote = view.ModifyVote(it.first, pindex->nHeight);
            mVote->Clear(pindex->nHeight);
            mVote->fDirty = true;
        }
    }

    for (unsigned int i = 0; i < Consensus::MAX_CONSENSUS_PARAMS; i++)
    {
        CConsensusParameterModifier mcparameter = view.ModifyConsensusParameter(i, pindex->nHeight);
        mcparameter->Clear(pindex->nHeight);
    }

    // move best block pointer to prevout block
    view.SetBestBlock(pindex->pprev->GetBlockHash());

    if (pfClean) {
        *pfClean = fClean;
        return true;
    }

    if (fAddressIndex) {
        if (!pblocktree->EraseAddressIndex(addressIndex)) {
            return AbortNode(state, "Failed to delete address index");
        }
        if (!pblocktree->UpdateAddressUnspentIndex(addressUnspentIndex)) {
            return AbortNode(state, "Failed to write address unspent index");
        }
    }

    return fClean;
}

void static FlushBlockFile(bool fFinalize = false)
{
    LOCK(cs_LastBlockFile);

    CDiskBlockPos posOld(nLastBlockFile, 0);

    FILE *fileOld = OpenBlockFile(posOld);
    if (fileOld) {
        if (fFinalize)
            TruncateFile(fileOld, vinfoBlockFile[nLastBlockFile].nSize);
        FileCommit(fileOld);
        fclose(fileOld);
    }

    fileOld = OpenUndoFile(posOld);
    if (fileOld) {
        if (fFinalize)
            TruncateFile(fileOld, vinfoBlockFile[nLastBlockFile].nUndoSize);
        FileCommit(fileOld);
        fclose(fileOld);
    }
}

bool FindUndoPos(CValidationState &state, int nFile, CDiskBlockPos &pos, unsigned int nAddSize);

static CCheckQueue<CScriptCheck> scriptcheckqueue(128);

void ThreadScriptCheck() {
    RenameThread("navcoin-scriptch");
    scriptcheckqueue.Thread();
}

// Protected by cs_main
VersionBitsCache versionbitscache;

int32_t ComputeBlockVersion(const CBlockIndex* pindexPrev, const Consensus::Params& params)
{
    LOCK(cs_main);
    int32_t nVersion = IsSigHFEnabled(Params().GetConsensus(), pindexPrev) ? VERSIONBITS_TOP_BITS_SIG : VERSIONBITS_TOP_BITS;

    for (int i = 0; i < (int)Consensus::MAX_VERSION_BITS_DEPLOYMENTS; i++) {
        ThresholdState state = VersionBitsState(pindexPrev, params, (Consensus::DeploymentPos)i, versionbitscache);
        if ((state == THRESHOLD_LOCKED_IN || state == THRESHOLD_ACTIVE  ||
             (state == THRESHOLD_STARTED && !IsVersionBitRejected(params, (Consensus::DeploymentPos)i)))) {
            nVersion |= VersionBitsMask(params, (Consensus::DeploymentPos)i);
        }
    }

    if(IsWitnessEnabled(pindexPrev,Params().GetConsensus()))
        nVersion |= nSegWitVersionMask;

    if(IsNtpSyncEnabled(pindexPrev,Params().GetConsensus()))
        nVersion |= nNSyncVersionMask;

    if(IsCommunityFundEnabled(pindexPrev,Params().GetConsensus()))
        nVersion |= nCFundVersionMask;

    if(IsCommunityFundAccumulationEnabled(pindexPrev,Params().GetConsensus(), true))
        nVersion |= nCFundAccVersionMask;

    if(IsColdStakingEnabled(pindexPrev,Params().GetConsensus()))
        nVersion |= nColdStakingVersionMask;

    if(IsCommunityFundAccumulationSpreadEnabled(pindexPrev,Params().GetConsensus()))
        nVersion |= nCFundAccSpreadVersionMask;

    if(IsCommunityFundAmountV2Enabled(pindexPrev,Params().GetConsensus()))
        nVersion |= nCFundAmountV2Mask;

    if(IsStaticRewardEnabled(pindexPrev,Params().GetConsensus()))
        nVersion |= nStaticRewardVersionMask;

    if(IsReducedCFundQuorumEnabled(pindexPrev,Params().GetConsensus()))
        nVersion |= nCFundReducedQuorumMask;

    if(pindexPrev->nHeight >= Params().GetConsensus().nHeightv451Fork)
        nVersion |= nV451ForkMask;

    if(pindexPrev->nHeight >= Params().GetConsensus().nHeightv452Fork)
        nVersion |= nV452ForkMask;

    if(IsDAOEnabled(pindexPrev,Params().GetConsensus()))
        nVersion |= nDAOVersionMask;

    if(IsDaoConsensusEnabled(pindexPrev,Params().GetConsensus()))
        nVersion |= nDaoConsensusVersionMask;

    return nVersion;
}

static bool IsSigHFEnabled(const Consensus::Params &consensus, int64_t nMedianTimePast) {
    return nMedianTimePast >=
           consensus.sigActivationTime;
}

bool IsSigHFEnabled(const Consensus::Params &consensus, const CBlockIndex *pindexPrev) {
    if (pindexPrev == nullptr) {
        return false;
    }

    return IsSigHFEnabled(consensus, pindexPrev->GetMedianTimePast());
}

/**
 * Threshold condition checker that triggers when unknown versionbits are seen on the network.
 */
class WarningBitsConditionChecker : public AbstractThresholdConditionChecker
{
private:
    int bit;

public:
    WarningBitsConditionChecker(int bitIn) : bit(bitIn) {}

    int64_t BeginTime(const Consensus::Params& params) const { return 0; }
    int64_t EndTime(const Consensus::Params& params) const { return std::numeric_limits<int64_t>::max(); }
    int Period(const Consensus::Params& params) const { return params.nMinerConfirmationWindow; }
    int Threshold(const Consensus::Params& params) const { return params.nRuleChangeActivationThreshold; }

    bool Condition(const CBlockIndex* pindex, const Consensus::Params& params) const
    {
        return  (pindex->nVersion & VERSIONBITS_TOP_MASK) == (IsSigHFEnabled(Params().GetConsensus(), pindex) ? VERSIONBITS_TOP_BITS_SIG : VERSIONBITS_TOP_BITS) &&
               ((pindex->nVersion >> bit) & 1) != 0 &&
               ((ComputeBlockVersion(pindex->pprev, params) >> bit) & 1) == 0;
    }
};

bool TxToProposal(std::string strDZeel, uint256 hash, const uint256& blockhash, const CAmount& nProposalFee, CProposal& proposal)
{
    UniValue metadata(UniValue::VOBJ);
    try {
        UniValue valRequest;
        if (!valRequest.read(strDZeel))
            return error("%s: Could not read strDZeel of Proposal (%s in %s)\n", __func__, hash.ToString(), blockhash.ToString());

        if (valRequest.isObject())
            metadata = valRequest.get_obj();
        else
            return error("%s: Could not read strDZeel of Proposal (%s in %s)\n", __func__, hash.ToString(), blockhash.ToString());

    } catch (const UniValue& objError) {
        error("%s: Could not read strDZeel of Proposal (%s in %s)\n", __func__, hash.ToString(), blockhash.ToString());
    } catch (const std::exception& e) {
        return error("%s: Could not read strDZeel of Proposal (%s in %s): %s\n", __func__, e.what(), hash.ToString(), blockhash.ToString());
    }

    proposal.nVersion = find_value(metadata, "v").isNum() ? find_value(metadata, "v").get_int() : 1;
    proposal.nAmount = find_value(metadata, "n").get_int64();
    proposal.ownerAddress = find_value(metadata, "a").get_str();
    if (find_value(metadata, "p").isStr())
    {
        proposal.nVersion |= CProposal::PAYMENT_ADDRESS_VERSION;
        proposal.paymentAddress = find_value(metadata, "a").get_str();
    }
    else
    {
        proposal.nVersion &= ~CProposal::PAYMENT_ADDRESS_VERSION;
        proposal.paymentAddress = proposal.ownerAddress;
    }
    proposal.nDeadline = find_value(metadata, "d").get_int64();
    proposal.strDZeel = find_value(metadata, "s").get_str();
    proposal.nFee = nProposalFee;
    proposal.hash = hash;
    proposal.txblockhash = blockhash;
    proposal.fDirty = true;

    if(proposal.nAmount < 0) {
        return error("%s: Proposal cannot have an amount less than 0\n", __func__);
    }

    return true;
}

bool TxToPaymentRequest(std::string strDZeel, uint256 hash, const uint256& blockhash,  CPaymentRequest& prequest)
{
    UniValue metadata(UniValue::VOBJ);
    try {
        UniValue valRequest;
        if (!valRequest.read(strDZeel))
            return error("%s: Could not read strDZeel of Payment Request (%s in %s)\n", __func__, hash.ToString(), blockhash.ToString());

        if (valRequest.isObject())
            metadata = valRequest.get_obj();
        else
            return error("%s: Could not read strDZeel of Payment Request (%s in %s)\n", __func__, hash.ToString(), blockhash.ToString());

    } catch (const UniValue& objError) {
        return error("%s: Could not read strDZeel of Payment Request (%s in %s)\n", __func__, hash.ToString(), blockhash.ToString());
    } catch (const std::exception& e) {
        return error("%s: Could not read strDZeel of Payment Request (%s in %s): %s\n", __func__, e.what(), hash.ToString(), blockhash.ToString());
    }  // May not return ever false, as transactions were already checked.

    prequest.hash = hash;
    prequest.nAmount = find_value(metadata, "n").get_int64();
    prequest.proposalhash = uint256S("0x" + find_value(metadata, "h").get_str());
    prequest.strDZeel = find_value(metadata, "i").get_str();
    prequest.nVersion = find_value(metadata, "v").isNum() ? find_value(metadata, "v").get_int() : 1;
    prequest.txblockhash = blockhash;
    prequest.fDirty = true;

    if(prequest.nAmount < 0) {
        return error("%s: Payment request cannot have an amount less than 0\n", __func__);
    }

    return true;
}

bool TxToConsultation(std::string strDZeel, uint256 hash, const uint256& blockhash, CConsultation& consultation, std::vector<CConsultationAnswer>& vAnswers)
{
    UniValue metadata(UniValue::VOBJ);
    try {
        UniValue valRequest;
        if (!valRequest.read(strDZeel))
            return error("%s: Could not read strDZeel of Consultation (%s in %s)\n", __func__, hash.ToString(), blockhash.ToString());

        if (valRequest.isObject())
            metadata = valRequest.get_obj();
        else
            return error("%s: Could not read strDZeel of Consultation (%s in %s)\n", __func__, hash.ToString(), blockhash.ToString());

    } catch (const UniValue& objError) {
        return error("%s: Could not read strDZeel of Consultation (%s in %s)\n", __func__, hash.ToString(), blockhash.ToString());
    } catch (const std::exception& e) {
        return error("%s: Could not read strDZeel of Consultation: %s (%s in %s)\n", __func__, e.what(), hash.ToString(), blockhash.ToString());
    }  // May not return ever false, as transactions were already checked.

    consultation.hash = hash;
    consultation.strDZeel = find_value(metadata, "q").get_str();
    consultation.nMin = find_value(metadata, "m").get_int64();
    consultation.nMax = find_value(metadata, "n").get_int64();
    consultation.nVersion = find_value(metadata, "v").isNum() ? find_value(metadata, "v").get_int64() : CConsultation::BASE_VERSION;
    consultation.txblockhash = blockhash;
    consultation.fDirty = true;

    vAnswers.clear();

    if (!consultation.IsRange() && find_value(metadata, "a").isArray())
    {
        UniValue answers(UniValue::VARR);
        answers = find_value(metadata, "a").get_array();
        std::vector<std::string> vSeen;

        for (unsigned int i = 0; i < answers.size(); i++)
        {
            UniValue a = answers[i];

            if (!a.isStr())
                continue;

            std::string s = a.get_str();

            auto it = find (vSeen.begin(), vSeen.end(), s);
            if (it != vSeen.end())
                continue;

            vSeen.push_back(s);

            CConsultationAnswer answer;

            CHashWriter hashAnswer(0,0);

            hashAnswer << hash;
            hashAnswer << s;

            answer.hash = hashAnswer.GetHash();
            answer.parent = hash;
            answer.sAnswer = s;
            answer.nVersion = CConsultationAnswer::BASE_VERSION;
            answer.txblockhash = blockhash;
            answer.fDirty = true;

            vAnswers.push_back(answer);
        }
    }

    return true;
}

uint64_t GetConsensusParameter(Consensus::ConsensusParamsPos pos, const CStateViewCache& view)
{
    uint64_t ret = Params().GetConsensus().vParameters[pos].value;
    uint64_t val = 0;

    CConsensusParameter cparameter;

    if (view.GetConsensusParameter((unsigned int)pos, cparameter) && cparameter.Get(val))
    {
            ret = val;
    }

    return ret;
}

uint64_t GetFundContributionPerBlock(const CStateViewCache& view)
{
    return GetConsensusParameter(Consensus::CONSENSUS_PARAM_GENERATION_PER_BLOCK, view) * GetConsensusParameter(Consensus::CONSENSUS_PARAM_FUND_PERCENT_PER_BLOCK, view) / 10000;
}

uint64_t GetStakingRewardPerBlock(const CStateViewCache& view)
{
    return GetConsensusParameter(Consensus::CONSENSUS_PARAM_GENERATION_PER_BLOCK, view) - GetFundContributionPerBlock(view);
}

bool TxToConsultationAnswer(std::string strDZeel, uint256 hash, const uint256& blockhash,  CConsultationAnswer& answer)
{
    UniValue metadata(UniValue::VOBJ);
    try {
        UniValue valRequest;
        if (!valRequest.read(strDZeel))
            return error("%s: Could not read strDZeel of Answer (%s in %s)\n", __func__, hash.ToString(), blockhash.ToString());

        if (valRequest.isObject())
            metadata = valRequest.get_obj();
        else
            return error("%s: Could not read strDZeel of Answer (%s in %s)\n", __func__, hash.ToString(), blockhash.ToString());

    } catch (const UniValue& objError) {
        return error("%s: Could not read strDZeel of Answer (%s in %s)\n", __func__, hash.ToString(), blockhash.ToString());
    } catch (const std::exception& e) {
        return error("%s: Could not read strDZeel of Answer (%s in %s): %s\n", __func__, e.what());
    }  // May not return ever false, as transactions were already checked.

    std::string sAnswer = find_value(metadata, "a").get_str();

    CHashWriter hashAnswer(0,0);

    hashAnswer << uint256S(find_value(metadata, "h").get_str());
    hashAnswer << sAnswer;

    answer.txhash = hash;
    answer.hash = hashAnswer.GetHash();
    answer.parent = uint256S(find_value(metadata, "h").get_str());
    answer.sAnswer = sAnswer;
    answer.nVersion = find_value(metadata, "v").isNum() ? find_value(metadata, "v").get_int64() : CConsultationAnswer::BASE_VERSION;
    answer.txblockhash = blockhash;
    answer.fDirty = true;

    return true;
}

// Protected by cs_main
static ThresholdConditionCache warningcache[VERSIONBITS_NUM_BITS];

static int64_t nTimeCheck = 0;
static int64_t nTimeForks = 0;
static int64_t nTimeVerify = 0;
static int64_t nTimeConnect = 0;
static int64_t nTimeIndex = 0;
static int64_t nTimeCallbacks = 0;
static int64_t nTimeTotal = 0;

bool ConnectBlock(const CBlock& block, CValidationState& state, CBlockIndex* pindex,
                  CStateViewCache& view, const CChainParams& chainparams, bool fJustCheck, bool fProofOfStake)
{

    AssertLockHeld(cs_main);

    pindex->nCFSupply = pindex->pprev != NULL ? pindex->pprev->nCFSupply : 0;
    pindex->nCFLocked = pindex->pprev != NULL ? pindex->pprev->nCFLocked : 0;

    pindex->vProposalVotes.clear();
    pindex->vPaymentRequestVotes.clear();
    pindex->mapConsultationVotes.clear();

    if (block.IsProofOfStake())
    {
        pindex->SetProofOfStake();
        pindex->prevoutStake = block.vtx[1].vin[0].prevout;
        pindex->nStakeTime = block.vtx[1].nTime;
    }
    else
    {
        pindex->prevoutStake.SetNull();
        pindex->nStakeTime = 0;
    }

    int64_t nTimeStart = GetTimeMicros();
    int64_t nStakeReward = 0;

    // Check it again in case a previous version let a bad block in
    if (!CheckBlock(block, state, chainparams.GetConsensus(), !fJustCheck, !fJustCheck, !fJustCheck))
        return error("%s: Consensus::CheckBlock: %s", __func__, FormatStateMessage(state));

    // verify that the view's current state corresponds to the previous block
    uint256 hashPrevBlock = pindex->pprev == NULL ? uint256() : pindex->pprev->GetBlockHash();

    assert(hashPrevBlock == view.GetBestBlock());

    // Special case for the genesis block, skipping connection of its transactions
    // (its coinbase is unspendable)

    if (block.GetHash() == chainparams.GetConsensus().hashGenesisBlock) {
        if (!fJustCheck)
            view.SetBestBlock(pindex->GetBlockHash());
        return true;
    }

    if (pindex->IsProofOfStake())
        setStakeSeen.insert(make_pair(pindex->prevoutStake, pindex->nStakeTime));

    // Check proof of stake
    if (block.nBits != GetNextTargetRequired(pindex->pprev, block.IsProofOfStake())){
        return state.DoS(1,error("ContextualCheckBlock() : incorrect %s at height %d (%d)", !block.IsProofOfStake() ? "proof-of-work" : "proof-of-stake",pindex->pprev->nHeight, block.nBits), REJECT_INVALID, "bad-diffbits");
    }

    arith_uint256 hashProof;
    uint64_t nCoinAge;

    // Verify hash target and signature of coinstake tx
    if (block.IsProofOfStake())
    {
        arith_uint256 targetProofOfStake;
        // Signature will be checked in CheckInputs(), we can avoid it here (fCheckSignature = false)
        if (!CheckProofOfStake(pindex->pprev, block.vtx[1], block.nBits, hashProof, targetProofOfStake, nullptr, view, false))
        {
              return error("ContextualCheckBlock() : check proof-of-stake signature failed for block %s", block.GetHash().GetHex());
        }

        // ppcoin: coin stake tx earns reward instead of paying fee
        if (!TransactionGetCoinAge(const_cast<CTransaction&>(block.vtx[1]), nCoinAge, view))
            return error("ConnectBlock() : %s unable to get coin age for coinstake", block.vtx[1].GetHash().ToString());
    }

    if (block.IsProofOfWork())
        hashProof = UintToArith256(block.GetPoWHash());

    if (!pindex->SetStakeEntropyBit(block.GetStakeEntropyBit()))
        return state.DoS(1,error("ContextualCheckBlock() : SetStakeEntropyBit() failed"), REJECT_INVALID, "bad-entropy-bit");

    // Record proof hash value
    pindex->hashProof = hashProof;

    uint64_t nStakeModifier = 0;
    bool fGeneratedStakeModifier = false;
    if (!ComputeNextStakeModifier(pindex->pprev, nStakeModifier, fGeneratedStakeModifier))
        return state.DoS(1, error("ContextualCheckBlock() : ComputeNextStakeModifier() failed"), REJECT_INVALID, "bad-stake-modifier");

    pindex->SetStakeModifier(nStakeModifier, fGeneratedStakeModifier);

    // Flag the block index so we can be sure it will be saved on disk
    if (!pindex->IsValid(BLOCK_VALID_STAKE))
    {
        pindex->RaiseValidity(BLOCK_VALID_STAKE);
        setDirtyBlockIndex.insert(pindex);
    }


    bool fScriptChecks = true;
    if (fCheckpointsEnabled) {
        CBlockIndex *pindexLastCheckpoint = Checkpoints::GetLastCheckpoint(chainparams.Checkpoints());
        if (pindexLastCheckpoint && pindexLastCheckpoint->GetAncestor(pindex->nHeight) == pindex) {
            // This block is an ancestor of a checkpoint: disable script checks
            fScriptChecks = false;
        }
    }

    int64_t nTime1 = GetTimeMicros(); nTimeCheck += nTime1 - nTimeStart;
    LogPrint("bench", "    - Sanity checks: %.2fms [%.2fs]\n", 0.001 * (nTime1 - nTimeStart), nTimeCheck * 0.000001);

    // Do not allow blocks that contain transactions which 'overwrite' older transactions,
    // unless those are already completely spent.
    // If such overwrites are allowed, coinbases and transactions depending upon those
    // can be duplicated to remove the ability to spend the first instance -- even after
    // being sent to another address.
    // See BIP30 and http://r6.ca/blog/20120206T005236Z.html for more information.
    // This logic is not necessary for memory pool transactions, as AcceptToMemoryPool
    // already refuses previously-known transaction ids entirely.
    // This rule was originally applied to all blocks with a timestamp after March 15, 2012, 0:00 UTC.
    // Now that the whole chain is irreversibly beyond that time it is applied to all blocks except the
    // two in the chain that violate it. This prevents exploiting the issue against nodes during their
    // initial block download.
    bool fEnforceBIP30 = (!pindex->phashBlock); // || Enforce on CreateNewBlock invocations which don't have a hash.
                          // !((pindex->nHeight==91842 && pindex->GetBlockHash() == uint256S("0x00000000000a4d0a398161ffc163c503763b1f4360639393e0e4c8e300e0caec")) ||
                          //  (pindex->nHeight==91880 && pindex->GetBlockHash() == uint256S("0x00000000000743f190a18c5577a3c2d2a1f610ae9601ac046a38084ccb7cd721")));

    // Once BIP34 activated it was not possible to create new duplicate coinbases and thus other than starting
    // with the 2 existing duplicate coinbase pairs, not possible to create overwriting txs.  But by the
    // time BIP34 activated, in each of the existing pairs the duplicate coinbase had overwritten the first
    // before the first had been spent.  Since those coinbases are sufficiently buried its no longer possible to create further
    // duplicate transactions descending from the known pairs either.
    // If we're on the known chain at height greater than where BIP34 activated, we can save the db accesses needed for the BIP30 check.
    CBlockIndex *pindexBIP34height = pindex->pprev->GetAncestor(chainparams.GetConsensus().BIP34Height);
    //Only continue to enforce if we're below BIP34 activation height or the block hash at that height doesn't correspond.
    fEnforceBIP30 = fEnforceBIP30 && (!pindexBIP34height || !(pindexBIP34height->GetBlockHash() == chainparams.GetConsensus().BIP34Hash));

    if (fEnforceBIP30) {
        for(const CTransaction& tx: block.vtx) {
            const CCoins* coins = view.AccessCoins(tx.GetHash());
            if (coins && !coins->IsPruned())
                return state.DoS(100, error("ConnectBlock(): tried to overwrite transaction"),
                                 REJECT_INVALID, "bad-txns-BIP30");
        }
    }

    // BIP16 didn't become active until Apr 1 2012
    int64_t nBIP16SwitchTime = 1333238400;
    bool fStrictPayToScriptHash = (pindex->GetBlockTime() >= nBIP16SwitchTime);

    unsigned int flags = fStrictPayToScriptHash ? SCRIPT_VERIFY_P2SH : SCRIPT_VERIFY_NONE;

    // Start enforcing the DERSIG (BIP66) rules, for block.nVersion=3 blocks,
    // when 75% of the network has upgraded:
    if (block.nVersion >= 3 && IsSuperMajority(3, pindex->pprev, chainparams.GetConsensus().nMajorityEnforceBlockUpgrade, chainparams.GetConsensus())) {
        flags |= SCRIPT_VERIFY_DERSIG;
    }

    // Start enforcing CHECKLOCKTIMEVERIFY, (BIP65) for block.nVersion=4
    // blocks, when 75% of the network has upgraded:
    if (block.nVersion >= 4 && IsSuperMajority(4, pindex->pprev, chainparams.GetConsensus().nMajorityEnforceBlockUpgrade, chainparams.GetConsensus())) {
        flags |= SCRIPT_VERIFY_CHECKLOCKTIMEVERIFY;
    }

    // Start enforcing BIP68 (sequence locks) and BIP112 (CHECKSEQUENCEVERIFY) using versionbits logic.
    int nLockTimeFlags = 0;
    if (VersionBitsState(pindex->pprev, chainparams.GetConsensus(), Consensus::DEPLOYMENT_CSV, versionbitscache) == THRESHOLD_ACTIVE) {
        flags |= SCRIPT_VERIFY_CHECKSEQUENCEVERIFY;
        nLockTimeFlags |= LOCKTIME_VERIFY_SEQUENCE;
    }

    // Start enforcing WITNESS rules using versionbits logic.
    if (IsWitnessEnabled(pindex->pprev, chainparams.GetConsensus())) {
        flags |= SCRIPT_VERIFY_WITNESS;
    }

    int64_t nTime2 = GetTimeMicros(); nTimeForks += nTime2 - nTime1;
    LogPrint("bench", "    - Fork checks: %.2fms [%.2fs]\n", 0.001 * (nTime2 - nTime1), nTimeForks * 0.000001);

    CBlockUndo blockundo;

    std::vector<uint256> vOrphanErase;
    std::vector<int> prevheights;
    CAmount nFees = 0;
    int nInputs = 0;
    int64_t nSigOpsCost = 0;
    CDiskTxPos pos(pindex->GetBlockPos(), GetSizeOfCompactSize(block.vtx.size()));
    std::vector<std::pair<uint256, CDiskTxPos> > vPos;
    vPos.reserve(block.vtx.size());
    blockundo.vtxundo.reserve(block.vtx.size() - 1);
    std::vector<std::pair<CAddressIndexKey, CAmount> > addressIndex;
    std::vector<std::pair<CAddressUnspentKey, CAddressUnspentValue> > addressUnspentIndex;
    std::vector<std::pair<CSpentIndexKey, CSpentIndexValue> > spentIndex;

    CCheckQueueControl<CScriptCheck> control(fScriptChecks && nScriptCheckThreads ? &scriptcheckqueue : nullptr);
    std::vector<PrecomputedTransactionData> txdata;
    txdata.reserve(block.vtx.size()); // Required so that pointers to individual PrecomputedTransactionData don't get invalidated

    bool fStake = block.IsProofOfStake();
    bool fVoteCacheState = IsVoteCacheStateEnabled(pindex->pprev, chainparams.GetConsensus());
    bool fStakerScript = false;
    bool fStakerIsColdStakingv2 = false;
    bool fCFund = IsCommunityFundEnabled(pindex->pprev, Params().GetConsensus());
    bool fDAOConsultations = IsDAOEnabled(pindex->pprev, Params().GetConsensus());
    bool fColdStakingv2 = IsColdStakingv2Enabled(pindex->pprev, Params().GetConsensus());

    CAmount nFundContributionPerBlock = GetFundContributionPerBlock(view);

    std::vector<unsigned char> stakerScript;

    if (fStake && block.vtx[1].vout[1].scriptPubKey.IsColdStakingv2())
        fStakerIsColdStakingv2 = true;

    for (unsigned int i = 0; i < block.vtx.size(); i++)
    {
        const CTransaction &tx = block.vtx[i];
        const uint256 txhash = tx.GetHash();

        bool fDaoTx = (IsValidDaoTxVote(tx, view) && fVoteCacheState && fColdStakingv2);

        nInputs += tx.vin.size();

        if (fCFund || fDAOConsultations)
        {
            // Add Votes from the block coinbase or dao vote txs if enabled
            if((tx.IsCoinBase() && !fStakerIsColdStakingv2) || (fDaoTx && i > 1))
            {
                CProposal proposal;
                CPaymentRequest prequest;
                CConsultation consultation;
                CConsultationAnswer answer;
                std::map<uint256, int> votes;
                std::map<uint256, int> mapCountAnswers;
                std::map<uint256, int> mapCacheMaxAnswers;

                CTransaction txPrev;
                uint256 hashBlock = uint256();

                if (fStake)
                {
                    const CTransaction &txRead = (i == 0 && block.vtx.size() > 1) ? block.vtx[1] : tx;

                    if (!GetTransaction(txRead.vin[0].prevout.hash, txPrev, Params().GetConsensus(), hashBlock, view, true))
                    {
                        return error("%s: Could not find %s to read staker script.\n", __func__, txRead.vin[0].prevout.hash.ToString());
                    }

                    if(!txPrev.vout[txRead.vin[0].prevout.n].scriptPubKey.GetStakerScript(stakerScript))
                    {
                        return error("%s: Could not read staker script from %s.\n", __func__, HexStr(txPrev.vout[txRead.vin[0].prevout.n].scriptPubKey));
                    }
                }

                if (fVoteCacheState && i == 1)
                    fStakerScript = true;

                for (size_t j = 0; j < tx.vout.size(); j++)
                {
                    uint256 hash;
                    int64_t vote;

                    bool fSuccessExtractingVote = true;

                    if(tx.vout[j].IsVote())
                        fSuccessExtractingVote=tx.vout[j].scriptPubKey.ExtractVote(hash, vote);
                    else if(tx.vout[j].IsSupportVote())
                        fSuccessExtractingVote=tx.vout[j].scriptPubKey.ExtractSupportVote(hash, vote);
                    else if(tx.vout[j].IsConsultationVote())
                        fSuccessExtractingVote=tx.vout[j].scriptPubKey.ExtractConsultationVote(hash, vote);

                    if (!fSuccessExtractingVote)
                        return error("%s: Could not extract vote from script %s.\n", __func__, HexStr(tx.vout[j].scriptPubKey));

                    bool fProposal = tx.vout[j].IsProposalVote();
                    bool fPaymentRequest = tx.vout[j].IsPaymentRequestVote();
                    bool fSupport = tx.vout[j].IsSupportVote();
                    bool fConsultation = tx.vout[j].IsConsultationVote();

                    if (!(fProposal || fPaymentRequest || fSupport || fConsultation))
                        continue;

                    if(votes.count(hash) == 0)
                    {
                        if (vote != VoteFlags::VOTE_REMOVE)
                            votes[hash] = vote;

                        if (fStake && fVoteCacheState)
                        {
                            CVoteList pVoteList;
                            view.GetCachedVoter(stakerScript, pVoteList);

                            LogPrint("dao", "%s: Looking for votes to add in the cache at height %d.\n", __func__, pindex->nHeight);

                            if (fDAOConsultations && fConsultation)
                            {
                                bool fValidConsultation = view.GetConsultation(hash, consultation);
                                bool fValidConsultationAnswer = view.GetConsultationAnswer(hash, answer);

                                if ((fValidConsultation && ((consultation.CanBeVoted() && consultation.IsValidVote(vote)) || vote == VoteFlags::VOTE_REMOVE || vote == VoteFlags::VOTE_ABSTAIN)) ||
                                    (fValidConsultationAnswer && answer.CanBeVoted(view)))
                                {
                                    CVoteModifier mVote = view.ModifyVote(stakerScript, pindex->nHeight);
                                    mVote->Set(pindex->nHeight, hash, vote);
                                    mVote->fDirty = true;
                                    LogPrint("dao", "%s: Setting consultation vote for staker %s at height %d - hash: %s vote: %d\n", __func__, HexStr(stakerScript), pindex->nHeight, hash.ToString(), vote);
                                }
                                else
                                {
                                    LogPrint("dao", "%s: Ignoring invalid vote output %s\n", __func__, tx.vout[j].ToString());
                                    continue;
                                }

                            }
                            else if ((fCFund && ((fProposal && view.GetProposal(hash, proposal) && proposal.CanVote(view))
                                        || (fPaymentRequest && view.GetPaymentRequest(hash, prequest) && prequest.CanVote(view)))) ||
                                    (fDAOConsultations && fSupport && ((view.GetConsultation(hash, consultation) && consultation.CanBeSupported())
                                        || (view.GetConsultationAnswer(hash, answer) && answer.CanBeSupported(view)))))
                            {
                                votes[hash] = vote;
                                CVoteModifier mVote = view.ModifyVote(stakerScript, pindex->nHeight);
                                mVote->Set(pindex->nHeight, hash, vote);
                                mVote->fDirty = true;
                                LogPrint("dao", "%s: Setting vote for staker %s at height %d - hash: %s vote: %d\n", __func__, HexStr(stakerScript), pindex->nHeight, hash.ToString(), vote);
                            }
                        }
                        else if (i == 0)
                        {
                            LogPrint("dao", "%s: Looking for votes to add in the block index.\n", __func__);

                            if (fCFund && (fProposal && view.GetProposal(hash, proposal) && proposal.CanVote(view)))
                            {
                                LogPrint("dao", "%s: Adding vote at height %d - hash: %s vote: %d\n", __func__, pindex->nHeight, hash.ToString(), vote);
                                pindex->vProposalVotes.push_back(make_pair(hash, vote));
                            }
                            else if (fCFund && (fPaymentRequest && view.GetPaymentRequest(hash, prequest) && prequest.CanVote(view)))
                            {
                                LogPrint("dao", "%s: Adding vote at height %d - hash: %s vote: %d\n", __func__, pindex->nHeight, hash.ToString(), vote);
                                pindex->vPaymentRequestVotes.push_back(make_pair(hash, vote));
                            }
                            else if(fDAOConsultations && fSupport &&
                                    ((view.GetConsultation(hash, consultation) && consultation.CanBeSupported()) ||
                                     (view.GetConsultationAnswer(hash, answer) && answer.CanBeSupported(view))))
                            {
                                LogPrint("dao", "%s: Adding support vote at height %d - hash: %s\n", __func__, pindex->nHeight, hash.ToString());
                                pindex->mapSupport.insert(make_pair(hash, true));
                            }
                            else if (fDAOConsultations && fConsultation && !fSupport)
                            {
                                bool fValidConsultation = view.GetConsultation(hash, consultation);
                                bool fValidConsultationAnswer = view.GetConsultationAnswer(hash, answer);

                                if ((fValidConsultation && ((consultation.CanBeVoted() && consultation.IsValidVote(vote)) || vote == VoteFlags::VOTE_ABSTAIN)) ||
                                    (fValidConsultationAnswer && answer.CanBeVoted(view)))
                                {
                                    if (vote != VoteFlags::VOTE_REMOVE)
                                    {
                                        if (fValidConsultationAnswer)
                                        {
                                            CConsultation parentConsultation;
                                            if (mapCacheMaxAnswers.count(answer.parent) == 0 && view.GetConsultation(answer.parent, parentConsultation))
                                                mapCacheMaxAnswers[answer.parent] = parentConsultation.nMax;
                                            mapCountAnswers[answer.parent]++;
                                            if (mapCountAnswers[answer.parent] > mapCacheMaxAnswers[answer.parent])
                                                continue;
                                        }
                                        LogPrint("dao", "%s: Adding consultation vote at height %d - hash: %s vote: %d\n", __func__, pindex->nHeight, hash.ToString(), vote);
                                        pindex->mapConsultationVotes.insert(make_pair(hash, vote));
                                    }
                                }
                                else
                                {
                                    LogPrint("dao", "%s: Ignoring invalid vote output %s\n", __func__, tx.vout[j].ToString());
                                    continue;
                                }
                            }
                            else
                            {
                                LogPrint("dao", "%s: Ignoring vote output, could not find payment request %s\n", __func__, hash.ToString());
                            }
                        }
                        else
                        {
                            LogPrint("dao", "%s: Ignoring duplicated vote for %s\n", __func__, hash.ToString());
                        }
                    }
                }
            }

            uint64_t nVersionMaskProposal;
            uint64_t nVersionMaskPaymentRequest;
            uint64_t nVersionMaskConsultation;
            uint64_t nVersionMaskConsultationAnswer;

            GetVersionMask(nVersionMaskProposal, nVersionMaskPaymentRequest, nVersionMaskConsultation, nVersionMaskConsultationAnswer, pindex->pprev);

            if(fCFund && tx.nVersion == CTransaction::PROPOSAL_VERSION)
            {
                if(!IsValidProposal(tx, view, nVersionMaskProposal))
                    return state.DoS(10, false, REJECT_INVALID, "bad-cfund-proposal");
            }
            else if(fCFund && tx.nVersion == CTransaction::PAYMENT_REQUEST_VERSION)
            {
                if(!IsValidPaymentRequest(tx, view, nVersionMaskPaymentRequest))
                    return state.DoS(10, false, REJECT_INVALID, "bad-cfund-payment-request");
            }
            else if(fDAOConsultations && tx.nVersion == CTransaction::CONSULTATION_VERSION)
            {
                if(!IsValidConsultation(tx, view, nVersionMaskConsultation, pindex->pprev))
                    return state.DoS(10, false, REJECT_INVALID, "bad-dao-consultation");
            }
            else if(fDAOConsultations && tx.nVersion == CTransaction::ANSWER_VERSION)
            {
                if(!IsValidConsultationAnswer(tx, view, nVersionMaskConsultationAnswer, pindex->pprev))
                    return state.DoS(10, false, REJECT_INVALID, "bad-dao-consultation-answer");
            }
        }

        if (!tx.IsCoinBase())
        {
            if (!view.HaveInputs(tx))
                return state.DoS(100, error("ConnectBlock(): inputs missing/spent"),
                                 REJECT_INVALID, "bad-txns-inputs-missingorspent");

            // Check that transaction is BIP68 final
            // BIP68 lock checks (as opposed to nLockTime checks) must
            // be in ConnectBlock because they require the UTXO set
            prevheights.resize(tx.vin.size());
            for (size_t j = 0; j < tx.vin.size(); j++) {
                prevheights[j] = view.AccessCoins(tx.vin[j].prevout.hash)->nHeight;
            }

            // Which orphan pool entries must we evict?
            for (size_t j = 0; j < tx.vin.size(); j++) {
                auto itByPrev = mapOrphanTransactionsByPrev.find(tx.vin[j].prevout);
                if (itByPrev == mapOrphanTransactionsByPrev.end()) continue;
                for (auto mi = itByPrev->second.begin(); mi != itByPrev->second.end(); ++mi) {
                    const CTransaction& orphanTx = (*mi)->second.tx;
                    const uint256& orphanHash = orphanTx.GetHash();
                    vOrphanErase.push_back(orphanHash);
                }
            }

            if (!SequenceLocks(tx, nLockTimeFlags, &prevheights, *pindex)) {
                return state.DoS(100, error("%s: contains a non-BIP68-final transaction", __func__),
                                 REJECT_INVALID, "bad-txns-nonfinal");
            }

            if (fAddressIndex || fSpentIndex)
            {
                for (size_t j = 0; j < tx.vin.size(); j++) {

                    const CTxIn input = tx.vin[j];
                    const CTxOut &prevout = view.GetOutputFor(tx.vin[j]);
                    uint160 hashBytes;
                    int addressType;

                    if (prevout.scriptPubKey.IsPayToScriptHash()) {
                        hashBytes = uint160(vector <unsigned char>(prevout.scriptPubKey.begin()+2, prevout.scriptPubKey.begin()+22));
                        addressType = 2;
                    } else if (prevout.scriptPubKey.IsPayToPublicKeyHash()) {
                        hashBytes = uint160(vector <unsigned char>(prevout.scriptPubKey.begin()+3, prevout.scriptPubKey.begin()+23));
                        addressType = 1;
                    } else if (prevout.scriptPubKey.IsPayToPublicKey() || prevout.scriptPubKey.IsColdStaking() || prevout.scriptPubKey.IsColdStakingv2()) {
                        CTxDestination destination;
                        ExtractDestination(prevout.scriptPubKey, destination);
                        CNavCoinAddress address(destination);
                        if (prevout.scriptPubKey.IsColdStaking() || prevout.scriptPubKey.IsColdStakingv2())
                            address.GetSpendingAddress(address);
                        address.GetIndexKey(hashBytes, addressType);
                    } else {
                        hashBytes.SetNull();
                        addressType = 0;
                    }

                    if (fAddressIndex && addressType > 0) {
                        // record spending activity
                        addressIndex.push_back(make_pair(CAddressIndexKey(addressType, hashBytes, pindex->nHeight, i, txhash, j, true), prevout.nValue * -1));

                        // remove address from unspent index
                        addressUnspentIndex.push_back(make_pair(CAddressUnspentKey(addressType, hashBytes, input.prevout.hash, input.prevout.n), CAddressUnspentValue()));
                    }

                    if (fSpentIndex) {
                        // add the spent index to determine the txid and input that spent an output
                        // and to find the amount and address from an input
                        spentIndex.push_back(make_pair(CSpentIndexKey(input.prevout.hash, input.prevout.n), CSpentIndexValue(txhash, j, pindex->nHeight, prevout.nValue, addressType, hashBytes)));
                    }
                }

            }
        }

        // GetTransactionSigOpCost counts 3 types of sigops:
        // * legacy (always)
        // * p2sh (when P2SH enabled in flags and excludes coinbase)
        // * witness (when witness enabled in flags and excludes coinbase)
        nSigOpsCost += GetTransactionSigOpCost(tx, view, flags);
        if (nSigOpsCost > MAX_BLOCK_SIGOPS_COST)
            return state.DoS(100, error("ConnectBlock(): too many sigops"),
                             REJECT_INVALID, "bad-blk-sigops");

        txdata.emplace_back(tx);

        if (!tx.IsCoinBase())
        {
            if (!tx.IsCoinStake())
                nFees += view.GetValueIn(tx) - tx.GetValueOut();
            if (tx.IsCoinStake())
            {

                nStakeReward = tx.GetValueOut() - view.GetValueIn(tx);
                pindex->strDZeel = tx.strDZeel;

                if(IsCommunityFundAccumulationEnabled(pindex->pprev, Params().GetConsensus(), false))
                {
                    int nMultiplier = 1;

                    if(IsCommunityFundAccumulationSpreadEnabled(pindex->pprev, Params().GetConsensus()))
                        nMultiplier = (pindex->nHeight % GetConsensusParameter(Consensus::CONSENSUS_PARAM_FUND_SPREAD_ACCUMULATION, view)) == 0 ? GetConsensusParameter(Consensus::CONSENSUS_PARAM_FUND_SPREAD_ACCUMULATION, view) : 0;

                    if(!tx.vout[tx.vout.size() - 1].IsCommunityFundContribution() && nMultiplier > 0)
                        return state.DoS(100, error("ConnectBlock(): block does not contribute to the community fund"),
                                         REJECT_INVALID, "no-cf-amount");


                    if(IsCommunityFundAmountV2Enabled(pindex->pprev, Params().GetConsensus())) {
                        if(tx.vout[tx.vout.size() - 1].nValue != nFundContributionPerBlock * nMultiplier && nMultiplier > 0)
                            return state.DoS(100, error("ConnectBlock(): block pays incorrect amount to community fund (actual=%d vs consensus=%d)",
                                                        tx.vout[tx.vout.size() - 1].nValue, nFundContributionPerBlock * nMultiplier),
                                    REJECT_INVALID, "bad-cf-amount");
                    } else {
                        if(tx.vout[tx.vout.size() - 1].nValue != Params().GetConsensus().nCommunityFundAmount * nMultiplier && nMultiplier > 0)
                            return state.DoS(100, error("ConnectBlock(): block pays incorrect amount to community fund (actual=%d vs consensus=%d)",
                                                        tx.vout[tx.vout.size() - 1].nValue, Params().GetConsensus().nCommunityFundAmount * nMultiplier),
                                    REJECT_INVALID, "bad-cf-amount");
                    }


                    if(IsCommunityFundAmountV2Enabled(pindex->pprev, Params().GetConsensus()))
                    {
                        nStakeReward -= nFundContributionPerBlock * nMultiplier;
                    } else {
                        nStakeReward -= Params().GetConsensus().nCommunityFundAmount * nMultiplier;
                    }
                }
            }

            std::vector<CScriptCheck> vChecks;
            bool fCacheResults = fJustCheck; /* Don't cache results if we're actually connecting blocks (still consult the cache, though) */
            if (!CheckInputs(tx, state, view, fScriptChecks, flags, fCacheResults, txdata[i], nScriptCheckThreads ? &vChecks : nullptr))
                return error("ConnectBlock(): CheckInputs on %s failed with %s",
                    tx.GetHash().ToString(), FormatStateMessage(state));
            control.Add(vChecks);

        } else {
            if (tx.nTime < block.nTime && pindex->nHeight > Params().GetConsensus().nCoinbaseTimeActivationHeight)
                return error("ConnectBlock(): Coinbase timestamp doesn't meet protocol (tx=%d vs block=%d)",
                             tx.nTime, block.nTime);
        }

        if (fAddressIndex) {
            for (unsigned int k = 0; k < tx.vout.size(); k++) {
                const CTxOut &out = tx.vout[k];

                if (out.scriptPubKey.IsPayToScriptHash()) {
                    vector<unsigned char> hashBytes(out.scriptPubKey.begin()+2, out.scriptPubKey.begin()+22);

                    // record receiving activity
                    addressIndex.push_back(make_pair(CAddressIndexKey(2, uint160(hashBytes), pindex->nHeight, i, txhash, k, false), out.nValue));

                    // record unspent output
                    addressUnspentIndex.push_back(make_pair(CAddressUnspentKey(2, uint160(hashBytes), txhash, k), CAddressUnspentValue(out.nValue, out.scriptPubKey, pindex->nHeight)));

                } else if (out.scriptPubKey.IsPayToPublicKey() || out.scriptPubKey.IsColdStaking() || out.scriptPubKey.IsColdStakingv2()) {
                    uint160 hashBytes;
                    int type = 0;
                    CTxDestination destination;
                    ExtractDestination(out.scriptPubKey, destination);
                    CNavCoinAddress address(destination);
                    if (out.scriptPubKey.IsColdStaking() || out.scriptPubKey.IsColdStakingv2())
                        address.GetSpendingAddress(address);
                    address.GetIndexKey(hashBytes, type);

                    // undo spending activity
                    addressIndex.push_back(make_pair(CAddressIndexKey(type, uint160(hashBytes), pindex->nHeight, i, txhash, k, true), out.nValue));

                    // restore unspent index
                    addressUnspentIndex.push_back(make_pair(CAddressUnspentKey(type, uint160(hashBytes), txhash, k), CAddressUnspentValue(out.nValue, out.scriptPubKey, pindex->nHeight)));

                } else if (out.scriptPubKey.IsPayToPublicKeyHash()) {
                    vector<unsigned char> hashBytes(out.scriptPubKey.begin()+3, out.scriptPubKey.begin()+23);

                    // record receiving activity
                    addressIndex.push_back(make_pair(CAddressIndexKey(1, uint160(hashBytes), pindex->nHeight, i, txhash, k, false), out.nValue));

                    // record unspent output
                    addressUnspentIndex.push_back(make_pair(CAddressUnspentKey(1, uint160(hashBytes), txhash, k), CAddressUnspentValue(out.nValue, out.scriptPubKey, pindex->nHeight)));

                } else {
                    continue;
                }

            }
        }

        bool fContribution = false;
        CAmount nProposalFee = 0;

        for(const CTxOut& vout: tx.vout)
        {
            if(vout.IsCommunityFundContribution())
            {
                fContribution=true;
                pindex->nCFSupply += vout.nValue;
                nProposalFee += vout.nValue;
                LogPrint("dao", "%s: Updated DAO Fund supply to %d\n", __func__, pindex->nCFSupply);
            }
        }

        if(fCFund || fDAOConsultations)
        {
            uint64_t nVersionMaskProposal;
            uint64_t nVersionMaskPaymentRequest;
            uint64_t nVersionMaskConsultation;
            uint64_t nVersionMaskConsultationAnswer;

            GetVersionMask(nVersionMaskProposal, nVersionMaskPaymentRequest, nVersionMaskConsultation, nVersionMaskConsultationAnswer, pindex->pprev);

            if(fCFund && tx.nVersion == CTransaction::PROPOSAL_VERSION && IsValidProposal(tx, view, nVersionMaskProposal)){
                CProposal proposal;
                if (TxToProposal(tx.strDZeel, tx.GetHash(), block.GetHash(), nProposalFee, proposal))
                {
                    if (view.AddProposal(proposal))
                        LogPrint("dao","%s: New proposal %s\n", __func__, proposal.ToString(view, block.nTime));
                }
                else
                {
                    return false;
                }
            }
            else if(fCFund && tx.nVersion == CTransaction::PAYMENT_REQUEST_VERSION && IsValidPaymentRequest(tx, view, nVersionMaskPaymentRequest))
            {
                CPaymentRequest prequest;
                if (TxToPaymentRequest(tx.strDZeel, tx.GetHash(), block.GetHash(), prequest))
                {
                    CProposal proposal;
                    if (view.GetProposal(prequest.proposalhash, proposal) && proposal.GetLastState() == DAOFlags::ACCEPTED)
                    {
                        if (view.AddPaymentRequest(prequest))
                            LogPrint("dao","%s: New payment request %s\n", __func__, prequest.ToString(view));
                    }
                }
                else
                {
                    return false;
                }
            }
            else if(fDAOConsultations && tx.nVersion == CTransaction::CONSULTATION_VERSION && IsValidConsultation(tx, view, nVersionMaskConsultation, pindex->pprev))
            {
                CConsultation consultation;
                std::vector<CConsultationAnswer> vAnswers;
                if (TxToConsultation(tx.strDZeel, tx.GetHash(), block.GetHash(), consultation, vAnswers))
                {
                    if (view.AddConsultation(consultation))
                    {
                        LogPrint("dao","%s: New consultation %s\n", __func__, consultation.ToString(pindex, view));
                        if (!consultation.IsRange())
                        {
                            for (CConsultationAnswer& ans: vAnswers)
                            {
                                if (view.AddConsultationAnswer(ans))
                                    LogPrint("dao","%s: New child consultation answer %s\n", __func__, ans.ToString());
                            }
                        }
                    }
                }
                else
                {
                    return false;
                }
            }
            if(fDAOConsultations && (tx.nVersion == CTransaction::ANSWER_VERSION))
            {
                if (IsValidConsultationAnswer(tx, view, nVersionMaskConsultationAnswer, pindex->pprev))
                {
                    CConsultationAnswer answer;
                    if (TxToConsultationAnswer(tx.strDZeel, tx.GetHash(), block.GetHash(), answer))
                    {
                        CConsultation consultation;
                        if (view.GetConsultation(answer.parent, consultation) && consultation.CanHaveNewAnswers() && !view.HaveConsultationAnswer(answer.hash))
                        {
                            if (view.AddConsultationAnswer(answer))
                                LogPrint("dao","%s: New consultation answer %s\n", __func__, answer.ToString());
                        }
                    }
                    else
                    {
                        return error("%s: Could not convert transaction %s into consultation answer", __func__, tx.GetHash().ToString());
                    }
                }
                else {
                    LogPrint("dao","%s: Wrong consultation answer %s\n", __func__, tx.GetHash().ToString());
                }
            }
        }


        CTxUndo undoDummy;
        if (i > 0) {
            blockundo.vtxundo.push_back(CTxUndo());
        }
        UpdateCoins(tx, view, i == 0 ? undoDummy : blockundo.vtxundo.back(), pindex->nHeight);

        vPos.push_back(std::make_pair(tx.GetHash(), pos));
        pos.nTxOffset += ::GetSerializeSize(tx, SER_DISK, CLIENT_VERSION);
    }

    if (fStake && fVoteCacheState)
    {
        CVoteList pVoteList;
        CProposal proposal;
        CPaymentRequest prequest;
        CConsultation consultation;
        CConsultationAnswer answer;

        std::map<uint256, int> mapCountAnswers;
        std::map<uint256, int> mapCacheMaxAnswers;

        if (view.GetCachedVoter(stakerScript, pVoteList))
        {
            std::map<uint256, int64_t> list = pVoteList.GetList();

            for (auto& it: list)
            {
                int64_t val = it.second;

                if (val == VoteFlags::SUPPORT_REMOVE || val == VoteFlags::VOTE_REMOVE)
                    continue;

                if (fCFund && view.HaveProposal(it.first) && view.GetProposal(it.first, proposal) && proposal.CanVote(view))
                {
                    pindex->vProposalVotes.push_back(make_pair(it.first, val));
                    LogPrint("dao", "%s: Inserting vote for staker %s in block index %d - proposal hash: %s vote: %d\n", __func__, HexStr(stakerScript), pindex->nHeight, it.first.ToString(), val);
                }
                else if (fCFund && view.HavePaymentRequest(it.first) && view.GetPaymentRequest(it.first, prequest) && prequest.CanVote(view))
                {
                    pindex->vPaymentRequestVotes.push_back(make_pair(it.first, val));
                    LogPrint("dao", "%s: Inserting vote for staker %s in block index %d - payment request hash: %s vote: %d\n", __func__, HexStr(stakerScript), pindex->nHeight, it.first.ToString(), val);
                }
                else if (val == VoteFlags::SUPPORT)
                {
                    if (fDAOConsultations &&
                            ((view.GetConsultation(it.first, consultation) && consultation.CanBeSupported()) ||
                             (view.GetConsultationAnswer(it.first, answer) && answer.CanBeSupported(view))))
                    {
                        pindex->mapSupport.insert(make_pair(it.first, true));
                        LogPrint("dao", "%s: Inserting vote for staker %s in block index %d - hash: %s vote: support\n", __func__, HexStr(stakerScript), pindex->nHeight, it.first.ToString());
                    }
                }
                else if (fDAOConsultations)
                {
                    bool fValidConsultation = view.GetConsultation(it.first, consultation);
                    bool fValidConsultationAnswer = view.GetConsultationAnswer(it.first, answer);

                    if ((fValidConsultation && ((consultation.CanBeVoted() && consultation.IsValidVote(val)) || val == VoteFlags::VOTE_ABSTAIN)) ||
                            (fValidConsultationAnswer && answer.CanBeVoted(view)))
                    {
                        if (val != VoteFlags::VOTE_REMOVE)
                        {
                            if (fValidConsultationAnswer)
                            {
                                CConsultation parentConsultation;
                                if (mapCacheMaxAnswers.count(answer.parent) == 0 && view.GetConsultation(answer.parent, parentConsultation))
                                    mapCacheMaxAnswers[answer.parent] = parentConsultation.nMax;
                                mapCountAnswers[answer.parent]++;
                                if (mapCountAnswers[answer.parent] > mapCacheMaxAnswers[answer.parent])
                                {
                                    LogPrint("dao", "%s: Ignoring vote for staker %s - it exceeded max allowed of answers- hash: %s vote: %d\n", __func__, HexStr(stakerScript), it.first.ToString(), val);
                                    continue;
                                }
                            }
                            LogPrint("dao", "%s: Inserting consultation vote for staker %s in block index %d - hash: %s vote: %d\n", __func__, HexStr(stakerScript), pindex->nHeight, it.first.ToString(), val);
                            pindex->mapConsultationVotes.insert(make_pair(it.first, val));
                        }
                    }
                    else
                    {
                        continue;
                    }

                }
            }
        }
    }

    int64_t nTime3 = GetTimeMicros(); nTimeConnect += nTime3 - nTime2;
    LogPrint("bench", "      - Connect %u transactions: %.2fms (%.3fms/tx, %.3fms/txin) [%.2fs]\n", (unsigned)block.vtx.size(), 0.001 * (nTime3 - nTime2), 0.001 * (nTime3 - nTime2) / block.vtx.size(), nInputs <= 1 ? 0 : 0.001 * (nTime3 - nTime2) / (nInputs-1), nTimeConnect * 0.000001);

    CAmount nPOWBlockReward = block.IsProofOfWork() ? nFees + GetBlockSubsidy(pindex->nHeight, chainparams.GetConsensus()) : 0;

    // Coinbase output can only include outputs with value if:
    //  - its a POW block, POW blocks are allowed and the value meets the consensus rules, or
    //  - if it contains an accepted payment request which is correctly referred on the strDZeel.

    int nPaymentRequestsCount = 0;
    CAmount nAccValue = 0;
    for (unsigned int i = 0; i < block.vtx[0].vout.size(); i++) {
        bool isJson = true;
        UniValue metadata(UniValue::VARR);
        try {
            UniValue valRequest;
            if (!valRequest.read(block.vtx[0].strDZeel))
                isJson = false;

            if (valRequest.isArray())
                metadata = valRequest.get_array();
            else
                isJson = false;

        } catch (const UniValue& objError) {
            isJson = false;
        } catch (const std::exception& e) {
            isJson = false;
        }

        nAccValue += block.vtx[0].vout[i].nValue;

        if(nAccValue > nPOWBlockReward && block.vtx[0].vout[i].nValue > 0) {
            if(!isJson)
                return state.DoS(100, error("CheckBlock() : coinbase pays too much (%d vs %d).", block.vtx[0].GetValueOut(), nPOWBlockReward));
            if(metadata[nPaymentRequestsCount].isStr())
            {
                uint256 prid = uint256S(metadata[nPaymentRequestsCount].get_str());

                CPaymentRequest prequest;

                if(!view.GetPaymentRequest(prid, prequest))
                    return state.DoS(100, error("CheckBlock() : coinbase strdzeel refers wrong payment request hash."));

                CProposal proposal;

                if(!view.GetProposal(prequest.proposalhash, proposal))
                    return state.DoS(100, error("CheckBlock() : coinbase strdzeel payment request does not have parent proposal."));

                CTxDestination address;
                bool fValidAddress = ExtractDestination(block.vtx[0].vout[i].scriptPubKey, address);

                if(!fValidAddress)
                    return state.DoS(100, error("CheckBlock() : coinbase cant extract destination from scriptpubkey."));

                bool fv452Fork = (pindex->pprev->nHeight >= Params().GetConsensus().nHeightv452Fork);

                if(block.vtx[0].vout[i].nValue != prequest.nAmount || (fv452Fork && prequest.GetLastState() != DAOFlags::ACCEPTED) || proposal.GetPaymentAddress() != CNavCoinAddress(address).ToString())
                    return state.DoS(100, error("CheckBlock() : coinbase output does not match an accepted payment request"));

                CBlockIndex* pblockindex = prequest.GetLastStateBlockIndexForState(DAOFlags::ACCEPTED);

                if(fv452Fork && !(pindex->pprev->nHeight - pblockindex->nHeight > Params().GetConsensus().nCommunityFundMinAge))
                    return state.DoS(100, error("CheckBlock() : payment request not mature enough."));

                CPaymentRequestModifier mprequest = view.ModifyPaymentRequest(prid, pindex->nHeight);

                mprequest->SetState(pindex, DAOFlags::PAID);
                mprequest->fDirty = true;
            }
            else
            {
                return state.DoS(100, error("CheckBlock() : coinbase strdzeel %s array does not include a string (%d) at position %d",
                                            block.vtx[0].strDZeel, metadata[nPaymentRequestsCount].type(), nPaymentRequestsCount));
            }
            nPaymentRequestsCount++;
        }
    }

    if (block.IsProofOfStake())
    {
        int64_t nCalculatedStakeReward = GetProofOfStakeReward(pindex->nHeight, nCoinAge, nFees, pindex->pprev, view);

        if (nStakeReward > nCalculatedStakeReward)
            return state.DoS(100, error("ConnectBlock() : coinstake pays too much(actual=%d vs calculated=%d)", nStakeReward, nCalculatedStakeReward));
    }

    if (!control.Wait()) {
        return state.DoS(100, false);
    }
    int64_t nTime4 = GetTimeMicros(); nTimeVerify += nTime4 - nTime2;
    LogPrint("bench", "    - Verify %u txins: %.2fms (%.3fms/txin) [%.2fs]\n", nInputs - 1, 0.001 * (nTime4 - nTime2), nInputs <= 1 ? 0 : 0.001 * (nTime4 - nTime2) / (nInputs-1), nTimeVerify * 0.000001);

    if (fJustCheck)
        return true;

    // Write undo information to disk
    if (pindex->GetUndoPos().IsNull() || !pindex->IsValid(BLOCK_VALID_SCRIPTS))
    {
        if (pindex->GetUndoPos().IsNull()) {
            CDiskBlockPos pos;
            if (!FindUndoPos(state, pindex->nFile, pos, ::GetSerializeSize(blockundo, SER_DISK, CLIENT_VERSION) + 40))
                return error("ConnectBlock(): FindUndoPos failed");
            if (!UndoWriteToDisk(blockundo, pos, pindex->pprev->GetBlockHash(), chainparams.MessageStart()))
                return AbortNode(state, "Failed to write undo data");

            // update nUndoPos in block index
            pindex->nUndoPos = pos.nPos;
            pindex->nStatus |= BLOCK_HAVE_UNDO;
        }

        pindex->RaiseValidity(BLOCK_VALID_SCRIPTS);
        setDirtyBlockIndex.insert(pindex);
    }

    if (fTxIndex)
        if (!pblocktree->WriteTxIndex(vPos))
            return AbortNode(state, "Failed to write transaction index");

    if (fAddressIndex) {
        if (!pblocktree->WriteAddressIndex(addressIndex)) {
            return AbortNode(state, "Failed to write address index");
        }

        if (!pblocktree->UpdateAddressUnspentIndex(addressUnspentIndex)) {
            return AbortNode(state, "Failed to write address unspent index");
        }
    }

    if (fSpentIndex)
        if (!pblocktree->UpdateSpentIndex(spentIndex))
            return AbortNode(state, "Failed to write transaction index");

    if (fTimestampIndex) {
        unsigned int logicalTS = pindex->nTime;
        unsigned int prevLogicalTS = 0;

        // retrieve logical timestamp of the previous block
        if (pindex->pprev)
            if (!pblocktree->ReadTimestampBlockIndex(pindex->pprev->GetBlockHash(), prevLogicalTS))
                LogPrintf("%s: Failed to read previous block's logical timestamp\n", __func__);

        if (logicalTS <= prevLogicalTS) {
            logicalTS = prevLogicalTS + 1;
            LogPrintf("%s: Previous logical timestamp is newer Actual[%d] prevLogical[%d] Logical[%d]\n", __func__, pindex->nTime, prevLogicalTS, logicalTS);
        }

        if (!pblocktree->WriteTimestampIndex(CTimestampIndexKey(logicalTS, pindex->GetBlockHash())))
            return AbortNode(state, "Failed to write timestamp index");

        if (!pblocktree->WriteTimestampBlockIndex(CTimestampBlockIndexKey(pindex->GetBlockHash()), CTimestampBlockIndexValue(logicalTS)))
            return AbortNode(state, "Failed to write blockhash index");
    }

    // add this block to the view's block chain
    view.SetBestBlock(pindex->GetBlockHash());

    int64_t nTime5 = GetTimeMicros(); nTimeIndex += nTime5 - nTime4;
    LogPrint("bench", "    - Index writing: %.2fms [%.2fs]\n", 0.001 * (nTime5 - nTime4), nTimeIndex * 0.000001);

    // Watch for changes to the previous coinbase transaction.
    static uint256 hashPrevBestCoinBase;
    GetMainSignals().UpdatedTransaction(hashPrevBestCoinBase);
    hashPrevBestCoinBase = block.vtx[0].GetHash();

    // Erase orphan transactions include or precluded by this block
    if (vOrphanErase.size()) {
        int nErased = 0;
        for(uint256 &orphanHash: vOrphanErase) {
            nErased += EraseOrphanTx(orphanHash);
        }
        LogPrint("mempool", "Erased %d orphan tx included or conflicted by block\n", nErased);
    }

    int64_t nTime6 = GetTimeMicros(); nTimeCallbacks += nTime6 - nTime5;
    LogPrint("bench", "    - Callbacks: %.2fms [%.2fs]\n", 0.001 * (nTime6 - nTime5), nTimeCallbacks * 0.000001);

    return true;
}


/**
 * Update the on-disk chain state.
 * The caches and indexes are flushed depending on the mode we're called with
 * if they're too large, if it's been a while since the last write,
 * or always and in all cases if we're in prune mode and are deleting files.
 */
bool static FlushStateToDisk(CValidationState &state, FlushStateMode mode) {
    const CChainParams& chainparams = Params();
    int64_t nMempoolUsage = mempool.DynamicMemoryUsage();
    LOCK2(cs_main, cs_LastBlockFile);
    static int64_t nLastWrite = 0;
    static int64_t nLastFlush = 0;
    static int64_t nLastSetChain = 0;
    std::set<int> setFilesToPrune;
    bool fFlushForPrune = false;
    try {
    if (fPruneMode && fCheckForPruning && !fReindex) {
        FindFilesToPrune(setFilesToPrune, chainparams.PruneAfterHeight());
        fCheckForPruning = false;
        if (!setFilesToPrune.empty()) {
            fFlushForPrune = true;
            if (!fHavePruned) {
                pblocktree->WriteFlag("prunedblockfiles", true);
                fHavePruned = true;
            }
        }
    }
    int64_t nNow = GetTimeMicros();
    // Avoid writing/flushing immediately after startup.
    if (nLastWrite == 0) {
        nLastWrite = nNow;
    }
    if (nLastFlush == 0) {
        nLastFlush = nNow;
    }
    if (nLastSetChain == 0) {
        nLastSetChain = nNow;
    }

    int64_t nMempoolSizeMax = GetArg("-maxmempool", DEFAULT_MAX_MEMPOOL_SIZE) * 1000000;
    int64_t cacheSize = pcoinsTip->DynamicMemoryUsage() * DB_PEAK_USAGE_FACTOR;
    int64_t nTotalSpace = nCoinCacheUsage + std::max<int64_t>(nMempoolSizeMax - nMempoolUsage, 0);
    // The cache is large and we're within 10% and 200 MiB or 50% and 50MiB of the limit, but we have time now (not in the middle of a block processing).
    bool fCacheLarge = mode == FLUSH_STATE_PERIODIC && cacheSize > std::min(std::max(nTotalSpace / 2, nTotalSpace - MIN_BLOCK_COINSDB_USAGE * 1024 * 1024),
        std::max((9 * nTotalSpace) / 10, nTotalSpace - MAX_BLOCK_COINSDB_USAGE * 1024 * 1024));
    // The cache is over the limit, we have to write now.
    bool fCacheCritical = mode == FLUSH_STATE_IF_NEEDED && cacheSize > (int64_t)nCoinCacheUsage;
    // It's been a while since we wrote the block index to disk. Do this frequently, so we don't need to redownload after a crash.
    bool fPeriodicWrite = mode == FLUSH_STATE_PERIODIC && nNow > nLastWrite + (int64_t)DATABASE_WRITE_INTERVAL * 1000000;
    // It's been very long since we flushed the cache. Do this infrequently, to optimize cache usage.
    bool fPeriodicFlush = mode == FLUSH_STATE_PERIODIC && nNow > nLastFlush + (int64_t)DATABASE_FLUSH_INTERVAL * 1000000;
    // Combine all conditions that result in a full cache flush.
    bool fDoFullFlush = (mode == FLUSH_STATE_ALWAYS) || fCacheLarge || fCacheCritical || fPeriodicFlush || fFlushForPrune;
    // Write blocks and block index to disk.
    if (fDoFullFlush || fPeriodicWrite) {
        // Depend on nMinDiskSpace to ensure we can write block index
        if (!CheckDiskSpace(0))
            return state.Error("out of disk space");
        // First make sure all block and undo data is flushed to disk.
        FlushBlockFile();
        // Then update all block file information (which may refer to block and undo files).
        {
            std::vector<std::pair<int, const CBlockFileInfo*> > vFiles;
            vFiles.reserve(setDirtyFileInfo.size());
            for (set<int>::iterator it = setDirtyFileInfo.begin(); it != setDirtyFileInfo.end(); ) {
                vFiles.push_back(make_pair(*it, &vinfoBlockFile[*it]));
                setDirtyFileInfo.erase(it++);
            }
            std::vector<const CBlockIndex*> vBlocks;
            vBlocks.reserve(setDirtyBlockIndex.size());
            for (set<CBlockIndex*>::iterator it = setDirtyBlockIndex.begin(); it != setDirtyBlockIndex.end(); ) {
                vBlocks.push_back(*it);
                setDirtyBlockIndex.erase(it++);
            }
            if (!pblocktree->WriteBatchSync(vFiles, nLastBlockFile, vBlocks)) {
                return AbortNode(state, "Files to write to block index database");
            }
        }
        // Finally remove any pruned files
        if (fFlushForPrune)
            UnlinkPrunedFiles(setFilesToPrune);
        nLastWrite = nNow;
    }
    // Flush best chain related state. This can only be done if the blocks / block index write was also done.
    if (fDoFullFlush) {
        // Typical CCoins structures on disk are around 128 bytes in size.
        // Pushing a new one to the database can cause it to be written
        // twice (once in the log, and once in the tables). This is already
        // an overestimation, as most will delete an existing entry or
        // overwrite one. Still, use a conservative safety factor of 2.
        if (!CheckDiskSpace(128 * 2 * 2 * pcoinsTip->GetCacheSize()))
            return state.Error("out of disk space");
        // Flush the chainstate (which may refer to block index entries).
        if (!pcoinsTip->Flush())
            return AbortNode(state, "Failed to write to coin database");
        nLastFlush = nNow;
    }
    if (fDoFullFlush || ((mode == FLUSH_STATE_ALWAYS || mode == FLUSH_STATE_PERIODIC) && nNow > nLastSetChain + (int64_t)DATABASE_WRITE_INTERVAL * 1000000)) {
        // Update best block in wallet (so we can detect restored wallets).
        GetMainSignals().SetBestChain(chainActive.GetLocator());
        nLastSetChain = nNow;
    }
    } catch (const std::runtime_error& e) {
        return AbortNode(state, std::string("System error while flushing: ") + e.what());
    }
    return true;
}
//boost

void FlushStateToDisk() {
    CValidationState state;
    FlushStateToDisk(state, FLUSH_STATE_ALWAYS);
}

void FlushStateToDiskIfNeeded() {
    CValidationState state;
    FlushStateToDisk(state, FLUSH_STATE_IF_NEEDED);
}

void PruneAndFlush() {
    CValidationState state;
    fCheckForPruning = true;
    FlushStateToDisk(state, FLUSH_STATE_NONE);
}

/** Update chainActive and related internal data structures. */
void static UpdateTip(CBlockIndex *pindexNew, uint256 statehash, const CChainParams& chainParams) {
    chainActive.SetTip(pindexNew);

    // New best block
    nTimeBestReceived = GetTime();
    mempool.AddTransactionsUpdated(1);
    // Changes to mempool should also be made to Dandelion stempool
    stempool.AddTransactionsUpdated(1);

    cvBlockChange.notify_all();

    static bool fWarned = false;
    std::vector<std::string> warningMessages;
    if (!IsInitialBlockDownload())
    {
        int nUpgraded = 0;
        const CBlockIndex* pindex = chainActive.Tip();
//
// Commented - NavCoin uses now version control
//
//        for (int bit = 0; bit < VERSIONBITS_NUM_BITS; bit++) {
//            WarningBitsConditionChecker checker(bit);
//            ThresholdState state = checker.GetStateFor(pindex, chainParams.GetConsensus(), warningcache[bit], bit);
//            if (state == THRESHOLD_ACTIVE || state == THRESHOLD_LOCKED_IN) {
//                if (state == THRESHOLD_ACTIVE) {
//                    warningMessages.push_back(strprintf(_("Warning: unknown new rules activated (versionbit %i)"), bit));
//                    if (!fWarned) {
//                        AlertNotify(strMiscWarning);
//                        fWarned = true;
//                    }
//                } else {
//                    warningMessages.push_back(strprintf("unknown new rules are about to activate (versionbit %i)", bit));
//                }
//            }
//        }

        // Check the version of the last 1000 blocks to see if we need to upgrade:
        for (int i = 0; i < 1000 && pindex != nullptr; i++)
        {
            int32_t nExpectedVersion = CLIENT_VERSION;
            if (atoi(pindex->strDZeel.substr(pindex->strDZeel.find(";") + 1).c_str()) > nExpectedVersion
                    && pindex->strDZeel.find(';') != std::string::npos)
                ++nUpgraded;
            pindex = pindex->pprev;
        }
        if (nUpgraded > 0)
            warningMessages.push_back(strprintf("%d of last 1000 blocks use a new version of the wallet", nUpgraded));
        if (nUpgraded > 1000/2.5)
        {
            // strMiscWarning is read by GetWarnings(), called by Qt and the JSON-RPC code to warn the user:
            strMiscWarning = _("A new version of the wallet has been released. Please update as soon as possible.");
            warningMessages.push_back("A new version of the wallet has been released. Please update as soon as possible.");
            if (!fWarned) {
                /*uiInterface.ThreadSafeMessageBox(
                    strMiscWarning,
                    "", CClientUIInterface::MSG_WARNING);*/
                AlertNotify(strMiscWarning);
                fWarned = true;
            }
        }
    }
    hashBestChain = chainActive.Tip()->GetBlockHash();

    LogPrintf("%s: new best=%s height=%d version=0x%08x %slog2_work=%.8g tx=%lu date='%s' progress=%f cache=%.1fMiB(%utx)", __func__,
      chainActive.Tip()->GetBlockHash().ToString(), chainActive.Height(), chainActive.Tip()->nVersion, LogAcceptCategory("statehash") ? strprintf("statehash=%s ", statehash.ToString()) : "",
      log(chainActive.Tip()->nChainWork.getdouble())/log(2.0), (unsigned long)chainActive.Tip()->nChainTx,
      DateTimeStrFormat("%Y-%m-%d %H:%M:%S", chainActive.Tip()->GetBlockTime()),
      Checkpoints::GuessVerificationProgress(chainParams.Checkpoints(), chainActive.Tip()), pcoinsTip->DynamicMemoryUsage() * (1.0 / (1<<20)), pcoinsTip->GetCacheSize());
    if (!warningMessages.empty())
        LogPrintf(" warning='%s'", boost::algorithm::join(warningMessages, ", "));
    LogPrintf("\n");

}

/** Disconnect chainActive's tip. You probably want to call mempool.removeForReorg and manually re-limit mempool size after this, with cs_main held. */
bool static DisconnectTip(CValidationState& state, const CChainParams& chainparams, bool fBare = false)
{
    CBlockIndex *pindexDelete = chainActive.Tip();
    assert(pindexDelete);
    // Read block from disk.
    CBlock block;
    if (!ReadBlockFromDisk(block, pindexDelete, chainparams.GetConsensus()))
        return AbortNode(state, "Failed to read block");
    // Apply the block atomically to the chain state.
    int64_t nStart = GetTimeMicros();
    uint256 statehash;
    {
        CStateViewCache view(pcoinsTip);
        if (!DisconnectBlock(block, state, pindexDelete, view))
            return error("DisconnectTip(): DisconnectBlock %s failed", pindexDelete->GetBlockHash().ToString());
        if (!VoteStep(state, pindexDelete, true, view))
            return error("DisconnectTip(): VoteStep failed");
        assert(view.Flush());
        if (LogAcceptCategory("statehash"))
            statehash = GetDAOStateHash(view, pindexDelete->pprev->nCFLocked, pindexDelete->pprev->nCFSupply);
    }
    LogPrint("bench", "- Disconnect block: %.2fms\n", (GetTimeMicros() - nStart) * 0.001);

    // Write the chain state to disk, if necessary.
    if (!FlushStateToDisk(state, FLUSH_STATE_IF_NEEDED))
        return false;

    if (!fBare) {
        // Resurrect mempool transactions from the disconnected block.
        std::vector<uint256> vHashUpdate;
        for(const CTransaction &tx: block.vtx) {
            // ignore validation errors in resurrected transactions
            list<CTransaction> removed;
            CValidationState stateDummy;
            bool ret = AcceptToMemoryPool(mempool, stateDummy, tx, false, nullptr, true);
            CValidationState dandelionStateDummy;
            AcceptToMemoryPool(stempool, dandelionStateDummy, tx, false, nullptr, true, 0);
            if (!(tx.IsCoinBase() || tx.IsCoinStake()) || !ret) {
                mempool.removeRecursive(tx, removed);
                stempool.removeRecursive(tx, removed);
            } else if (mempool.exists(tx.GetHash())) {
                vHashUpdate.push_back(tx.GetHash());
            }
        }
        // AcceptToMemoryPool/addUnchecked all assume that new mempool entries have
        // no in-mempool children, which is generally not true when adding
        // previously-confirmed transactions back to the mempool.
        // UpdateTransactionsFromBlock finds descendants of any transactions in this
        // block that were added back and cleans up the mempool state.
        mempool.UpdateTransactionsFromBlock(vHashUpdate);
        // Changes to mempool should also be made to Dandelion stempool
        stempool.UpdateTransactionsFromBlock(vHashUpdate);
    }

    // Update chainActive and related variables.
    UpdateTip(pindexDelete->pprev, statehash, chainparams);

    // Let wallets know transactions went from 1-confirmed to
    // 0-confirmed or conflicted:
    for(const CTransaction &tx: block.vtx) {
        SyncWithWallets(tx, pindexDelete->pprev, nullptr, false);
    }
    return true;
}

static int64_t nTimeReadFromDisk = 0;
static int64_t nTimeConnectTotal = 0;
static int64_t nTimeFlush = 0;
static int64_t nTimeChainState = 0;
static int64_t nTimePostConnect = 0;

/**
 * Connect a new block to chainActive. pblock is either NULL or a pointer to a CBlock
 * corresponding to pindexNew, to bypass loading it again from disk.
 */
bool static ConnectTip(CValidationState& state, const CChainParams& chainparams, CBlockIndex* pindexNew, const CBlock* pblock)
{
    assert(pindexNew->pprev == chainActive.Tip());
    // Read block from disk.
    int64_t nTime1 = GetTimeMicros();
    CBlock block;
    if (!pblock) {
        if (!ReadBlockFromDisk(block, pindexNew, chainparams.GetConsensus()))
            return AbortNode(state, "Failed to read block");
        pblock = &block;
    }
    // Apply the block atomically to the chain state.
    int64_t nTime2 = GetTimeMicros(); nTimeReadFromDisk += nTime2 - nTime1;
    int64_t nTime3;
    int64_t nTime4;
    LogPrint("bench", "  - Load block from disk: %.2fms [%.2fs]\n", (nTime2 - nTime1) * 0.001, nTimeReadFromDisk * 0.000001);
    uint256 statehash;
    {
        CStateViewCache view(pcoinsTip);

        bool rv = ConnectBlock(*pblock, state, pindexNew, view, chainparams);

        GetMainSignals().BlockChecked(*pblock, state);
        if (!rv) {
            if (state.IsInvalid())
                InvalidBlockFound(pindexNew, state);
            return error("ConnectTip(): ConnectBlock %s failed: ", pindexNew->GetBlockHash().ToString());
        }
        mapBlockSource.erase(pindexNew->GetBlockHash());
        nTime3 = GetTimeMicros(); nTimeConnectTotal += nTime3 - nTime2;
        LogPrint("bench", "  - Connect total: %.2fms [%.2fs]\n", (nTime3 - nTime2) * 0.001, nTimeConnectTotal * 0.000001);
        if (!VoteStep(state, pindexNew, false, view))
            return error("ConnectTip(): VoteStep failed");
        nTime4 = GetTimeMicros(); nTimeConnectTotal += nTime4 - nTime3;
        if (LogAcceptCategory("statehash"))
            statehash = GetDAOStateHash(view, pindexNew->nCFLocked, pindexNew->nCFSupply);
        assert(view.Flush());
    }
    int64_t nTime5 = GetTimeMicros(); nTimeFlush += nTime5 - nTime4;
    LogPrint("bench", "  - Flush: %.2fms [%.2fs]\n", (nTime5 - nTime4) * 0.001, nTimeFlush * 0.000001);
    // Write the chain state to disk, if necessary.
    if (!FlushStateToDisk(state, FLUSH_STATE_IF_NEEDED))
        return false;
    int64_t nTime6 = GetTimeMicros(); nTimeChainState += nTime6 - nTime5;
    LogPrint("bench", "  - Writing chainstate: %.2fms [%.2fs]\n", (nTime6 - nTime5) * 0.001, nTimeChainState * 0.000001);
    // Remove conflicting transactions from the mempool.
    list<CTransaction> txConflicted;
    mempool.removeForBlock(pblock->vtx, pindexNew->nHeight, txConflicted, !IsInitialBlockDownload());
    stempool.removeForBlock(pblock->vtx, pindexNew->nHeight, txConflicted, !IsInitialBlockDownload());
    // Update chainActive & related variables.
    UpdateTip(pindexNew, statehash, chainparams);
    // Tell wallet about transactions that went from mempool
    // to conflicted:
    for(const CTransaction &tx: txConflicted) {
        SyncWithWallets(tx, pindexNew, nullptr);
    }
    // ... and about transactions that got confirmed:
    for(const CTransaction &tx: pblock->vtx) {
        SyncWithWallets(tx, pindexNew, pblock);
    }

    int64_t nTime7 = GetTimeMicros(); nTimePostConnect += nTime7 - nTime6; nTimeTotal += nTime7 - nTime1;
    LogPrint("bench", "  - Connect postprocess: %.2fms [%.2fs]\n", (nTime7 - nTime6) * 0.001, nTimePostConnect * 0.000001);
    LogPrint("bench", "- Connect block: %.2fms [%.2fs]\n", (nTime7 - nTime1) * 0.001, nTimeTotal * 0.000001);
    return true;
}

/**
 * Return the tip of the chain with the most work in it, that isn't
 * known to be invalid (it's however far from certain to be valid).
 */
static CBlockIndex* FindMostWorkChain() {
    do {
        CBlockIndex *pindexNew = nullptr;

        // Find the best candidate header.
        {
            std::set<CBlockIndex*, CBlockIndexWorkComparator>::reverse_iterator it = setBlockIndexCandidates.rbegin();
            if (it == setBlockIndexCandidates.rend())
                return nullptr;
            pindexNew = *it;
        }

        // Check whether all blocks on the path between the currently active chain and the candidate are valid.
        // Just going until the active chain is an optimization, as we know all blocks in it are valid already.
        CBlockIndex *pindexTest = pindexNew;
        bool fInvalidAncestor = false;
        while (pindexTest && !chainActive.Contains(pindexTest)) {
            assert(pindexTest->nChainTx || pindexTest->nHeight == 0);

            // Pruned nodes may have entries in setBlockIndexCandidates for
            // which block files have been deleted.  Remove those as candidates
            // for the most work chain if we come across them; we can't switch
            // to a chain unless we have all the non-active-chain parent blocks.
            bool fFailedChain = pindexTest->nStatus & BLOCK_FAILED_MASK;
            bool fMissingData = !(pindexTest->nStatus & BLOCK_HAVE_DATA);
            if (fFailedChain || fMissingData) {
                // Candidate chain is not usable (either invalid or missing data)
                if (fFailedChain && (pindexBestInvalid == NULL || pindexNew->nChainWork > pindexBestInvalid->nChainWork))
                    pindexBestInvalid = pindexNew;
                CBlockIndex *pindexFailed = pindexNew;
                // Remove the entire chain from the set.
                while (pindexTest != pindexFailed) {
                    if (fFailedChain) {
                        pindexFailed->nStatus |= BLOCK_FAILED_CHILD;
                    } else if (fMissingData) {
                        // If we're missing data, then add back to mapBlocksUnlinked,
                        // so that if the block arrives in the future we can try adding
                        // to setBlockIndexCandidates again.
                        mapBlocksUnlinked.insert(std::make_pair(pindexFailed->pprev, pindexFailed));
                    }
                    setBlockIndexCandidates.erase(pindexFailed);
                    pindexFailed = pindexFailed->pprev;
                }
                setBlockIndexCandidates.erase(pindexTest);
                fInvalidAncestor = true;
                break;
            }
            pindexTest = pindexTest->pprev;
        }
        if (!fInvalidAncestor)
            return pindexNew;
    } while(true);
}

/** Delete all entries in setBlockIndexCandidates that are worse than the current tip. */
static void PruneBlockIndexCandidates() {
    // Note that we can't delete the current block itself, as we may need to return to it later in case a
    // reorganization to a better block fails.
    std::set<CBlockIndex*, CBlockIndexWorkComparator>::iterator it = setBlockIndexCandidates.begin();
    while (it != setBlockIndexCandidates.end() && setBlockIndexCandidates.value_comp()(*it, chainActive.Tip())) {
        setBlockIndexCandidates.erase(it++);
    }
    // Either the current tip or a successor of it we're working towards is left in setBlockIndexCandidates.
    assert(!setBlockIndexCandidates.empty());
}

/**
 * Try to make some progress towards making pindexMostWork the active block.
 * pblock is either NULL or a pointer to a CBlock corresponding to pindexMostWork.
 */
static bool ActivateBestChainStep(CValidationState& state, const CChainParams& chainparams, CBlockIndex* pindexMostWork, const CBlock* pblock, bool& fInvalidFound)
{
    AssertLockHeld(cs_main);
    const CBlockIndex *pindexOldTip = chainActive.Tip();
    const CBlockIndex *pindexFork = chainActive.FindFork(pindexMostWork);

    // Disconnect active blocks which are no longer in the best chain.
    bool fBlocksDisconnected = false;
    while (chainActive.Tip() && chainActive.Tip() != pindexFork) {
        if (!DisconnectTip(state, chainparams))
            return false;
        fBlocksDisconnected = true;
    }

    // Build list of new blocks to connect.
    std::vector<CBlockIndex*> vpindexToConnect;
    bool fContinue = true;
    int nHeight = pindexFork ? pindexFork->nHeight : -1;
    while (fContinue && nHeight != pindexMostWork->nHeight) {
        // Don't iterate the entire list of potential improvements toward the best tip, as we likely only need
        // a few blocks along the way.
        int nTargetHeight = std::min(nHeight + 32, pindexMostWork->nHeight);
        vpindexToConnect.clear();
        vpindexToConnect.reserve(nTargetHeight - nHeight);
        CBlockIndex *pindexIter = pindexMostWork->GetAncestor(nTargetHeight);
        while (pindexIter && pindexIter->nHeight != nHeight) {
            vpindexToConnect.push_back(pindexIter);
            pindexIter = pindexIter->pprev;
        }
        nHeight = nTargetHeight;

        // Connect new blocks.
        for(CBlockIndex *pindexConnect: boost::adaptors::reverse(vpindexToConnect)) {
            if (!ConnectTip(state, chainparams, pindexConnect, pindexConnect == pindexMostWork ? pblock : nullptr)) {
                if (state.IsInvalid()) {
                    // The block violates a consensus rule.
                    if (!state.CorruptionPossible())
                        InvalidChainFound(vpindexToConnect.back());
                    state = CValidationState();
                    fInvalidFound = true;
                    fContinue = false;
                    break;
                } else {
                    // A system error occurred (disk space, database error, ...).
                    return false;
                }
            } else {
                PruneBlockIndexCandidates();
                if (!pindexOldTip || chainActive.Tip()->nChainWork > pindexOldTip->nChainWork) {
                    // We're in a better position than we were. Return temporarily to release the lock.
                    fContinue = false;
                    break;
                }
            }
        }
    }

    if (fBlocksDisconnected) {
        mempool.removeForReorg(pcoinsTip, chainActive.Tip()->nHeight + 1, STANDARD_LOCKTIME_VERIFY_FLAGS);
        // Changes to mempool should also be made to Dandelion stempool
        stempool.removeForReorg(pcoinsTip, chainActive.Tip()->nHeight + 1, STANDARD_LOCKTIME_VERIFY_FLAGS);
        LimitMempoolSize(mempool, GetArg("-maxmempool", DEFAULT_MAX_MEMPOOL_SIZE) * 1000000, GetArg("-mempoolexpiry", DEFAULT_MEMPOOL_EXPIRY) * 60 * 60);
        // Changes to mempool should also be made to Dandelion stempool
        LimitMempoolSize(stempool, GetArg("-maxmempool", DEFAULT_MAX_MEMPOOL_SIZE) * 1000000, GetArg("-mempoolexpiry", DEFAULT_MEMPOOL_EXPIRY) * 60 * 60);
    }
    mempool.check(pcoinsTip);
    stempool.check(pcoinsTip);

    // Callbacks/notifications for a new best chain.
    if (fInvalidFound)
        CheckForkWarningConditionsOnNewFork(vpindexToConnect.back());
    else
        CheckForkWarningConditions();

    return true;
}

static void NotifyHeaderTip() {
    bool fNotify = false;
    bool fInitialBlockDownload = false;
    static CBlockIndex* pindexHeaderOld = nullptr;
    CBlockIndex* pindexHeader = nullptr;
    {
        LOCK(cs_main);
        if (pindexBestHeader != pindexHeaderOld) {
            fNotify = true;
            fInitialBlockDownload = IsInitialBlockDownload();
            pindexHeaderOld = pindexBestHeader;
        }
    }
    // Send block tip changed notifications without cs_main
    if (fNotify) {
        uiInterface.NotifyHeaderTip(fInitialBlockDownload, pindexBestHeader);
    }
}

/**
 * Make the best chain active, in multiple steps. The result is either failure
 * or an activated best chain. pblock is either NULL or a pointer to a block
 * that is already loaded (to avoid loading it again from disk).
 */
bool ActivateBestChain(CValidationState &state, const CChainParams& chainparams, const CBlock *pblock) {
    CBlockIndex *pindexMostWork = nullptr;
    CBlockIndex *pindexNewTip = nullptr;
    do {
        boost::this_thread::interruption_point();
        if (ShutdownRequested())
            break;

        const CBlockIndex *pindexFork;
        bool fInitialDownload;
        int nNewHeight;
        {
            LOCK(cs_main);
            CBlockIndex *pindexOldTip = chainActive.Tip();
            if (pindexMostWork == nullptr) {
                pindexMostWork = FindMostWorkChain();
            }

            // Whether we have anything to do at all.
            if (pindexMostWork == NULL || pindexMostWork == chainActive.Tip())
                return true;

            bool fInvalidFound = false;
            if (!ActivateBestChainStep(state, chainparams, pindexMostWork, pblock && pblock->GetHash() == pindexMostWork->GetBlockHash() ? pblock : nullptr, fInvalidFound))
                return false;

            if (fInvalidFound) {
                // Wipe cache, we may need another branch now.
                pindexMostWork = nullptr;
            }
            pindexNewTip = chainActive.Tip();
            pindexFork = chainActive.FindFork(pindexOldTip);
            fInitialDownload = IsInitialBlockDownload();
            nNewHeight = chainActive.Height();
        }
        // When we reach this point, we switched to a new tip (stored in pindexNewTip).

        // Notifications/callbacks that can run without cs_main
        // Always notify the UI if a new block tip was connected
        if (pindexFork != pindexNewTip) {
            uiInterface.NotifyBlockTip(fInitialDownload, pindexNewTip);

            if (!fInitialDownload) {
                // Find the hashes of all blocks that weren't previously in the best chain.
                std::vector<uint256> vHashes;
                CBlockIndex *pindexToAnnounce = pindexNewTip;
                while (pindexToAnnounce != pindexFork) {
                    vHashes.push_back(pindexToAnnounce->GetBlockHash());
                    pindexToAnnounce = pindexToAnnounce->pprev;
                    if (vHashes.size() == MAX_BLOCKS_TO_ANNOUNCE) {
                        // Limit announcements in case of a huge reorganization.
                        // Rely on the peer's synchronization mechanism in that case.
                        break;
                    }
                }
                // Relay inventory, but don't relay old inventory during initial block download.
                int nBlockEstimate = 0;
                if (fCheckpointsEnabled)
                    nBlockEstimate = Checkpoints::GetTotalBlocksEstimate(chainparams.Checkpoints());
                {
                    LOCK(cs_vNodes);
                    for(CNode* pnode: vNodes) {
                        if (nNewHeight > (pnode->nStartingHeight != -1 ? pnode->nStartingHeight - 2000 : nBlockEstimate)) {
                            for(const uint256& hash: boost::adaptors::reverse(vHashes)) {
                                pnode->PushBlockHash(hash);
                            }
                        }
                    }
                }
                // Notify external listeners about the new tip.
                if (!vHashes.empty()) {
                    GetMainSignals().UpdatedBlockTip(pindexNewTip);
                }
            }
        }
    } while (pindexNewTip != pindexMostWork);
    CheckBlockIndex(chainparams.GetConsensus());

    // Write changes periodically to disk, after relay.
    if (!FlushStateToDisk(state, FLUSH_STATE_PERIODIC)) {
        return false;
    }

    return true;
}

bool InvalidateBlock(CValidationState& state, const CChainParams& chainparams, CBlockIndex *pindex)
{
    AssertLockHeld(cs_main);

    // Mark the block itself as invalid.
    pindex->nStatus |= BLOCK_FAILED_VALID;
    setDirtyBlockIndex.insert(pindex);
    setBlockIndexCandidates.erase(pindex);

    while (chainActive.Contains(pindex)) {
        CBlockIndex *pindexWalk = chainActive.Tip();
        pindexWalk->nStatus |= BLOCK_FAILED_CHILD;
        setDirtyBlockIndex.insert(pindexWalk);
        setBlockIndexCandidates.erase(pindexWalk);
        // ActivateBestChain considers blocks already in chainActive
        // unconditionally valid already, so force disconnect away from it.
        if (!DisconnectTip(state, chainparams)) {
            mempool.removeForReorg(pcoinsTip, chainActive.Tip()->nHeight + 1, STANDARD_LOCKTIME_VERIFY_FLAGS);
            return false;
        }
    }

    LimitMempoolSize(mempool, GetArg("-maxmempool", DEFAULT_MAX_MEMPOOL_SIZE) * 1000000, GetArg("-mempoolexpiry", DEFAULT_MEMPOOL_EXPIRY) * 60 * 60);
    LimitMempoolSize(stempool, GetArg("-maxmempool", DEFAULT_MAX_MEMPOOL_SIZE) * 1000000, GetArg("-mempoolexpiry", DEFAULT_MEMPOOL_EXPIRY) * 60 * 60);

    // The resulting new best tip may not be in setBlockIndexCandidates anymore, so
    // add it again.
    BlockMap::iterator it = mapBlockIndex.begin();
    while (it != mapBlockIndex.end()) {
        if (it->second->IsValid(BLOCK_VALID_TRANSACTIONS) && it->second->nChainTx && !setBlockIndexCandidates.value_comp()(it->second, chainActive.Tip())) {
            setBlockIndexCandidates.insert(it->second);
        }
        it++;
    }

    InvalidChainFound(pindex);
    mempool.removeForReorg(pcoinsTip, chainActive.Tip()->nHeight + 1, STANDARD_LOCKTIME_VERIFY_FLAGS);
    stempool.removeForReorg(pcoinsTip, chainActive.Tip()->nHeight + 1, STANDARD_LOCKTIME_VERIFY_FLAGS);
    return true;
}

bool ResetBlockFailureFlags(CBlockIndex *pindex) {
    AssertLockHeld(cs_main);

    int nHeight = pindex->nHeight;

    // Remove the invalidity flag from this block and all its descendants.
    BlockMap::iterator it = mapBlockIndex.begin();
    while (it != mapBlockIndex.end()) {
        if (!it->second->IsValid() && it->second->GetAncestor(nHeight) == pindex) {
            it->second->nStatus &= ~BLOCK_FAILED_MASK;
            setDirtyBlockIndex.insert(it->second);
            if (it->second->IsValid(BLOCK_VALID_TRANSACTIONS) && it->second->nChainTx && setBlockIndexCandidates.value_comp()(chainActive.Tip(), it->second)) {
                setBlockIndexCandidates.insert(it->second);
            }
            if (it->second == pindexBestInvalid) {
                // Reset invalid block marker if it was pointing to one of those.
                pindexBestInvalid = nullptr;
            }
        }
        it++;
    }

    // Remove the invalidity flag from all ancestors too.
    while (pindex != nullptr) {
        if (pindex->nStatus & BLOCK_FAILED_MASK) {
            pindex->nStatus &= ~BLOCK_FAILED_MASK;
            setDirtyBlockIndex.insert(pindex);
        }
        pindex = pindex->pprev;
    }
    return true;
}

CBlockIndex* AddToBlockIndex(const CBlockHeader& block)
{
    // Check for duplicate
    uint256 hash = block.GetHash();
    BlockMap::iterator it = mapBlockIndex.find(hash);
    if (it != mapBlockIndex.end())
        return it->second;

    // Construct new block index object
    CBlockIndex* pindexNew = new CBlockIndex(block);
    assert(pindexNew);
    // We assign the sequence id to blocks only when the full data is available,
    // to avoid miners withholding blocks but broadcasting headers, to get a
    // competitive advantage.
    pindexNew->nSequenceId = 0;
    BlockMap::iterator mi = mapBlockIndex.insert(make_pair(hash, pindexNew)).first;
    pindexNew->phashBlock = &((*mi).first);
    BlockMap::iterator miPrev = mapBlockIndex.find(block.hashPrevBlock);
    if (miPrev != mapBlockIndex.end())
    {
        pindexNew->pprev = (*miPrev).second;
        pindexNew->nHeight = pindexNew->pprev->nHeight + 1;
        pindexNew->BuildSkip();
    }

    // ppcoin: compute chain trust score
    pindexNew->nChainWork = (pindexNew->pprev ? pindexNew->pprev->nChainWork : 0) + GetBlockProof(*pindexNew);

    if (pindexBestHeader == NULL || pindexBestHeader->nChainWork < pindexNew->nChainWork)
        pindexBestHeader = pindexNew;

    pindexNew->RaiseValidity(BLOCK_VALID_TREE);
    setDirtyBlockIndex.insert(pindexNew);

    return pindexNew;
}

/** Mark a block as having its data received and checked (up to BLOCK_VALID_TRANSACTIONS). */
bool ReceivedBlockTransactions(const CBlock &block, CValidationState& state, CBlockIndex *pindexNew, const CDiskBlockPos& pos)
{
    pindexNew->nTx = block.vtx.size();
    pindexNew->nChainTx = 0;
    pindexNew->nFile = pos.nFile;
    pindexNew->nDataPos = pos.nPos;
    pindexNew->nUndoPos = 0;
    pindexNew->nStatus |= BLOCK_HAVE_DATA;
    if (IsWitnessEnabled(pindexNew->pprev, Params().GetConsensus())) {
        pindexNew->nStatus |= BLOCK_OPT_WITNESS;
    }
    pindexNew->RaiseValidity(BLOCK_VALID_TRANSACTIONS);
    setDirtyBlockIndex.insert(pindexNew);

    if (pindexNew->pprev == NULL || pindexNew->pprev->nChainTx) {
        // If pindexNew is the genesis block or all parents are BLOCK_VALID_TRANSACTIONS.
        deque<CBlockIndex*> queue;
        queue.push_back(pindexNew);

        // Recursively process any descendant blocks that now may be eligible to be connected.
        while (!queue.empty()) {
            CBlockIndex *pindex = queue.front();
            queue.pop_front();
            pindex->nChainTx = (pindex->pprev ? pindex->pprev->nChainTx : 0) + pindex->nTx;
            {
                LOCK(cs_nBlockSequenceId);
                pindex->nSequenceId = nBlockSequenceId++;
            }
            if (chainActive.Tip() == NULL || !setBlockIndexCandidates.value_comp()(pindex, chainActive.Tip())) {
                setBlockIndexCandidates.insert(pindex);
            }
            std::pair<std::multimap<CBlockIndex*, CBlockIndex*>::iterator, std::multimap<CBlockIndex*, CBlockIndex*>::iterator> range = mapBlocksUnlinked.equal_range(pindex);
            while (range.first != range.second) {
                std::multimap<CBlockIndex*, CBlockIndex*>::iterator it = range.first;
                queue.push_back(it->second);
                range.first++;
                mapBlocksUnlinked.erase(it);
            }
        }
    } else {
        if (pindexNew->pprev && pindexNew->pprev->IsValid(BLOCK_VALID_TREE)) {
            mapBlocksUnlinked.insert(std::make_pair(pindexNew->pprev, pindexNew));
        }
    }

    return true;
}

bool FindBlockPos(CValidationState &state, CDiskBlockPos &pos, unsigned int nAddSize, unsigned int nHeight, uint64_t nTime, bool fKnown = false)
{
    LOCK(cs_LastBlockFile);

    unsigned int nFile = fKnown ? pos.nFile : nLastBlockFile;
    if (vinfoBlockFile.size() <= nFile) {
        vinfoBlockFile.resize(nFile + 1);
    }

    if (!fKnown) {
        while (vinfoBlockFile[nFile].nSize + nAddSize >= MAX_BLOCKFILE_SIZE) {
            nFile++;
            if (vinfoBlockFile.size() <= nFile) {
                vinfoBlockFile.resize(nFile + 1);
            }
        }
        pos.nFile = nFile;
        pos.nPos = vinfoBlockFile[nFile].nSize;
    }

    if ((int)nFile != nLastBlockFile) {
        if (!fKnown) {
            LogPrintf("Leaving block file %i: %s\n", nLastBlockFile, vinfoBlockFile[nLastBlockFile].ToString());
        }
        FlushBlockFile(!fKnown);
        nLastBlockFile = nFile;
    }

    vinfoBlockFile[nFile].AddBlock(nHeight, nTime);
    if (fKnown)
        vinfoBlockFile[nFile].nSize = std::max(pos.nPos + nAddSize, vinfoBlockFile[nFile].nSize);
    else
        vinfoBlockFile[nFile].nSize += nAddSize;

    if (!fKnown) {
        unsigned int nOldChunks = (pos.nPos + BLOCKFILE_CHUNK_SIZE - 1) / BLOCKFILE_CHUNK_SIZE;
        unsigned int nNewChunks = (vinfoBlockFile[nFile].nSize + BLOCKFILE_CHUNK_SIZE - 1) / BLOCKFILE_CHUNK_SIZE;
        if (nNewChunks > nOldChunks) {
            if (fPruneMode)
                fCheckForPruning = true;
            if (CheckDiskSpace(nNewChunks * BLOCKFILE_CHUNK_SIZE - pos.nPos)) {
                FILE *file = OpenBlockFile(pos);
                if (file) {
                    LogPrintf("Pre-allocating up to position 0x%x in blk%05u.dat\n", nNewChunks * BLOCKFILE_CHUNK_SIZE, pos.nFile);
                    AllocateFileRange(file, pos.nPos, nNewChunks * BLOCKFILE_CHUNK_SIZE - pos.nPos);
                    fclose(file);
                }
            }
            else
                return state.Error("out of disk space");
        }
    }

    setDirtyFileInfo.insert(nFile);
    return true;
}

bool FindUndoPos(CValidationState &state, int nFile, CDiskBlockPos &pos, unsigned int nAddSize)
{
    pos.nFile = nFile;

    LOCK(cs_LastBlockFile);

    unsigned int nNewSize;
    pos.nPos = vinfoBlockFile[nFile].nUndoSize;
    nNewSize = vinfoBlockFile[nFile].nUndoSize += nAddSize;
    setDirtyFileInfo.insert(nFile);

    unsigned int nOldChunks = (pos.nPos + UNDOFILE_CHUNK_SIZE - 1) / UNDOFILE_CHUNK_SIZE;
    unsigned int nNewChunks = (nNewSize + UNDOFILE_CHUNK_SIZE - 1) / UNDOFILE_CHUNK_SIZE;
    if (nNewChunks > nOldChunks) {
        if (fPruneMode)
            fCheckForPruning = true;
        if (CheckDiskSpace(nNewChunks * UNDOFILE_CHUNK_SIZE - pos.nPos)) {
            FILE *file = OpenUndoFile(pos);
            if (file) {
                LogPrintf("Pre-allocating up to position 0x%x in rev%05u.dat\n", nNewChunks * UNDOFILE_CHUNK_SIZE, pos.nFile);
                AllocateFileRange(file, pos.nPos, nNewChunks * UNDOFILE_CHUNK_SIZE - pos.nPos);
                fclose(file);
            }
        }
        else
            return state.Error("out of disk space");
    }

    return true;
}

bool CheckBlockHeader(const CBlockHeader& block, CValidationState& state, const Consensus::Params& consensusParams, bool fCheckPOW)
{
    // Check proof of work matches claimed amount
    CBlockIndex pblock = CBlockIndex(block);
    if (pblock.IsProofOfWork())
        if (!CheckProofOfWork(block.GetHash(), block.nBits, consensusParams))
            return state.DoS(50, false, REJECT_INVALID, "high-hash", false, "proof of work failed");

    return true;
}

bool CheckBlock(const CBlock& block, CValidationState& state, const Consensus::Params& consensusParams, bool fCheckPOW, bool fCheckMerkleRoot, bool fCheckSig)
{
    // These are checks that are independent of context.
    if (block.fChecked)
        return true;

    // Check that the header is valid (particularly PoW).  This is mostly
    // redundant with the call in AcceptBlockHeader.
    if(block.IsProofOfWork())
        if (!CheckBlockHeader(block, state, consensusParams, false))
            return false;

    // Check the merkle root.
    if (fCheckMerkleRoot) {
        bool mutated;
        uint256 hashMerkleRoot2 = BlockMerkleRoot(block, &mutated);

        if (block.hashMerkleRoot != hashMerkleRoot2)
            return state.DoS(100, false, REJECT_INVALID, "bad-txnmrklroot", true, "hashMerkleRoot mismatch");

        // Check for merkle tree malleability (CVE-2012-2459): repeating sequences
        // of transactions in a block without affecting the merkle root of a block,
        // while still invalidating it.
        if (mutated)
            return state.DoS(100, false, REJECT_INVALID, "bad-txns-duplicate", true, "duplicate transaction");
    }

    if (block.IsProofOfStake())
    {
        // Second transaction must be coinstake, the rest must not be
        if (block.vtx.empty() || !block.vtx[1].IsCoinStake())
            return state.DoS(100, error("CheckBlock() : second tx is not coinstake"));
        for (unsigned int i = 2; i < block.vtx.size(); i++)
            if (block.vtx[i].IsCoinStake())
                return state.DoS(100, error("CheckBlock() : more than one coinstake"));
    }

    // All potential-corruption validation must be done before we do any
    // transaction validation, as otherwise we may mark the header as invalid
    // because we receive the wrong transactions for it.
    // Note that witness malleability is checked in ContextualCheckBlock, so no
    // checks that use witness data may be performed here.

    // Size limits
    if (block.vtx.empty() || block.vtx.size() > MAX_BLOCK_BASE_SIZE || ::GetSerializeSize(block, SER_NETWORK, PROTOCOL_VERSION | SERIALIZE_TRANSACTION_NO_WITNESS) > MAX_BLOCK_BASE_SIZE)
        return state.DoS(100, false, REJECT_INVALID, "bad-blk-length", false, "size limits failed");

    // First transaction must be coinbase, the rest must not be
    if (block.vtx.empty() || !block.vtx[0].IsCoinBase())
        return state.DoS(100, false, REJECT_INVALID, "bad-cb-missing", false, "first tx is not coinbase");
    for (unsigned int i = 1; i < block.vtx.size(); i++)
        if (block.vtx[i].IsCoinBase())
            return state.DoS(100, false, REJECT_INVALID, "bad-cb-multiple", false, "more than one coinbase");

    // Check proof-of-stake block signature
    if (fCheckSig && !CheckBlockSignature(block))
    {
        return error("CheckBlock() : bad proof-of-stake block signature");
    }

    bool fColdStakingEnabled = IsColdStakingEnabled(chainActive.Tip(), Params().GetConsensus());
    bool fColdStakingv2Enabled = IsColdStakingv2Enabled(chainActive.Tip(), Params().GetConsensus());

    // Check transactions
    for(const CTransaction& tx: block.vtx)
    {
        if (!CheckTransaction(tx, state))
            return state.Invalid(false, state.GetRejectCode(), state.GetRejectReason(),
                                 strprintf("Transaction check failed (tx hash %s) %s\n%s", tx.GetHash().ToString(), state.GetDebugMessage(), tx.ToString()));

        if (!fColdStakingEnabled)
        {
            for (const CTxOut& txout: tx.vout)
            {
                if(txout.scriptPubKey.IsColdStaking())
                    return state.DoS(100, false, REJECT_INVALID, "cold-staking-not-enabled");
                if(txout.scriptPubKey.IsColdStakingv2())
                    return state.DoS(100, false, REJECT_INVALID, "cold-staking-v2-not-enabled");
            }
        }
    }

    unsigned int nSigOps = 0;
    for(const CTransaction& tx: block.vtx)
        nSigOps += GetLegacySigOpCount(tx);

    if (nSigOps * WITNESS_SCALE_FACTOR > MAX_BLOCK_SIGOPS_COST)
        return state.DoS(100, false, REJECT_INVALID, "bad-blk-sigops", false, "out-of-bounds SigOpCount");

    if (fCheckMerkleRoot)
        block.fChecked = true;

    return true;
}

bool CheckBlockSignature(const CBlock& block)
{
    if (block.IsProofOfWork())
    {
        return block.vchBlockSig.empty() ? true : error("CheckBlockSignature: Bad Block - can't check signature of a proof of work block\n");
    }

    if (block.vchBlockSig.empty())
    {
        return error("CheckBlockSignature: Bad Block - vchBlockSig empty\n");
    }

    vector<std::vector<unsigned char>> vSolutions;
    txnouttype whichType;

    const CTxOut& txout = block.vtx[1].vout[1];

    if (!Solver(txout.scriptPubKey, whichType, vSolutions))
    {
        LogPrintf("CheckBlockSignature: Bad Block - wrong signature\n");
        return false;
    }

    if (whichType == TX_PUBKEY)
    {
        std::vector<unsigned char>& vchPubKey = vSolutions[0];
        return CPubKey(vchPubKey).Verify(block.GetHash(), block.vchBlockSig);
    }

    if(whichType == TX_COLDSTAKING || whichType == TX_COLDSTAKING_V2) // We need to get the public key from the input's scriptSig
    {
        if(block.vtx[1].vin[0].scriptSig.size() <= 0x21)
            return false;

        vector<unsigned char> signerPubKey(block.vtx[1].vin[0].scriptSig.end()-0x21,block.vtx[1].vin[0].scriptSig.end());
        return CPubKey(signerPubKey).Verify(block.GetHash(), block.vchBlockSig);
    }

    LogPrintf("CheckBlockSignature: Unknown type\n");
    return false;
}

static bool CheckIndexAgainstCheckpoint(const CBlockIndex* pindexPrev, CValidationState& state, const CChainParams& chainparams, const uint256& hash)
{
    if (*pindexPrev->phashBlock == chainparams.GetConsensus().hashGenesisBlock)
        return true;

    int nHeight = pindexPrev->nHeight+1;
    // Don't accept any forks from the main chain prior to last checkpoint
    CBlockIndex* pcheckpoint = Checkpoints::GetLastCheckpoint(chainparams.Checkpoints());
    if (pcheckpoint && nHeight < pcheckpoint->nHeight)
        return state.DoS(100, error("%s: forked chain older than last checkpoint (height %d)", __func__, nHeight));

    return true;
}

bool IsWitnessEnabled(const CBlockIndex* pindexPrev, const Consensus::Params& params)
{
    LOCK(cs_main);
    return (VersionBitsState(pindexPrev, params, Consensus::DEPLOYMENT_SEGWIT, versionbitscache) == THRESHOLD_ACTIVE);
}

bool IsWitnessLocked(const CBlockIndex* pindexPrev, const Consensus::Params& params)
{
    LOCK(cs_main);
    return (VersionBitsState(pindexPrev, params, Consensus::DEPLOYMENT_SEGWIT, versionbitscache) == THRESHOLD_LOCKED_IN);
}

bool IsCommunityFundEnabled(const CBlockIndex* pindexPrev, const Consensus::Params& params)
{
    LOCK(cs_main);
    return (VersionBitsState(pindexPrev, params, Consensus::DEPLOYMENT_COMMUNITYFUND, versionbitscache) == THRESHOLD_ACTIVE);
}

bool IsReducedCFundQuorumEnabled(const CBlockIndex* pindexPrev, const Consensus::Params& params)
{
    LOCK(cs_main);
    return (VersionBitsState(pindexPrev, params, Consensus::DEPLOYMENT_QUORUM_CFUND, versionbitscache) == THRESHOLD_ACTIVE);
}

bool IsCommunityFundAccumulationEnabled(const CBlockIndex* pindexPrev, const Consensus::Params& params, bool fStrict)
{
    LOCK(cs_main);
    return (IsCommunityFundEnabled(pindexPrev, params) && !fStrict) ||
          (VersionBitsState(pindexPrev, params, Consensus::DEPLOYMENT_COMMUNITYFUND_ACCUMULATION, versionbitscache) == THRESHOLD_ACTIVE);
}

bool IsCommunityFundAmountV2Enabled(const CBlockIndex* pindexPrev, const Consensus::Params& params)
{
    LOCK(cs_main);
    return (VersionBitsState(pindexPrev, params, Consensus::DEPLOYMENT_COMMUNITYFUND_AMOUNT_V2, versionbitscache) == THRESHOLD_ACTIVE);
}

bool IsCommunityFundAccumulationSpreadEnabled(const CBlockIndex* pindexPrev, const Consensus::Params& params)
{
    LOCK(cs_main);
    return (VersionBitsState(pindexPrev, params, Consensus::DEPLOYMENT_COMMUNITYFUND_ACCUMULATION_SPREAD, versionbitscache) == THRESHOLD_ACTIVE);
}

bool IsNtpSyncEnabled(const CBlockIndex* pindexPrev, const Consensus::Params& params)
{
    LOCK(cs_main);
    return (VersionBitsState(pindexPrev, params, Consensus::DEPLOYMENT_NTPSYNC, versionbitscache) == THRESHOLD_ACTIVE);
}

bool IsCommunityFundLocked(const CBlockIndex* pindexPrev, const Consensus::Params& params)
{
    LOCK(cs_main);
    return (VersionBitsState(pindexPrev, params, Consensus::DEPLOYMENT_COMMUNITYFUND, versionbitscache) == THRESHOLD_LOCKED_IN);
}

bool IsColdStakingEnabled(const CBlockIndex* pindexPrev, const Consensus::Params& params)
{
    LOCK(cs_main);
    return (VersionBitsState(pindexPrev, params, Consensus::DEPLOYMENT_COLDSTAKING, versionbitscache) == THRESHOLD_ACTIVE);
}

bool IsColdStakingv2Enabled(const CBlockIndex* pindexPrev, const Consensus::Params& params)
{
    LOCK(cs_main);
    return (VersionBitsState(pindexPrev, params, Consensus::DEPLOYMENT_COLDSTAKING_V2, versionbitscache) == THRESHOLD_ACTIVE);
}

bool IsVoteCacheStateEnabled(const CBlockIndex* pindexPrev, const Consensus::Params& params)
{
    LOCK(cs_main);
    return (VersionBitsState(pindexPrev, params, Consensus::DEPLOYMENT_VOTE_STATE_CACHE, versionbitscache) == THRESHOLD_ACTIVE);
}

bool IsDAOEnabled(const CBlockIndex* pindexPrev, const Consensus::Params& params)
{
    LOCK(cs_main);
    return (VersionBitsState(pindexPrev, params, Consensus::DEPLOYMENT_CONSULTATIONS, versionbitscache) == THRESHOLD_ACTIVE);
}

bool IsColdStakingPoolFeeEnabled(const CBlockIndex* pindexPrev, const Consensus::Params& params)
{
    LOCK(cs_main);
    return (VersionBitsState(pindexPrev, params, Consensus::DEPLOYMENT_POOL_FEE, versionbitscache) == THRESHOLD_ACTIVE);
}

bool IsStaticRewardLocked(const CBlockIndex* pindexPrev, const Consensus::Params& params)
{
    LOCK(cs_main);
    return (VersionBitsState(pindexPrev, params, Consensus::DEPLOYMENT_STATIC_REWARD, versionbitscache) == THRESHOLD_LOCKED_IN);
}

bool IsStaticRewardEnabled(const CBlockIndex* pindexPrev, const Consensus::Params& params)
{
    LOCK(cs_main);
    return (VersionBitsState(pindexPrev, params, Consensus::DEPLOYMENT_STATIC_REWARD, versionbitscache) == THRESHOLD_ACTIVE);
}

bool IsDaoConsensusEnabled(const CBlockIndex* pindexPrev, const Consensus::Params& params)
{
    LOCK(cs_main);
    return (VersionBitsState(pindexPrev, params, Consensus::DEPLOYMENT_DAO_CONSENSUS, versionbitscache) == THRESHOLD_ACTIVE);
}

// Compute at which vout of the block's coinbase transaction the witness
// commitment occurs, or -1 if not found.
static int GetWitnessCommitmentIndex(const CBlock& block)
{
    int commitpos = -1;
    for (size_t o = 0; o < block.vtx[0].vout.size(); o++) {
        if (block.vtx[0].vout[o].scriptPubKey.size() >= 38 && block.vtx[0].vout[o].scriptPubKey[0] == OP_RETURN && block.vtx[0].vout[o].scriptPubKey[1] == 0x24 && block.vtx[0].vout[o].scriptPubKey[2] == 0xaa && block.vtx[0].vout[o].scriptPubKey[3] == 0x21 && block.vtx[0].vout[o].scriptPubKey[4] == 0xa9 && block.vtx[0].vout[o].scriptPubKey[5] == 0xed) {
            commitpos = o;
        }
    }
    return commitpos;
}

void UpdateUncommittedBlockStructures(CBlock& block, const CBlockIndex* pindexPrev, const Consensus::Params& consensusParams)
{
    int commitpos = GetWitnessCommitmentIndex(block);
    static const std::vector<unsigned char> nonce(32, 0x00);
    if (commitpos != -1 && IsWitnessEnabled(pindexPrev, consensusParams) && block.vtx[0].wit.IsEmpty()) {
        block.vtx[0].wit.vtxinwit.resize(1);
        block.vtx[0].wit.vtxinwit[0].scriptWitness.stack.resize(1);
        block.vtx[0].wit.vtxinwit[0].scriptWitness.stack[0] = nonce;
    }
}

std::vector<unsigned char> GenerateCoinbaseCommitment(CBlock& block, const CBlockIndex* pindexPrev, const Consensus::Params& consensusParams)
{
    std::vector<unsigned char> commitment;
    int commitpos = GetWitnessCommitmentIndex(block);
    bool fHaveWitness = false;
    for (size_t t = 1; t < block.vtx.size(); t++) {
        if (!block.vtx[t].wit.IsNull()) {
            fHaveWitness = true;
            break;
        }
    }
    std::vector<unsigned char> ret(32, 0x00);
    if (fHaveWitness && IsWitnessEnabled(pindexPrev, consensusParams)) {
        if (commitpos == -1) {
            uint256 witnessroot = BlockWitnessMerkleRoot(block, nullptr);
            CHash256().Write(witnessroot.begin(), 32).Write(&ret[0], 32).Finalize(witnessroot.begin());
            CTxOut out;
            out.nValue = 0;
            out.scriptPubKey.resize(38);
            out.scriptPubKey[0] = OP_RETURN;
            out.scriptPubKey[1] = 0x24;
            out.scriptPubKey[2] = 0xaa;
            out.scriptPubKey[3] = 0x21;
            out.scriptPubKey[4] = 0xa9;
            out.scriptPubKey[5] = 0xed;
            memcpy(&out.scriptPubKey[6], witnessroot.begin(), 32);
            commitment = std::vector<unsigned char>(out.scriptPubKey.begin(), out.scriptPubKey.end());
            const_cast<std::vector<CTxOut>*>(&block.vtx[0].vout)->push_back(out);
            block.vtx[0].UpdateHash();
        }
    }
    UpdateUncommittedBlockStructures(block, pindexPrev, consensusParams);
    return commitment;
}

bool ContextualCheckBlockHeader(const CBlockHeader& block, CValidationState& state, const Consensus::Params& consensusParams, CBlockIndex * const pindexPrev, int64_t nAdjustedTime)
{

    // Check timestamp
    if (block.GetBlockTime() > nAdjustedTime + (IsNtpSyncEnabled(pindexPrev,Params().GetConsensus()) ? Params().GetConsensus().nMaxFutureDrift : 2 * 60 * 60))
        return state.Invalid(false, REJECT_INVALID, "time-too-new", "block timestamp too far in the future");

    // Reject outdated version blocks when 95% (75% on testnet) of the network has upgraded:
    for (int32_t version = 2; version < 5; ++version) // check for version 2, 3 and 4 upgrades
        if (block.nVersion < version && IsSuperMajority(version, pindexPrev, consensusParams.nMajorityRejectBlockOutdated, consensusParams))
            return state.Invalid(false, REJECT_OBSOLETE, strprintf("bad-version(0x%08x)", version - 1),
                                 strprintf("rejected nVersion=0x%08x block", version - 1));

    if((block.nVersion & VERSIONBITS_TOP_BITS_SIG) != VERSIONBITS_TOP_BITS_SIG && IsSigHFEnabled(Params().GetConsensus(), pindexPrev))
        return state.Invalid(false, REJECT_OBSOLETE, strprintf("bad-version(0x%08x)", block.nVersion),
                           "rejected no sig block");

    if((block.nVersion & nSegWitVersionMask) != nSegWitVersionMask && IsWitnessEnabled(pindexPrev,Params().GetConsensus()))
        return state.Invalid(false, REJECT_OBSOLETE, strprintf("bad-version(0x%08x)", block.nVersion),
                           "rejected no segwit block");

    if((block.nVersion & nCFundVersionMask) != nCFundVersionMask && IsCommunityFundEnabled(pindexPrev,Params().GetConsensus()))
        return state.Invalid(false, REJECT_OBSOLETE, strprintf("bad-version(0x%08x)", block.nVersion),
                           "rejected no cfund block");

    if(!GetBoolArg("-testnet",false)) {
        if((block.nVersion & nCFundAccVersionMask) != nCFundAccVersionMask && IsCommunityFundAccumulationEnabled(pindexPrev,Params().GetConsensus(), true))
            return state.Invalid(false, REJECT_OBSOLETE, strprintf("bad-version(0x%08x)", block.nVersion),
                               "rejected no cfund accumulation block");
        if((block.nVersion & nColdStakingVersionMask) != nColdStakingVersionMask && IsColdStakingEnabled(pindexPrev,Params().GetConsensus()))
            return state.Invalid(false, REJECT_OBSOLETE, strprintf("bad-version(0x%08x)", block.nVersion),
                               "rejected no cold-staking block");
    }

    if((block.nVersion & nCFundAccSpreadVersionMask) != nCFundAccSpreadVersionMask && IsCommunityFundAccumulationSpreadEnabled(pindexPrev,Params().GetConsensus()))
        return state.Invalid(false, REJECT_OBSOLETE, strprintf("bad-version(0x%08x)", block.nVersion),
                           "rejected no cfund accumulation spread block");

    if((block.nVersion & nCFundAmountV2Mask) != nCFundAmountV2Mask && IsCommunityFundAmountV2Enabled(pindexPrev,Params().GetConsensus()))
        return state.Invalid(false, REJECT_OBSOLETE, strprintf("bad-version(0x%08x)", block.nVersion),
                           "rejected no cfund amount v2 block");

    if((block.nVersion & nNSyncVersionMask) != nNSyncVersionMask && IsNtpSyncEnabled(pindexPrev,Params().GetConsensus()))
        return state.Invalid(false, REJECT_OBSOLETE, strprintf("bad-version(0x%08x)", block.nVersion),
                           "rejected no nsync block");

   if((block.nVersion & nStaticRewardVersionMask) != nStaticRewardVersionMask && IsStaticRewardEnabled(pindexPrev,Params().GetConsensus()))
     return state.Invalid(false, REJECT_OBSOLETE, strprintf("bad-version(0x%08x)", block.nVersion),
                        "rejected no static reward block");

   if((block.nVersion & nCFundReducedQuorumMask) != nCFundReducedQuorumMask && IsReducedCFundQuorumEnabled(pindexPrev,Params().GetConsensus()))
       return state.Invalid(false, REJECT_OBSOLETE, strprintf("bad-version(0x%08x)", block.nVersion),
                        "rejected no reduced quorum block");

   if((block.nVersion & nV451ForkMask) != nV451ForkMask && pindexPrev->nHeight >= Params().GetConsensus().nHeightv451Fork)
       return state.Invalid(false, REJECT_OBSOLETE, strprintf("bad-version(0x%08x)", block.nVersion),
                        "rejected, block version isn't v4.5.1");

    if((block.nVersion & nV452ForkMask) != nV452ForkMask && pindexPrev->nHeight >= Params().GetConsensus().nHeightv452Fork)
        return state.Invalid(false, REJECT_OBSOLETE, strprintf("bad-version(0x%08x)", block.nVersion),
                         "rejected, block version isn't v4.5.2");

    if((block.nVersion & nDAOVersionMask) != nDAOVersionMask && IsDAOEnabled(pindexPrev,Params().GetConsensus()))
        return state.Invalid(false, REJECT_OBSOLETE, strprintf("bad-version(0x%08x)", block.nVersion),
                         "rejected no consultations block");

    if((block.nVersion & nDaoConsensusVersionMask) != nDaoConsensusVersionMask && IsDaoConsensusEnabled(pindexPrev,Params().GetConsensus()))
        return state.Invalid(false, REJECT_OBSOLETE, strprintf("bad-version(0x%08x)", block.nVersion),
                         "rejected no dao consensus block");

    return true;
}

bool ContextualCheckBlock(const CBlock& block, CValidationState& state, CBlockIndex * const pindexPrev, bool fProofOfStake)
{
    const int nHeight = pindexPrev == NULL ? 0 : pindexPrev->nHeight + 1;
    const Consensus::Params& consensusParams = Params().GetConsensus();

    // Start enforcing BIP113 (Median Time Past) using versionbits logic.
    int nLockTimeFlags = 0;
    if (VersionBitsState(pindexPrev, consensusParams, Consensus::DEPLOYMENT_CSV, versionbitscache) == THRESHOLD_ACTIVE) {
        nLockTimeFlags |= LOCKTIME_MEDIAN_TIME_PAST;
    }

    if (block.IsProofOfWork() && nHeight > Params().GetConsensus().nLastPOWBlock)
        return state.DoS(10, false, REJECT_INVALID, "check-pow-height", "pow-mined blocks not allowed");

    if (IsNtpSyncEnabled(pindexPrev,Params().GetConsensus()) && block.GetBlockTime() < pindexPrev->GetPastTimeLimit())
        return state.Invalid(false, REJECT_INVALID, "too-old", "block goes too far in the past");

    // Check CheckCoinStakeTimestamp
    if (block.IsProofOfStake() && !CheckCoinStakeTimestamp(nHeight, block.GetBlockTime(), (int64_t)block.vtx[1].nTime))
        return state.Invalid(false, REJECT_INVALID, "check-coinstake-timestamp", "coinstake timestamp violation");

    int64_t nLockTimeCutoff = (nLockTimeFlags & LOCKTIME_MEDIAN_TIME_PAST)
                              ? pindexPrev->GetMedianTimePast()
                              : block.GetBlockTime();

    bool fColdStakingEnabled = IsColdStakingEnabled(pindexPrev,Params().GetConsensus());

    // Check that all transactions are finalized and no early cold stake
    for(const CTransaction& tx: block.vtx) {
        if (!IsFinalTx(tx, nHeight, nLockTimeCutoff)) {
            return state.DoS(10, false, REJECT_INVALID, "bad-txns-nonfinal", false, "non-final transaction");
        }

        if (!fColdStakingEnabled)
        {
            for (const CTxOut& txout: tx.vout)
                if(txout.scriptPubKey.IsColdStaking())
                    return state.DoS(100, false, REJECT_INVALID, "cold-staking-not-enabled");
        }
    }

    // Enforce block.nVersion=2 rule that the coinbase starts with serialized block height
    // if 750 of the last 1,000 blocks are version 2 or greater (51/100 if testnet):
    if (block.nVersion >= 2 && IsSuperMajority(2, pindexPrev, consensusParams.nMajorityEnforceBlockUpgrade, consensusParams))
    {
        CScript expect = CScript() << nHeight;
        if (block.vtx[0].vin[0].scriptSig.size() < expect.size() ||
            !std::equal(expect.begin(), expect.end(), block.vtx[0].vin[0].scriptSig.begin())) {
            return state.DoS(100, false, REJECT_INVALID, "bad-cb-height", false, "block height mismatch in coinbase");
        }
    }

    // Validation for witness commitments.
    // * We compute the witness hash (which is the hash including witnesses) of all the block's transactions, except the
    //   coinbase (where 0x0000....0000 is used instead).
    // * The coinbase scriptWitness is a stack of a single 32-byte vector, containing a witness nonce (unconstrained).
    // * We build a merkle tree with all those witness hashes as leaves (similar to the hashMerkleRoot in the block header).
    // * There must be at least one output whose scriptPubKey is a single 36-byte push, the first 4 bytes of which are
    //   {0xaa, 0x21, 0xa9, 0xed}, and the following 32 bytes are SHA256^2(witness root, witness nonce). In case there are
    //   multiple, the last one is used.
    bool fHaveWitness = false;
    if (IsWitnessEnabled(pindexPrev, consensusParams)) {
        int commitpos = GetWitnessCommitmentIndex(block);
        if (commitpos != -1) {
            bool malleated = false;
            uint256 hashWitness = BlockWitnessMerkleRoot(block, &malleated, true);
            // The malleation check is ignored; as the transaction tree itself
            // already does not permit it, it is impossible to trigger in the
            // witness tree.
            if (block.vtx[0].wit.vtxinwit.size() != 1 || block.vtx[0].wit.vtxinwit[0].scriptWitness.stack.size() != 1 || block.vtx[0].wit.vtxinwit[0].scriptWitness.stack[0].size() != 32) {
                return state.DoS(100, error("%s : invalid witness nonce size", __func__), REJECT_INVALID, "bad-witness-nonce-size", true);
            }
            CHash256().Write(hashWitness.begin(), 32).Write(&block.vtx[0].wit.vtxinwit[0].scriptWitness.stack[0][0], 32).Finalize(hashWitness.begin());
            if (memcmp(hashWitness.begin(), &block.vtx[0].vout[commitpos].scriptPubKey[6], 32)) {
                return state.DoS(100, error("%s : witness merkle commitment mismatch", __func__), REJECT_INVALID, "bad-witness-merkle-match", true);
            }
            fHaveWitness = true;
        }
    }

    // No witness data is allowed in blocks that don't commit to witness data, as this would otherwise leave room for spam
    if (!fHaveWitness) {
        for (size_t i = 0; i < block.vtx.size(); i++) {
            if (!block.vtx[i].wit.IsNull()) {
                return state.DoS(100, error("%s : unexpected witness data found", __func__), REJECT_INVALID, "unexpected-witness", true);
            }
        }
    }

    // After the coinbase witness nonce and commitment are verified,
    // we can check if the block weight passes (before we've checked the
    // coinbase witness, it would be possible for the weight to be too
    // large by filling up the coinbase witness, which doesn't change
    // the block hash, so we couldn't mark the block as permanently
    // failed).
    if (GetBlockWeight(block) > MAX_BLOCK_WEIGHT) {
        return state.DoS(100, error("ContextualCheckBlock(): weight limit failed"), REJECT_INVALID, "bad-blk-weight");
    }

    return true;
}

static bool AcceptBlockHeader(const CBlockHeader& block, CValidationState& state, const CChainParams& chainparams, CBlockIndex** ppindex=NULL)
{
    AssertLockHeld(cs_main);
    // Check for duplicate
    uint256 hash = block.GetHash();
    BlockMap::iterator miSelf = mapBlockIndex.find(hash);
    CBlockIndex *pindex = nullptr;
    if (hash != chainparams.GetConsensus().hashGenesisBlock) {

        if (miSelf != mapBlockIndex.end()) {
            // Block header is already known.
            pindex = miSelf->second;
            if (ppindex)
                *ppindex = pindex;
            if (pindex->nStatus & BLOCK_FAILED_MASK)
                return state.Invalid(error("%s: block %s is marked invalid", __func__, hash.ToString()), 0, "duplicate");
            return true;
        }

        if (!CheckBlockHeader(block, state, chainparams.GetConsensus(), false))
            return error("%s: Consensus::CheckBlockHeader: %s, %s", __func__, hash.ToString(), FormatStateMessage(state));

        // Get prev block index
        CBlockIndex* pindexPrev = nullptr;
        BlockMap::iterator mi = mapBlockIndex.find(block.hashPrevBlock);
        if (mi == mapBlockIndex.end())
            return state.DoS(10, error("%s: prev block not found", __func__), 0, "bad-prevblk");
        pindexPrev = (*mi).second;
        if (pindexPrev->nStatus & BLOCK_FAILED_MASK)
            return state.DoS(100, error("%s: prev block invalid", __func__), REJECT_INVALID, "bad-prevblk");

        assert(pindexPrev);
        if (fCheckpointsEnabled && !CheckIndexAgainstCheckpoint(pindexPrev, state, chainparams, hash))
            return error("%s: CheckIndexAgainstCheckpoint(): %s", __func__, state.GetRejectReason().c_str());

        if (!ContextualCheckBlockHeader(block, state, chainparams.GetConsensus(), pindexPrev, GetAdjustedTime()))
            return error("%s: Consensus::ContextualCheckBlockHeader: %s, %s", __func__, hash.ToString(), FormatStateMessage(state));

    }

    if (pindex == nullptr)
        pindex = AddToBlockIndex(block);

    if (ppindex)
        *ppindex = pindex;

    return true;
}

/** Store block on disk. If dbp is non-NULL, the file is known to already reside on disk */
static bool AcceptBlock(const CBlock& block, CValidationState& state, const CChainParams& chainparams, CBlockIndex** ppindex, bool fRequested, const CDiskBlockPos* dbp, bool* fNewBlock)
{
    if (fNewBlock) *fNewBlock = false;
    AssertLockHeld(cs_main);

    CBlockIndex *pindexDummy = nullptr;
    CBlockIndex *&pindex = ppindex ? *ppindex : pindexDummy;

    if (!AcceptBlockHeader(block, state, chainparams, &pindex))
        return false;

    // Try to process all requested blocks that we don't have, but only
    // process an unrequested block if it's new and has enough work to
    // advance our tip, and isn't too many blocks ahead.
    bool fAlreadyHave = pindex->nStatus & BLOCK_HAVE_DATA;
    bool fHasMoreWork = (chainActive.Tip() ? pindex->nChainWork > chainActive.Tip()->nChainWork : true);
    // Blocks that are too out-of-order needlessly limit the effectiveness of
    // pruning, because pruning will not delete block files that contain any
    // blocks which are too close in height to the tip.  Apply this test
    // regardless of whether pruning is enabled; it should generally be safe to
    // not process unrequested blocks.
    bool fTooFarAhead = (pindex->nHeight > int(chainActive.Height() + MIN_BLOCKS_TO_KEEP));

    // TODO: deal better with return value and error conditions for duplicate
    // and unrequested blocks.
    if (fAlreadyHave) return true;
    if (!fRequested) {  // If we didn't ask for it:
        if (pindex->nTx != 0) return true;  // This is a previously-processed block that was pruned
        if (!fHasMoreWork) return true;     // Don't process less-work chains
        if (fTooFarAhead) return true;      // Block height is too high
    }
    if (fNewBlock) *fNewBlock = true;

    if ((!CheckBlock(block, state, chainparams.GetConsensus(), GetAdjustedTime())) || !ContextualCheckBlock(block, state, pindex->pprev)) {
        if (state.IsInvalid() && !state.CorruptionPossible()) {
            pindex->nStatus |= BLOCK_FAILED_VALID;
            setDirtyBlockIndex.insert(pindex);
        }
        return error("%s: %s", __func__, FormatStateMessage(state));
    }

    int nHeight = pindex->nHeight;

    // Write block to history file
    try {
        unsigned int nBlockSize = ::GetSerializeSize(block, SER_DISK, CLIENT_VERSION);
        CDiskBlockPos blockPos;
        if (dbp != nullptr)
            blockPos = *dbp;
        if (!FindBlockPos(state, blockPos, nBlockSize+8, nHeight, block.GetBlockTime(), dbp != nullptr))
            return error("AcceptBlock(): FindBlockPos failed");
        if (dbp == nullptr)
            if (!WriteBlockToDisk(block, blockPos, chainparams.MessageStart()))
                AbortNode(state, "Failed to write block");
        if (!ReceivedBlockTransactions(block, state, pindex, blockPos))
            return error("AcceptBlock(): ReceivedBlockTransactions failed");
    } catch (const std::runtime_error& e) {
        return AbortNode(state, std::string("System error: ") + e.what());
    }

    if (fCheckForPruning)
        FlushStateToDisk(state, FLUSH_STATE_NONE); // we just allocated more disk space for block files

    return true;
}

static bool IsSuperMajority(int minVersion, const CBlockIndex* pstart, unsigned nRequired, const Consensus::Params& consensusParams)
{
    unsigned int nFound = 0;
    for (int i = 0; i < consensusParams.nMajorityWindow && nFound < nRequired && pstart != nullptr; i++)
    {
        if (pstart->nVersion >= minVersion)
            ++nFound;
        pstart = pstart->pprev;
    }
    return (nFound >= nRequired);
}


bool ProcessNewBlock(CValidationState& state, const CChainParams& chainparams, CNode* pfrom, const CBlock* pblock, bool fForceProcessing, const CDiskBlockPos* dbp)
{
    {
        LOCK(cs_main);
        bool fRequested = MarkBlockAsReceived(pblock->GetHash());
        fRequested |= fForceProcessing;

        // Store to disk
        CBlockIndex *pindex = nullptr;
        bool fNewBlock = false;

        bool ret = AcceptBlock(*pblock, state, chainparams, &pindex, fRequested, dbp, &fNewBlock);
        if (pindex && pfrom) {
            mapBlockSource[pindex->GetBlockHash()] = pfrom->GetId();
            if (fNewBlock) pfrom->nLastBlockTime = GetTime();
        }

        CheckBlockIndex(chainparams.GetConsensus());

        if (!ret)
            return error("%s: AcceptBlock FAILED", __func__);
    }

    NotifyHeaderTip();

    if (!ActivateBestChain(state, chainparams, pblock)){
      return error("%s: ActivateBestChain failed", __func__);
    }

    return true;
}

bool TestBlockValidity(CValidationState& state, const CChainParams& chainparams, const CBlock& block, CBlockIndex* pindexPrev, bool fCheckPOW, bool fCheckMerkleRoot, bool fCheckSig)
{
    AssertLockHeld(cs_main);
    assert(pindexPrev && pindexPrev == chainActive.Tip());
    if (fCheckpointsEnabled && !CheckIndexAgainstCheckpoint(pindexPrev, state, chainparams, block.GetHash()))
        return error("%s: CheckIndexAgainstCheckpoint(): %s", __func__, state.GetRejectReason().c_str());

    CStateViewCache viewNew(pcoinsTip);
    CBlockIndex indexDummy(block);
    indexDummy.pprev = pindexPrev;
    indexDummy.nHeight = pindexPrev->nHeight + 1;

    // NOTE: CheckBlockHeader is called by CheckBlock
    if (!ContextualCheckBlockHeader(block, state, chainparams.GetConsensus(), pindexPrev, GetAdjustedTime()))
        return error("%s: Consensus::ContextualCheckBlockHeader: %s", __func__, FormatStateMessage(state));
    if (!CheckBlock(block, state, chainparams.GetConsensus(), fCheckPOW, fCheckMerkleRoot, fCheckSig))
        return error("%s: Consensus::CheckBlock: %s", __func__, FormatStateMessage(state));
    if (!ContextualCheckBlock(block, state, pindexPrev, !fCheckPOW))
        return error("%s: Consensus::ContextualCheckBlock: %s", __func__, FormatStateMessage(state));
    if (!ConnectBlock(block, state, &indexDummy, viewNew, chainparams, true, !fCheckPOW))
        return false;
    assert(state.IsValid());

    return true;
}

/**
 * BLOCK PRUNING CODE
 */

/* Calculate the amount of disk space the block & undo files currently use */
uint64_t CalculateCurrentUsage()
{
    uint64_t retval = 0;
    for(const CBlockFileInfo &file: vinfoBlockFile) {
        retval += file.nSize + file.nUndoSize;
    }
    return retval;
}

/* Prune a block file (modify associated database entries)*/
void PruneOneBlockFile(const int fileNumber)
{
    for (BlockMap::iterator it = mapBlockIndex.begin(); it != mapBlockIndex.end(); ++it) {
        CBlockIndex* pindex = it->second;
        if (pindex->nFile == fileNumber) {
            pindex->nStatus &= ~BLOCK_HAVE_DATA;
            pindex->nStatus &= ~BLOCK_HAVE_UNDO;
            pindex->nFile = 0;
            pindex->nDataPos = 0;
            pindex->nUndoPos = 0;
            setDirtyBlockIndex.insert(pindex);

            // Prune from mapBlocksUnlinked -- any block we prune would have
            // to be downloaded again in order to consider its chain, at which
            // point it would be considered as a candidate for
            // mapBlocksUnlinked or setBlockIndexCandidates.
            std::pair<std::multimap<CBlockIndex*, CBlockIndex*>::iterator, std::multimap<CBlockIndex*, CBlockIndex*>::iterator> range = mapBlocksUnlinked.equal_range(pindex->pprev);
            while (range.first != range.second) {
                std::multimap<CBlockIndex *, CBlockIndex *>::iterator it = range.first;
                range.first++;
                if (it->second == pindex) {
                    mapBlocksUnlinked.erase(it);
                }
            }
        }
    }

    vinfoBlockFile[fileNumber].SetNull();
    setDirtyFileInfo.insert(fileNumber);
}


void UnlinkPrunedFiles(std::set<int>& setFilesToPrune)
{
    for (set<int>::iterator it = setFilesToPrune.begin(); it != setFilesToPrune.end(); ++it) {
        CDiskBlockPos pos(*it, 0);
        boost::filesystem::remove(GetBlockPosFilename(pos, "blk"));
        boost::filesystem::remove(GetBlockPosFilename(pos, "rev"));
        LogPrintf("Prune: %s deleted blk/rev (%05u)\n", __func__, *it);
    }
}

/* Calculate the block/rev files that should be deleted to remain under target*/
void FindFilesToPrune(std::set<int>& setFilesToPrune, uint64_t nPruneAfterHeight)
{
    LOCK2(cs_main, cs_LastBlockFile);
    if (chainActive.Tip() == NULL || nPruneTarget == 0) {
        return;
    }
    if ((uint64_t)chainActive.Tip()->nHeight <= nPruneAfterHeight) {
        return;
    }

    unsigned int nLastBlockWeCanPrune = chainActive.Tip()->nHeight - MIN_BLOCKS_TO_KEEP;
    uint64_t nCurrentUsage = CalculateCurrentUsage();
    // We don't check to prune until after we've allocated new space for files
    // So we should leave a buffer under our target to account for another allocation
    // before the next pruning.
    uint64_t nBuffer = BLOCKFILE_CHUNK_SIZE + UNDOFILE_CHUNK_SIZE;
    uint64_t nBytesToPrune;
    int count=0;

    if (nCurrentUsage + nBuffer >= nPruneTarget) {
        for (int fileNumber = 0; fileNumber < nLastBlockFile; fileNumber++) {
            nBytesToPrune = vinfoBlockFile[fileNumber].nSize + vinfoBlockFile[fileNumber].nUndoSize;

            if (vinfoBlockFile[fileNumber].nSize == 0)
                continue;

            if (nCurrentUsage + nBuffer < nPruneTarget)  // are we below our target?
                break;

            // don't prune files that could have a block within MIN_BLOCKS_TO_KEEP of the main chain's tip but keep scanning
            if (vinfoBlockFile[fileNumber].nHeightLast > nLastBlockWeCanPrune)
                continue;

            PruneOneBlockFile(fileNumber);
            // Queue up the files for removal
            setFilesToPrune.insert(fileNumber);
            nCurrentUsage -= nBytesToPrune;
            count++;
        }
    }

    LogPrint("prune", "Prune: target=%dMiB actual=%dMiB diff=%dMiB max_prune_height=%d removed %d blk/rev pairs\n",
           nPruneTarget/1024/1024, nCurrentUsage/1024/1024,
           ((int64_t)nPruneTarget - (int64_t)nCurrentUsage)/1024/1024,
           nLastBlockWeCanPrune, count);
}

bool CheckDiskSpace(uint64_t nAdditionalBytes)
{
    uint64_t nFreeBytesAvailable = boost::filesystem::space(GetDataDir()).available;

    // Check for nMinDiskSpace bytes (currently 50MB)
    if (nFreeBytesAvailable < nMinDiskSpace + nAdditionalBytes)
        return AbortNode("Disk space is low!", _("Error: Disk space is low!"));

    return true;
}

FILE* OpenDiskFile(const CDiskBlockPos &pos, const char *prefix, bool fReadOnly)
{
    if (pos.IsNull())
        return nullptr;
    boost::filesystem::path path = GetBlockPosFilename(pos, prefix);
    boost::filesystem::create_directories(path.parent_path());
    FILE* file = fopen(path.string().c_str(), "rb+");
    if (!file && !fReadOnly)
        file = fopen(path.string().c_str(), "wb+");
    if (!file) {
        LogPrintf("Unable to open file %s\n", path.string());
        return nullptr;
    }
    if (pos.nPos) {
        if (fseek(file, pos.nPos, SEEK_SET)) {
            LogPrintf("Unable to seek to position %u of %s\n", pos.nPos, path.string());
            fclose(file);
            return nullptr;
        }
    }
    return file;
}

FILE* OpenBlockFile(const CDiskBlockPos &pos, bool fReadOnly) {
    return OpenDiskFile(pos, "blk", fReadOnly);
}

FILE* OpenUndoFile(const CDiskBlockPos &pos, bool fReadOnly) {
    return OpenDiskFile(pos, "rev", fReadOnly);
}

boost::filesystem::path GetBlockPosFilename(const CDiskBlockPos &pos, const char *prefix)
{
    return GetDataDir() / "blocks" / strprintf("%s%05u.dat", prefix, pos.nFile);
}

CBlockIndex * InsertBlockIndex(uint256 hash)
{
    if (hash.IsNull())
        return nullptr;

    // Return existing
    BlockMap::iterator mi = mapBlockIndex.find(hash);
    if (mi != mapBlockIndex.end())
        return (*mi).second;

    // Create new
    CBlockIndex* pindexNew = new CBlockIndex();
    if (!pindexNew)
        throw runtime_error("LoadBlockIndex(): new CBlockIndex failed");
    mi = mapBlockIndex.insert(make_pair(hash, pindexNew)).first;
    pindexNew->phashBlock = &((*mi).first);

    return pindexNew;
}

bool static LoadBlockIndexDB()
{
    const CChainParams& chainparams = Params();
    if (!pblocktree->LoadBlockIndexGuts(InsertBlockIndex))
        return false;

    boost::this_thread::interruption_point();

    // Calculate nChainWork
    vector<pair<int, CBlockIndex*> > vSortedByHeight;
    vSortedByHeight.reserve(mapBlockIndex.size());
    for(const PAIRTYPE(uint256, CBlockIndex*)& item: mapBlockIndex)
    {
        CBlockIndex* pindex = item.second;
        vSortedByHeight.push_back(make_pair(pindex->nHeight, pindex));
    }
    sort(vSortedByHeight.begin(), vSortedByHeight.end());
    for(const PAIRTYPE(int, CBlockIndex*)& item: vSortedByHeight)
    {
        CBlockIndex* pindex = item.second;
        pindex->nChainWork = (pindex->pprev ? pindex->pprev->nChainWork : 0) + GetBlockProof(*pindex);
        // We can link the chain of blocks for which we've received transactions at some point.
        // Pruned nodes may have deleted the block.
        if (pindex->nTx > 0) {
            if (pindex->pprev) {
                if (pindex->pprev->nChainTx) {
                    pindex->nChainTx = pindex->pprev->nChainTx + pindex->nTx;
                } else {
                    pindex->nChainTx = 0;
                    mapBlocksUnlinked.insert(std::make_pair(pindex->pprev, pindex));
                }
            } else {
                pindex->nChainTx = pindex->nTx;
            }
        }
        if (pindex->IsValid(BLOCK_VALID_TRANSACTIONS) && (pindex->nChainTx || pindex->pprev == nullptr))
            setBlockIndexCandidates.insert(pindex);
        if (pindex->nStatus & BLOCK_FAILED_MASK && (!pindexBestInvalid || pindex->nChainWork > pindexBestInvalid->nChainWork))
            pindexBestInvalid = pindex;
        if (pindex->pprev)
            pindex->BuildSkip();
        if (pindex->IsValid(BLOCK_VALID_TREE) && (pindexBestHeader == NULL || CBlockIndexWorkComparator()(pindexBestHeader, pindex)))
            pindexBestHeader = pindex;
    }

    // Load block file info
    pblocktree->ReadLastBlockFile(nLastBlockFile);
    vinfoBlockFile.resize(nLastBlockFile + 1);
    LogPrintf("%s: last block file = %i\n", __func__, nLastBlockFile);
    for (int nFile = 0; nFile <= nLastBlockFile; nFile++) {
        pblocktree->ReadBlockFileInfo(nFile, vinfoBlockFile[nFile]);
    }
    LogPrintf("%s: last block file info: %s\n", __func__, vinfoBlockFile[nLastBlockFile].ToString());
    for (int nFile = nLastBlockFile + 1; true; nFile++) {
        CBlockFileInfo info;
        if (pblocktree->ReadBlockFileInfo(nFile, info)) {
            vinfoBlockFile.push_back(info);
        } else {
            break;
        }
    }

    // Check presence of blk files
    LogPrintf("Checking all blk files are present...\n");
    set<int> setBlkDataFiles;
    for(const PAIRTYPE(uint256, CBlockIndex*)& item: mapBlockIndex)
    {
        CBlockIndex* pindex = item.second;
        if (pindex->nStatus & BLOCK_HAVE_DATA) {
            setBlkDataFiles.insert(pindex->nFile);
        }
    }
    for (std::set<int>::iterator it = setBlkDataFiles.begin(); it != setBlkDataFiles.end(); it++)
    {
        CDiskBlockPos pos(*it, 0);
        if (CAutoFile(OpenBlockFile(pos, true), SER_DISK, CLIENT_VERSION).IsNull()) {
            return false;
        }
    }

    // Check whether we have ever pruned block & undo files
    pblocktree->ReadFlag("prunedblockfiles", fHavePruned);
    if (fHavePruned)
        LogPrintf("LoadBlockIndexDB(): Block files have previously been pruned\n");

    // Check whether we need to continue reindexing
    bool fReindexing = false;
    pblocktree->ReadReindexing(fReindexing);
    fReindex |= fReindexing;

    // Check whether we have a transaction index
    pblocktree->ReadFlag("txindex", fTxIndex);
    LogPrintf("%s: transaction index %s\n", __func__, fTxIndex ? "enabled" : "disabled");

    // Check whether we have an address index
    pblocktree->ReadFlag("addressindex", fAddressIndex);
    LogPrintf("%s: address index %s\n", __func__, fAddressIndex ? "enabled" : "disabled");

    // Check whether we have a timestamp index
    pblocktree->ReadFlag("timestampindex", fTimestampIndex);
    LogPrintf("%s: timestamp index %s\n", __func__, fTimestampIndex ? "enabled" : "disabled");

    // Check whether we have a spent index
    pblocktree->ReadFlag("spentindex", fSpentIndex);
    LogPrintf("%s: spent index %s\n", __func__, fSpentIndex ? "enabled" : "disabled");

    // Load pointer to end of best chain
    BlockMap::iterator it = mapBlockIndex.find(pcoinsTip->GetBestBlock());
    if (it == mapBlockIndex.end())
        return true;
    chainActive.SetTip(it->second);

    PruneBlockIndexCandidates();

    LogPrintf("%s: hashBestChain=%s height=%d date=%s progress=%f\n", __func__,
        chainActive.Tip()->GetBlockHash().ToString(), chainActive.Height(),
        DateTimeStrFormat("%Y-%m-%d %H:%M:%S", chainActive.Tip()->GetBlockTime()),
        Checkpoints::GuessVerificationProgress(chainparams.Checkpoints(), chainActive.Tip()));

    hashBestChain = chainActive.Tip()->GetBlockHash();

    return true;
}

CVerifyDB::CVerifyDB()
{
    uiInterface.ShowProgress(_("Verifying blocks..."), 0);
}

CVerifyDB::~CVerifyDB()
{
    uiInterface.ShowProgress("", 100);
}

bool CVerifyDB::VerifyDB(const CChainParams& chainparams, CStateView *coinsview, int nCheckLevel, int nCheckDepth)
{
    LOCK(cs_main);
    if (chainActive.Tip() == NULL || chainActive.Tip()->pprev == nullptr)
        return true;

    // Verify blocks in the best chain
    if (nCheckDepth <= 0)
        nCheckDepth = 1000000000; // suffices until the year 19000
    if (nCheckDepth > chainActive.Height())
        nCheckDepth = chainActive.Height();
    nCheckLevel = std::max(0, std::min(4, nCheckLevel));
    LogPrintf("Verifying last %i blocks at level %i\n", nCheckDepth, nCheckLevel);
    CStateViewCache coins(coinsview);
    uint256 prevStateHash;
    if (nCheckLevel >= 4) prevStateHash = GetDAOStateHash(coins, chainActive.Tip()->nCFLocked, chainActive.Tip()->nCFSupply);
    std::string sBefore = "";
    if (LogAcceptCategory("dao"))
    {
        sBefore += strprintf("Height -> %d\nnCFLocked -> %d\nnCFSupply -> %d\n\n", chainActive.Tip()->nHeight, chainActive.Tip()->nCFLocked, chainActive.Tip()->nCFSupply);
        CProposalMap proposalMap;
        CPaymentRequestMap paymentRequestMap;
        CConsultationMap mapConsultations;
        CConsultationAnswerMap mapAnswers;
        CVoteMap mapVotes;

        if (coins.GetAllProposals(proposalMap) && coins.GetAllPaymentRequests(paymentRequestMap) && coins.GetAllConsultations(mapConsultations) && coins.GetAllVotes(mapVotes) && coins.GetAllConsultationAnswers(mapAnswers))
        {
            for (auto& it: proposalMap)
            {
                if (!it.second.IsNull())
                {
                    UniValue prop(UniValue::VOBJ);
                    it.second.ToJson(prop, coins);
                    sBefore += strprintf("%s\n",prop.write(1));
                }
            }
            for (auto& it: paymentRequestMap)
            {
                if (!it.second.IsNull())
                {
                    UniValue preq(UniValue::VOBJ);
                    it.second.ToJson(preq, coins);
                    sBefore += strprintf("%s\n",preq.write(1));
                }
            }
            for (auto &it: mapConsultations)
            {
                if (!it.second.IsNull())
                {
                    UniValue c(UniValue::VOBJ);
                    it.second.ToJson(c, coins);
                    sBefore += strprintf("%s\n",c.write(1));
                }
            }

            for (auto &it: mapAnswers)
            {
                if (!it.second.IsNull())
                {
                    UniValue a(UniValue::VOBJ);
                    it.second.ToJson(a, coins);
                    sBefore += strprintf("%s\n",a.write(1));
                }
            }

            for (auto &it: mapVotes)
            {
                if (!it.second.IsNull())
                {
                    sBefore += strprintf("Votes from staker %s:\n", HexStr(it.first));
                    auto list = it.second.GetList();
                    for (auto &it2: list)
                    {
                        sBefore += strprintf("\t%s -> %d\n", it2.first.ToString(), it2.second);
                    }
                }
            }
        }
    }
    CBlockIndex* pindexState = chainActive.Tip();
    CBlockIndex* pindexFailure = nullptr;
    int nGoodTransactions = 0;
    CValidationState state;
    int reportDone = 0;
    LogPrintf("[0%]...");
    for (CBlockIndex* pindex = chainActive.Tip(); pindex && pindex->pprev; pindex = pindex->pprev)
    {
        pindexVerifyChainTip = pindex;
        boost::this_thread::interruption_point();
        int percentageDone = std::max(1, std::min(99, (int)(((double)(chainActive.Height() - pindex->nHeight)) / (double)nCheckDepth * (nCheckLevel >= 4 ? 50 : 100))));
        if (reportDone < percentageDone/10) {
            // report every 10% step
            LogPrintf("[%d%%]...", percentageDone);
            reportDone = percentageDone/10;
        }
        uiInterface.ShowProgress(_("Verifying blocks..."), percentageDone);
        if (pindex->nHeight < chainActive.Height()-nCheckDepth)
            break;
        if (fPruneMode && !(pindex->nStatus & BLOCK_HAVE_DATA)) {
            // If pruning, only go back as far as we have data.
            LogPrintf("VerifyDB(): block verification stopping at height %d (pruning, no data)\n", pindex->nHeight);
            break;
        }
        CBlock block;
        // check level 0: read from disk
        if (!ReadBlockFromDisk(block, pindex, chainparams.GetConsensus()))
            return error("VerifyDB(): *** ReadBlockFromDisk failed at %d, hash=%s", pindex->nHeight, pindex->GetBlockHash().ToString());
        // check level 1: verify block validity
        if (nCheckLevel >= 1 && !CheckBlock(block, state, chainparams.GetConsensus()))
            return error("%s: *** found bad block at %d, hash=%s (%s)\n", __func__,
                         pindex->nHeight, pindex->GetBlockHash().ToString(), FormatStateMessage(state));
        // check level 2: verify undo validity
        if (nCheckLevel >= 2 && pindex) {
            CBlockUndo undo;
            CDiskBlockPos pos = pindex->GetUndoPos();
            if (!pos.IsNull()) {
                if (!UndoReadFromDisk(undo, pos, pindex->pprev->GetBlockHash()))
                    return error("VerifyDB(): *** found bad undo data at %d, hash=%s\n", pindex->nHeight, pindex->GetBlockHash().ToString());
            }
        }
        // check level 3: check for inconsistencies during memory-only disconnect of tip blocks
        if (nCheckLevel >= 3 && pindex == pindexState && (coins.DynamicMemoryUsage() + pcoinsTip->DynamicMemoryUsage()) <= nCoinCacheUsage) {
            bool fClean = true;
            if (!DisconnectBlock(block, state, pindex, coins, &fClean))
                return error("VerifyDB(): *** irrecoverable inconsistency in block data at %d, hash=%s", pindex->nHeight, pindex->GetBlockHash().ToString());
            if (!VoteStep(state, pindex, true, coins))
                return error("VerifyDB(): *** VoteStep failed at %d, hash=%s", pindex->nHeight, pindex->GetBlockHash().ToString());
            pindexState = pindex->pprev;
            if (!fClean) {
                nGoodTransactions = 0;
                pindexFailure = pindex;
            } else
                nGoodTransactions += block.vtx.size();
        }
        if (ShutdownRequested())
            return true;
    }
    if (pindexFailure)
        return error("VerifyDB(): *** coin database inconsistencies found (last %i blocks, %i good transactions before that)\n", chainActive.Height() - pindexFailure->nHeight + 1, nGoodTransactions);

    // check level 4: try reconnecting blocks
    if (nCheckLevel >= 4) {
        CBlockIndex *pindex = pindexState;
        pindexVerifyChainTip = pindex;
        while (pindex != chainActive.Tip()) {
            boost::this_thread::interruption_point();
            uiInterface.ShowProgress(_("Verifying blocks..."), std::max(1, std::min(99, 100 - (int)(((double)(chainActive.Height() - pindex->nHeight)) / (double)nCheckDepth * 50))));
            pindex = chainActive.Next(pindex);
            CBlock block;
            if (!ReadBlockFromDisk(block, pindex, chainparams.GetConsensus()))
                return error("VerifyDB(): *** ReadBlockFromDisk failed at %d, hash=%s", pindex->nHeight, pindex->GetBlockHash().ToString());
            if (!ConnectBlock(block, state, pindex, coins, chainparams))
                return error("VerifyDB(): *** found unconnectable block at %d, hash=%s", pindex->nHeight, pindex->GetBlockHash().ToString());
            if (!VoteStep(state, pindex, false, coins))
                return error("VerifyDB(): *** VoteStep failed at %d, hash=%s", pindex->nHeight, pindex->GetBlockHash().ToString());
        }
        uint256 nowStateHash = GetDAOStateHash(coins, pindex->nCFLocked, pindex->nCFSupply);
        if (prevStateHash != nowStateHash)
        {
            std::string sExtra = "";
            std::string sAfter = "";
            if (LogAcceptCategory("dao"))
            {
                sAfter += strprintf("Height -> %d\nnCFLocked -> %d\nnCFSupply -> %d\n\n", pindex->nHeight, pindex->nCFLocked, pindex->nCFSupply);
                CProposalMap proposalMap;
                CPaymentRequestMap paymentRequestMap;
                CConsultationMap mapConsultations;
                CConsultationAnswerMap mapAnswers;
                CVoteMap mapVotes;

                if (coins.GetAllProposals(proposalMap) && coins.GetAllPaymentRequests(paymentRequestMap) && coins.GetAllConsultations(mapConsultations) && coins.GetAllVotes(mapVotes) && coins.GetAllConsultationAnswers(mapAnswers))
                {
                    for (auto& it: proposalMap)
                    {
                        if (!it.second.IsNull())
                        {
                            UniValue prop(UniValue::VOBJ);
                            it.second.ToJson(prop, coins);
                            sAfter += strprintf("%s\n",prop.write(1));
                        }
                    }

                    for (auto& it: paymentRequestMap)
                    {
                        if (!it.second.IsNull())
                        {
                            UniValue preq(UniValue::VOBJ);
                            it.second.ToJson(preq, coins);
                            sAfter += strprintf("%s\n",preq.write(1));
                        }
                    }

                    for (auto &it: mapConsultations)
                    {
                        if (!it.second.IsNull())
                        {
                            UniValue c(UniValue::VOBJ);
                            it.second.ToJson(c, coins);
                            sAfter += strprintf("%s\n",c.write(1));
                        }
                    }

                    for (auto &it: mapAnswers)
                    {
                        if (!it.second.IsNull())
                        {
                            UniValue a(UniValue::VOBJ);
                            it.second.ToJson(a, coins);
                            sAfter += strprintf("%s\n",a.write(1));
                        }
                    }

                    for (auto &it: mapVotes)
                    {
                        if (!it.second.IsNull())
                        {
                            sAfter += strprintf("Votes from staker %s:\n", HexStr(it.first));
                            auto list = it.second.GetList();
                            for (auto &it2: list)
                            {
                                sAfter += strprintf("\t%s -> %d\n", it2.first.ToString(), it2.second);
                            }
                        }
                    }
                }
                ofstream file_before;
                ofstream file_after;
                file_before.open((GetDataDir() / "dao_before.out").string().c_str());
                file_after.open((GetDataDir() / "dao_after.out").string().c_str());
                if (file_before.is_open() && file_after.is_open())
                {
                    file_before << sBefore;
                    file_after << sAfter;
                    file_before.close();
                    file_after.close();
                    sExtra = " You can find a dump of dao entries after and before the tests in dao_before.out and dao_after.out in your data folder.";
                }
            }
            return error("VerifyDB(): *** the cfund db state hash differs after reconnecting blocks. it was %d, it is %s after.%s\n", prevStateHash.ToString(), nowStateHash.ToString(), sExtra);
        }
    }

    LogPrintf("[DONE].\n");
    LogPrintf("No coin database inconsistencies in last %i blocks (%i transactions)\n", chainActive.Height() - pindexState->nHeight, nGoodTransactions);

    return true;
}

bool RewindBlockIndex(const CChainParams& params)
{
    LOCK(cs_main);

    int nHeight = 1;
    while (nHeight <= chainActive.Height()) {
        if (IsWitnessEnabled(chainActive[nHeight - 1], params.GetConsensus()) && !(chainActive[nHeight]->nStatus & BLOCK_OPT_WITNESS)) {
            break;
        }
        nHeight++;
    }

    // nHeight is now the height of the first insufficiently-validated block, or tipheight + 1
    CValidationState state;
    CBlockIndex* pindex = chainActive.Tip();
    while (chainActive.Height() >= nHeight) {
        if (fPruneMode && !(chainActive.Tip()->nStatus & BLOCK_HAVE_DATA)) {
            // If pruning, don't try rewinding past the HAVE_DATA point;
            // since older blocks can't be served anyway, there's
            // no need to walk further, and trying to DisconnectTip()
            // will fail (and require a needless reindex/redownload
            // of the blockchain).
            break;
        }
        if (!DisconnectTip(state, params, true)) {
            return error("RewindBlockIndex: unable to disconnect block at height %i", pindex->nHeight);
        }
        // Occasionally flush state to disk.
        if (!FlushStateToDisk(state, FLUSH_STATE_PERIODIC))
            return false;
    }

    // Reduce validity flag and have-data flags.
    // We do this after actual disconnecting, otherwise we'll end up writing the lack of data
    // to disk before writing the chainstate, resulting in a failure to continue if interrupted.
    for (BlockMap::iterator it = mapBlockIndex.begin(); it != mapBlockIndex.end(); it++) {
        CBlockIndex* pindexIter = it->second;

        // Note: If we encounter an insufficiently validated block that
        // is on chainActive, it must be because we are a pruning node, and
        // this block or some successor doesn't HAVE_DATA, so we were unable to
        // rewind all the way.  Blocks remaining on chainActive at this point
        // must not have their validity reduced.
        if (IsWitnessEnabled(pindexIter->pprev, params.GetConsensus()) && !(pindexIter->nStatus & BLOCK_OPT_WITNESS) && !chainActive.Contains(pindexIter)) {
            // Reduce validity
            pindexIter->nStatus = std::min<unsigned int>(pindexIter->nStatus & BLOCK_VALID_MASK, BLOCK_VALID_TREE) | (pindexIter->nStatus & ~BLOCK_VALID_MASK);
            // Remove have-data flags.
            pindexIter->nStatus &= ~(BLOCK_HAVE_DATA | BLOCK_HAVE_UNDO);
            // Remove storage location.
            pindexIter->nFile = 0;
            pindexIter->nDataPos = 0;
            pindexIter->nUndoPos = 0;
            // Remove various other things
            pindexIter->nTx = 0;
            pindexIter->nChainTx = 0;
            pindexIter->nSequenceId = 0;
            // Make sure it gets written.
            setDirtyBlockIndex.insert(pindexIter);
            // Update indexes
            setBlockIndexCandidates.erase(pindexIter);
            std::pair<std::multimap<CBlockIndex*, CBlockIndex*>::iterator, std::multimap<CBlockIndex*, CBlockIndex*>::iterator> ret = mapBlocksUnlinked.equal_range(pindexIter->pprev);
            while (ret.first != ret.second) {
                if (ret.first->second == pindexIter) {
                    mapBlocksUnlinked.erase(ret.first++);
                } else {
                    ++ret.first;
                }
            }
        } else if (pindexIter->IsValid(BLOCK_VALID_TRANSACTIONS) && pindexIter->nChainTx) {
            setBlockIndexCandidates.insert(pindexIter);
        }
    }

    PruneBlockIndexCandidates();

    CheckBlockIndex(params.GetConsensus());

    if (!FlushStateToDisk(state, FLUSH_STATE_ALWAYS)) {
        return false;
    }

    return true;
}

void UnloadBlockIndex()
{
    LOCK(cs_main);
    setBlockIndexCandidates.clear();
    chainActive.SetTip(NULL);
    pindexBestInvalid = nullptr;
    pindexBestHeader = nullptr;
    mempool.clear();
    stempool.clear();
    mapOrphanTransactions.clear();
    mapOrphanTransactionsByPrev.clear();
    nSyncStarted = 0;
    mapBlocksUnlinked.clear();
    vinfoBlockFile.clear();
    nLastBlockFile = 0;
    nBlockSequenceId = 1;
    mapBlockSource.clear();
    mapBlocksInFlight.clear();
    nPreferredDownload = 0;
    setDirtyBlockIndex.clear();
    setDirtyFileInfo.clear();
    mapNodeState.clear();
    recentRejects.reset(NULL);
    versionbitscache.Clear();
    for (int b = 0; b < VERSIONBITS_NUM_BITS; b++) {
        warningcache[b].clear();
    }

    for(BlockMap::value_type& entry: mapBlockIndex) {
        delete entry.second;
    }
    mapBlockIndex.clear();
    fHavePruned = false;
}

bool LoadBlockIndex()
{
    // Load block index from databases
    if (!fReindex && !LoadBlockIndexDB())
        return false;
    return true;
}

bool InitBlockIndex(const CChainParams& chainparams)
{
    LOCK(cs_main);

    // Initialize global variables that cannot be constructed at startup.
    recentRejects.reset(new CRollingBloomFilter(120000, 0.000001));

    // Check whether we're already initialized
    if (chainActive.Genesis() != nullptr)
        return true;

    // Load the flag values | use DEFAULT_* values if not set
    fTxIndex = GetBoolArg("-txindex", DEFAULT_TXINDEX);
    fAddressIndex = GetBoolArg("-addressindex", DEFAULT_ADDRESSINDEX);
    fTimestampIndex = GetBoolArg("-timestampindex", DEFAULT_TIMESTAMPINDEX);
    fSpentIndex = GetBoolArg("-spentindex", DEFAULT_SPENTINDEX);

    // Check if we want all indexes
    if (GetBoolArg("-allindex", false))
    {
        fTxIndex = fAddressIndex = fTimestampIndex = fSpentIndex = true;
    }

    // Use the provided setting for -txindex in the new database
    pblocktree->WriteFlag("txindex", fTxIndex);
    LogPrintf("%s: transaction index %s\n", __func__, fTxIndex ? "enabled" : "disabled");

    // Use the provided setting for -addressindex in the new database
    pblocktree->WriteFlag("addressindex", fAddressIndex);
    LogPrintf("%s: address index %s\n", __func__, fAddressIndex ? "enabled" : "disabled");

    // Use the provided setting for -timestampindex in the new database
    pblocktree->WriteFlag("timestampindex", fTimestampIndex);
    LogPrintf("%s: timestamp index %s\n", __func__, fTimestampIndex ? "enabled" : "disabled");

    // Use the provided setting for -spentindex in the new database
    pblocktree->WriteFlag("spentindex", fSpentIndex);
    LogPrintf("%s: spent index %s\n", __func__, fSpentIndex ? "enabled" : "disabled");

    LogPrintf("Initializing databases...\n");

    // Only add the genesis block if not reindexing (in which case we reuse the one already on disk)
    if (!fReindex) {
        try {
            CBlock &block = const_cast<CBlock&>(chainparams.GenesisBlock());
            // Start new block file
            unsigned int nBlockSize = ::GetSerializeSize(block, SER_DISK, CLIENT_VERSION);
            CDiskBlockPos blockPos;
            CValidationState state;
            if (!FindBlockPos(state, blockPos, nBlockSize+8, 0, block.GetBlockTime()))
                return error("LoadBlockIndex(): FindBlockPos failed");
            if (!WriteBlockToDisk(block, blockPos, chainparams.MessageStart()))
                return error("LoadBlockIndex(): writing genesis block to disk failed");
            CBlockIndex *pindex = AddToBlockIndex(block);
            if (!ReceivedBlockTransactions(block, state, pindex, blockPos))
                return error("LoadBlockIndex(): genesis block not accepted");
            if (!ActivateBestChain(state, chainparams, &block))
                return error("LoadBlockIndex(): genesis block cannot be activated");
            // Force a chainstate write so that when we VerifyDB in a moment, it doesn't check stale data
            return FlushStateToDisk(state, FLUSH_STATE_ALWAYS);
        } catch (const std::runtime_error& e) {
            return error("LoadBlockIndex(): failed to initialize block database: %s", e.what());
        }
    }

    return true;
}

bool LoadExternalBlockFile(const CChainParams& chainparams, FILE* fileIn, CDiskBlockPos *dbp)
{
    // Map of disk positions for blocks with unknown parent (only used for reindex)
    static std::multimap<uint256, CDiskBlockPos> mapBlocksUnknownParent;
    int64_t nStart = GetTimeMillis();

    int nLoaded = 0;
    try {
        // This takes over fileIn and calls fclose() on it in the CBufferedFile destructor
        CBufferedFile blkdat(fileIn, 2*MAX_BLOCK_SERIALIZED_SIZE, MAX_BLOCK_SERIALIZED_SIZE+8, SER_DISK, CLIENT_VERSION);
        uint64_t nRewind = blkdat.GetPos();
        while (!blkdat.eof()) {
            boost::this_thread::interruption_point();

            blkdat.SetPos(nRewind);
            nRewind++; // start one byte further next time, in case of failure
            blkdat.SetLimit(); // remove former limit
            unsigned int nSize = 0;
            try {
                // locate a header
                unsigned char buf[MESSAGE_START_SIZE];
                blkdat.FindByte(chainparams.MessageStart()[0]);
                nRewind = blkdat.GetPos()+1;
                blkdat >> FLATDATA(buf);
                if (memcmp(buf, chainparams.MessageStart(), MESSAGE_START_SIZE))
                    continue;
                // read size
                blkdat >> nSize;
                if (nSize < 80 || nSize > MAX_BLOCK_SERIALIZED_SIZE)
                    continue;
            } catch (const std::exception&) {
                // no valid block header found; don't complain
                break;
            }
            try {
                // read block
                uint64_t nBlockPos = blkdat.GetPos();
                if (dbp)
                    dbp->nPos = nBlockPos;
                blkdat.SetLimit(nBlockPos + nSize);
                blkdat.SetPos(nBlockPos);
                CBlock block;
                blkdat >> block;
                nRewind = blkdat.GetPos();

                // detect out of order blocks, and store them for later
                uint256 hash = block.GetHash();
                if (hash != chainparams.GetConsensus().hashGenesisBlock && mapBlockIndex.find(block.hashPrevBlock) == mapBlockIndex.end()) {
                    LogPrint("reindex", "%s: Out of order block %s, parent %s not known\n", __func__, hash.ToString(),
                            block.hashPrevBlock.ToString());
                    if (dbp)
                        mapBlocksUnknownParent.insert(std::make_pair(block.hashPrevBlock, *dbp));
                    continue;
                }

                // process in case the block isn't known yet
                if (mapBlockIndex.count(hash) == 0 || (mapBlockIndex[hash]->nStatus & BLOCK_HAVE_DATA) == 0) {
                    LOCK(cs_main);
                    CValidationState state;
                    if (AcceptBlock(block, state, chainparams, nullptr, true, dbp, nullptr))
                        nLoaded++;
                    if (state.IsError())
                        break;
                } else if (hash != chainparams.GetConsensus().hashGenesisBlock && mapBlockIndex[hash]->nHeight % 1000 == 0) {
                    LogPrint("reindex", "Block Import: already had block %s at height %d\n", hash.ToString(), mapBlockIndex[hash]->nHeight);
                }

                // Activate the genesis block so normal node progress can continue
                if (hash == chainparams.GetConsensus().hashGenesisBlock) {
                    CValidationState state;
                    if (!ActivateBestChain(state, chainparams)) {
                        break;
                    }
                }

                NotifyHeaderTip();

                // Recursively process earlier encountered successors of this block
                deque<uint256> queue;
                queue.push_back(hash);
                while (!queue.empty()) {
                    uint256 head = queue.front();
                    queue.pop_front();
                    std::pair<std::multimap<uint256, CDiskBlockPos>::iterator, std::multimap<uint256, CDiskBlockPos>::iterator> range = mapBlocksUnknownParent.equal_range(head);
                    while (range.first != range.second) {
                        std::multimap<uint256, CDiskBlockPos>::iterator it = range.first;
                        if (ReadBlockFromDisk(block, it->second, chainparams.GetConsensus()))
                        {
                            LogPrint("reindex", "%s: Processing out of order child %s of %s\n", __func__, block.GetHash().ToString(),
                                    head.ToString());
                            LOCK(cs_main);
                            CValidationState dummy;

                            if (AcceptBlock(block, dummy, chainparams, nullptr, true, &it->second, nullptr))
                            {
                                nLoaded++;
                                queue.push_back(block.GetHash());
                            }
                        }
                        range.first++;
                        mapBlocksUnknownParent.erase(it);
                        NotifyHeaderTip();
                    }
                }
            } catch (const std::exception& e) {
                LogPrintf("%s: Deserialize or I/O error - %s\n", __func__, e.what());
            }
        }
    } catch (const std::runtime_error& e) {
        AbortNode(std::string("System error: ") + e.what());
    }
    if (nLoaded > 0)
        LogPrintf("Loaded %i blocks from external file in %dms\n", nLoaded, GetTimeMillis() - nStart);
    return nLoaded > 0;
}

void static CheckBlockIndex(const Consensus::Params& consensusParams)
{
    if (!fCheckBlockIndex) {
        return;
    }

    LOCK(cs_main);

    // During a reindex, we read the genesis block and call CheckBlockIndex before ActivateBestChain,
    // so we have the genesis block in mapBlockIndex but no active chain.  (A few of the tests when
    // iterating the block tree require that chainActive has been initialized.)
    if (chainActive.Height() < 0) {
        assert(mapBlockIndex.size() <= 1);
        return;
    }

    // Build forward-pointing map of the entire block tree.
    std::multimap<CBlockIndex*,CBlockIndex*> forward;
    for (BlockMap::iterator it = mapBlockIndex.begin(); it != mapBlockIndex.end(); it++) {
        forward.insert(std::make_pair(it->second->pprev, it->second));
    }

    assert(forward.size() == mapBlockIndex.size());

    std::pair<std::multimap<CBlockIndex*,CBlockIndex*>::iterator,std::multimap<CBlockIndex*,CBlockIndex*>::iterator> rangeGenesis = forward.equal_range(NULL);
    CBlockIndex *pindex = rangeGenesis.first->second;
    rangeGenesis.first++;
    assert(rangeGenesis.first == rangeGenesis.second); // There is only one index entry with parent NULL.

    // Iterate over the entire block tree, using depth-first search.
    // Along the way, remember whether there are blocks on the path from genesis
    // block being explored which are the first to have certain properties.
    size_t nNodes = 0;
    int nHeight = 0;
    CBlockIndex* pindexFirstInvalid = nullptr; // Oldest ancestor of pindex which is invalid.
    CBlockIndex* pindexFirstMissing = nullptr; // Oldest ancestor of pindex which does not have BLOCK_HAVE_DATA.
    CBlockIndex* pindexFirstNeverProcessed = nullptr; // Oldest ancestor of pindex for which nTx == 0.
    CBlockIndex* pindexFirstNotTreeValid = nullptr; // Oldest ancestor of pindex which does not have BLOCK_VALID_TREE (regardless of being valid or not).
    CBlockIndex* pindexFirstNotTransactionsValid = nullptr; // Oldest ancestor of pindex which does not have BLOCK_VALID_TRANSACTIONS (regardless of being valid or not).
    CBlockIndex* pindexFirstNotChainValid = nullptr; // Oldest ancestor of pindex which does not have BLOCK_VALID_CHAIN (regardless of being valid or not).
    CBlockIndex* pindexFirstNotScriptsValid = nullptr; // Oldest ancestor of pindex which does not have BLOCK_VALID_SCRIPTS (regardless of being valid or not).
    CBlockIndex* pindexFirstNotStakeValid = nullptr; // Oldest ancestor of pindex which does not have BLOCK_VALID_STAKE (regardless of being valid or not).
    while (pindex != nullptr) {
        nNodes++;
        if (pindexFirstInvalid == NULL && pindex->nStatus & BLOCK_FAILED_VALID) pindexFirstInvalid = pindex;
        if (pindexFirstMissing == NULL && !(pindex->nStatus & BLOCK_HAVE_DATA)) pindexFirstMissing = pindex;
        if (pindexFirstNeverProcessed == NULL && pindex->nTx == 0) pindexFirstNeverProcessed = pindex;
        if (pindex->pprev != NULL && pindexFirstNotTreeValid == NULL && (pindex->nStatus & BLOCK_VALID_MASK) < BLOCK_VALID_TREE) pindexFirstNotTreeValid = pindex;
        if (pindex->pprev != NULL && pindexFirstNotTransactionsValid == NULL && (pindex->nStatus & BLOCK_VALID_MASK) < BLOCK_VALID_TRANSACTIONS) pindexFirstNotTransactionsValid = pindex;
        if (pindex->pprev != NULL && pindexFirstNotChainValid == NULL && (pindex->nStatus & BLOCK_VALID_MASK) < BLOCK_VALID_CHAIN) pindexFirstNotChainValid = pindex;
        if (pindex->pprev != NULL && pindexFirstNotStakeValid == NULL && (pindex->nStatus & BLOCK_VALID_MASK) < BLOCK_VALID_STAKE) pindexFirstNotStakeValid = pindex;
        if (pindex->pprev != NULL && pindexFirstNotScriptsValid == NULL && (pindex->nStatus & BLOCK_VALID_MASK) < BLOCK_VALID_SCRIPTS) pindexFirstNotScriptsValid = pindex;

        // Begin: actual consistency checks.
        if (pindex->pprev == nullptr) {
            // Genesis block checks.
            assert(pindex->GetBlockHash() == consensusParams.hashGenesisBlock); // Genesis block's hash must match.
            assert(pindex == chainActive.Genesis()); // The current active chain's genesis block must be this block.
        }
        if (pindex->nChainTx == 0) assert(pindex->nSequenceId == 0);  // nSequenceId can't be set for blocks that aren't linked
        // VALID_TRANSACTIONS is equivalent to nTx > 0 for all nodes (whether or not pruning has occurred).
        // HAVE_DATA is only equivalent to nTx > 0 (or VALID_TRANSACTIONS) if no pruning has occurred.
        if (!fHavePruned) {
            // If we've never pruned, then HAVE_DATA should be equivalent to nTx > 0
            assert(!(pindex->nStatus & BLOCK_HAVE_DATA) == (pindex->nTx == 0));
            assert(pindexFirstMissing == pindexFirstNeverProcessed);
        } else {
            // If we have pruned, then we can only say that HAVE_DATA implies nTx > 0
            if (pindex->nStatus & BLOCK_HAVE_DATA) assert(pindex->nTx > 0);
        }
        if (pindex->nStatus & BLOCK_HAVE_UNDO) assert(pindex->nStatus & BLOCK_HAVE_DATA);
        assert(((pindex->nStatus & BLOCK_VALID_MASK) >= BLOCK_VALID_TRANSACTIONS) == (pindex->nTx > 0)); // This is pruning-independent.
        // All parents having had data (at some point) is equivalent to all parents being VALID_TRANSACTIONS, which is equivalent to nChainTx being set.
        assert((pindexFirstNeverProcessed != nullptr) == (pindex->nChainTx == 0)); // nChainTx != 0 is used to signal that all parent blocks have been processed (but may have been pruned).
        assert((pindexFirstNotTransactionsValid != nullptr) == (pindex->nChainTx == 0));
        assert(pindex->nHeight == nHeight); // nHeight must be consistent.
        assert(pindex->pprev == NULL || pindex->nChainWork >= pindex->pprev->nChainWork); // For every block except the genesis block, the chainwork must be larger than the parent's.
        assert(nHeight < 2 || (pindex->pskip && (pindex->pskip->nHeight < nHeight))); // The pskip pointer must point back for all but the first 2 blocks.
        assert(pindexFirstNotTreeValid == nullptr); // All mapBlockIndex entries must at least be TREE valid
        if ((pindex->nStatus & BLOCK_VALID_MASK) >= BLOCK_VALID_TREE) assert(pindexFirstNotTreeValid == nullptr); // TREE valid implies all parents are TREE valid
        if ((pindex->nStatus & BLOCK_VALID_MASK) >= BLOCK_VALID_CHAIN) assert(pindexFirstNotChainValid == nullptr); // CHAIN valid implies all parents are CHAIN valid
        if ((pindex->nStatus & BLOCK_VALID_MASK) >= BLOCK_VALID_STAKE) assert(pindexFirstNotStakeValid == nullptr); // STAKE valid implies all parents are STAKE valid
        if ((pindex->nStatus & BLOCK_VALID_MASK) >= BLOCK_VALID_SCRIPTS) assert(pindexFirstNotScriptsValid == nullptr); // SCRIPTS valid implies all parents are SCRIPTS valid
        if (pindexFirstInvalid == nullptr) {
            // Checks for not-invalid blocks.
            assert((pindex->nStatus & BLOCK_FAILED_MASK) == 0); // The failed mask cannot be set for blocks without invalid parents.
        }
        if (!CBlockIndexWorkComparator()(pindex, chainActive.Tip()) && pindexFirstNeverProcessed == nullptr) {
            if (pindexFirstInvalid == nullptr) {
                // If this block sorts at least as good as the current tip and
                // is valid and we have all data for its parents, it must be in
                // setBlockIndexCandidates.  chainActive.Tip() must also be there
                // even if some data has been pruned.
                if (pindexFirstMissing == NULL || pindex == chainActive.Tip()) {
                    assert(setBlockIndexCandidates.count(pindex));
                }
                // If some parent is missing, then it could be that this block was in
                // setBlockIndexCandidates but had to be removed because of the missing data.
                // In this case it must be in mapBlocksUnlinked -- see test below.
            }
        } else { // If this block sorts worse than the current tip or some ancestor's block has never been seen, it cannot be in setBlockIndexCandidates.
            assert(setBlockIndexCandidates.count(pindex) == 0);
        }
        // Check whether this block is in mapBlocksUnlinked.
        std::pair<std::multimap<CBlockIndex*,CBlockIndex*>::iterator,std::multimap<CBlockIndex*,CBlockIndex*>::iterator> rangeUnlinked = mapBlocksUnlinked.equal_range(pindex->pprev);
        bool foundInUnlinked = false;
        while (rangeUnlinked.first != rangeUnlinked.second) {
            assert(rangeUnlinked.first->first == pindex->pprev);
            if (rangeUnlinked.first->second == pindex) {
                foundInUnlinked = true;
                break;
            }
            rangeUnlinked.first++;
        }
        if (pindex->pprev && (pindex->nStatus & BLOCK_HAVE_DATA) && pindexFirstNeverProcessed != NULL && pindexFirstInvalid == nullptr) {
            // If this block has block data available, some parent was never received, and has no invalid parents, it must be in mapBlocksUnlinked.
            assert(foundInUnlinked);
        }
        if (!(pindex->nStatus & BLOCK_HAVE_DATA)) assert(!foundInUnlinked); // Can't be in mapBlocksUnlinked if we don't HAVE_DATA
        if (pindexFirstMissing == nullptr) assert(!foundInUnlinked); // We aren't missing data for any parent -- cannot be in mapBlocksUnlinked.
        if (pindex->pprev && (pindex->nStatus & BLOCK_HAVE_DATA) && pindexFirstNeverProcessed == NULL && pindexFirstMissing != nullptr) {
            // We HAVE_DATA for this block, have received data for all parents at some point, but we're currently missing data for some parent.
            assert(fHavePruned); // We must have pruned.
            // This block may have entered mapBlocksUnlinked if:
            //  - it has a descendant that at some point had more work than the
            //    tip, and
            //  - we tried switching to that descendant but were missing
            //    data for some intermediate block between chainActive and the
            //    tip.
            // So if this block is itself better than chainActive.Tip() and it wasn't in
            // setBlockIndexCandidates, then it must be in mapBlocksUnlinked.
            if (!CBlockIndexWorkComparator()(pindex, chainActive.Tip()) && setBlockIndexCandidates.count(pindex) == 0) {
                if (pindexFirstInvalid == nullptr) {
                    assert(foundInUnlinked);
                }
            }
        }
        // assert(pindex->GetBlockHash() == pindex->GetBlockHeader().GetHash()); // Perhaps too slow
        // End: actual consistency checks.

        // Try descending into the first subnode.
        std::pair<std::multimap<CBlockIndex*,CBlockIndex*>::iterator,std::multimap<CBlockIndex*,CBlockIndex*>::iterator> range = forward.equal_range(pindex);
        if (range.first != range.second) {
            // A subnode was found.
            pindex = range.first->second;
            nHeight++;
            continue;
        }
        // This is a leaf node.
        // Move upwards until we reach a node of which we have not yet visited the last child.
        while (pindex) {
            // We are going to either move to a parent or a sibling of pindex.
            // If pindex was the first with a certain property, unset the corresponding variable.
            if (pindex == pindexFirstInvalid) pindexFirstInvalid = nullptr;
            if (pindex == pindexFirstMissing) pindexFirstMissing = nullptr;
            if (pindex == pindexFirstNeverProcessed) pindexFirstNeverProcessed = nullptr;
            if (pindex == pindexFirstNotTreeValid) pindexFirstNotTreeValid = nullptr;
            if (pindex == pindexFirstNotTransactionsValid) pindexFirstNotTransactionsValid = nullptr;
            if (pindex == pindexFirstNotChainValid) pindexFirstNotChainValid = nullptr;
            if (pindex == pindexFirstNotStakeValid) pindexFirstNotStakeValid = nullptr;
            if (pindex == pindexFirstNotScriptsValid) pindexFirstNotScriptsValid = nullptr;
            // Find our parent.
            CBlockIndex* pindexPar = pindex->pprev;
            // Find which child we just visited.
            std::pair<std::multimap<CBlockIndex*,CBlockIndex*>::iterator,std::multimap<CBlockIndex*,CBlockIndex*>::iterator> rangePar = forward.equal_range(pindexPar);
            while (rangePar.first->second != pindex) {
                assert(rangePar.first != rangePar.second); // Our parent must have at least the node we're coming from as child.
                rangePar.first++;
            }
            // Proceed to the next one.
            rangePar.first++;
            if (rangePar.first != rangePar.second) {
                // Move to the sibling.
                pindex = rangePar.first->second;
                break;
            } else {
                // Move up further.
                pindex = pindexPar;
                nHeight--;
                continue;
            }
        }
    }

    // Check that we actually traversed the entire map.
    assert(nNodes == forward.size());
}

std::string GetWarnings(const std::string& strFor)
{
    return GetWarnings(strFor, false);
}

std::string GetWarnings(const std::string& strFor, bool fForStaking)
{
    string strStatusBar;
    string strRPC;
    string strGUI;

    if (!CLIENT_VERSION_IS_RELEASE)
    {
        strStatusBar = "This is a pre-release Test build - use at your own risk - please make sure your wallet is backed up";
        strGUI = _("This is a pre-release Test build - use at your own risk - please make sure your wallet is backed up");

        if(CLIENT_BUILD_IS_RELEASE_CANDIDATE)
        {
            strStatusBar = "This is a Release Candidate build - use at your own risk - please make sure your wallet is backed up";
            strGUI = _("This is a Release Candidate build - use at your own risk - please make sure your wallet is backed up");
        }
    }

    if (GetBoolArg("-testsafemode", DEFAULT_TESTSAFEMODE))
        strStatusBar = strRPC = strGUI = "testsafemode enabled";

    // Misc warnings like out of disk space and clock is wrong
    if (strMiscWarning != "")
    {
        strStatusBar = strGUI = strMiscWarning;
    }

    if (fLargeWorkForkFound)
    {
        strStatusBar = strRPC = "Warning: The network does not appear to fully agree! Some miners appear to be experiencing issues.";
        strGUI = _(strRPC.c_str());
    }
    else if (fLargeWorkInvalidChainFound)
    {
        strStatusBar = strRPC = "Warning: We do not appear to fully agree with our peers! You may need to upgrade, or other nodes may need to upgrade.";
        strGUI = _(strRPC.c_str());
    }

    if (fForStaking)
    {
        if (pwalletMain->IsLocked())
        {
            strStatusBar = strRPC = "Warning: Wallet is locked. Please enter the wallet passphrase with walletpassphrase first.";
            strGUI = _(strRPC.c_str());
        }

        if (!pwalletMain->GetStakeWeight())
        {
            strStatusBar = strRPC = "Warning: We don't appear to have mature coins.";
            strGUI = _(strRPC.c_str());
        }
    }

    if (strFor == "gui")
        return strGUI;

    if (strFor == "statusbar")
        return strStatusBar;

    if (strFor == "rpc")
        return strRPC;

    assert(!"GetWarnings(): invalid parameter");
    return "error";
}








//////////////////////////////////////////////////////////////////////////////
//
// Messages
//


bool static AlreadyHave(const CInv& inv) EXCLUSIVE_LOCKS_REQUIRED(cs_main)
{
    switch (inv.type)
    {
    case MSG_TX:
    case MSG_WITNESS_TX:
        {
            assert(recentRejects);
            if (chainActive.Tip()->GetBlockHash() != hashRecentRejectsChainTip)
            {
                // If the chain tip has changed previously rejected transactions
                // might be now valid, e.g. due to a nLockTime'd tx becoming valid,
                // or a double-spend. Reset the rejects filter and give those
                // txs a second chance.
                hashRecentRejectsChainTip = chainActive.Tip()->GetBlockHash();
                recentRejects->reset();
            }

            // Use pcoinsTip->HaveCoinsInCache as a quick approximation to exclude
            // requesting or processing some txs which have already been included in a block
            return recentRejects->contains(inv.hash) ||
                   mempool.exists(inv.hash) ||
                   mapOrphanTransactions.count(inv.hash) ||
                   pcoinsTip->HaveCoinsInCache(inv.hash);
        }
    case MSG_DANDELION_TX:
    case MSG_DANDELION_WITNESS_TX:
        // Do not use AlreadyHave for Dandelion transactions
        // If accidentally used, returns false so tx is requested
        return false;
    case MSG_BLOCK:
    case MSG_WITNESS_BLOCK:
        return mapBlockIndex.count(inv.hash);
    }
    // Don't know what it is, just say we already got one
    return true;
}

void static ProcessGetData(CNode* pfrom, const Consensus::Params& consensusParams)
{
    std::deque<CInv>::iterator it = pfrom->vRecvGetData.begin();

    vector<CInv> vNotFound;

    LOCK(cs_main);

    while (it != pfrom->vRecvGetData.end()) {
        // Don't bother if send buffer is too full to respond anyway
        if (pfrom->nSendSize >= SendBufferSize())
            break;

        const CInv &inv = *it;
        {
            boost::this_thread::interruption_point();
            it++;

            if (inv.type == MSG_BLOCK || inv.type == MSG_FILTERED_BLOCK || inv.type == MSG_CMPCT_BLOCK || inv.type == MSG_WITNESS_BLOCK)
            {
                bool send = false;
                BlockMap::iterator mi = mapBlockIndex.find(inv.hash);
                if (mi != mapBlockIndex.end())
                {
                    if (chainActive.Contains(mi->second)) {
                        send = true;
                    } else {
                        static const int nOneMonth = 30 * 24 * 60 * 60;
                        // To prevent fingerprinting attacks, only send blocks outside of the active
                        // chain if they are valid, and no more than a month older (both in time, and in
                        // best equivalent proof of work) than the best header chain we know about.
                        send = mi->second->IsValid(BLOCK_VALID_SCRIPTS) && (pindexBestHeader != nullptr) &&
                            (pindexBestHeader->GetBlockTime() - mi->second->GetBlockTime() < nOneMonth) &&
                            (GetBlockProofEquivalentTime(*pindexBestHeader, *mi->second, *pindexBestHeader, consensusParams) < nOneMonth);
                        if (!send) {
                            LogPrintf("%s: ignoring request from peer=%i for old block that isn't in the main chain\n", __func__, pfrom->GetId());
                        }
                    }
                }
                // disconnect node in case we have reached the outbound limit for serving historical blocks
                // never disconnect whitelisted nodes
                static const int nOneWeek = 7 * 24 * 60 * 60; // assume > 1 week = historical
                if (send && CNode::OutboundTargetReached(true) && ( ((pindexBestHeader != nullptr) && (pindexBestHeader->GetBlockTime() - mi->second->GetBlockTime() > nOneWeek)) || inv.type == MSG_FILTERED_BLOCK) && !pfrom->fWhitelisted)
                {
                    LogPrint("net", "historical block serving limit reached, disconnect peer=%d\n", pfrom->GetId());

                    //disconnect node
                    pfrom->fDisconnect = true;
                    send = false;
                }
                // Pruned nodes may have deleted the block, so check whether
                // it's available before trying to send.
                if (send && (mi->second->nStatus & BLOCK_HAVE_DATA))
                {
                    // Send block from disk
                    CBlock block;
                    if (!ReadBlockFromDisk(block, (*mi).second, consensusParams))
                        assert(!"cannot load block from disk");
                    if (inv.type == MSG_BLOCK)
                        pfrom->PushMessageWithFlag(SERIALIZE_TRANSACTION_NO_WITNESS, NetMsgType::BLOCK, block);
                    else if (inv.type == MSG_WITNESS_BLOCK)
                        pfrom->PushMessage(NetMsgType::BLOCK, block);
                    else if (inv.type == MSG_FILTERED_BLOCK)
                    {
                        LOCK(pfrom->cs_filter);
                        if (pfrom->pfilter)
                        {
                            CMerkleBlock merkleBlock(block, *pfrom->pfilter);
                            pfrom->PushMessage(NetMsgType::MERKLEBLOCK, merkleBlock);
                            // CMerkleBlock just contains hashes, so also push any transactions in the block the client did not see
                            // This avoids hurting performance by pointlessly requiring a round-trip
                            // Note that there is currently no way for a node to request any single transactions we didn't send here -
                            // they must either disconnect and retry or request the full block.
                            // Thus, the protocol spec specified allows for us to provide duplicate txn here,
                            // however we MUST always provide at least what the remote peer needs
                            typedef std::pair<unsigned int, uint256> PairType;
                            for(PairType& pair: merkleBlock.vMatchedTxn)
                                pfrom->PushMessageWithFlag(SERIALIZE_TRANSACTION_NO_WITNESS, NetMsgType::TX, block.vtx[pair.first]);
                        }
                        // else
                            // no response
                    }
                    else if (inv.type == MSG_CMPCT_BLOCK)
                    {
                        // If a peer is asking for old blocks, we're almost guaranteed
                        // they wont have a useful mempool to match against a compact block,
                        // and we dont feel like constructing the object for them, so
                        // instead we respond with the full, non-compact block.
//                        if (mi->second->nHeight >= chainActive.Height() - 10) {
//                            CBlockHeaderAndShortTxIDs cmpctblock(block);
//                            pfrom->PushMessageWithFlag(SERIALIZE_TRANSACTION_NO_WITNESS, NetMsgType::CMPCTBLOCK, cmpctblock);
//                        } else
                            pfrom->PushMessageWithFlag(SERIALIZE_TRANSACTION_NO_WITNESS, NetMsgType::BLOCK, block);
                    }

                    // Trigger the peer node to send a getblocks request for the next batch of inventory
                    if (inv.hash == pfrom->hashContinue)
                    {
                        // Bypass PushInventory, this must send even if redundant,
                        // and we want it right after the last block so they don't
                        // wait for other stuff first.
                        vector<CInv> vInv;
                        vInv.push_back(CInv(MSG_BLOCK, chainActive.Tip()->GetBlockHash()));
                        pfrom->PushMessage(NetMsgType::INV, vInv);
                        pfrom->hashContinue.SetNull();
                    }
                }
            }
            else if (inv.type == MSG_TX || inv.type == MSG_WITNESS_TX || inv.type == MSG_DANDELION_TX || inv.type == MSG_DANDELION_WITNESS_TX)
            {
                // Send stream from relay memory
                bool push = false;
                if (inv.type == MSG_DANDELION_TX || inv.type == MSG_DANDELION_WITNESS_TX) {
                      int nSendFlags = (inv.type == MSG_DANDELION_TX ? SERIALIZE_TRANSACTION_NO_WITNESS : 0);
                      auto txinfo = stempool.info(inv.hash);
                      uint256 dandelionServiceDiscoveryHash;
                      dandelionServiceDiscoveryHash.SetHex("0xffffffffffffffffffffffffffffffffffffffffffffffffffffffffffffffff");
                      if (txinfo.tx && !IsDandelionInbound(pfrom) && pfrom->setDandelionInventoryKnown.count(inv.hash)!=0) {
                          pfrom->PushMessageWithFlag(nSendFlags, NetMsgType::DANDELIONTX, *txinfo.tx);
                          push = true;
                      } else if (inv.hash==dandelionServiceDiscoveryHash && pfrom->setDandelionInventoryKnown.count(inv.hash)!=0) {
                          LogPrint("dandelion", "Peer %d supports Dandelion\n", pfrom->GetId());
                          pfrom->fSupportsDandelion = true;
                          push = true;
                      }
                  } else if(inv.type == MSG_TX || inv.type == MSG_WITNESS_TX) {
                      auto mi = mapRelay.find(inv.hash);
                      int nSendFlags = (inv.type == MSG_TX ? SERIALIZE_TRANSACTION_NO_WITNESS : 0);
                      if (!pfrom->fSupportsDandelion && !IsDandelionInbound(pfrom) && pfrom->setDandelionInventoryKnown.count(inv.hash)!=0) {
                          auto txinfo = stempool.info(inv.hash);
                          if (txinfo.tx) {
                              pfrom->PushMessageWithFlag(nSendFlags, NetMsgType::TX, *txinfo.tx);
                              push = true;
                          }
                      } else if (mi != mapRelay.end()) {
                          pfrom->PushMessageWithFlag(nSendFlags, NetMsgType::TX, *mi->second);
                          push = true;
                      } else if (pfrom->timeLastMempoolReq) {
                          auto txinfo = mempool.info(inv.hash);
                          // To protect privacy, do not answer getdata using the mempool when
                          // that TX couldn't have been INVed in reply to a MEMPOOL request.
                          if (txinfo.tx && txinfo.nTime <= pfrom->timeLastMempoolReq) {
                              pfrom->PushMessageWithFlag(nSendFlags, NetMsgType::TX, *txinfo.tx);
                              push = true;
                          }
                    }
                }
                if (!push) {
                    vNotFound.push_back(inv);
                }
            }

            // Track requests for our stuff.
            GetMainSignals().Inventory(inv.hash);

            if (inv.type == MSG_BLOCK || inv.type == MSG_FILTERED_BLOCK || inv.type == MSG_CMPCT_BLOCK || inv.type == MSG_WITNESS_BLOCK)
                break;
        }
    }

    pfrom->vRecvGetData.erase(pfrom->vRecvGetData.begin(), it);

    if (!vNotFound.empty()) {
        // Let the peer know that we didn't find what it asked for, so it doesn't
        // have to wait around forever. Currently only SPV clients actually care
        // about this message: it's needed when they are recursively walking the
        // dependencies of relevant unconfirmed transactions. SPV clients want to
        // do that because they want to know about (and store and rebroadcast and
        // risk analyze) the dependencies of transactions relevant to them, without
        // having to download the entire memory pool.
        pfrom->PushMessage(NetMsgType::NOTFOUND, vNotFound);
    }
}

uint32_t GetFetchFlags(CNode* pfrom, CBlockIndex* pprev, const Consensus::Params& chainparams) {
    uint32_t nFetchFlags = 0;
    if (IsWitnessEnabled(pprev, chainparams) && State(pfrom->GetId())->fHaveWitness) {
        nFetchFlags |= MSG_WITNESS_FLAG;
    }
    return nFetchFlags;
}

bool static ProcessMessage(CNode* pfrom, string strCommand, CDataStream& vRecv, int64_t nTimeReceived, const CChainParams& chainparams)
{
    LogPrint("net", "received: %s (%u bytes) peer=%d\n", SanitizeString(strCommand), vRecv.size(), pfrom->id);

    if (mapArgs.count("-dropmessagestest") && GetRand(atoi(mapArgs["-dropmessagestest"])) == 0)
    {
        LogPrintf("dropmessagestest DROPPING RECV MESSAGE\n");
        return true;
    }


    if (!(nLocalServices & NODE_BLOOM) &&
              (strCommand == NetMsgType::FILTERLOAD ||
               strCommand == NetMsgType::FILTERADD ||
               strCommand == NetMsgType::FILTERCLEAR))
    {
        if (pfrom->nVersion >= NO_BLOOM_VERSION) {
            LOCK(cs_main);
            Misbehaving(pfrom->GetId(), 100);
            return false;
        } else {
            pfrom->fDisconnect = true;
            return false;
        }
    }

    if (pfrom->nVersion != 0)
    {
        bool fObsolete = false;
        string reason = "";

        if(pfrom->nVersion < 70015)
        {
            reason = "You are using an old version of NavCoin, please update.";
            fObsolete = true;
        }

        if(pfrom->nVersion < 70017 && IsWitnessEnabled(chainActive.Tip(), Params().GetConsensus()))
        {
            reason = "Segregated Witness has been enabled and you are using an old version of NavCoin, please update.";
            fObsolete = true;
        }

        if(pfrom->nVersion < 70020 && IsCommunityFundEnabled(chainActive.Tip(), Params().GetConsensus()))
        {
            reason = "Community Fund has been enabled and you are using an old version of NavCoin, please update.";
            fObsolete = true;
        }

        if(fObsolete)
        {
            pfrom->PushMessage(NetMsgType::REJECT, strCommand, REJECT_OBSOLETE, reason);
            LOCK(cs_main);
            Misbehaving(pfrom->GetId(), 100);
            return false;
        }
    }

    {
        LOCK(cs_main);
        CheckDandelionEmbargoes();
    }

    if (strCommand == NetMsgType::VERSION)
    {
        // Each connection can only send one version message
        if (pfrom->nVersion != 0)
        {
            pfrom->PushMessage(NetMsgType::REJECT, strCommand, REJECT_DUPLICATE, string("Duplicate version message"));
            LOCK(cs_main);
            Misbehaving(pfrom->GetId(), 1);
            return false;
        }

        int64_t nTime;
        CAddress addrMe;
        CAddress addrFrom;
        uint64_t nNonce = 1;
        uint64_t nServiceInt;
        vRecv >> pfrom->nVersion >> nServiceInt >> nTime >> addrMe;

        pfrom->nServices = ServiceFlags(nServiceInt);
        if (!pfrom->fInbound)
        {
            addrman.SetServices(pfrom->addr, pfrom->nServices);
        }
        if (pfrom->nServicesExpected & ~pfrom->nServices)
        {
            LogPrint("net", "peer=%d does not offer the expected services (%08x offered, %08x expected); disconnecting\n", pfrom->id, pfrom->nServices, pfrom->nServicesExpected);
            pfrom->PushMessage(NetMsgType::REJECT, strCommand, REJECT_NONSTANDARD,
                               strprintf("Expected to offer services %08x", pfrom->nServicesExpected));
            pfrom->fDisconnect = true;
            return false;
        }

        if (pfrom->nVersion < MIN_PEER_PROTO_VERSION)
        {
            // disconnect from peers older than this proto version
            LogPrintf("peer=%d using obsolete version %i; disconnecting\n", pfrom->id, pfrom->nVersion);
            pfrom->PushMessage(NetMsgType::REJECT, strCommand, REJECT_OBSOLETE,
                               strprintf("Version must be %d or greater", MIN_PEER_PROTO_VERSION));
            pfrom->fDisconnect = true;
            return false;
        }

        if (pfrom->nVersion == 10300)
            pfrom->nVersion = 300;
        if (!vRecv.empty())
            vRecv >> addrFrom >> nNonce;
        if (!vRecv.empty()) {
            vRecv >> LIMITED_STRING(pfrom->strSubVer, MAX_SUBVERSION_LENGTH);
            pfrom->cleanSubVer = SanitizeString(pfrom->strSubVer);
        }
        if (!vRecv.empty()) {
            vRecv >> pfrom->nStartingHeight;
        }
        {
            LOCK(pfrom->cs_filter);
            if (!vRecv.empty())
                vRecv >> pfrom->fRelayTxes; // set to true after we get the first filter* message
            else
                pfrom->fRelayTxes = true;
        }

        // Disconnect if we connected to ourself
        if (nNonce == nLocalHostNonce && nNonce > 1)
        {
            LogPrintf("connected to self at %s, disconnecting\n", pfrom->addr.ToString());
            pfrom->fDisconnect = true;
            return true;
        }

        pfrom->addrLocal = addrMe;
        if (pfrom->fInbound && addrMe.IsRoutable())
        {
            SeenLocal(addrMe);
        }

        // Be shy and don't send version until we hear
        if (pfrom->fInbound)
            pfrom->PushVersion();

        pfrom->fClient = !(pfrom->nServices & NODE_NETWORK);

        if((pfrom->nServices & NODE_WITNESS))
        {
            LOCK(cs_main);
            State(pfrom->GetId())->fHaveWitness = true;
        }

        // Potentially mark this peer as a preferred download peer.
        {
        LOCK(cs_main);
        UpdatePreferredDownload(pfrom, State(pfrom->GetId()));
        }

        // Change version
        pfrom->PushMessage(NetMsgType::VERACK);
        pfrom->ssSend.SetVersion(min(pfrom->nVersion, PROTOCOL_VERSION));

        if (!pfrom->fInbound)
        {
            // Advertise our address
            if (fListen && !IsInitialBlockDownload())
            {
                CAddress addr = GetLocalAddress(&pfrom->addr);
                if (addr.IsRoutable())
                {
                    LogPrintf("ProcessMessages: advertising address %s\n", addr.ToString());
                    pfrom->PushAddress(addr);
                } else if (IsPeerAddrLocalGood(pfrom)) {
                    addr.SetIP(pfrom->addrLocal);
                    LogPrintf("ProcessMessages: advertising address %s\n", addr.ToString());
                    pfrom->PushAddress(addr);
                }
            }

            // Get recent addresses
            if (pfrom->fOneShot || pfrom->nVersion >= CADDR_TIME_VERSION || addrman.size() < 1000)
            {
                pfrom->PushMessage(NetMsgType::GETADDR);
                pfrom->fGetAddr = true;
            }
            addrman.Good(pfrom->addr);
        } else {
            if (((CNetAddr)pfrom->addr) == (CNetAddr)addrFrom)
            {
                addrman.Add(addrFrom, addrFrom);
                addrman.Good(addrFrom);
            }
        }

        string remoteAddr;
        if (fLogIPs)
            remoteAddr = ", peeraddr=" + pfrom->addr.ToString();

        LogPrintf("receive version message: %s: version %d, blocks=%d, us=%s, peer=%d%s\n",
                  pfrom->cleanSubVer, pfrom->nVersion,
                  pfrom->nStartingHeight, addrMe.ToString(), pfrom->id,
                  remoteAddr);

        if (mapMultiArgs.count("-banversion") > 0)
        {
            std::vector<std::string> vBannedVersions = mapMultiArgs["-banversion"];
            bool fBanned = false;

            for (unsigned int i = 0; i < vBannedVersions.size(); i++)
            {
                if(vBannedVersions[i] == pfrom->cleanSubVer)
                {
                    fBanned = true;
                    break;
                }
            }

            if(fBanned)
            {
                LOCK(cs_main);
                Misbehaving(pfrom->GetId(), 100);
                return false;
            }
        }

        int64_t nTimeOffset = nTime - GetTime();
        pfrom->nTimeOffset = nTimeOffset;
        if(IsNtpSyncEnabled(chainActive.Tip(), Params().GetConsensus()) && abs64(pfrom->nTimeOffset) > GetArg("-maxtimeoffset", MAXIMUM_TIME_OFFSET))
        {
            LogPrintf("peer=%d clock drifts too much (%d); disconnecting\n", pfrom->id, pfrom->nTimeOffset);
            pfrom->PushMessage(NetMsgType::REJECT, strCommand, REJECT_INVALID,
                               strprintf("Clock drift cannot be greater than %d. Please, adjust your clock.", GetArg("-maxtimeoffset", MAXIMUM_TIME_OFFSET)));
            pfrom->fDisconnect = true;
            return false;
        }
        pfrom->fSuccessfullyConnected = true;

    }


    else if (pfrom->nVersion == 0)
    {
        // Must have a version message before anything else
        LOCK(cs_main);
        Misbehaving(pfrom->GetId(), 1);
        return false;
    }


    else if (strCommand == NetMsgType::VERACK)
    {
        pfrom->SetRecvVersion(min(pfrom->nVersion, PROTOCOL_VERSION));

        // Mark this node as currently connected, so we update its timestamp later.
        if (pfrom->fNetworkNode) {
            LOCK(cs_main);
            State(pfrom->GetId())->fCurrentlyConnected = true;
        }

        if (pfrom->nVersion >= SENDHEADERS_VERSION) {
            // Tell our peer we prefer to receive headers rather than inv's
            // We send this to non-NODE NETWORK peers as well, because even
            // non-NODE NETWORK peers can announce blocks (such as pruning
            // nodes)
            pfrom->PushMessage(NetMsgType::SENDHEADERS);
        }
        if (pfrom->nVersion >= SHORT_IDS_BLOCKS_VERSION) {
            // Tell our peer we are willing to provide version-1 cmpctblocks
            // However, we do not request new block announcements using
            // cmpctblock messages.
            // We send this to non-NODE NETWORK peers as well, because
            // they may wish to request compact blocks from us
//            bool fAnnounceUsingCMPCTBLOCK = false;
//            uint64_t nCMPCTBLOCKVersion = 1;
//            pfrom->PushMessage(NetMsgType::SENDCMPCT, fAnnounceUsingCMPCTBLOCK, nCMPCTBLOCKVersion);
        }
    }


    else if (strCommand == NetMsgType::ADDR)
    {
        vector<CAddress> vAddr;
        vRecv >> vAddr;

        // Don't want addr from older versions unless seeding
        if (pfrom->nVersion < CADDR_TIME_VERSION && addrman.size() > 1000)
            return true;
        if (vAddr.size() > 1000)
        {
            LOCK(cs_main);
            Misbehaving(pfrom->GetId(), 20);
            return error("message addr size() = %u", vAddr.size());
        }

        // Store the new addresses
        vector<CAddress> vAddrOk;
        int64_t nNow = GetAdjustedTime();
        int64_t nSince = nNow - 10 * 60;
        for(CAddress& addr: vAddr)
        {
            boost::this_thread::interruption_point();

            if ((addr.nServices & REQUIRED_SERVICES) != REQUIRED_SERVICES)
                continue;

            if (addr.nTime <= 100000000 || addr.nTime > nNow + 10 * 60)
                addr.nTime = nNow - 5 * 24 * 60 * 60;
            pfrom->AddAddressKnown(addr);
            bool fReachable = IsReachable(addr);
            if (addr.nTime > nSince && !pfrom->fGetAddr && vAddr.size() <= 10 && addr.IsRoutable())
            {
                // Relay to a limited number of other nodes
                {
                    LOCK(cs_vNodes);
                    // Use deterministic randomness to send to the same nodes for 24 hours
                    // at a time so the addrKnowns of the chosen nodes prevent repeats
                    static const uint64_t salt0 = GetRand(std::numeric_limits<uint64_t>::max());
                    static const uint64_t salt1 = GetRand(std::numeric_limits<uint64_t>::max());
                    uint64_t hashAddr = addr.GetHash();
                    multimap<uint64_t, CNode*> mapMix;
                    const CSipHasher hasher = CSipHasher(salt0, salt1).Write(hashAddr << 32).Write((GetTime() + hashAddr) / (24*60*60));
                    for(CNode* pnode: vNodes)
                    {
                        if (pnode->nVersion < CADDR_TIME_VERSION)
                            continue;
                        uint64_t hashKey = CSipHasher(hasher).Write(pnode->id).Finalize();
                        mapMix.insert(make_pair(hashKey, pnode));
                    }
                    int nRelayNodes = fReachable ? 2 : 1; // limited relaying of addresses outside our network(s)
                    for (multimap<uint64_t, CNode*>::iterator mi = mapMix.begin(); mi != mapMix.end() && nRelayNodes-- > 0; ++mi)
                        ((*mi).second)->PushAddress(addr);
                }
            }
            // Do not store addresses outside our network
            if (fReachable)
                vAddrOk.push_back(addr);
        }
        addrman.Add(vAddrOk, pfrom->addr, 2 * 60 * 60);
        if (vAddr.size() < 1000)
            pfrom->fGetAddr = false;
        if (pfrom->fOneShot)
            pfrom->fDisconnect = true;
    }

    else if (strCommand == NetMsgType::SENDHEADERS)
    {
        LOCK(cs_main);
        State(pfrom->GetId())->fPreferHeaders = true;
    }

    else if (strCommand == NetMsgType::SENDCMPCT)
    {
        bool fAnnounceUsingCMPCTBLOCK = false;
        uint64_t nCMPCTBLOCKVersion = 1;
        vRecv >> fAnnounceUsingCMPCTBLOCK >> nCMPCTBLOCKVersion;
        if (nCMPCTBLOCKVersion == 1) {
            LOCK(cs_main);
            State(pfrom->GetId())->fProvidesHeaderAndIDs = true;
            State(pfrom->GetId())->fPreferHeaderAndIDs = fAnnounceUsingCMPCTBLOCK;
        }
    }


    else if (strCommand == NetMsgType::INV)
    {
        vector<CInv> vInv;
        vRecv >> vInv;
        if (vInv.size() > MAX_INV_SZ)
        {
            LOCK(cs_main);
            Misbehaving(pfrom->GetId(), 20);
            return error("message inv size() = %u", vInv.size());
        }

        bool fBlocksOnly = !fRelayTxes;

        // Allow whitelisted peers to send data other than blocks in blocks only mode if whitelistrelay is true
        if (pfrom->fWhitelisted && GetBoolArg("-whitelistrelay", DEFAULT_WHITELISTRELAY))
            fBlocksOnly = false;

        LOCK(cs_main);

        uint32_t nFetchFlags = GetFetchFlags(pfrom, chainActive.Tip(), chainparams.GetConsensus());

        std::vector<CInv> vToFetch;

        for (unsigned int nInv = 0; nInv < vInv.size(); nInv++)
        {
            CInv &inv = vInv[nInv];

            boost::this_thread::interruption_point();

            bool fAlreadyHave = AlreadyHave(inv);
            LogPrint("net", "got inv: %s  %s peer=%d\n", inv.ToString(), fAlreadyHave ? "have" : "new", pfrom->id);

            if (inv.type == MSG_TX || inv.type == MSG_DANDELION_TX) {
                inv.type |= nFetchFlags;
            }

            if (inv.type == MSG_BLOCK) {
                UpdateBlockAvailability(pfrom->GetId(), inv.hash);
                if (!fAlreadyHave && !fImporting && !fReindex && !mapBlocksInFlight.count(inv.hash)) {
                    // First request the headers preceding the announced block. In the normal fully-synced
                    // case where a new block is announced that succeeds the current tip (no reorganization),
                    // there are no such headers.
                    // Secondly, and only when we are close to being synced, we request the announced block directly,
                    // to avoid an extra round-trip. Note that we must *first* ask for the headers, so by the
                    // time the block arrives, the header chain leading up to it is already validated. Not
                    // doing this will result in the received block being rejected as an orphan in case it is
                    // not a direct successor.
                    pfrom->PushMessage(NetMsgType::GETHEADERS, chainActive.GetLocator(pindexBestHeader), inv.hash);
                    CNodeState *nodestate = State(pfrom->GetId());
                    if (CanDirectFetch(chainparams.GetConsensus()) &&
                        nodestate->nBlocksInFlight < MAX_BLOCKS_IN_TRANSIT_PER_PEER &&
                        (!IsWitnessEnabled(chainActive.Tip(), chainparams.GetConsensus()) || State(pfrom->GetId())->fHaveWitness)) {
                        inv.type |= nFetchFlags;
//                        if (nodestate->fProvidesHeaderAndIDs && !(nLocalServices & NODE_WITNESS))
//                            vToFetch.push_back(CInv(MSG_CMPCT_BLOCK, inv.hash));
//                        else
                            vToFetch.push_back(inv);
                        // Mark block as in flight already, even though the actual "getdata" message only goes out
                        // later (within the same cs_main lock, though).
                        MarkBlockAsInFlight(pfrom->GetId(), inv.hash, chainparams.GetConsensus());
                    }
                    LogPrint("net", "getheaders (%d) %s to peer=%d\n", pindexBestHeader->nHeight, inv.hash.ToString(), pfrom->id);
                }
            }
            else if (inv.type == MSG_DANDELION_TX) {
                auto result = pfrom->setDandelionInventoryKnown.insert(inv.hash);
                fAlreadyHave = !result.second;
                uint256 dandelionServiceDiscoveryHash;
                dandelionServiceDiscoveryHash.SetHex("0xffffffffffffffffffffffffffffffffffffffffffffffffffffffffffffffff");
                if (fBlocksOnly) {
                    LogPrint("net", "transaction (%s) inv sent in violation of protocol peer=%d\n", inv.hash.ToString(), pfrom->GetId());
                } else if ((!fAlreadyHave && !fImporting && !fReindex && !IsInitialBlockDownload() && IsDandelionInbound(pfrom)) ||
                           (inv.hash==dandelionServiceDiscoveryHash)) {
                    pfrom->AskFor(inv);
                }
            }
            else
            {
                pfrom->AddInventoryKnown(inv);
                if (fBlocksOnly)
                    LogPrint("net", "transaction (%s) inv sent in violation of protocol peer=%d\n", inv.hash.ToString(), pfrom->id);
                else if (!fAlreadyHave && !fImporting && !fReindex && !IsInitialBlockDownload())
                    pfrom->AskFor(inv);
            }

            // Track requests for our stuff
            GetMainSignals().Inventory(inv.hash);

            if (pfrom->nSendSize > (SendBufferSize() * 2)) {
                Misbehaving(pfrom->GetId(), 50);
                return error("send buffer size() = %u", pfrom->nSendSize);
            }
        }

        if (!vToFetch.empty())
            pfrom->PushMessage(NetMsgType::GETDATA, vToFetch);
    }


    else if (strCommand == NetMsgType::GETDATA)
    {
        vector<CInv> vInv;
        vRecv >> vInv;
        if (vInv.size() > MAX_INV_SZ)
        {
            LOCK(cs_main);
            Misbehaving(pfrom->GetId(), 20);
            return error("message getdata size() = %u", vInv.size());
        }

        if (fDebug || (vInv.size() != 1))
            LogPrint("net", "received getdata (%u invsz) peer=%d\n", vInv.size(), pfrom->id);

        if ((fDebug && vInv.size() > 0) || (vInv.size() == 1))
            LogPrint("net", "received getdata for: %s peer=%d\n", vInv[0].ToString(), pfrom->id);

        pfrom->vRecvGetData.insert(pfrom->vRecvGetData.end(), vInv.begin(), vInv.end());
        ProcessGetData(pfrom, chainparams.GetConsensus());
    }


    else if (strCommand == NetMsgType::GETBLOCKS)
    {
        CBlockLocator locator;
        uint256 hashStop;
        vRecv >> locator >> hashStop;

        LOCK(cs_main);

        // Find the last block the caller has in the main chain
        CBlockIndex* pindex = FindForkInGlobalIndex(chainActive, locator);

        // Send the rest of the chain
        if (pindex)
            pindex = chainActive.Next(pindex);
        int nLimit = 500;
        LogPrint("net", "getblocks %d to %s limit %d from peer=%d\n", (pindex ? pindex->nHeight : -1), hashStop.IsNull() ? "end" : hashStop.ToString(), nLimit, pfrom->id);
        for (; pindex; pindex = chainActive.Next(pindex))
        {
            if (pindex->GetBlockHash() == hashStop)
            {
                LogPrint("net", "  getblocks stopping at %d %s\n", pindex->nHeight, pindex->GetBlockHash().ToString());
                break;
            }
            // If pruning, don't inv blocks unless we have on disk and are likely to still have
            // for some reasonable time window (1 hour) that block relay might require.
            const int nPrunedBlocksLikelyToHave = MIN_BLOCKS_TO_KEEP - 3600 / chainparams.GetConsensus().nPowTargetSpacing;
            if (fPruneMode && (!(pindex->nStatus & BLOCK_HAVE_DATA) || pindex->nHeight <= chainActive.Tip()->nHeight - nPrunedBlocksLikelyToHave))
            {
                LogPrint("net", " getblocks stopping, pruned or too old block at %d %s\n", pindex->nHeight, pindex->GetBlockHash().ToString());
                break;
            }
            pfrom->PushInventory(CInv(MSG_BLOCK, pindex->GetBlockHash()));
            if (--nLimit <= 0)
            {
                // When this block is requested, we'll send an inv that'll
                // trigger the peer to getblocks the next batch of inventory.
                LogPrint("net", "  getblocks stopping at limit %d %s\n", pindex->nHeight, pindex->GetBlockHash().ToString());
                pfrom->hashContinue = pindex->GetBlockHash();
                break;
            }
        }
    }


    else if (strCommand == NetMsgType::GETBLOCKTXN)
    {
        BlockTransactionsRequest req;
        vRecv >> req;

        BlockMap::iterator it = mapBlockIndex.find(req.blockhash);
        if (it == mapBlockIndex.end() || !(it->second->nStatus & BLOCK_HAVE_DATA)) {
            LogPrintf("Peer %d sent us a getblocktxn for a block we don't have", pfrom->id);
            return true;
        }

        if (it->second->nHeight < chainActive.Height() - 15) {
            LogPrint("net", "Peer %d sent us a getblocktxn for a block > 15 deep", pfrom->id);
            return true;
        }

        CBlock block;
        assert(ReadBlockFromDisk(block, it->second, chainparams.GetConsensus()));

        BlockTransactions resp(req);
        for (size_t i = 0; i < req.indexes.size(); i++) {
            if (req.indexes[i] >= block.vtx.size()) {
                Misbehaving(pfrom->GetId(), 100);
                LogPrintf("Peer %d sent us a getblocktxn with out-of-bounds tx indices", pfrom->id);
                return true;
            }
            resp.txn[i] = block.vtx[req.indexes[i]];
        }
        pfrom->PushMessageWithFlag(SERIALIZE_TRANSACTION_NO_WITNESS, NetMsgType::BLOCKTXN, resp);
    }


    else if (strCommand == NetMsgType::GETHEADERS)
    {
        CBlockLocator locator;
        uint256 hashStop;
        vRecv >> locator >> hashStop;

        LOCK(cs_main);
        if (IsInitialBlockDownload() && !pfrom->fWhitelisted) {
            LogPrint("net", "Ignoring getheaders from peer=%d because node is in initial block download\n", pfrom->id);
            return true;
        }

        CNodeState *nodestate = State(pfrom->GetId());
        CBlockIndex* pindex = nullptr;
        if (locator.IsNull())
        {
            // If locator is null, return the hashStop block
            BlockMap::iterator mi = mapBlockIndex.find(hashStop);
            if (mi == mapBlockIndex.end())
                return true;
            pindex = (*mi).second;
        }
        else
        {
            // Find the last block the caller has in the main chain
            pindex = FindForkInGlobalIndex(chainActive, locator);
            if (pindex)
                pindex = chainActive.Next(pindex);
        }

        // we must use CBlocks, as CBlockHeaders won't include the 0x00 nTx count at the end
        vector<CBlock> vHeaders;
        int nLimit = MAX_HEADERS_RESULTS;
        LogPrint("net", "getheaders %d to %s from peer=%d\n", (pindex ? pindex->nHeight : -1), hashStop.ToString(), pfrom->id);
        for (; pindex; pindex = chainActive.Next(pindex))
        {
            vHeaders.push_back(pindex->GetBlockHeader());
            if (--nLimit <= 0 || pindex->GetBlockHash() == hashStop)
                break;
        }
        // pindex can be NULL either if we sent chainActive.Tip() OR
        // if our peer has chainActive.Tip() (and thus we are sending an empty
        // headers message). In both cases it's safe to update
        // pindexBestHeaderSent to be our tip.
        nodestate->pindexBestHeaderSent = pindex ? pindex : chainActive.Tip();
        pfrom->PushMessage(NetMsgType::HEADERS, vHeaders);
    }


    else if (strCommand == NetMsgType::TX)
    {
        // Stop processing the transaction early if
        // We are in blocks only mode and peer is either not whitelisted or whitelistrelay is off
        if (!fRelayTxes && (!pfrom->fWhitelisted || !GetBoolArg("-whitelistrelay", DEFAULT_WHITELISTRELAY)))
        {
            LogPrint("net", "transaction sent in violation of protocol peer=%d\n", pfrom->id);
            return true;
        }

        deque<COutPoint> vWorkQueue;
        vector<uint256> vEraseQueue;
        CTransaction tx;
        vRecv >> tx;

        LogPrint("net", "Received tx %s peer=%d\n%s\n", tx.GetHash().ToString(), pfrom->id, tx.ToString());

        CInv inv(MSG_TX, tx.GetHash());
        pfrom->AddInventoryKnown(inv);

        LOCK(cs_main);

        bool fMissingInputs = false;
        CValidationState state;
        CValidationState dummyState; // Dummy state for Dandelion stempool

        pfrom->setAskFor.erase(inv.hash);
        mapAlreadyAskedFor.erase(inv);

        if (!AlreadyHave(inv) && AcceptToMemoryPool(mempool, state, tx, true, &fMissingInputs)) {
            // Changes to mempool should also be made to Dandelion stempool
            AcceptToMemoryPool(stempool, dummyState, tx, true, nullptr);
            if (IsTxDandelionEmbargoed(tx.GetHash())) {
                LogPrint("dandelion", "Embargoed dandeliontx %s found in mempool; removing from embargo map\n", tx.GetHash().ToString());
                RemoveDandelionEmbargo(tx.GetHash());
            }
            mempool.check(pcoinsTip);
            // Changes to mempool should also be made to Dandelion stempool
            stempool.check(pcoinsTip);
            RelayTransaction(tx);
            for (unsigned int i = 0; i < tx.vout.size(); i++) {
                vWorkQueue.emplace_back(inv.hash, i);
            }

            pfrom->nLastTXTime = GetTime();

            LogPrint("mempool", "AcceptToMemoryPool: peer=%d: accepted %s (poolsz %u txn, %u kB)\n",
                pfrom->id,
                tx.GetHash().ToString(),
                mempool.size(), mempool.DynamicMemoryUsage() / 1000);

            // Recursively process any orphan transactions that depended on this one
            set<NodeId> setMisbehaving;
            while (!vWorkQueue.empty()) {
                auto itByPrev = mapOrphanTransactionsByPrev.find(vWorkQueue.front());
                vWorkQueue.pop_front();
                if (itByPrev == mapOrphanTransactionsByPrev.end())
                    continue;
                for (auto mi = itByPrev->second.begin();
                     mi != itByPrev->second.end();
                     ++mi)
                {
                    const CTransaction& orphanTx = (*mi)->second.tx;
                    const uint256& orphanHash = orphanTx.GetHash();
                    NodeId fromPeer = (*mi)->second.fromPeer;
                    bool fMissingInputs2 = false;
                    // Use a dummy CValidationState so someone can't setup nodes to counter-DoS based on orphan
                    // resolution (that is, feeding people an invalid transaction based on LegitTxX in order to get
                    // anyone relaying LegitTxX banned)
                    CValidationState stateDummy;
                    CValidationState stateDummyDandelion;

                    if (setMisbehaving.count(fromPeer))
                        continue;
                    if (AcceptToMemoryPool(mempool, stateDummy, orphanTx, true, &fMissingInputs2)) {
                        // Changes to mempool should also be made to Dandelion stempool
                        AcceptToMemoryPool(stempool, stateDummyDandelion, orphanTx, true, nullptr);
                        LogPrint("mempool", "   accepted orphan tx %s\n", orphanHash.ToString());
                        RelayTransaction(orphanTx);
                        for (unsigned int i = 0; i < orphanTx.vout.size(); i++) {
                            vWorkQueue.emplace_back(orphanHash, i);
                        }
                        vEraseQueue.push_back(orphanHash);
                    }
                    else if (!fMissingInputs2)
                    {
                        int nDos = 0;
                        if (stateDummy.IsInvalid(nDos) && nDos > 0 && (!state.CorruptionPossible() || State(fromPeer)->fHaveWitness))
                        {
                            // Punish peer that gave us an invalid orphan tx
                            Misbehaving(fromPeer, nDos);
                            setMisbehaving.insert(fromPeer);
                            LogPrint("mempool", "   invalid orphan tx %s\n", orphanHash.ToString());
                        }
                        // Has inputs but not accepted to mempool
                        // Probably non-standard or insufficient fee/priority
                        LogPrint("mempool", "   removed orphan tx %s\n", orphanHash.ToString());
                        vEraseQueue.push_back(orphanHash);
                        if (!stateDummy.CorruptionPossible()) {
                            assert(recentRejects);
                            recentRejects->insert(orphanHash);
                        }
                    }
                    mempool.check(pcoinsTip);
                    // Changes to mempool should also be made to Dandelion stempool
                    stempool.check(pcoinsTip);
                }
            }

            for(uint256 hash: vEraseQueue)
                EraseOrphanTx(hash);
        }
        else if (fMissingInputs)
        {
            bool fRejectedParents = false; // It may be the case that the orphans parents have all been rejected
            for(const CTxIn& txin: tx.vin) {
                if (recentRejects->contains(txin.prevout.hash)) {
                    fRejectedParents = true;
                    break;
                }
            }
            if (!fRejectedParents) {
                for(const CTxIn& txin: tx.vin) {
                    CInv inv(MSG_TX, txin.prevout.hash);
                    pfrom->AddInventoryKnown(inv);
                    if (!AlreadyHave(inv)) pfrom->AskFor(inv);
                }
                AddOrphanTx(tx, pfrom->GetId());

                // DoS prevention: do not allow mapOrphanTransactions to grow unbounded
                unsigned int nMaxOrphanTx = (unsigned int)std::max((int64_t)0, GetArg("-maxorphantx", DEFAULT_MAX_ORPHAN_TRANSACTIONS));
                unsigned int nEvicted = LimitOrphanTxSize(nMaxOrphanTx);
                if (nEvicted > 0)
                    LogPrint("mempool", "mapOrphan overflow, removed %u tx\n", nEvicted);
            } else {
                LogPrint("mempool", "not keeping orphan with rejected parents %s\n",tx.GetHash().ToString());
            }
        } else {
            if (!state.CorruptionPossible()) {
                assert(recentRejects);
                recentRejects->insert(tx.GetHash());
            }

            if (pfrom->fWhitelisted && GetBoolArg("-whitelistforcerelay", DEFAULT_WHITELISTFORCERELAY)) {
                // Always relay transactions received from whitelisted peers, even
                // if they were already in the mempool or rejected from it due
                // to policy, allowing the node to function as a gateway for
                // nodes hidden behind it.
                //
                // Never relay transactions that we would assign a non-zero DoS
                // score for, as we expect peers to do the same with us in that
                // case.
                int nDoS = 0;
                if (!state.IsInvalid(nDoS) || nDoS == 0) {
                    LogPrintf("Force relaying tx %s from whitelisted peer=%d\n", tx.GetHash().ToString(), pfrom->id);
                    RelayTransaction(tx);
                } else {
                    LogPrintf("Not relaying invalid transaction %s from whitelisted peer=%d (%s)\n", tx.GetHash().ToString(), pfrom->id, FormatStateMessage(state));
                }
            }
        }
        int nDoS = 0;
        if (state.IsInvalid(nDoS))
        {
            LogPrint("mempoolrej", "%s from peer=%d was not accepted: %s\n", tx.GetHash().ToString(),
                pfrom->id,
                FormatStateMessage(state));
            if (state.GetRejectCode() < REJECT_INTERNAL) // Never send AcceptToMemoryPool's internal codes over P2P
                pfrom->PushMessage(NetMsgType::REJECT, strCommand, (unsigned char)state.GetRejectCode(),
                                   state.GetRejectReason().substr(0, MAX_REJECT_MESSAGE_LENGTH), inv.hash);
            if (nDoS > 0 && (!state.CorruptionPossible() || State(pfrom->id)->fHaveWitness)) {
                // When a non-witness-supporting peer gives us a transaction that would
                // be accepted if witness validation was off, we can't blame them for it.
                Misbehaving(pfrom->GetId(), nDoS);
            }
        }
        FlushStateToDisk(state, FLUSH_STATE_PERIODIC);
    }
    else if (strCommand == NetMsgType::DANDELIONTX)
    {
        CValidationState state;
        CTransaction tx;
        vRecv >> tx;
        bool fMissingInputs = false;
        CInv inv(MSG_DANDELION_TX, tx.GetHash());
        LOCK(cs_main);
        if (IsDandelionInbound(pfrom)) {
            if (!stempool.exists(inv.hash)) {
                bool ret = AcceptToMemoryPool(stempool, state, tx, false, &fMissingInputs, false, 0);
                if (ret) {
                    LogPrint("mempool", "AcceptToStemPool: peer=%d: accepted %s (poolsz %u txn, %u kB)\n",
                             pfrom->GetId(), tx.GetHash().ToString(), stempool.size(), stempool.DynamicMemoryUsage() / 1000);
                    int64_t nCurrTime = GetTimeMicros();
                    int64_t nEmbargo = 1000000*DANDELION_EMBARGO_MINIMUM+PoissonNextSend(nCurrTime, DANDELION_EMBARGO_AVG_ADD);
                    InsertDandelionEmbargo(tx.GetHash(),nEmbargo);
                    LogPrint("dandelion", "dandeliontx %s embargoed for %d seconds\n", tx.GetHash().ToString(), (nEmbargo-nCurrTime)/1000000);
                }
                int nDoS = 0;
                if (state.IsInvalid(nDoS)) {
                    LogPrint("mempool", "%s from peer=%d was not accepted: %s\n", tx.GetHash().ToString(),
                             pfrom->GetId(), FormatStateMessage(state));
                    if (state.GetRejectCode() > 0 && state.GetRejectCode() < REJECT_INTERNAL) { // Never send AcceptToMemoryPool's internal codes over P2P
                        pfrom->PushMessage(NetMsgType::REJECT, strCommand, (unsigned char)state.GetRejectCode(),
                                           state.GetRejectReason().substr(0, MAX_REJECT_MESSAGE_LENGTH), inv.hash);
                    }
                    if (nDoS > 0) {
                        Misbehaving(pfrom->GetId(), nDoS);
                    }
                }
            }
            if (stempool.exists(inv.hash)) {
                RelayDandelionTransaction(tx, pfrom);
            }
        }
    }
    else if (strCommand == NetMsgType::CMPCTBLOCK && !fImporting && !fReindex) // Ignore blocks received while importing
    {
        CBlockHeaderAndShortTxIDs cmpctblock;
        vRecv >> cmpctblock;

        LOCK(cs_main);

        if (mapBlockIndex.find(cmpctblock.header.hashPrevBlock) == mapBlockIndex.end()) {
            // Doesn't connect (or is genesis), instead of DoSing in AcceptBlockHeader, request deeper headers
            if (!IsInitialBlockDownload())
                pfrom->PushMessage(NetMsgType::GETHEADERS, chainActive.GetLocator(pindexBestHeader), uint256());
            return true;
        }

        CBlockIndex *pindex = nullptr;
        CValidationState state;
        if (!AcceptBlockHeader(cmpctblock.header, state, chainparams, &pindex)) {
            int nDoS;
            if (state.IsInvalid(nDoS)) {
                if (nDoS > 0)
                    Misbehaving(pfrom->GetId(), nDoS);
                LogPrintf("Peer %d sent us invalid header via cmpctblock\n", pfrom->id);
                return true;
            }
        }

        // If AcceptBlockHeader returned true, it set pindex
        assert(pindex);
        UpdateBlockAvailability(pfrom->GetId(), pindex->GetBlockHash());

        std::map<uint256, pair<NodeId, list<QueuedBlock>::iterator> >::iterator blockInFlightIt = mapBlocksInFlight.find(pindex->GetBlockHash());
        bool fAlreadyInFlight = blockInFlightIt != mapBlocksInFlight.end();

        if (pindex->nStatus & BLOCK_HAVE_DATA) // Nothing to do here
            return true;

        if (pindex->nChainWork <= chainActive.Tip()->nChainWork || // We know something better
                pindex->nTx != 0) { // We had this block at some point, but pruned it
            if (fAlreadyInFlight) {
                // We requested this block for some reason, but our mempool will probably be useless
                // so we just grab the block via normal getdata
                std::vector<CInv> vInv(1);
                vInv[0] = CInv(MSG_BLOCK, cmpctblock.header.GetHash());
                pfrom->PushMessage(NetMsgType::GETDATA, vInv);
            }
            return true;
        }

        // If we're not close to tip yet, give up and let parallel block fetch work its magic
        if (!fAlreadyInFlight && !CanDirectFetch(chainparams.GetConsensus()))
            return true;

        CNodeState *nodestate = State(pfrom->GetId());

        // We want to be a bit conservative just to be extra careful about DoS
        // possibilities in compact block processing...
        if (pindex->nHeight <= chainActive.Height() + 2) {
            if ((!fAlreadyInFlight && nodestate->nBlocksInFlight < MAX_BLOCKS_IN_TRANSIT_PER_PEER) ||
                 (fAlreadyInFlight && blockInFlightIt->second.first == pfrom->GetId())) {
                list<QueuedBlock>::iterator *queuedBlockIt = nullptr;
                if (!MarkBlockAsInFlight(pfrom->GetId(), pindex->GetBlockHash(), chainparams.GetConsensus(), pindex, &queuedBlockIt)) {
                    if (!(*queuedBlockIt)->partialBlock)
                        (*queuedBlockIt)->partialBlock.reset(new PartiallyDownloadedBlock(&mempool));
                    else {
                        // The block was already in flight using compact blocks from the same peer
                        LogPrint("net", "Peer sent us compact block we were already syncing!\n");
                        return true;
                    }
                }

                PartiallyDownloadedBlock& partialBlock = *(*queuedBlockIt)->partialBlock;
                ReadStatus status = partialBlock.InitData(cmpctblock);
                if (status == READ_STATUS_INVALID) {
                    MarkBlockAsReceived(pindex->GetBlockHash()); // Reset in-flight state in case of whitelist
                    Misbehaving(pfrom->GetId(), 100);
                    LogPrintf("Peer %d sent us invalid compact block\n", pfrom->id);
                    return true;
                } else if (status == READ_STATUS_FAILED) {
                    // Duplicate txindexes, the block is now in-flight, so just request it
                    std::vector<CInv> vInv(1);
                    vInv[0] = CInv(MSG_BLOCK, cmpctblock.header.GetHash());
                    pfrom->PushMessage(NetMsgType::GETDATA, vInv);
                    return true;
                }

                BlockTransactionsRequest req;
                for (size_t i = 0; i < cmpctblock.BlockTxCount(); i++) {
                    if (!partialBlock.IsTxAvailable(i))
                        req.indexes.push_back(i);
                }
                if (req.indexes.empty()) {
                    // Dirty hack to jump to BLOCKTXN code (TODO: move message handling into their own functions)
                    BlockTransactions txn;
                    txn.blockhash = cmpctblock.header.GetHash();
                    CDataStream blockTxnMsg(SER_NETWORK, PROTOCOL_VERSION);
                    blockTxnMsg << txn;
                    return ProcessMessage(pfrom, NetMsgType::BLOCKTXN, blockTxnMsg, nTimeReceived, chainparams);
                } else {
                    req.blockhash = pindex->GetBlockHash();
                    pfrom->PushMessage(NetMsgType::GETBLOCKTXN, req);
                }
            }
        } else {
            if (fAlreadyInFlight) {
                // We requested this block, but its far into the future, so our
                // mempool will probably be useless - request the block normally
                std::vector<CInv> vInv(1);
                vInv[0] = CInv(MSG_BLOCK, cmpctblock.header.GetHash());
                pfrom->PushMessage(NetMsgType::GETDATA, vInv);
                return true;
            } else {
                // If this was an announce-cmpctblock, we want the same treatment as a header message
                // Dirty hack to process as if it were just a headers message (TODO: move message handling into their own functions)
                std::vector<CBlock> headers;
                headers.push_back(cmpctblock.header);
                CDataStream vHeadersMsg(SER_NETWORK, PROTOCOL_VERSION);
                vHeadersMsg << headers;
                return ProcessMessage(pfrom, NetMsgType::HEADERS, vHeadersMsg, nTimeReceived, chainparams);
            }
        }

        CheckBlockIndex(chainparams.GetConsensus());
    }

    else if (strCommand == NetMsgType::BLOCKTXN && !fImporting && !fReindex) // Ignore blocks received while importing
    {
        BlockTransactions resp;
        vRecv >> resp;

        LOCK(cs_main);

        map<uint256, pair<NodeId, list<QueuedBlock>::iterator> >::iterator it = mapBlocksInFlight.find(resp.blockhash);
        if (it == mapBlocksInFlight.end() || !it->second.second->partialBlock ||
                it->second.first != pfrom->GetId()) {
            LogPrint("net", "Peer %d sent us block transactions for block we weren't expecting\n", pfrom->id);
            return true;
        }

        PartiallyDownloadedBlock& partialBlock = *it->second.second->partialBlock;
        CBlock block;
        ReadStatus status = partialBlock.FillBlock(block, resp.txn);
        if (status == READ_STATUS_INVALID) {
            MarkBlockAsReceived(resp.blockhash); // Reset in-flight state in case of whitelist
            LogPrintf("Peer %d sent us invalid compact block/non-matching block transactions\n", pfrom->id);
            return true;
        } else if (status == READ_STATUS_FAILED) {
            // Might have collided, fall back to getdata now :(
            std::vector<CInv> invs;
            invs.push_back(CInv(MSG_BLOCK, resp.blockhash));
            pfrom->PushMessage(NetMsgType::GETDATA, invs);
        } else {
            CValidationState state;
            ProcessNewBlock(state, chainparams, pfrom, &block, false, nullptr);
            int nDoS;
            if (state.IsInvalid(nDoS)) {
                assert (state.GetRejectCode() < REJECT_INTERNAL); // Blocks are never rejected with internal reject codes
                pfrom->PushMessage(NetMsgType::REJECT, strCommand, (unsigned char)state.GetRejectCode(),
                                   state.GetRejectReason().substr(0, MAX_REJECT_MESSAGE_LENGTH), block.GetHash());
                if (nDoS > 0) {
                    LOCK(cs_main);
                    Misbehaving(pfrom->GetId(), nDoS);
                }
            }
        }
    }


    else if (strCommand == NetMsgType::HEADERS && !fImporting && !fReindex) // Ignore headers received while importing
    {
        std::vector<CBlock> headers;

        // Bypass the normal CBlock deserialization, as we don't want to risk deserializing 2000 full blocks.
        unsigned int nCount = ReadCompactSize(vRecv);

        if (nCount > MAX_HEADERS_RESULTS) {
            LOCK(cs_main);
            Misbehaving(pfrom->GetId(), 20);
            return error("headers message size = %u", nCount);
        }
        headers.resize(nCount);

        for (unsigned int n = 0; n < nCount; n++) {

            vRecv >> headers[n];

            //ReadCompactSize(vRecv); // ignore tx count; assume it is 0.
        }

        {
        LOCK(cs_main);

        if (nCount == 0) {
            // Nothing interesting. Stop asking this peers for more headers.
            return true;
        }

        CNodeState *nodestate = State(pfrom->GetId());

        // If this looks like it could be a block announcement (nCount <
        // MAX_BLOCKS_TO_ANNOUNCE), use special logic for handling headers that
        // don't connect:
        // - Send a getheaders message in response to try to connect the chain.
        // - The peer can send up to MAX_UNCONNECTING_HEADERS in a row that
        //   don't connect before giving DoS points
        // - Once a headers message is received that is valid and does connect,
        //   nUnconnectingHeaders gets reset back to 0.
        if (mapBlockIndex.find(headers[0].hashPrevBlock) == mapBlockIndex.end() && nCount < MAX_BLOCKS_TO_ANNOUNCE) {
            nodestate->nUnconnectingHeaders++;
            pfrom->PushMessage(NetMsgType::GETHEADERS, chainActive.GetLocator(pindexBestHeader), uint256());
            LogPrint("net", "received header %s: missing prev block %s, sending getheaders (%d) to end (peer=%d, nUnconnectingHeaders=%d)\n",
                    headers[0].GetHash().ToString(),
                    headers[0].hashPrevBlock.ToString(),
                    pindexBestHeader->nHeight,
                    pfrom->id, nodestate->nUnconnectingHeaders);
            // Set hashLastUnknownBlock for this peer, so that if we
            // eventually get the headers - even from a different peer -
            // we can use this peer to download.
            UpdateBlockAvailability(pfrom->GetId(), headers.back().GetHash());

            if (nodestate->nUnconnectingHeaders % MAX_UNCONNECTING_HEADERS == 0) {
                Misbehaving(pfrom->GetId(), 20);
            }

            return true;
        }

        bool ret = true;
        bool bFirst = true;
        string strError = "";

        int nFirst = 0;
        int nLast = 0;

        CBlockIndex *pindexLast = nullptr;

        std::vector<uint256> vHeaderHashes;

        for(const CBlock& header: headers) {
            CValidationState state;
            if (pindexLast != NULL && header.hashPrevBlock != pindexLast->GetBlockHash()) {
                Misbehaving(pfrom->GetId(), 20);
                ret = false;
                strError = "non-continuous headers sequence";
                break;
            }
            CBlockHeader pblockheader = CBlockHeader(header);
            if (!AcceptBlockHeader(pblockheader, state, chainparams, &pindexLast)) {
                int nDoS;
                if (state.IsInvalid(nDoS)) {
                    if (nDoS > 0)
                        Misbehaving(pfrom->GetId(), nDoS);
                    ret = false;
                    strError = "invalid header received";
                    break;
                }
            }
            vHeaderHashes.push_back(pblockheader.GetHash());
            if (pindexLast) {
                nLast = pindexLast->nHeight;
                if (bFirst){
                    nFirst = pindexLast->nHeight;
                    bFirst = false;
                }
            }
        }

        if(GetBoolArg("-headerspamfilter", DEFAULT_HEADER_SPAM_FILTER) && !IsInitialBlockDownload())
        {
            LOCK(cs_main);
            CValidationState state;
            CNodeState *nodestate = State(pfrom->GetId());
            CNodeHeaders& headers = ServiceHeaders(nodestate->address);
            headers.addHeaders(vHeaderHashes);
            int nDoS;
            ret = headers.updateState(state, ret);
            if (state.IsInvalid(nDoS)) {
                if (nDoS > 0)
                    Misbehaving(pfrom->GetId(), nDoS);
                ret = false;
                strError = strError!="" ? strError + " / ": "";
                strError = "header spam protection";
            }
        }

        if (!ret)
            return error(strError.c_str());

        if (nodestate->nUnconnectingHeaders > 0) {
            LogPrint("net", "peer=%d: resetting nUnconnectingHeaders (%d -> 0)\n", pfrom->id, nodestate->nUnconnectingHeaders);
        }
        nodestate->nUnconnectingHeaders = 0;

        assert(pindexLast);
        UpdateBlockAvailability(pfrom->GetId(), pindexLast->GetBlockHash());

        if (nCount == MAX_HEADERS_RESULTS) {
            // Headers message had its maximum size; the peer may have more headers.
            // TODO: optimize: if pindexLast is an ancestor of chainActive.Tip or pindexBestHeader, continue
            // from there instead.
            LogPrint("net", "more getheaders (%d) to end to peer=%d (startheight:%d)\n", pindexLast->nHeight, pfrom->id, pfrom->nStartingHeight);
            pfrom->PushMessage(NetMsgType::GETHEADERS, chainActive.GetLocator(pindexLast), uint256());
        }

        bool fCanDirectFetch = CanDirectFetch(chainparams.GetConsensus());

        // If this set of headers is valid and ends in a block with at least as
        // much work as our tip, download as much as possible.
        if (fCanDirectFetch && pindexLast->IsValid(BLOCK_VALID_TREE) && chainActive.Tip()->nChainWork <= pindexLast->nChainWork) {
            vector<CBlockIndex *> vToFetch;
            CBlockIndex *pindexWalk = pindexLast;
            // Calculate all the blocks we'd need to switch to pindexLast, up to a limit.
            while (pindexWalk && !chainActive.Contains(pindexWalk) && vToFetch.size() <= MAX_BLOCKS_IN_TRANSIT_PER_PEER) {
                if (!(pindexWalk->nStatus & BLOCK_HAVE_DATA) &&
                        !mapBlocksInFlight.count(pindexWalk->GetBlockHash()) &&
                        (!IsWitnessEnabled(pindexWalk->pprev, chainparams.GetConsensus()) || State(pfrom->GetId())->fHaveWitness)) {
                    // We don't have this block, and it's not yet in flight.
                    vToFetch.push_back(pindexWalk);
                }
                pindexWalk = pindexWalk->pprev;
            }
            // If pindexWalk still isn't on our main chain, we're looking at a
            // very large reorg at a time we think we're close to caught up to
            // the main chain -- this shouldn't really happen.  Bail out on the
            // direct fetch and rely on parallel download instead.
            if (!chainActive.Contains(pindexWalk)) {
                LogPrint("net", "Large reorg, won't direct fetch to %s (%d)\n",
                        pindexLast->GetBlockHash().ToString(),
                        pindexLast->nHeight);
            } else {
                vector<CInv> vGetData;
                // Download as much as possible, from earliest to latest.
                for(CBlockIndex *pindex: boost::adaptors::reverse(vToFetch)) {
                    if (nodestate->nBlocksInFlight >= MAX_BLOCKS_IN_TRANSIT_PER_PEER) {
                        // Can't download any more from this peer
                        break;
                    }
                    uint32_t nFetchFlags = GetFetchFlags(pfrom, pindex->pprev, chainparams.GetConsensus());
                    vGetData.push_back(CInv(MSG_BLOCK | nFetchFlags, pindex->GetBlockHash()));
                    MarkBlockAsInFlight(pfrom->GetId(), pindex->GetBlockHash(), chainparams.GetConsensus(), pindex);
                    LogPrint("net", "Requesting block %s from  peer=%d\n",
                            pindex->GetBlockHash().ToString(), pfrom->id);
                }
                if (vGetData.size() > 1) {
                    LogPrint("net", "Downloading blocks toward %s (%d) via headers direct fetch\n",
                            pindexLast->GetBlockHash().ToString(), pindexLast->nHeight);
                }
                if (vGetData.size() > 0) {
//                    if (nodestate->fProvidesHeaderAndIDs && vGetData.size() == 1 && mapBlocksInFlight.size() == 1 && pindexLast->pprev->IsValid(BLOCK_VALID_CHAIN) && !(nLocalServices & NODE_WITNESS)) {
//                        // We seem to be rather well-synced, so it appears pfrom was the first to provide us
//                        // with this block! Let's get them to announce using compact blocks in the future.
//                        MaybeSetPeerAsAnnouncingHeaderAndIDs(nodestate, pfrom);
//                        // In any case, we want to download using a compact block, not a regular one
//                        vGetData[0] = CInv(MSG_CMPCT_BLOCK, vGetData[0].hash);
//                    }
                    pfrom->PushMessage(NetMsgType::GETDATA, vGetData);
                }
            }
        }

        CheckBlockIndex(chainparams.GetConsensus());
        }

        NotifyHeaderTip();
    }

    else if (strCommand == NetMsgType::BLOCK && !fImporting && !fReindex) // Ignore blocks received while importing
    {
        CBlock block;
        vRecv >> block;

        LogPrint("net", "received block %s peer=%d\n%s\n", block.GetHash().ToString(), pfrom->id, block.ToString());

        bool ret = true;

        if(GetBoolArg("-headerspamfilter", DEFAULT_HEADER_SPAM_FILTER) && !IsInitialBlockDownload())
        {
            LOCK(cs_main);
            CValidationState state;
            CNodeState *nodestate = State(pfrom->GetId());
            CNodeHeaders& headers = ServiceHeaders(nodestate->address);
            CBlockHeader pblockheader = CBlockHeader(block);
            headers.addHeaders({pblockheader.GetHash()});
            int nDoS;
            ret = headers.updateState(state, ret);
            if (state.IsInvalid(nDoS))
            {
                if (nDoS > 0)
                    Misbehaving(pfrom->GetId(), nDoS);

                return error("header spam protection");
            }
        }

        CValidationState state;
        // Process all blocks from whitelisted peers, even if not requested,
        // unless we're still syncing with the network.
        // Such an unrequested block may still be processed, subject to the
        // conditions in AcceptBlock().
        bool forceProcessing = pfrom->fWhitelisted && !IsInitialBlockDownload();
        ProcessNewBlock(state, chainparams, pfrom, &block, forceProcessing, nullptr);
        int nDoS;
        if (state.IsInvalid(nDoS)) {
            assert (state.GetRejectCode() < REJECT_INTERNAL); // Blocks are never rejected with internal reject codes
            pfrom->PushMessage(NetMsgType::REJECT, strCommand, (unsigned char)state.GetRejectCode(),
                               state.GetRejectReason().substr(0, MAX_REJECT_MESSAGE_LENGTH), block.GetHash());
            if (nDoS > 0) {
                LOCK(cs_main);
                Misbehaving(pfrom->GetId(), nDoS);
            }
        }
    }


    else if (strCommand == NetMsgType::GETADDR)
    {
        // This asymmetric behavior for inbound and outbound connections was introduced
        // to prevent a fingerprinting attack: an attacker can send specific fake addresses
        // to users' AddrMan and later request them by sending getaddr messages.
        // Making nodes which are behind NAT and can only make outgoing connections ignore
        // the getaddr message mitigates the attack.
        if (!pfrom->fInbound) {
            LogPrint("net", "Ignoring \"getaddr\" from outbound connection. peer=%d\n", pfrom->id);
            return true;
        }

        // Only send one GetAddr response per connection to reduce resource waste
        //  and discourage addr stamping of INV announcements.
        if (pfrom->fSentAddr) {
            LogPrint("net", "Ignoring repeated \"getaddr\". peer=%d\n", pfrom->id);
            return true;
        }
        pfrom->fSentAddr = true;

        pfrom->vAddrToSend.clear();
        vector<CAddress> vAddr = addrman.GetAddr();
        for(const CAddress &addr: vAddr)
            pfrom->PushAddress(addr);
    }


    else if (strCommand == NetMsgType::MEMPOOL)
    {
        if (!(nLocalServices & NODE_BLOOM) && !pfrom->fWhitelisted)
        {
            LogPrint("net", "mempool request with bloom filters disabled, disconnect peer=%d\n", pfrom->GetId());
            pfrom->fDisconnect = true;
            return true;
        }

        if (CNode::OutboundTargetReached(false) && !pfrom->fWhitelisted)
        {
            LogPrint("net", "mempool request with bandwidth limit reached, disconnect peer=%d\n", pfrom->GetId());
            pfrom->fDisconnect = true;
            return true;
        }

        LOCK(pfrom->cs_inventory);
        pfrom->fSendMempool = true;
    }


    else if (strCommand == NetMsgType::PING)
    {
        if (pfrom->nVersion > BIP0031_VERSION)
        {
            uint64_t nonce = 0;
            vRecv >> nonce;
            // Echo the message back with the nonce. This allows for two useful features:
            //
            // 1) A remote node can quickly check if the connection is operational
            // 2) Remote nodes can measure the latency of the network thread. If this node
            //    is overloaded it won't respond to pings quickly and the remote node can
            //    avoid sending us more work, like chain download requests.
            //
            // The nonce stops the remote getting confused between different pings: without
            // it, if the remote node sends a ping once per second and this node takes 5
            // seconds to respond to each, the 5th ping the remote sends would appear to
            // return very quickly.
            pfrom->PushMessage(NetMsgType::PONG, nonce);
        }
    }


    else if (strCommand == NetMsgType::PONG)
    {
        int64_t pingUsecEnd = nTimeReceived;
        uint64_t nonce = 0;
        size_t nAvail = vRecv.in_avail();
        bool bPingFinished = false;
        std::string sProblem;

        if (nAvail >= sizeof(nonce)) {
            vRecv >> nonce;

            // Only process pong message if there is an outstanding ping (old ping without nonce should never pong)
            if (pfrom->nPingNonceSent != 0) {
                if (nonce == pfrom->nPingNonceSent) {
                    // Matching pong received, this ping is no longer outstanding
                    bPingFinished = true;
                    int64_t pingUsecTime = pingUsecEnd - pfrom->nPingUsecStart;
                    if (pingUsecTime > 0) {
                        // Successful ping time measurement, replace previous
                        pfrom->nPingUsecTime = pingUsecTime;
                        pfrom->nMinPingUsecTime = std::min(pfrom->nMinPingUsecTime, pingUsecTime);
                    } else {
                        // This should never happen
                        sProblem = "Timing mishap";
                    }
                } else {
                    // Nonce mismatches are normal when pings are overlapping
                    sProblem = "Nonce mismatch";
                    if (nonce == 0) {
                        // This is most likely a bug in another implementation somewhere; cancel this ping
                        bPingFinished = true;
                        sProblem = "Nonce zero";
                    }
                }
            } else {
                sProblem = "Unsolicited pong without ping";
            }
        } else {
            // This is most likely a bug in another implementation somewhere; cancel this ping
            bPingFinished = true;
            sProblem = "Short payload";
        }

        if (!(sProblem.empty())) {
            LogPrint("net", "pong peer=%d: %s, %x expected, %x received, %u bytes\n",
                pfrom->id,
                sProblem,
                pfrom->nPingNonceSent,
                nonce,
                nAvail);
        }
        if (bPingFinished) {
            pfrom->nPingNonceSent = 0;
        }
    }


    else if (strCommand == NetMsgType::FILTERLOAD)
    {
        CBloomFilter filter;
        vRecv >> filter;

        LOCK(pfrom->cs_filter);

        if (!filter.IsWithinSizeConstraints())
        {
            // There is no excuse for sending a too-large filter
            LOCK(cs_main);
            Misbehaving(pfrom->GetId(), 100);
        }
        else
        {
            delete pfrom->pfilter;
            pfrom->pfilter = new CBloomFilter(filter);
            pfrom->pfilter->UpdateEmptyFull();
        }
        pfrom->fRelayTxes = true;
    }


    else if (strCommand == NetMsgType::FILTERADD)
    {
        vector<unsigned char> vData;
        vRecv >> vData;

        // Nodes must NEVER send a data item > 520 bytes (the max size for a script data object,
        // and thus, the maximum size any matched object can have) in a filteradd message
        if (vData.size() > MAX_SCRIPT_ELEMENT_SIZE)
        {
            LOCK(cs_main);
            Misbehaving(pfrom->GetId(), 100);
        } else {
            LOCK(pfrom->cs_filter);
            if (pfrom->pfilter)
                pfrom->pfilter->insert(vData);
            else
            {
                LOCK(cs_main);
                Misbehaving(pfrom->GetId(), 100);
            }
        }
    }


    else if (strCommand == NetMsgType::FILTERCLEAR)
    {
        LOCK(pfrom->cs_filter);
        delete pfrom->pfilter;
        pfrom->pfilter = new CBloomFilter();
        pfrom->fRelayTxes = true;
    }
    else if (strCommand == NetMsgType::REJECT)
    {
        try {
            string strMsg; unsigned char ccode; string strReason;
            vRecv >> LIMITED_STRING(strMsg, CMessageHeader::COMMAND_SIZE) >> ccode >> LIMITED_STRING(strReason, MAX_REJECT_MESSAGE_LENGTH);

            ostringstream ss;
            ss << strMsg << " code " << itostr(ccode) << ": " << strReason;

            if (strMsg == NetMsgType::BLOCK || strMsg == NetMsgType::TX)
            {
                uint256 hash;
                vRecv >> hash;
                ss << ": hash " << hash.ToString();
            }
            if(fDebug || ccode == REJECT_OBSOLETE)
                LogPrintf("Nodes are rejecting our messages. Reason: %s\n", SanitizeString(ss.str()));
        } catch (const std::ios_base::failure&) {
            // Avoid feedback loops by preventing reject messages from triggering a new reject message.
            if(fDebug)
                LogPrint("net", "Unparseable reject message received\n");
        }
    }

    else if (strCommand == NetMsgType::FEEFILTER) {
        CAmount newFeeFilter = 0;
        vRecv >> newFeeFilter;
        if (MoneyRange(newFeeFilter)) {
            {
                LOCK(pfrom->cs_feeFilter);
                pfrom->minFeeFilter = newFeeFilter;
            }
            LogPrint("net", "received: feefilter of %s from peer=%d\n", CFeeRate(newFeeFilter).ToString(), pfrom->id);
        }
    }

    else {
        // Ignore unknown commands for extensibility
        LogPrint("net", "Unknown command \"%s\" from peer=%d\n", SanitizeString(strCommand), pfrom->id);
    }



    return true;
}

// requires LOCK(cs_vRecvMsg)
bool ProcessMessages(CNode* pfrom)
{
    const CChainParams& chainparams = Params();
    //if (fDebug)
    //    LogPrintf("%s(%u messages)\n", __func__, pfrom->vRecvMsg.size());

    //
    // Message format
    //  (4) message start
    //  (12) command
    //  (4) size
    //  (4) checksum
    //  (x) data
    //
    bool fOk = true;

    if (!pfrom->vRecvGetData.empty())
        ProcessGetData(pfrom, chainparams.GetConsensus());

    // this maintains the order of responses
    if (!pfrom->vRecvGetData.empty()) return fOk;

    std::deque<CNetMessage>::iterator it = pfrom->vRecvMsg.begin();
    while (!pfrom->fDisconnect && it != pfrom->vRecvMsg.end()) {
        // Don't bother if send buffer is too full to respond anyway
        if (pfrom->nSendSize >= SendBufferSize())
            break;

        // get next message
        CNetMessage& msg = *it;

        //if (fDebug)
        //    LogPrintf("%s(message %u msgsz, %u bytes, complete:%s)\n", __func__,
        //            msg.hdr.nMessageSize, msg.vRecv.size(),
        //            msg.complete() ? "Y" : "N");

        // end, if an incomplete message is found
        if (!msg.complete())
            break;

        // at this point, any failure means we can delete the current message
        it++;

        // Scan for message start
        if (memcmp(msg.hdr.pchMessageStart, chainparams.MessageStart(), MESSAGE_START_SIZE) != 0) {
            LogPrintf("PROCESSMESSAGE: INVALID MESSAGESTART %s peer=%d\n", SanitizeString(msg.hdr.GetCommand()), pfrom->id);
            fOk = false;
            break;
        }

        // Read header
        CMessageHeader& hdr = msg.hdr;
        if (!hdr.IsValid(chainparams.MessageStart()))
        {
            LogPrintf("PROCESSMESSAGE: ERRORS IN HEADER %s peer=%d\n", SanitizeString(hdr.GetCommand()), pfrom->id);
            continue;
        }
        string strCommand = hdr.GetCommand();

        // Message size
        unsigned int nMessageSize = hdr.nMessageSize;

        // Checksum
        CDataStream& vRecv = msg.vRecv;
        uint256 hash = Hash(vRecv.begin(), vRecv.begin() + nMessageSize);
        unsigned int nChecksum = ReadLE32((unsigned char*)&hash);
        if (nChecksum != hdr.nChecksum)
        {
            LogPrintf("%s(%s, %u bytes): CHECKSUM ERROR nChecksum=%08x hdr.nChecksum=%08x\n", __func__,
               SanitizeString(strCommand), nMessageSize, nChecksum, hdr.nChecksum);
            continue;
        }

        // Process message
        bool fRet = false;
        try
        {
            fRet = ProcessMessage(pfrom, strCommand, vRecv, msg.nTime, chainparams);
            boost::this_thread::interruption_point();
        }
        catch (const std::ios_base::failure& e)
        {
            pfrom->PushMessage(NetMsgType::REJECT, strCommand, REJECT_MALFORMED, string("error parsing message"));
            if (strstr(e.what(), "end of data"))
            {
                // Allow exceptions from under-length message on vRecv
                LogPrintf("%s(%s, %u bytes): Exception '%s' caught, normally caused by a message being shorter than its stated length\n", __func__, SanitizeString(strCommand), nMessageSize, e.what());
            }
            else if (strstr(e.what(), "size too large"))
            {
                // Allow exceptions from over-long size
                LogPrintf("%s(%s, %u bytes): Exception '%s' caught\n", __func__, SanitizeString(strCommand), nMessageSize, e.what());
            }
            else if (strstr(e.what(), "non-canonical ReadCompactSize()"))
            {
                // Allow exceptions from non-canonical encoding
                LogPrintf("%s(%s, %u bytes): Exception '%s' caught\n", __func__, SanitizeString(strCommand), nMessageSize, e.what());
            }
            else
            {
                PrintExceptionContinue(&e, "ProcessMessages()");
            }
        }
        catch (const boost::thread_interrupted&) {
            throw;
        }
        catch (const std::exception& e) {
            PrintExceptionContinue(&e, "ProcessMessages()");
        } catch (...) {
            PrintExceptionContinue(NULL, "ProcessMessages()");
        }

        if (!fRet)
            LogPrintf("%s(%s, %u bytes) FAILED peer=%d\n", __func__, SanitizeString(strCommand), nMessageSize, pfrom->id);

        break;
    }

    // In case the connection got shut down, its receive buffer was wiped
    if (!pfrom->fDisconnect)
        pfrom->vRecvMsg.erase(pfrom->vRecvMsg.begin(), it);

    return fOk;
}

class CompareInvMempoolOrder
{
    CTxMemPool *mp;
public:
    CompareInvMempoolOrder(CTxMemPool *mempool)
    {
        mp = mempool;
    }

    bool operator()(std::set<uint256>::iterator a, std::set<uint256>::iterator b)
    {
        /* As std::make_heap produces a max-heap, we want the entries with the
         * fewest ancestors/highest fee to sort later. */
        return mp->CompareDepthAndScore(*b, *a);
    }
};

bool SendMessages(CNode* pto)
{
    const Consensus::Params& consensusParams = Params().GetConsensus();
    {
        // Don't send anything until we get its version message
        if (pto->nVersion == 0)
            return true;

        //
        // Message: ping
        //
        bool pingSend = false;
        if (pto->fPingQueued) {
            // RPC ping request by user
            pingSend = true;
        }
        if (pto->nPingNonceSent == 0 && pto->nPingUsecStart + PING_INTERVAL * 1000000 < GetTimeMicros()) {
            // Ping automatically sent as a latency probe & keepalive.
            pingSend = true;
        }
        if (pingSend) {
            uint64_t nonce = 0;
            while (nonce == 0) {
                GetRandBytes((unsigned char*)&nonce, sizeof(nonce));
            }
            pto->fPingQueued = false;
            pto->nPingUsecStart = GetTimeMicros();
            if (pto->nVersion > BIP0031_VERSION) {
                pto->nPingNonceSent = nonce;
                pto->PushMessage(NetMsgType::PING, nonce);
            } else {
                // Peer is too old to support ping command with nonce, pong will never arrive.
                pto->nPingNonceSent = 0;
                pto->PushMessage(NetMsgType::PING);
            }
        }

        TRY_LOCK(cs_main, lockMain); // Acquire cs_main for IsInitialBlockDownload() and CNodeState()
        if (!lockMain)
            return true;

        // Address refresh broadcast
        int64_t nNow = GetTimeMicros();
        if (!IsInitialBlockDownload() && pto->nNextLocalAddrSend < nNow) {
            AdvertiseLocal(pto);
            pto->nNextLocalAddrSend = PoissonNextSend(nNow, AVG_LOCAL_ADDRESS_BROADCAST_INTERVAL);
        }

        //
        // Message: addr
        //
        if (pto->nNextAddrSend < nNow) {
            pto->nNextAddrSend = PoissonNextSend(nNow, AVG_ADDRESS_BROADCAST_INTERVAL);
            vector<CAddress> vAddr;
            vAddr.reserve(pto->vAddrToSend.size());
            for(const CAddress& addr: pto->vAddrToSend)
            {
                if (!pto->addrKnown.contains(addr.GetKey()))
                {
                    pto->addrKnown.insert(addr.GetKey());
                    vAddr.push_back(addr);
                    // receiver rejects addr messages larger than 1000
                    if (vAddr.size() >= 1000)
                    {
                        pto->PushMessage(NetMsgType::ADDR, vAddr);
                        vAddr.clear();
                    }
                }
            }
            pto->vAddrToSend.clear();
            if (!vAddr.empty())
                pto->PushMessage(NetMsgType::ADDR, vAddr);
            // we only send the big addr message once
            if (pto->vAddrToSend.capacity() > 40)
                pto->vAddrToSend.shrink_to_fit();
        }

        CNodeState &state = *State(pto->GetId());
        if (state.fShouldBan) {
            if (pto->fWhitelisted)
                LogPrintf("Warning: not punishing whitelisted peer %s!\n", pto->addr.ToString());
            else {
                pto->fDisconnect = true;
                if (pto->addr.IsLocal())
                    LogPrintf("Warning: not banning local peer %s!\n", pto->addr.ToString());
                else
                {
                    CNode::Ban(pto->addr, BanReasonNodeMisbehaving);
                    // Remove all data from the header spam filter when the address is banned
                    CleanAddressHeaders(pto->addr);
                }
            }
            state.fShouldBan = false;
        }

        for(const CBlockReject& reject: state.rejects)
            pto->PushMessage(NetMsgType::REJECT, (string)NetMsgType::BLOCK, reject.chRejectCode, reject.strRejectReason, reject.hashBlock);
        state.rejects.clear();

        // Start block sync
        if (pindexBestHeader == nullptr)
            pindexBestHeader = chainActive.Tip();

        bool fFetch = state.fPreferredDownload || (nPreferredDownload == 0 && !pto->fClient && !pto->fOneShot); // Download if this is a nice peer, or we have no nice peers and this one might do.
        if (!state.fSyncStarted && !pto->fClient && !fImporting && !fReindex) {
            // Only actively request headers from a single peer, unless we're close to today.
            if ((nSyncStarted == 0 && fFetch) || pindexBestHeader->GetBlockTime() > GetAdjustedTime() - 24 * 60 * 60) {
                state.fSyncStarted = true;
                nSyncStarted++;
                const CBlockIndex *pindexStart = pindexBestHeader;
                /* If possible, start at the block preceding the currently
                   best known header.  This ensures that we always get a
                   non-empty list of headers back as long as the peer
                   is up-to-date.  With a non-empty response, we can initialise
                   the peer's known best block.  This wouldn't be possible
                   if we requested starting at pindexBestHeader and
                   got back an empty response.  */
                if (pindexStart->pprev)
                    pindexStart = pindexStart->pprev;
                LogPrint("net", "initial getheaders (%d) to peer=%d (startheight:%d)\n", pindexStart->nHeight, pto->id, pto->nStartingHeight);
                pto->PushMessage(NetMsgType::GETHEADERS, chainActive.GetLocator(pindexStart), uint256());
            }
        }

        // Resend wallet transactions that haven't gotten in a block yet
        // Except during reindex, importing and IBD, when old wallet
        // transactions become unconfirmed and spams other nodes.
        if (!fReindex && !fImporting && !IsInitialBlockDownload())
        {
            GetMainSignals().Broadcast(nTimeBestReceived);
        }

        //
        // Try sending block announcements via headers
        //
        {
            // If we have less than MAX_BLOCKS_TO_ANNOUNCE in our
            // list of block hashes we're relaying, and our peer wants
            // headers announcements, then find the first header
            // not yet known to our peer but would connect, and send.
            // If no header would connect, or if we have too many
            // blocks, or if the peer doesn't want headers, just
            // add all to the inv queue.
            LOCK(pto->cs_inventory);
            vector<CBlock> vHeaders;
            bool fRevertToInv = ((!state.fPreferHeaders &&
                                 (!state.fPreferHeaderAndIDs || pto->vBlockHashesToAnnounce.size() > 1)) ||
                                pto->vBlockHashesToAnnounce.size() > MAX_BLOCKS_TO_ANNOUNCE);
            CBlockIndex *pBestIndex = nullptr; // last header queued for delivery
            ProcessBlockAvailability(pto->id); // ensure pindexBestKnownBlock is up-to-date

            if (!fRevertToInv) {
                bool fFoundStartingHeader = false;
                // Try to find first header that our peer doesn't have, and
                // then send all headers past that one.  If we come across any
                // headers that aren't on chainActive, give up.
                for(const uint256 &hash: pto->vBlockHashesToAnnounce) {
                    BlockMap::iterator mi = mapBlockIndex.find(hash);
                    assert(mi != mapBlockIndex.end());
                    CBlockIndex *pindex = mi->second;
                    if (chainActive[pindex->nHeight] != pindex) {
                        // Bail out if we reorged away from this block
                        fRevertToInv = true;
                        break;
                    }
                    if (pBestIndex != NULL && pindex->pprev != pBestIndex) {
                        // This means that the list of blocks to announce don't
                        // connect to each other.
                        // This shouldn't really be possible to hit during
                        // regular operation (because reorgs should take us to
                        // a chain that has some block not on the prior chain,
                        // which should be caught by the prior check), but one
                        // way this could happen is by using invalidateblock /
                        // reconsiderblock repeatedly on the tip, causing it to
                        // be added multiple times to vBlockHashesToAnnounce.
                        // Robustly deal with this rare situation by reverting
                        // to an inv.
                        fRevertToInv = true;
                        break;
                    }
                    pBestIndex = pindex;
                    if (fFoundStartingHeader) {
                        // add this to the headers message
                        vHeaders.push_back(pindex->GetBlockHeader());
                    } else if (PeerHasHeader(&state, pindex)) {
                        continue; // keep looking for the first new block
                    } else if (pindex->pprev == NULL || PeerHasHeader(&state, pindex->pprev)) {
                        // Peer doesn't have this header but they do have the prior one.
                        // Start sending headers.
                        fFoundStartingHeader = true;
                        vHeaders.push_back(pindex->GetBlockHeader());
                    } else {
                        // Peer doesn't have this header or the prior one -- nothing will
                        // connect, so bail out.
                        fRevertToInv = true;
                        break;
                    }
                }
            }
            if (!fRevertToInv && !vHeaders.empty()) {
                if (vHeaders.size() == 1 && state.fPreferHeaderAndIDs) {
                    // We only send up to 1 block as header-and-ids, as otherwise
                    // probably means we're doing an initial-ish-sync or they're slow
                    LogPrint("net", "%s sending header-and-ids %s to peer %d\n", __func__,
                            vHeaders.front().GetHash().ToString(), pto->id);
                    //TODO: Shouldn't need to reload block from disk, but requires refactor
                    CBlock block;
                    assert(ReadBlockFromDisk(block, pBestIndex, consensusParams));
                    CBlockHeaderAndShortTxIDs cmpctblock(block);
                    pto->PushMessageWithFlag(SERIALIZE_TRANSACTION_NO_WITNESS, NetMsgType::CMPCTBLOCK, cmpctblock);
                    state.pindexBestHeaderSent = pBestIndex;
                } else if (state.fPreferHeaders) {
                    if (vHeaders.size() > 1) {
                        LogPrint("net", "%s: %u headers, range (%s, %s), to peer=%d\n", __func__,
                                vHeaders.size(),
                                vHeaders.front().GetHash().ToString(),
                                vHeaders.back().GetHash().ToString(), pto->id);
                    } else {
                        LogPrint("net", "%s: sending header %s to peer=%d\n", __func__,
                                vHeaders.front().GetHash().ToString(), pto->id);
                    }
                    pto->PushMessage(NetMsgType::HEADERS, vHeaders);
                    state.pindexBestHeaderSent = pBestIndex;
                } else
                    fRevertToInv = true;
            }
            if (fRevertToInv) {
                // If falling back to using an inv, just try to inv the tip.
                // The last entry in vBlockHashesToAnnounce was our tip at some point
                // in the past.
                if (!pto->vBlockHashesToAnnounce.empty()) {
                    const uint256 &hashToAnnounce = pto->vBlockHashesToAnnounce.back();
                    BlockMap::iterator mi = mapBlockIndex.find(hashToAnnounce);
                    assert(mi != mapBlockIndex.end());
                    CBlockIndex *pindex = mi->second;

                    // Warn if we're announcing a block that is not on the main chain.
                    // This should be very rare and could be optimized out.
                    // Just log for now.
                    if (chainActive[pindex->nHeight] != pindex) {
                        LogPrint("net", "Announcing block %s not on main chain (tip=%s)\n",
                            hashToAnnounce.ToString(), chainActive.Tip()->GetBlockHash().ToString());
                    }

                    // If the peer's chain has this block, don't inv it back.
                    if (!PeerHasHeader(&state, pindex)) {
                        pto->PushInventory(CInv(MSG_BLOCK, hashToAnnounce));
                        LogPrint("net", "%s: sending inv peer=%d hash=%s\n", __func__,
                            pto->id, hashToAnnounce.ToString());
                    }
                }
            }
            pto->vBlockHashesToAnnounce.clear();
        }

        //
        // Message: inventory
        //
        vector<CInv> vInv;
        {
            LOCK(pto->cs_inventory);
            vInv.reserve(std::max<size_t>(pto->vInventoryBlockToSend.size(), INVENTORY_BROADCAST_MAX));

            // Add blocks
            for(const uint256& hash: pto->vInventoryBlockToSend) {
                vInv.push_back(CInv(MSG_BLOCK, hash));
                if (vInv.size() == MAX_INV_SZ) {
                    pto->PushMessage(NetMsgType::INV, vInv);
                    vInv.clear();
                }
            }
            pto->vInventoryBlockToSend.clear();

            // Add Dandelion transactions
            for (const uint256& hash : pto->vInventoryDandelionTxToSend) {
                pto->setDandelionInventoryKnown.insert(hash);
                uint256 dandelionServiceDiscoveryHash;
                dandelionServiceDiscoveryHash.SetHex("0xffffffffffffffffffffffffffffffffffffffffffffffffffffffffffffffff");
                if (!pto->fSupportsDandelion && hash!=dandelionServiceDiscoveryHash) {
                    vInv.push_back(CInv(MSG_TX, hash));
                } else {
                    vInv.push_back(CInv(MSG_DANDELION_TX, hash));
                }
                if (vInv.size() == MAX_INV_SZ) {
                    pto->PushMessage(NetMsgType::INV, vInv);
                    vInv.clear();
                }
            }
            pto->vInventoryDandelionTxToSend.clear();

            // Check whether periodic sends should happen
            bool fSendTrickle = pto->fWhitelisted;
            if (pto->nNextInvSend < nNow) {
                fSendTrickle = true;
                // Use half the delay for outbound peers, as there is less privacy concern for them.
                pto->nNextInvSend = PoissonNextSend(nNow, INVENTORY_BROADCAST_INTERVAL >> !pto->fInbound);
            }

            // Time to send but the peer has requested we not relay transactions.
            if (fSendTrickle) {
                LOCK(pto->cs_filter);
                if (!pto->fRelayTxes) pto->setInventoryTxToSend.clear();
            }

            // Respond to BIP35 mempool requests
            if (fSendTrickle && pto->fSendMempool) {
                auto vtxinfo = mempool.infoAll();
                pto->fSendMempool = false;
                CAmount filterrate = 0;
                {
                    LOCK(pto->cs_feeFilter);
                    filterrate = pto->minFeeFilter;
                }

                LOCK(pto->cs_filter);

                for (const auto& txinfo : vtxinfo) {
                    const uint256& hash = txinfo.tx->GetHash();
                    CInv inv(MSG_TX, hash);
                    pto->setInventoryTxToSend.erase(hash);
                    if (filterrate) {
                        if (txinfo.feeRate.GetFeePerK() < filterrate)
                            continue;
                    }
                    if (pto->pfilter) {
                        if (!pto->pfilter->IsRelevantAndUpdate(*txinfo.tx)) continue;
                    }
                    pto->filterInventoryKnown.insert(hash);
                    vInv.push_back(inv);
                    if (vInv.size() == MAX_INV_SZ) {
                        pto->PushMessage(NetMsgType::INV, vInv);
                        vInv.clear();
                    }
                }
                pto->timeLastMempoolReq = GetTime();
            }

            // Determine transactions to relay
            if (fSendTrickle) {
                // Produce a vector with all candidates for sending
                vector<std::set<uint256>::iterator> vInvTx;
                vInvTx.reserve(pto->setInventoryTxToSend.size());
                for (std::set<uint256>::iterator it = pto->setInventoryTxToSend.begin(); it != pto->setInventoryTxToSend.end(); it++) {
                    vInvTx.push_back(it);
                }
                CAmount filterrate = 0;
                {
                    LOCK(pto->cs_feeFilter);
                    filterrate = pto->minFeeFilter;
                }
                // Topologically and fee-rate sort the inventory we send for privacy and priority reasons.
                // A heap is used so that not all items need sorting if only a few are being sent.
                CompareInvMempoolOrder compareInvMempoolOrder(&mempool);
                std::make_heap(vInvTx.begin(), vInvTx.end(), compareInvMempoolOrder);
                // No reason to drain out at many times the network's capacity,
                // especially since we have many peers and some will draw much shorter delays.
                unsigned int nRelayedTransactions = 0;
                LOCK(pto->cs_filter);
                while (!vInvTx.empty() && nRelayedTransactions < INVENTORY_BROADCAST_MAX) {
                    // Fetch the top element from the heap
                    std::pop_heap(vInvTx.begin(), vInvTx.end(), compareInvMempoolOrder);
                    std::set<uint256>::iterator it = vInvTx.back();
                    vInvTx.pop_back();
                    uint256 hash = *it;
                    // Remove it from the to-be-sent set
                    pto->setInventoryTxToSend.erase(it);
                    // Check if not in the filter already
                    if (pto->filterInventoryKnown.contains(hash)) {
                        continue;
                    }
                    // Not in the mempool anymore? don't bother sending it.
                    auto txinfo = mempool.info(hash);
                    if (!txinfo.tx) {
                        continue;
                    }
                    if (filterrate && txinfo.feeRate.GetFeePerK() < filterrate) {
                        continue;
                    }
                    if (pto->pfilter && !pto->pfilter->IsRelevantAndUpdate(*txinfo.tx)) continue;
                    // Send
                    vInv.push_back(CInv(MSG_TX, hash));
                    nRelayedTransactions++;
                    {
                        // Expire old relay messages
                        while (!vRelayExpiration.empty() && vRelayExpiration.front().first < nNow)
                        {
                            mapRelay.erase(vRelayExpiration.front().second);
                            vRelayExpiration.pop_front();
                        }

                        auto ret = mapRelay.insert(std::make_pair(hash, std::move(txinfo.tx)));
                        if (ret.second) {
                            vRelayExpiration.push_back(std::make_pair(nNow + 15 * 60 * 1000000, ret.first));
                        }
                    }
                    if (vInv.size() == MAX_INV_SZ) {
                        pto->PushMessage(NetMsgType::INV, vInv);
                        vInv.clear();
                    }
                    pto->filterInventoryKnown.insert(hash);
                }
            }
        }
        if (!vInv.empty())
            pto->PushMessage(NetMsgType::INV, vInv);

        // Detect whether we're stalling
        nNow = GetTimeMicros();
        if (!pto->fDisconnect && state.nStallingSince && state.nStallingSince < nNow - 1000000 * BLOCK_STALLING_TIMEOUT) {
            // Stalling only triggers when the block download window cannot move. During normal steady state,
            // the download window should be much larger than the to-be-downloaded set of blocks, so disconnection
            // should only happen during initial block download.
            LogPrintf("Peer=%d is stalling block download, disconnecting\n", pto->id);
            pto->fDisconnect = true;
        }
        // In case there is a block that has been in flight from this peer for 2 + 0.5 * N times the block interval
        // (with N the number of peers from which we're downloading validated blocks), disconnect due to timeout.
        // We compensate for other peers to prevent killing off peers due to our own downstream link
        // being saturated. We only count validated in-flight blocks so peers can't advertise non-existing block hashes
        // to unreasonably increase our timeout.
        if (!pto->fDisconnect && state.vBlocksInFlight.size() > 0) {
            QueuedBlock &queuedBlock = state.vBlocksInFlight.front();
            int nOtherPeersWithValidatedDownloads = nPeersWithValidatedDownloads - (state.nBlocksInFlightValidHeaders > 0);
            if (nNow > state.nDownloadingSince + consensusParams.nPowTargetSpacing * (BLOCK_DOWNLOAD_TIMEOUT_BASE + BLOCK_DOWNLOAD_TIMEOUT_PER_PEER * nOtherPeersWithValidatedDownloads)) {
                LogPrintf("Timeout downloading block %s from peer=%d, disconnecting\n", queuedBlock.hash.ToString(), pto->id);
                pto->fDisconnect = true;
            }
        }

        //
        // Message: getdata (blocks)
        //
        vector<CInv> vGetData;


        if (!pto->fDisconnect && !pto->fClient && (fFetch || !IsInitialBlockDownload()) && state.nBlocksInFlight < MAX_BLOCKS_IN_TRANSIT_PER_PEER) {
            vector<CBlockIndex*> vToDownload;
            NodeId staller = -1;

            FindNextBlocksToDownload(pto->GetId(), MAX_BLOCKS_IN_TRANSIT_PER_PEER - state.nBlocksInFlight, vToDownload, staller);
            for(CBlockIndex *pindex: vToDownload) {
                if (State(pto->GetId())->fHaveWitness || !IsWitnessEnabled(pindex->pprev, consensusParams)) {
                    uint32_t nFetchFlags = GetFetchFlags(pto, pindex->pprev, consensusParams);
                    vGetData.push_back(CInv(MSG_BLOCK | nFetchFlags, pindex->GetBlockHash()));
                    MarkBlockAsInFlight(pto->GetId(), pindex->GetBlockHash(), consensusParams, pindex);
                    LogPrint("net", "Requesting block %s (%d) peer=%d\n", pindex->GetBlockHash().ToString(),
                        pindex->nHeight, pto->id);
                }
            }
            if (state.nBlocksInFlight == 0 && staller != -1  && State(pto->GetId())->fHaveWitness) {
                if (State(staller)->nStallingSince == 0) {
                    State(staller)->nStallingSince = nNow;
                    LogPrint("net", "Stall started peer=%d\n", staller);
                }
            }
        }

        //
        // Message: getdata (non-blocks)
        //
        while (!pto->fDisconnect && !pto->mapAskFor.empty() && (*pto->mapAskFor.begin()).first <= nNow)
        {
            const CInv& inv = (*pto->mapAskFor.begin()).second;
            if (!AlreadyHave(inv))
            {
                if (fDebug)
                    LogPrint("net", "Requesting %s peer=%d\n", inv.ToString(), pto->id);
                vGetData.push_back(inv);
                if (vGetData.size() >= 1000)
                {
                    pto->PushMessage(NetMsgType::GETDATA, vGetData);
                    vGetData.clear();
                }
            } else {
                //If we're not going to ask, don't expect a response.
                pto->setAskFor.erase(inv.hash);
            }
            pto->mapAskFor.erase(pto->mapAskFor.begin());
        }
        if (!vGetData.empty())
            pto->PushMessage(NetMsgType::GETDATA, vGetData);

        //
        // Message: feefilter
        //
        // We don't want white listed peers to filter txs to us if we have -whitelistforcerelay
        if (pto->nVersion >= FEEFILTER_VERSION && GetBoolArg("-feefilter", DEFAULT_FEEFILTER) &&
            !(pto->fWhitelisted && GetBoolArg("-whitelistforcerelay", DEFAULT_WHITELISTFORCERELAY))) {
            CAmount currentFilter = mempool.GetMinFee(GetArg("-maxmempool", DEFAULT_MAX_MEMPOOL_SIZE) * 1000000).GetFeePerK();
            int64_t timeNow = GetTimeMicros();
            if (timeNow > pto->nextSendTimeFeeFilter) {
                CAmount filterToSend = filterRounder.round(currentFilter);
                if (filterToSend != pto->lastSentFeeFilter) {
                    pto->PushMessage(NetMsgType::FEEFILTER, filterToSend);
                    pto->lastSentFeeFilter = filterToSend;
                }
                pto->nextSendTimeFeeFilter = PoissonNextSend(timeNow, AVG_FEEFILTER_BROADCAST_INTERVAL);
            }
            // If the fee filter has changed substantially and it's still more than MAX_FEEFILTER_CHANGE_DELAY
            // until scheduled broadcast, then move the broadcast to within MAX_FEEFILTER_CHANGE_DELAY.
            else if (timeNow + MAX_FEEFILTER_CHANGE_DELAY * 1000000 < pto->nextSendTimeFeeFilter &&
                     (currentFilter < 3 * pto->lastSentFeeFilter / 4 || currentFilter > 4 * pto->lastSentFeeFilter / 3)) {
                pto->nextSendTimeFeeFilter = timeNow + (insecure_rand() % MAX_FEEFILTER_CHANGE_DELAY) * 1000000;
            }
        }
    }
    return true;
}

 std::string CBlockFileInfo::ToString() const {
     return strprintf("CBlockFileInfo(blocks=%u, size=%u, heights=%u...%u, time=%s...%s)", nBlocks, nSize, nHeightFirst, nHeightLast, DateTimeStrFormat("%Y-%m-%d", nTimeFirst), DateTimeStrFormat("%Y-%m-%d", nTimeLast));
 }

ThresholdState VersionBitsTipState(const Consensus::Params& params, Consensus::DeploymentPos pos)
{
    LOCK(cs_main);
    return VersionBitsState(chainActive.Tip(), params, pos, versionbitscache);
}

class CMainCleanup
{
public:
    CMainCleanup() {}
    ~CMainCleanup() {
        // block headers
        BlockMap::iterator it1 = mapBlockIndex.begin();
        for (; it1 != mapBlockIndex.end(); it1++)
            delete (*it1).second;
        mapBlockIndex.clear();

        // orphan transactions
        mapOrphanTransactions.clear();
        mapOrphanTransactionsByPrev.clear();
    }
} instance_of_cmaincleanup;

// ppcoin: find last block index up to pindex
const CBlockIndex* GetLastBlockIndex(const CBlockIndex* pindex, bool fProofOfStake)
{
    while (pindex && pindex->pprev && (pindex->IsProofOfStake() != fProofOfStake))
        pindex = pindex->pprev;
    return pindex;
}

unsigned int ComputedMinStake(unsigned int nBase, int64_t nTime, unsigned int nBlockTime)
{
  return ComputeMaxBits(bnProofOfStakeLimit, nBase, nTime);
}

unsigned int GetNextTargetRequired(const CBlockIndex* pindexLast, bool fProofOfStake)
{

    arith_uint256 bnTargetLimit = fProofOfStake ? GetProofOfStakeLimit(pindexLast->nHeight) : Params().ProofOfWorkLimit();

    if (pindexLast == nullptr)
        return bnTargetLimit.GetCompact(); // genesis block


    const CBlockIndex* pindexPrev = GetLastBlockIndex(pindexLast, fProofOfStake);
    if (pindexPrev->pprev == nullptr)
        return bnTargetLimit.GetCompact(); // first block

    const CBlockIndex* pindexPrevPrev = GetLastBlockIndex(pindexPrev->pprev, fProofOfStake);
    if (pindexPrevPrev->pprev == nullptr)
        return bnTargetLimit.GetCompact(); // second block

    int64_t nActualSpacing = pindexPrev->GetBlockTime() - pindexPrevPrev->GetBlockTime();

    if (nActualSpacing < 0)
        nActualSpacing = Params().GetConsensus().nTargetSpacing;

    // ppcoin: target change every block
    // ppcoin: retarget with exponential moving toward target spacing
    arith_uint256 bnNew;
    bnNew.SetCompact(pindexPrev->nBits);

    arith_uint256 nInterval = (Params().GetConsensus().nTargetTimespan) / (Params().GetConsensus().nTargetSpacing);
    bnNew *= (((nInterval - 1)) * (Params().GetConsensus().nTargetSpacing) + (nActualSpacing) + (nActualSpacing));
    bnNew /= (((nInterval + 1)) * (Params().GetConsensus().nTargetSpacing));

    if (bnNew <= 0 || bnNew > bnTargetLimit)
        bnNew = bnTargetLimit;

    return bnNew.GetCompact();
}

arith_uint256 GetProofOfStakeLimit(int nHeight)
{
    return (bnProofOfStakeLimitV2);
}

bool TransactionGetCoinAge(CTransaction& transaction, uint64_t& nCoinAge, const CStateViewCache& view)
{
    arith_uint512 bnCentSecond = 0;  // coin age in the unit of cent-seconds
    nCoinAge = 0;

    if (transaction.IsCoinBase())
        return true;

    for(const CTxIn& txin: transaction.vin)
    {
        // First try finding the previous transaction in database
        CTransaction txPrev;
        uint256 hashBlock = uint256();

        if (!GetTransaction(txin.prevout.hash, txPrev, Params().GetConsensus(), hashBlock, view, true))
            continue;  // previous transaction not in main chain

        if (transaction.nTime < txPrev.nTime)
            return false;  // Transaction timestamp violation

        if (mapBlockIndex.count(hashBlock) == 0)
            return false; //Block not found

        CBlockIndex* pblockindex = mapBlockIndex[hashBlock];

        if (pblockindex->nTime + Params().GetConsensus().nStakeMinAge > transaction.nTime)
            continue; // only count coins meeting min age requirement

        int64_t nValueIn = txPrev.vout[txin.prevout.n].nValue;
        bnCentSecond += arith_uint512(nValueIn) * (transaction.nTime-txPrev.nTime) / CENT;


        LogPrint("coinage", "coin age nValueIn=%d nTimeDiff=%d bnCentSecond=%s\n", nValueIn, transaction.nTime - txPrev.nTime, bnCentSecond.ToString());
    }


    arith_uint512 bnCoinDay = ((bnCentSecond * CENT) / COIN) / (24 * 60 * 60);
    LogPrint("coinage", "coin age bnCoinDay=%s\n", bnCoinDay.ToString());
    nCoinAge = bnCoinDay.GetLow64();

    return true;
}

using namespace std;

// Get time weight
int64_t GetWeight(int64_t nIntervalBeginning, int64_t nIntervalEnd)
{
    // Kernel hash weight starts from 0 at the min age
    // this change increases active coins participating the hash and helps
    // to secure the network when proof-of-stake difficulty is low

    return nIntervalEnd - nIntervalBeginning - Params().GetConsensus().nStakeMinAge;
}

// Get the last stake modifier and its generation time from a given block
static bool GetLastStakeModifier(const CBlockIndex* pindex, uint64_t& nStakeModifier, int64_t& nModifierTime)
{
    if (!pindex)
        return error("GetLastStakeModifier: null pindex");
    while (pindex && pindex->pprev && !pindex->GeneratedStakeModifier())
        pindex = pindex->pprev;
    if (!pindex->GeneratedStakeModifier()){
        nStakeModifier = 1;
        nModifierTime = pindex->GetBlockTime();
        return true;
    }
    nStakeModifier = pindex->nStakeModifier;
    nModifierTime = pindex->GetBlockTime();
    return true;
}

// Get selection interval section (in seconds)
static int64_t GetStakeModifierSelectionIntervalSection(int nSection)
{
    assert (nSection >= 0 && nSection < 64);
    return (Params().GetConsensus().nModifierInterval * 63 / (63 + ((63 - nSection) * (MODIFIER_INTERVAL_RATIO - 1))));
}

// Get stake modifier selection interval (in seconds)
static int64_t GetStakeModifierSelectionInterval()
{
    int64_t nSelectionInterval = 0;
    for (int nSection=0; nSection<64; nSection++)
        nSelectionInterval += GetStakeModifierSelectionIntervalSection(nSection);
    return nSelectionInterval;
}

// select a block from the candidate blocks in vSortedByTimestamp, excluding
// already selected blocks in vSelectedBlocks, and with timestamp up to
// nSelectionIntervalStop.
static bool SelectBlockFromCandidates(vector<pair<int64_t, uint256> >& vSortedByTimestamp, map<uint256, const CBlockIndex*>& mapSelectedBlocks,
    int64_t nSelectionIntervalStop, uint64_t nStakeModifierPrev, const CBlockIndex** pindexSelected)
{
    bool fSelected = false;
    uint256 hashBest = uint256();
    *pindexSelected = (const CBlockIndex*) 0;
    for(const PAIRTYPE(int64_t, uint256)& item: vSortedByTimestamp)
    {
        if (!mapBlockIndex.count(item.second))
            return error("SelectBlockFromCandidates: failed to find block index for candidate block %s", item.second.ToString());
        const CBlockIndex* pindex = mapBlockIndex[item.second];
        if (fSelected && pindex->GetBlockTime() > nSelectionIntervalStop){
//            LogPrint("stakemodifier", "SelectBlockFromCandidates: selection hash=%s index=%d proofhash=%s nStakeModifierPrev=%08x\n", hashBest.ToString(), pindex->nHeight, pindex->hashProof.ToString(), nStakeModifierPrev);
            break;

        }

        if (mapSelectedBlocks.count(pindex->GetBlockHash()) > 0)
            continue;
        // compute the selection hash by hashing its proof-hash and the
        // previous proof-of-stake modifier
        CDataStream ss(SER_GETHASH, 0);
        ss << ArithToUint256(pindex->hashProof) << nStakeModifierPrev;
        uint256 hashSelection = Hash(ss.begin(), ss.end());


        // the selection hash is divided by 2**32 so that proof-of-stake block
        // is always favored over proof-of-work block. this is to preserve
        // the energy efficiency property
        if (pindex->IsProofOfStake())
            hashSelection = ArithToUint256(UintToArith256(hashSelection) >> 32);

        if (fSelected && hashSelection < hashBest)
        {
            hashBest = hashSelection;
            *pindexSelected = (const CBlockIndex*) pindex;
        }
        else if (!fSelected)
        {
            fSelected = true;
            hashBest = hashSelection;
            *pindexSelected = (const CBlockIndex*) pindex;
        }
    }
    return fSelected;
}

// Stake Modifier (hash modifier of proof-of-stake):
// The purpose of stake modifier is to prevent a txout (coin) owner from
// computing future proof-of-stake generated by this txout at the time
// of transaction confirmation. To meet kernel protocol, the txout
// must hash with a future stake modifier to generate the proof.
// Stake modifier consists of bits each of which is contributed from a
// selected block of a given block group in the past.
// The selection of a block is based on a hash of the block's proof-hash and
// the previous stake modifier.
// Stake modifier is recomputed at a fixed time interval instead of every
// block. This is to make it difficult for an attacker to gain control of
// additional bits in the stake modifier, even after generating a chain of
// blocks.
bool ComputeNextStakeModifier(const CBlockIndex* pindexPrev, uint64_t& nStakeModifier, bool& fGeneratedStakeModifier)
{
    nStakeModifier = 0;
    fGeneratedStakeModifier = false;
    if (!pindexPrev)
    {
        fGeneratedStakeModifier = true;
        return error("ComputeNextStakeModifier(): Could not find pindexPrev");  // genesis block's modifier is 0
    }
    // First find current stake modifier and its generation block time
    // if it's not old enough, return the same stake modifier
    int64_t nModifierTime = 0;
    if (!GetLastStakeModifier(pindexPrev, nStakeModifier, nModifierTime))
        return error("ComputeNextStakeModifier: unable to get last modifier");
//    LogPrint("stakemodifier", "ComputeNextStakeModifier: prev modifier=0x%016x time=%s\n", nStakeModifier, DateTimeStrFormat("%Y-%m-%d %H:%M:%S", nModifierTime));
    if (nModifierTime / Params().GetConsensus().nModifierInterval >= pindexPrev->GetBlockTime() / Params().GetConsensus().nModifierInterval)
        return true;

    // Sort candidate blocks by timestamp
    vector<pair<int64_t, uint256> > vSortedByTimestamp;
    vSortedByTimestamp.reserve(64 * Params().GetConsensus().nModifierInterval / GetTargetSpacing(pindexPrev->nHeight));
    int64_t nSelectionInterval = GetStakeModifierSelectionInterval();
    int64_t nSelectionIntervalStart = (pindexPrev->GetBlockTime() / Params().GetConsensus().nModifierInterval)
            * Params().GetConsensus().nModifierInterval - nSelectionInterval;
//    LogPrint("stakemodifier", "nSelectionInterval = %d nSelectionIntervalStart = %d\n",nSelectionInterval,nSelectionIntervalStart);

    const CBlockIndex* pindex = pindexPrev;
    while (pindex && pindex->GetBlockTime() >= nSelectionIntervalStart)
    {
        vSortedByTimestamp.push_back(make_pair(pindex->GetBlockTime(), pindex->GetBlockHash()));
        pindex = pindex->pprev;
    }
    int nHeightFirstCandidate = pindex ? (pindex->nHeight + 1) : 0;
    reverse(vSortedByTimestamp.begin(), vSortedByTimestamp.end());
    sort(vSortedByTimestamp.begin(), vSortedByTimestamp.end());

    // Select 64 blocks from candidate blocks to generate stake modifier
    uint64_t nStakeModifierNew = 0;
    int64_t nSelectionIntervalStop = nSelectionIntervalStart;
    map<uint256, const CBlockIndex*> mapSelectedBlocks;
    for (int nRound=0; nRound<min(64, (int)vSortedByTimestamp.size()); nRound++)
    {
        // add an interval section to the current selection round
        nSelectionIntervalStop += GetStakeModifierSelectionIntervalSection(nRound);
        // select a block from the candidates of current round
        if (!SelectBlockFromCandidates(vSortedByTimestamp, mapSelectedBlocks, nSelectionIntervalStop, nStakeModifier, &pindex))
            return error("ComputeNextStakeModifier: unable to select block at round %d", nRound);
        // write the entropy bit of the selected block
        nStakeModifierNew |= (((uint64_t)pindex->GetStakeEntropyBit()) << nRound);
        // add the selected block from candidates to selected list
        mapSelectedBlocks.insert(make_pair(pindex->GetBlockHash(), pindex));
//        LogPrint("stakemodifier", "ComputeNextStakeModifier: selected round %d stop=%s height=%d bit=%d\n", nRound, DateTimeStrFormat("%Y-%m-%d %H:%M:%S", nSelectionIntervalStop), pindex->nHeight, pindex->GetStakeEntropyBit());
    }

    // Print selection map for visualization of the selected blocks
    if (LogAcceptCategory("stakemodifier"))
    {
        string strSelectionMap = "";
        // '-' indicates proof-of-work blocks not selected
        strSelectionMap.insert(0, pindexPrev->nHeight - nHeightFirstCandidate + 1, '-');
        pindex = pindexPrev;
        while (pindex && pindex->nHeight >= nHeightFirstCandidate)
        {
            // '=' indicates proof-of-stake blocks not selected
            if (pindex->IsProofOfStake())
                strSelectionMap.replace(pindex->nHeight - nHeightFirstCandidate, 1, "=");
            pindex = pindex->pprev;
        }
        for(const PAIRTYPE(uint256, const CBlockIndex*)& item: mapSelectedBlocks)
        {
            // 'S' indicates selected proof-of-stake blocks
            // 'W' indicates selected proof-of-work blocks
            strSelectionMap.replace(item.second->nHeight - nHeightFirstCandidate, 1, item.second->IsProofOfStake()? "S" : "W");
        }
//        LogPrintf("ComputeNextStakeModifier: selection height [%d, %d] map %s\n", nHeightFirstCandidate, pindexPrev->nHeight, strSelectionMap);
    }
//    LogPrint("stakemodifier", "ComputeNextStakeModifier: new modifier=0x%016x time=%s\n", nStakeModifierNew, DateTimeStrFormat("%Y-%m-%d %H:%M:%S", pindexPrev->GetBlockTime()));

    nStakeModifier = nStakeModifierNew;
    fGeneratedStakeModifier = true;
    return true;
}


static bool CheckStakeKernelHashV2(CBlockIndex* pindexPrev, unsigned int nBits, unsigned int nTimeBlockFrom, const CTransaction& txPrev, const COutPoint& prevout, unsigned int nTimeTx, arith_uint256& hashProofOfStake, arith_uint256& targetProofOfStake, bool fPrintProofOfStake)
{

    if (nTimeTx < txPrev.nTime)  // Transaction timestamp violation
        return error("CheckStakeKernelHash() : nTime violation");


    if (nTimeBlockFrom + Params().GetConsensus().nStakeMinAge > nTimeTx) // Min age requirement
        return error("CheckStakeKernelHash() : min age violation");

    // Base target
    targetProofOfStake.SetCompact(nBits);

    // Weighted target
    int64_t nValueIn = txPrev.vout[prevout.n].nValue;
    arith_uint512 bnWeight = arith_uint512(nValueIn);

    // We need to convert to uint512 to prevent overflow when multiplying by 1st block coins
    base_uint<512> targetProofOfStake512(targetProofOfStake.GetHex());
    targetProofOfStake512 *= bnWeight;

    uint64_t nStakeModifier = pindexPrev->nStakeModifier;
    int nStakeModifierHeight = pindexPrev->nHeight;
    int64_t nStakeModifierTime = pindexPrev->nTime;

    // Calculate hash
    CDataStream ss(SER_GETHASH, 0);
    ss << nStakeModifier << nTimeBlockFrom << txPrev.nTime << prevout.hash << prevout.n << nTimeTx;
    hashProofOfStake = UintToArith256(Hash(ss.begin(), ss.end()));

    if (fPrintProofOfStake)
    {
        LogPrint("stakemodifier","CheckStakeKernelHash() : using modifier 0x%016x at height=%d timestamp=%s for block from timestamp=%s\n",
            nStakeModifier, nStakeModifierHeight,
            DateTimeStrFormat("%Y-%m-%d %H:%M:%S", nStakeModifierTime),
            DateTimeStrFormat("%Y-%m-%d %H:%M:%S", nTimeBlockFrom));
        LogPrint("stakemodifier","CheckStakeKernelHash() : check modifier=0x%016x nTimeBlockFrom=%u nTimeTxPrev=%u nPrevout=%u nTimeTx=%u hashProof=%s bnTarget=%s nBits=%08x nValueIn=%d bnWeight=%s\n",
            nStakeModifier,
            nTimeBlockFrom, txPrev.nTime, prevout.n, nTimeTx,
            hashProofOfStake.ToString(), targetProofOfStake512.ToString(), nBits, nValueIn,bnWeight.ToString());
    }

    // We need to convert type so it can be compared to target
    base_uint<512> hashProofOfStake512(hashProofOfStake.GetHex());

    // Now check if proof-of-stake hash meets target protocol
    if (hashProofOfStake512 > targetProofOfStake512)
      return false;

    if (fDebug && !fPrintProofOfStake)
    {
        LogPrint("stakemodifier","CheckStakeKernelHash() : using modifier 0x%016x at height=%d timestamp=%s for block from timestamp=%s\n",
            nStakeModifier, nStakeModifierHeight,
            DateTimeStrFormat("%Y-%m-%d %H:%M:%S", nStakeModifierTime),
            DateTimeStrFormat("%Y-%m-%d %H:%M:%S", nTimeBlockFrom));
        LogPrint("stakemodifier","CheckStakeKernelHash() : pass modifier=0x%016x nTimeBlockFrom=%u nTimeTxPrev=%u nPrevout=%u nTimeTx=%u hashProof=%s\n",
            nStakeModifier,
            nTimeBlockFrom, txPrev.nTime, prevout.n, nTimeTx,
            hashProofOfStake.ToString());
    }

    return true;
}

bool CheckStakeKernelHash(CBlockIndex* pindexPrev, unsigned int nBits, CBlockIndex& blockFrom, const CTransaction& txPrev, const COutPoint& prevout, unsigned int nTimeTx, arith_uint256& hashProofOfStake, arith_uint256& targetProofOfStake, bool fPrintProofOfStake)
{
    // if (IsProtocolV2(pindexPrev->nHeight+1))
        return CheckStakeKernelHashV2(pindexPrev, nBits, blockFrom.GetBlockTime(), txPrev, prevout, nTimeTx, hashProofOfStake, targetProofOfStake, true);
    // else
        // return CheckStakeKernelHashV1(nBits, blockFrom, nTxPrevOffset, txPrev, prevout, nTimeTx, hashProofOfStake, targetProofOfStake, fPrintProofOfStake);
}

//Check kernel hash target and coinstake signature
bool CheckProofOfStake(CBlockIndex* pindexPrev, const CTransaction& tx, unsigned int nBits, arith_uint256& hashProofOfStake, arith_uint256& targetProofOfStake, std::vector<CScriptCheck> *pvChecks, CStateViewCache& view, bool fCHeckSignature)
{
    if (!tx.IsCoinStake())
        return error("%s: called on non-coinstake %s", __func__, tx.GetHash().ToString());

    // Kernel (input 0) must match the stake hash target per coin age (nBits)
    const CTxIn& txin = tx.vin[0];

    CTransaction txPrev;
    uint256 hashBlock = uint256();
    if (!GetTransaction(txin.prevout.hash, txPrev, Params().GetConsensus(), hashBlock, view, true))
        return error("%s: INFO: read txPrev failed %s",__func__, txin.prevout.hash.GetHex());  // previous transaction not in main chain, may occur during initial download

    bool fColdStaking = txPrev.vout[txin.prevout.n].scriptPubKey.IsColdStaking() || txPrev.vout[txin.prevout.n].scriptPubKey.IsColdStakingv2();
    bool fPoolEnabled = IsColdStakingPoolFeeEnabled(pindexPrev, Params().GetConsensus());
    CScript kernelScript = txPrev.vout[txin.prevout.n].scriptPubKey;

    if (fPoolEnabled && tx.vin.size() > 1)
    {
        for (unsigned int i = 1; i < tx.vin.size(); i++)
        {
            CTransaction txPrev_;
            uint256 hashBlock_ = uint256();
            if (!GetTransaction(tx.vin[i].prevout.hash, txPrev_, Params().GetConsensus(), hashBlock_, view, true))
                return error("%s: INFO: read txPrev failed %s",__func__, tx.vin[i].prevout.hash.GetHex());  // previous transaction not in main chain, may occur during initial download

            fColdStaking |= txPrev_.vout[tx.vin[i].prevout.n].scriptPubKey.IsColdStaking() || txPrev_.vout[tx.vin[i].prevout.n].scriptPubKey.IsColdStakingv2();
            if (fColdStaking && txPrev_.vout[tx.vin[i].prevout.n].scriptPubKey != kernelScript)
                return error("%s: Coinstake spends inputs from more than one different kernel", __func__);
        }
    }

    if (fColdStaking)
    {
        CAmount valueIn = view.GetValueIn(tx);
        CAmount valueOut = 0;

        for(unsigned int i = 1; i < tx.vout.size() - (fPoolEnabled?0:1); i++) // First output is empty, last is CFund contribution
            if(fPoolEnabled && tx.vout[i].scriptPubKey == txPrev.vout[txin.prevout.n].scriptPubKey)
                valueOut += tx.vout[i].nValue;
            else if(!fPoolEnabled && tx.vout[i].scriptPubKey != txPrev.vout[txin.prevout.n].scriptPubKey)
                return error(strprintf("%s: Coinstake output %d tried to move cold staking coins to a non authorised script. (%s vs. %s)",
                                       __func__, i, ScriptToAsmStr(txPrev.vout[txin.prevout.n].scriptPubKey), ScriptToAsmStr(tx.vout[i].scriptPubKey)));

        if (fPoolEnabled && valueIn > valueOut)
            return error("%s: Coinstake tried to move cold staking coins to a non authorised script.",__func__);

    }

    if (pvChecks)
        pvChecks->reserve(tx.vin.size());

    if(fCHeckSignature)
    {
        PrecomputedTransactionData txdata(tx);
        const COutPoint &prevout = tx.vin[0].prevout;
        const CCoins* coins = view.AccessCoins(prevout.hash);
        assert(coins);

        // Verify signature
        CScriptCheck check(*coins, tx, 0, SCRIPT_VERIFY_NONE, false, &txdata);
        if (pvChecks) {
            pvChecks->push_back(CScriptCheck());
            check.swap(pvChecks->back());
        } else if (!check())
            return error("%s: script-verify-failed %s",__func__, ScriptErrorString(check.GetScriptError()));
    }

    if (mapBlockIndex.count(hashBlock) == 0)
        return fDebug? error("%s: read block failed",__func__) : false; // unable to read block of previous transaction

    CBlockIndex* pblockindex = mapBlockIndex[hashBlock];

    if (txin.prevout.hash != txPrev.GetHash())
        return error("%s: Coinstake input does not match previous output %s",__func__, txin.prevout.hash.GetHex());

    if (!CheckStakeKernelHash(pindexPrev, nBits, *pblockindex, txPrev, txin.prevout, tx.nTime, hashProofOfStake, targetProofOfStake, fDebug))
        return error("%s: INFO: check kernel failed on coinstake %s, hashProof=%s",__func__,  tx.GetHash().ToString(), hashProofOfStake.ToString()); // may occur during initial download or if behind on block chain sync

    return true;
}

// Check whether the coinstake timestamp meets protocol
bool CheckCoinStakeTimestamp(int nHeight, int64_t nTimeBlock, int64_t nTimeTx)
{
    if (nHeight > 0)
        return (nTimeBlock == nTimeTx) && ((nTimeTx & STAKE_TIMESTAMP_MASK) == 0);
    else
        return (nTimeBlock == nTimeTx);
}

bool CheckKernel(CBlockIndex* pindexPrev, unsigned int nBits, int64_t nTime, const COutPoint& prevout, const CStateViewCache& view, int64_t* pBlockTime)
{
    arith_uint256 hashProofOfStake, targetProofOfStake;

    CTransaction txPrev;
    uint256 hashBlock = uint256();
    if (!GetTransaction(prevout.hash, txPrev, Params().GetConsensus(), hashBlock, view, true)){
        LogPrintf("CheckKernel : Could not find previous transaction %s\n",prevout.hash.ToString());
        return false;
    }

    if (mapBlockIndex.count(hashBlock) == 0){
        LogPrintf("CheckKernel : Could not find block of previous transaction %s\n",hashBlock.ToString());
        return false;
    }

    CBlockIndex* pblockindex = mapBlockIndex[hashBlock];

    if (pblockindex->GetBlockTime() + Params().GetConsensus().nStakeMinAge > nTime)
        return false;

    if (pBlockTime)
        *pBlockTime = pblockindex->GetBlockTime();


    if (!pwalletMain->mapWallet.count(prevout.hash))
        return("CheckProofOfStake(): Couldn't get Tx Index");

    return CheckStakeKernelHash(pindexPrev, nBits, *pblockindex, txPrev, prevout, nTime, hashProofOfStake, targetProofOfStake);
}

// staker's coin stake reward based on coin age spent (coin-days)
int64_t GetProofOfStakeReward(int nHeight, int64_t nCoinAge, int64_t nFees, CBlockIndex* pindexPrev, const CStateViewCache& view)
{
  int64_t nSubsidy;

  if(IsStaticRewardEnabled(pindexPrev, Params().GetConsensus())){
      nSubsidy = GetStakingRewardPerBlock(view);
  } else {
      int64_t nRewardCoinYear;
      nRewardCoinYear = MAX_MINT_PROOF_OF_STAKE;

      if(nHeight-1 < 7 * Params().GetConsensus().nDailyBlockCount)
          nRewardCoinYear = 1 * MAX_MINT_PROOF_OF_STAKE;
      else if(nHeight-1 < (365 * Params().GetConsensus().nDailyBlockCount))
          nRewardCoinYear = 0.5 * MAX_MINT_PROOF_OF_STAKE;
      else if(nHeight-1 < (730 * Params().GetConsensus().nDailyBlockCount))
          nRewardCoinYear = 0.5 * MAX_MINT_PROOF_OF_STAKE;
      else if(IsCommunityFundAccumulationEnabled(pindexPrev, Params().GetConsensus(), false))
          nRewardCoinYear = 0.4 * MAX_MINT_PROOF_OF_STAKE;
      else
          nRewardCoinYear = 0.5 * MAX_MINT_PROOF_OF_STAKE;

       nSubsidy = nCoinAge * nRewardCoinYear / 365;
  }

  return  nSubsidy + nFees;
}

unsigned int ComputeMaxBits(arith_uint256 bnTargetLimit, unsigned int nBase, int64_t nTime)
{
    arith_uint256 bnResult;
    bnResult.SetCompact(nBase);
    bnResult *= 2;
    while (nTime > 0 && bnResult < bnTargetLimit)
    {
        // Maximum 200% adjustment per day...
        bnResult *= 2;
        nTime -= 24 * 60 * 60;
    }
    if (bnResult > bnTargetLimit)
        bnResult = bnTargetLimit;
    return bnResult.GetCompact();
}

static void RelayDandelionTransaction(const CTransaction& tx, CNode* pfrom)
{
    if (!stempool.exists(tx.GetHash())) {
        LogPrintf("ERROR: Trying to relay dandelion transaction %s which is not in the stempool.\n",
                  tx.GetHash().ToString());
        return;
    }
    FastRandomContext rng;
    if (rng.randrange(100)<DANDELION_FLUFF) {
        LogPrint("dandelion", "Dandelion fluff: %s\n", tx.GetHash().ToString());
        CValidationState state;
        std::shared_ptr<const CTransaction> ptx = stempool.get(tx.GetHash());
        bool fMissingInputs = false;
        AcceptToMemoryPool(mempool, state, *ptx, false, &fMissingInputs, false, 0);
        LogPrint("mempool", "AcceptToMemoryPool: peer=%d: accepted %s (poolsz %u txn, %u kB)\n",
                 pfrom->GetId(), tx.GetHash().ToString(), mempool.size(), mempool.DynamicMemoryUsage() / 1000);
        RelayTransaction(tx);
    } else {
        CInv inv(MSG_DANDELION_TX, tx.GetHash());
        CNode* destination = GetDandelionDestination(pfrom);
        if (destination!=nullptr) {
            destination->PushInventory(inv);
        }
    }
}

static void CheckDandelionEmbargoes()
{
    int64_t nCurrTime = GetTimeMicros();
    for (auto iter=mDandelionEmbargo.begin(); iter!=mDandelionEmbargo.end();) {
        if (mempool.exists(iter->first)) {
            LogPrint("dandelion", "Embargoed dandeliontx %s found in mempool; removing from embargo map\n", iter->first.ToString());
            iter = mDandelionEmbargo.erase(iter);
        } else if (iter->second < nCurrTime) {
            LogPrint("dandelion", "dandeliontx %s embargo expired\n", iter->first.ToString());
            CValidationState state;
            shared_ptr<const CTransaction> ptx = stempool.get(iter->first);
            // If txn was not found in Stempool, then something went wrong,
            // Keep it embargoed for now.
            if (!ptx) {
                LogPrintf(
                            "ERROR: dandeliontx %s embargo expired, but not found in stempool.\n",
                            iter->first.ToString());
                iter = mDandelionEmbargo.erase(iter);
                continue;
            }
            bool fMissingInputs = false;
            AcceptToMemoryPool(mempool, state, *ptx, false, &fMissingInputs, false, 0);
            LogPrint("mempool", "AcceptToMemoryPool: accepted %s (poolsz %u txn, %u kB)\n",
                     iter->first.ToString(), mempool.size(), mempool.DynamicMemoryUsage() / 1000);
            RelayTransaction(*ptx);
            iter = mDandelionEmbargo.erase(iter);
        } else {
            iter++;
        }
    }
}<|MERGE_RESOLUTION|>--- conflicted
+++ resolved
@@ -1058,12 +1058,8 @@
     }
     else {
         // pcoinsTip contains the UTXO set for chainActive.Tip()
-<<<<<<< HEAD
         CStateViewMemPool viewMemPool(pcoinsTip, mempool);
-=======
-        CCoinsViewMemPool viewMemPool(pcoinsTip, mempool);
-        CCoinsViewMemPool viewStemPool(pcoinsTip, stempool);
->>>>>>> 44ac887f
+        CStateViewMemPool viewStemPool(pcoinsTip, stempool);
         std::vector<int> prevheights;
         prevheights.resize(tx.vin.size());
         for (size_t txinIndex = 0; txinIndex < tx.vin.size(); txinIndex++) {
