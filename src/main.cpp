--- conflicted
+++ resolved
@@ -807,13 +807,8 @@
     return chain.Genesis();
 }
 
-<<<<<<< HEAD
-CStateViewCache *pcoinsTip = NULL;
-CBlockTreeDB *pblocktree = NULL;
-=======
 CCoinsViewCache *pcoinsTip = nullptr;
 CBlockTreeDB *pblocktree = nullptr;
->>>>>>> 55625092
 
 //////////////////////////////////////////////////////////////////////////////
 //
@@ -5489,7 +5484,6 @@
         return state.Invalid(false, REJECT_OBSOLETE, strprintf("bad-version(0x%08x)", block.nVersion),
                          "rejected, block version isn't v4.5.2");
 
-<<<<<<< HEAD
     if((block.nVersion & nConsultationsVersionMask) != nConsultationsVersionMask && IsConsultationsEnabled(pindexPrev,Params().GetConsensus()))
         return state.Invalid(false, REJECT_OBSOLETE, strprintf("bad-version(0x%08x)", block.nVersion),
                          "rejected no consultations block");
@@ -5498,8 +5492,6 @@
         return state.Invalid(false, REJECT_OBSOLETE, strprintf("bad-version(0x%08x)", block.nVersion),
                          "rejected no dao consensus block");
 
-=======
->>>>>>> 55625092
     return true;
 }
 
