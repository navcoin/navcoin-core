// Copyright (c) 2009-2010 Satoshi Nakamoto
// Copyright (c) 2009-2015 The Bitcoin Core developers
// Copyright (c) 2017-2019 The NavCoin Core developers
// Distributed under the MIT software license, see the accompanying
// file COPYING or http://www.opensource.org/licenses/mit-license.php.

#include "main.h"

#include "addrman.h"
#include "base58.h"
#include "blockencodings.h"
#include "chainparams.h"
#include "checkpoints.h"
#include "checkqueue.h"
#include "consensus/consensus.h"
#include "consensus/merkle.h"
#include "consensus/validation.h"
#include "core_io.h"
#include "hash.h"
#include "init.h"
#include "merkleblock.h"
#include "net.h"
#include "policy/fees.h"
#include "policy/policy.h"
#include "pow.h"
#include "primitives/block.h"
#include "primitives/transaction.h"
#include "random.h"
#include "script/script.h"
#include "script/sigcache.h"
#include "script/standard.h"
#include "tinyformat.h"
#include "timedata.h"
#include "txdb.h"
#include "txmempool.h"
#include "ui_interface.h"
#include "undo.h"
#include "util.h"
#include "utilmoneystr.h"
#include "utilstrencodings.h"
#include "validationinterface.h"
#include "versionbits.h"
#include "wallet/wallet.h"
#include "zerochain.h"
#include "zerotx.h"

#include <atomic>
#include <sstream>

#include <boost/algorithm/string/replace.hpp>
#include <boost/algorithm/string/join.hpp>
#include <boost/filesystem.hpp>
#include <boost/filesystem/fstream.hpp>
#include <boost/math/distributions/poisson.hpp>
#include <boost/thread.hpp>

using namespace std;

#if defined(NDEBUG)
# error "Navcoin cannot be compiled without assertions."
#endif

/**
 * Global state
 */

CCriticalSection cs_main;
CCriticalSection cs_coinspend_cache;

BlockMap mapBlockIndex;
CChain chainActive;
CBlockIndex *pindexBestHeader = NULL;
int64_t nTimeBestReceived = 0;
CWaitableCriticalSection csBestBlock;
CConditionVariable cvBlockChange;
int nScriptCheckThreads = 0;
bool fImporting = false;
bool fReindex = false;
bool fTxIndex = false;
bool fAddressIndex = false;
bool fTimestampIndex = false;
bool fSpentIndex = false;
bool fHavePruned = false;
bool fPruneMode = false;
bool fIsBareMultisigStd = DEFAULT_PERMIT_BAREMULTISIG;
bool fRequireStandard = true;
bool fCheckBlockIndex = false;
bool fCheckpointsEnabled = DEFAULT_CHECKPOINTS_ENABLED;
size_t nCoinCacheUsage = 5000 * 300;
uint64_t nPruneTarget = 0;
int64_t nMaxTipAge = DEFAULT_MAX_TIP_AGE;
bool fEnableReplacement = DEFAULT_ENABLE_REPLACEMENT;


CFeeRate minRelayTxFee = CFeeRate(DEFAULT_MIN_RELAY_TX_FEE);
CAmount maxTxFee = DEFAULT_TRANSACTION_MAXFEE;

uint256 hashBestChain = uint256();
CBlockIndex* pindexBest = NULL;

set<pair<COutPoint, unsigned int> > setStakeSeen;

CTxMemPool mempool(::minRelayTxFee);
FeeFilterRounder filterRounder(::minRelayTxFee);

struct IteratorComparator
{
    template<typename I>
    bool operator()(const I& a, const I& b)
    {
        return &(*a) < &(*b);
    }
};

struct COrphanTx {
    CTransaction tx;
    NodeId fromPeer;
    int64_t nTimeExpire;
};
map<uint256, COrphanTx> mapOrphanTransactions GUARDED_BY(cs_main);
map<COutPoint, set<map<uint256, COrphanTx>::iterator, IteratorComparator>> mapOrphanTransactionsByPrev GUARDED_BY(cs_main);
void EraseOrphansFor(NodeId peer) EXCLUSIVE_LOCKS_REQUIRED(cs_main);

/**
 * Returns true if there are nRequired or more blocks of minVersion or above
 * in the last Consensus::Params::nMajorityWindow blocks, starting at pstart and going backwards.
 */
static bool IsSuperMajority(int minVersion, const CBlockIndex* pstart, unsigned nRequired, const Consensus::Params& consensusParams);
static void CheckBlockIndex(const Consensus::Params& consensusParams);

/* Proof of Stake constants */

extern std::set<std::pair<COutPoint, unsigned int> > setStakeSeen;

uint256 bnProofOfStakeLimit(~uint256() >> 20);
uint256 bnProofOfStakeLimitV2(~uint256() >> 20);

/** Constant stuff for coinbase transactions we create: */
CScript COINBASE_FLAGS;

const string strMessageMagic = "Navcoin Signed Message:\n";


enum FlushStateMode {
    FLUSH_STATE_NONE,
    FLUSH_STATE_IF_NEEDED,
    FLUSH_STATE_PERIODIC,
    FLUSH_STATE_ALWAYS
};

// Internal stuff
namespace {

    struct CBlockIndexWorkComparator
    {
        bool operator()(CBlockIndex *pa, CBlockIndex *pb) const {
            // First sort by most total work, ...
            if (pa->nChainWork > pb->nChainWork) return false;
            if (pa->nChainWork < pb->nChainWork) return true;

            // ... then by earliest time received, ...
            if (pa->nSequenceId < pb->nSequenceId) return false;
            if (pa->nSequenceId > pb->nSequenceId) return true;

            // Use pointer address as tie breaker (should only happen with blocks
            // loaded from disk, as those all have id 0).
            if (pa < pb) return false;
            if (pa > pb) return true;

            // Identical blocks.
            return false;
        }
    };

    CBlockIndex *pindexBestInvalid;

    /**
     * The set of all CBlockIndex entries with BLOCK_VALID_TRANSACTIONS (for itself and all ancestors) and
     * as good as our current tip or better. Entries may be failed, though, and pruning nodes may be
     * missing the data for the block.
     */
    set<CBlockIndex*, CBlockIndexWorkComparator> setBlockIndexCandidates;
    /** Number of nodes with fSyncStarted. */
    int nSyncStarted = 0;
    /** All pairs A->B, where A (or one of its ancestors) misses transactions, but B has transactions.
     * Pruned nodes may have entries where B is missing data.
     */
    multimap<CBlockIndex*, CBlockIndex*> mapBlocksUnlinked;

    CCriticalSection cs_LastBlockFile;
    std::vector<CBlockFileInfo> vinfoBlockFile;
    int nLastBlockFile = 0;
    /** Global flag to indicate we should check to see if there are
     *  block/undo files that should be deleted.  Set on startup
     *  or if we allocate more file space when we're in prune mode
     */
    bool fCheckForPruning = false;

    /**
     * Every received block is assigned a unique and increasing identifier, so we
     * know which one to give priority in case of a fork.
     */
    CCriticalSection cs_nBlockSequenceId;
    /** Blocks loaded from disk are assigned id 0, so start the counter at 1. */
    uint32_t nBlockSequenceId = 1;

    /**
     * Sources of received blocks, saved to be able to send them reject
     * messages or ban them when processing happens afterwards. Protected by
     * cs_main.
     */
    map<uint256, NodeId> mapBlockSource;

    /**
     * Filter for transactions that were recently rejected by
     * AcceptToMemoryPool. These are not rerequested until the chain tip
     * changes, at which point the entire filter is reset. Protected by
     * cs_main.
     *
     * Without this filter we'd be re-requesting txs from each of our peers,
     * increasing bandwidth consumption considerably. For instance, with 100
     * peers, half of which relay a tx we don't accept, that might be a 50x
     * bandwidth increase. A flooding attacker attempting to roll-over the
     * filter using minimum-sized, 60byte, transactions might manage to send
     * 1000/sec if we have fast peers, so we pick 120,000 to give our peers a
     * two minute window to send invs to us.
     *
     * Decreasing the false positive rate is fairly cheap, so we pick one in a
     * million to make it highly unlikely for users to have issues with this
     * filter.
     *
     * Memory used: 1.3 MB
     */
    boost::scoped_ptr<CRollingBloomFilter> recentRejects;
    uint256 hashRecentRejectsChainTip;

    /** Blocks that are in flight, and that are in the queue to be downloaded. Protected by cs_main. */
    struct QueuedBlock {
        uint256 hash;
        CBlockIndex* pindex;                                     //!< Optional.
        bool fValidatedHeaders;                                  //!< Whether this block has validated headers at the time of request.
        std::unique_ptr<PartiallyDownloadedBlock> partialBlock;  //!< Optional, used for CMPCTBLOCK downloads
    };
    map<uint256, pair<NodeId, list<QueuedBlock>::iterator> > mapBlocksInFlight;

    /** Stack of nodes which we have set to announce using compact blocks */
    list<NodeId> lNodesAnnouncingHeaderAndIDs;

    /** Number of preferable block download peers. */
    int nPreferredDownload = 0;

    /** Dirty block index entries. */
    set<CBlockIndex*> setDirtyBlockIndex;

    /** Dirty block file entries. */
    set<int> setDirtyFileInfo;

    /** Number of peers from which we're downloading blocks. */
    int nPeersWithValidatedDownloads = 0;

    /** Relay map, protected by cs_main. */
    typedef std::map<uint256, std::shared_ptr<const CTransaction>> MapRelay;
    MapRelay mapRelay;
    /** Expiration-time ordered list of (expire time, relay map entry) pairs, protected by cs_main). */
    std::deque<std::pair<int64_t, MapRelay::iterator>> vRelayExpiration;
} // anon namespace

//////////////////////////////////////////////////////////////////////////////
//
// Registration of network node signals.
//

namespace {

struct CBlockReject {
    unsigned char chRejectCode;
    string strRejectReason;
    uint256 hashBlock;
};

class CNodeHeaders
{
public:
    CNodeHeaders():
        maxSize(0),
        maxAvg(0)
    {
        maxSize = GetArg("-headerspamfiltermaxsize", DEFAULT_HEADER_SPAM_FILTER_MAX_SIZE);
        maxAvg = GetArg("-headerspamfiltermaxavg", DEFAULT_HEADER_SPAM_FILTER_MAX_AVG);
    }

    bool addHeaders(int nBegin, int nEnd)
    {

        if(nBegin > 0 && nEnd > 0 && maxSize && maxAvg)
        {

            for(int point = nBegin; point<= nEnd; point++)
            {
                addPoint(point);
            }

            return true;
        }

        return false;
    }

    bool updateState(CValidationState& state, bool ret)
    {
        // No headers
        size_t size = points.size();
        if(size == 0)
            return ret;

        // Compute the number of the received headers
        size_t nHeaders = 0;
        for(auto point : points)
        {
            nHeaders += point.second;
        }

        // Compute the average value per height
        double nAvgValue = (double)nHeaders / size;

        // Ban the node if try to spam
        bool banNode = (nAvgValue >= 1.5 * maxAvg && size >= maxAvg) ||
                (nAvgValue >= maxAvg && nHeaders >= maxSize) ||
                (nHeaders >= maxSize * 3);
        if(banNode)
        {
            // Clear the points and ban the node
            points.clear();
            return state.DoS(100, false, REJECT_INVALID, "header-spam", false, "ban node for sending spam");
        }

        return ret;
    }

private:
    void addPoint(int height)
    {
        // Erace the last element in the list
        if(points.size() == maxSize)
        {
            points.erase(points.begin());
        }

        // Add the point to the list
        int occurrence = 0;
        auto mi = points.find(height);
         if (mi != points.end())
             occurrence = (*mi).second;
         occurrence++;
         points[height] = occurrence;
     }

 private:
     std::map<int,int> points;
     size_t maxSize;
     size_t maxAvg;
 };

/**
 * Maintain validation-specific state about nodes, protected by cs_main, instead
 * by CNode's own locks. This simplifies asynchronous operation, where
 * processing of incoming data is done after the ProcessMessage call returns,
 * and we're no longer holding the node's locks.
 */
struct CNodeState {
    //! The peer's address
    CService address;
    //! Whether we have a fully established connection.
    bool fCurrentlyConnected;
    //! Accumulated misbehaviour score for this peer.
    int nMisbehavior;
    //! Whether this peer should be disconnected and banned (unless whitelisted).
    bool fShouldBan;
    //! String name of this peer (debugging/logging purposes).
    std::string name;
    //! List of asynchronously-determined block rejections to notify this peer about.
    std::vector<CBlockReject> rejects;
    //! The best known block we know this peer has announced.
    CBlockIndex *pindexBestKnownBlock;
    //! The hash of the last unknown block this peer has announced.
    uint256 hashLastUnknownBlock;
    //! The last full block we both have.
    CBlockIndex *pindexLastCommonBlock;
    //! The best header we have sent our peer.
    CBlockIndex *pindexBestHeaderSent;
    //! Length of current-streak of unconnecting headers announcements
    int nUnconnectingHeaders;
    //! Whether we've started headers synchronization with this peer.
    bool fSyncStarted;
    //! Since when we're stalling block download progress (in microseconds), or 0.
    int64_t nStallingSince;
    list<QueuedBlock> vBlocksInFlight;
    //! When the first entry in vBlocksInFlight started downloading. Don't care when vBlocksInFlight is empty.
    int64_t nDownloadingSince;
    int nBlocksInFlight;
    int nBlocksInFlightValidHeaders;
    //! Whether we consider this a preferred download peer.
    bool fPreferredDownload;
    //! Whether this peer wants invs or headers (when possible) for block announcements.
    bool fPreferHeaders;
    //! Whether this peer wants invs or cmpctblocks (when possible) for block announcements.
    bool fPreferHeaderAndIDs;
    //! Whether this peer will send us cmpctblocks if we request them
    bool fProvidesHeaderAndIDs;
    //! Whether this peer can give us witnesses
    bool fHaveWitness;

    CNodeHeaders headers;

    CNodeState() {
        fCurrentlyConnected = false;
        nMisbehavior = 0;
        fShouldBan = false;
        pindexBestKnownBlock = NULL;
        hashLastUnknownBlock.SetNull();
        pindexLastCommonBlock = NULL;
        pindexBestHeaderSent = NULL;
        nUnconnectingHeaders = 0;
        fSyncStarted = false;
        nStallingSince = 0;
        nDownloadingSince = 0;
        nBlocksInFlight = 0;
        nBlocksInFlightValidHeaders = 0;
        fPreferredDownload = false;
        fPreferHeaders = false;
        fPreferHeaderAndIDs = false;
        fProvidesHeaderAndIDs = false;
        fHaveWitness = false;
    }
};

/** Map maintaining per-node state. Requires cs_main. */
map<NodeId, CNodeState> mapNodeState;

// Requires cs_main.
CNodeState *State(NodeId pnode) {
    map<NodeId, CNodeState>::iterator it = mapNodeState.find(pnode);
    if (it == mapNodeState.end())
        return NULL;
    return &it->second;
}

int GetHeight()
{
    LOCK(cs_main);
    return chainActive.Height();
}

void UpdatePreferredDownload(CNode* node, CNodeState* state)
{
    nPreferredDownload -= state->fPreferredDownload;

    // Whether this node should be marked as a preferred download node.
    state->fPreferredDownload = (!node->fInbound || node->fWhitelisted) && !node->fOneShot && !node->fClient;

    nPreferredDownload += state->fPreferredDownload;
}

void InitializeNode(NodeId nodeid, const CNode *pnode) {
    LOCK(cs_main);
    CNodeState &state = mapNodeState.insert(std::make_pair(nodeid, CNodeState())).first->second;
    state.name = pnode->addrName;
    state.address = pnode->addr;
}

void FinalizeNode(NodeId nodeid) {
    LOCK(cs_main);
    CNodeState *state = State(nodeid);

    if (state->fSyncStarted)
        nSyncStarted--;

    if (state->nMisbehavior == 0 && state->fCurrentlyConnected) {
        AddressCurrentlyConnected(state->address);
    }

    BOOST_FOREACH(const QueuedBlock& entry, state->vBlocksInFlight) {
        mapBlocksInFlight.erase(entry.hash);
    }
    EraseOrphansFor(nodeid);
    nPreferredDownload -= state->fPreferredDownload;
    nPeersWithValidatedDownloads -= (state->nBlocksInFlightValidHeaders != 0);
    assert(nPeersWithValidatedDownloads >= 0);

    mapNodeState.erase(nodeid);

    if (mapNodeState.empty()) {
        // Do a consistency check after the last peer is removed.
        assert(mapBlocksInFlight.empty());
        assert(nPreferredDownload == 0);
        assert(nPeersWithValidatedDownloads == 0);
    }
}

// Requires cs_main.
// Returns a bool indicating whether we requested this block.
// Also used if a block was /not/ received and timed out or started with another peer
bool MarkBlockAsReceived(const uint256& hash) {
    map<uint256, pair<NodeId, list<QueuedBlock>::iterator> >::iterator itInFlight = mapBlocksInFlight.find(hash);
    if (itInFlight != mapBlocksInFlight.end()) {
        CNodeState *state = State(itInFlight->second.first);
        state->nBlocksInFlightValidHeaders -= itInFlight->second.second->fValidatedHeaders;
        if (state->nBlocksInFlightValidHeaders == 0 && itInFlight->second.second->fValidatedHeaders) {
            // Last validated block on the queue was received.
            nPeersWithValidatedDownloads--;
        }
        if (state->vBlocksInFlight.begin() == itInFlight->second.second) {
            // First block on the queue was received, update the start download time for the next one
            state->nDownloadingSince = std::max(state->nDownloadingSince, GetTimeMicros());
        }
        state->vBlocksInFlight.erase(itInFlight->second.second);
        state->nBlocksInFlight--;
        state->nStallingSince = 0;
        mapBlocksInFlight.erase(itInFlight);
        return true;
    }
    return false;
}

// Requires cs_main.
// returns false, still setting pit, if the block was already in flight from the same peer
// pit will only be valid as long as the same cs_main lock is being held
bool MarkBlockAsInFlight(NodeId nodeid, const uint256& hash, const Consensus::Params& consensusParams, CBlockIndex *pindex = NULL, list<QueuedBlock>::iterator **pit = NULL) {
    CNodeState *state = State(nodeid);
    assert(state != NULL);

    // Short-circuit most stuff in case its from the same node
    map<uint256, pair<NodeId, list<QueuedBlock>::iterator> >::iterator itInFlight = mapBlocksInFlight.find(hash);
    if (itInFlight != mapBlocksInFlight.end() && itInFlight->second.first == nodeid) {
        *pit = &itInFlight->second.second;
        return false;
    }

    // Make sure it's not listed somewhere already.
    MarkBlockAsReceived(hash);

    list<QueuedBlock>::iterator it = state->vBlocksInFlight.insert(state->vBlocksInFlight.end(),
            {hash, pindex, pindex != NULL, std::unique_ptr<PartiallyDownloadedBlock>(pit ? new PartiallyDownloadedBlock(&mempool) : NULL)});
    state->nBlocksInFlight++;
    state->nBlocksInFlightValidHeaders += it->fValidatedHeaders;
    if (state->nBlocksInFlight == 1) {
        // We're starting a block download (batch) from this peer.
        state->nDownloadingSince = GetTimeMicros();
    }
    if (state->nBlocksInFlightValidHeaders == 1 && pindex != NULL) {
        nPeersWithValidatedDownloads++;
    }
    itInFlight = mapBlocksInFlight.insert(std::make_pair(hash, std::make_pair(nodeid, it))).first;
    if (pit)
        *pit = &itInFlight->second.second;
    return true;
}

/** Check whether the last unknown block a peer advertised is not yet known. */
void ProcessBlockAvailability(NodeId nodeid) {
    CNodeState *state = State(nodeid);
    assert(state != NULL);

    if (!state->hashLastUnknownBlock.IsNull()) {
        BlockMap::iterator itOld = mapBlockIndex.find(state->hashLastUnknownBlock);

        if (itOld != mapBlockIndex.end()) {
            if (state->pindexBestKnownBlock == NULL || itOld->second->nChainWork >= state->pindexBestKnownBlock->nChainWork){
                state->pindexBestKnownBlock = itOld->second;
            }
            state->hashLastUnknownBlock.SetNull();
        }
    }
}

/** Update tracking information about which blocks a peer is assumed to have. */
void UpdateBlockAvailability(NodeId nodeid, const uint256 &hash) {
    CNodeState *state = State(nodeid);
    assert(state != NULL);

    ProcessBlockAvailability(nodeid);

    BlockMap::iterator it = mapBlockIndex.find(hash);
    if (it != mapBlockIndex.end() && it->second->nChainWork > 0) {
        // An actually better block was announced.
        if (state->pindexBestKnownBlock == NULL || it->second->nChainWork >= state->pindexBestKnownBlock->nChainWork)
            state->pindexBestKnownBlock = it->second;
    } else {
        // An unknown block was announced; just assume that the latest one is the best one.
        state->hashLastUnknownBlock = hash;
    }
}

//void MaybeSetPeerAsAnnouncingHeaderAndIDs(const CNodeState* nodestate, CNode* pfrom) {
//    if (nLocalServices & NODE_WITNESS) {
//        // Don't ever request compact blocks when segwit is enabled.
//        return;
//    }
//    if (nodestate->fProvidesHeaderAndIDs) {
//        BOOST_FOREACH(const NodeId nodeid, lNodesAnnouncingHeaderAndIDs)
//            if (nodeid == pfrom->GetId())
//                return;
//        bool fAnnounceUsingCMPCTBLOCK = false;
//        uint64_t nCMPCTBLOCKVersion = 1;
//        if (lNodesAnnouncingHeaderAndIDs.size() >= 3) {
//            // As per BIP152, we only get 3 of our peers to announce
//            // blocks using compact encodings.
//            CNode* pnodeStop = FindNode(lNodesAnnouncingHeaderAndIDs.front());
//            if (pnodeStop) {
//                pnodeStop->PushMessage(NetMsgType::SENDCMPCT, fAnnounceUsingCMPCTBLOCK, nCMPCTBLOCKVersion);
//                lNodesAnnouncingHeaderAndIDs.pop_front();
//            }
//        }
//        fAnnounceUsingCMPCTBLOCK = true;
//        pfrom->PushMessage(NetMsgType::SENDCMPCT, fAnnounceUsingCMPCTBLOCK, nCMPCTBLOCKVersion);
//        lNodesAnnouncingHeaderAndIDs.push_back(pfrom->GetId());
//    }
//}

// Requires cs_main
bool CanDirectFetch(const Consensus::Params &consensusParams)
{
    return chainActive.Tip()->GetBlockTime() > GetAdjustedTime() - consensusParams.nPowTargetSpacing * 20;
}

// Requires cs_main
bool PeerHasHeader(CNodeState *state, CBlockIndex *pindex)
{
    if (state->pindexBestKnownBlock && pindex == state->pindexBestKnownBlock->GetAncestor(pindex->nHeight))
        return true;
    if (state->pindexBestHeaderSent && pindex == state->pindexBestHeaderSent->GetAncestor(pindex->nHeight))
        return true;
    return false;
}

/** Find the last common ancestor two blocks have.
 *  Both pa and pb must be non-NULL. */
CBlockIndex* LastCommonAncestor(CBlockIndex* pa, CBlockIndex* pb) {
    if (pa->nHeight > pb->nHeight) {
        pa = pa->GetAncestor(pb->nHeight);
    } else if (pb->nHeight > pa->nHeight) {
        pb = pb->GetAncestor(pa->nHeight);
    }

    while (pa != pb && pa && pb) {
        pa = pa->pprev;
        pb = pb->pprev;
    }

    // Eventually all chain branches meet at the genesis block.
    assert(pa == pb);
    return pa;
}

/** Update pindexLastCommonBlock and add not-in-flight missing successors to vBlocks, until it has
 *  at most count entries. */
void FindNextBlocksToDownload(NodeId nodeid, unsigned int count, std::vector<CBlockIndex*>& vBlocks, NodeId& nodeStaller) {
    if (count == 0)
        return;

    vBlocks.reserve(vBlocks.size() + count);
    CNodeState *state = State(nodeid);
    assert(state != NULL);

    // Make sure pindexBestKnownBlock is up to date, we'll need it.
    ProcessBlockAvailability(nodeid);

    if (state->pindexBestKnownBlock == NULL || state->pindexBestKnownBlock->nChainWork < chainActive.Tip()->nChainWork) {
        // This peer has nothing interesting.
        return;
    }

    if (state->pindexLastCommonBlock == NULL) {
        // Bootstrap quickly by guessing a parent of our best tip is the forking point.
        // Guessing wrong in either direction is not a problem.
        state->pindexLastCommonBlock = chainActive[std::min(state->pindexBestKnownBlock->nHeight, chainActive.Height())];
    }

    // If the peer reorganized, our previous pindexLastCommonBlock may not be an ancestor
    // of its current tip anymore. Go back enough to fix that.
    state->pindexLastCommonBlock = LastCommonAncestor(state->pindexLastCommonBlock, state->pindexBestKnownBlock);
    if (state->pindexLastCommonBlock == state->pindexBestKnownBlock)
        return;

    std::vector<CBlockIndex*> vToFetch;
    CBlockIndex *pindexWalk = state->pindexLastCommonBlock;
    // Never fetch further than the best block we know the peer has, or more than BLOCK_DOWNLOAD_WINDOW + 1 beyond the last
    // linked block we have in common with this peer. The +1 is so we can detect stalling, namely if we would be able to
    // download that next block if the window were 1 larger.
    int nWindowEnd = state->pindexLastCommonBlock->nHeight + BLOCK_DOWNLOAD_WINDOW;
    int nMaxHeight = std::min<int>(state->pindexBestKnownBlock->nHeight, nWindowEnd + 1);
    NodeId waitingfor = -1;
    while (pindexWalk->nHeight < nMaxHeight) {
        // Read up to 128 (or more, if more blocks than that are needed) successors of pindexWalk (towards
        // pindexBestKnownBlock) into vToFetch. We fetch 128, because CBlockIndex::GetAncestor may be as expensive
        // as iterating over ~100 CBlockIndex* entries anyway.
        int nToFetch = std::min(nMaxHeight - pindexWalk->nHeight, std::max<int>(count - vBlocks.size(), 128));
        vToFetch.resize(nToFetch);
        pindexWalk = state->pindexBestKnownBlock->GetAncestor(pindexWalk->nHeight + nToFetch);
        vToFetch[nToFetch - 1] = pindexWalk;
        for (unsigned int i = nToFetch - 1; i > 0; i--) {
            vToFetch[i - 1] = vToFetch[i]->pprev;
        }

        // Iterate over those blocks in vToFetch (in forward direction), adding the ones that
        // are not yet downloaded and not in flight to vBlocks. In the mean time, update
        // pindexLastCommonBlock as long as all ancestors are already downloaded, or if it's
        // already part of our chain (and therefore don't need it even if pruned).
        BOOST_FOREACH(CBlockIndex* pindex, vToFetch) {
            if (!pindex->IsValid(BLOCK_VALID_TREE)) {
                // We consider the chain that this peer is on invalid.
                return;
            }
            if (pindex->nStatus & BLOCK_HAVE_DATA || chainActive.Contains(pindex)) {
                if (pindex->nChainTx)
                    state->pindexLastCommonBlock = pindex;
            } else if (mapBlocksInFlight.count(pindex->GetBlockHash()) == 0) {
                // The block is not already downloaded, and not yet in flight.
                if (pindex->nHeight > nWindowEnd) {
                    // We reached the end of the window.
                    if (vBlocks.size() == 0 && waitingfor != nodeid) {
                        // We aren't able to fetch anything, but we would be if the download window was one larger.
                        nodeStaller = waitingfor;
                    }
                    return;
                }
                vBlocks.push_back(pindex);
                if (vBlocks.size() == count) {
                    return;
                }
            } else if (waitingfor == -1) {
                // This is the first already-in-flight block.
                waitingfor = mapBlocksInFlight[pindex->GetBlockHash()].first;
            }
        }
    }
}

} // anon namespace

bool GetNodeStateStats(NodeId nodeid, CNodeStateStats &stats) {
    LOCK(cs_main);
    CNodeState *state = State(nodeid);
    if (state == NULL)
        return false;
    stats.nMisbehavior = state->nMisbehavior;
    stats.nSyncHeight = state->pindexBestKnownBlock ? state->pindexBestKnownBlock->nHeight : -1;
    stats.nCommonHeight = state->pindexLastCommonBlock ? state->pindexLastCommonBlock->nHeight : -1;
    BOOST_FOREACH(const QueuedBlock& queue, state->vBlocksInFlight) {
        if (queue.pindex)
            stats.vHeightInFlight.push_back(queue.pindex->nHeight);
    }
    return true;
}

void RegisterNodeSignals(CNodeSignals& nodeSignals)
{
    nodeSignals.GetHeight.connect(&GetHeight);
    nodeSignals.ProcessMessages.connect(&ProcessMessages);
    nodeSignals.SendMessages.connect(&SendMessages);
    nodeSignals.InitializeNode.connect(&InitializeNode);
    nodeSignals.FinalizeNode.connect(&FinalizeNode);
}

void UnregisterNodeSignals(CNodeSignals& nodeSignals)
{
    nodeSignals.GetHeight.disconnect(&GetHeight);
    nodeSignals.ProcessMessages.disconnect(&ProcessMessages);
    nodeSignals.SendMessages.disconnect(&SendMessages);
    nodeSignals.InitializeNode.disconnect(&InitializeNode);
    nodeSignals.FinalizeNode.disconnect(&FinalizeNode);
}

CBlockIndex* FindForkInGlobalIndex(const CChain& chain, const CBlockLocator& locator)
{
    // Find the first block the caller has in the main chain
    BOOST_FOREACH(const uint256& hash, locator.vHave) {
        BlockMap::iterator mi = mapBlockIndex.find(hash);
        if (mi != mapBlockIndex.end())
        {
            CBlockIndex* pindex = (*mi).second;
            if (chain.Contains(pindex))
                return pindex;
            if (pindex->GetAncestor(chain.Height()) == chain.Tip()) {
                return chain.Tip();
            }
        }
    }
    return chain.Genesis();
}

CCoinsViewCache *pcoinsTip = NULL;
CBlockTreeDB *pblocktree = NULL;

//////////////////////////////////////////////////////////////////////////////
//
// mapOrphanTransactions
//

bool AddOrphanTx(const CTransaction& tx, NodeId peer) EXCLUSIVE_LOCKS_REQUIRED(cs_main)
{
    uint256 hash = tx.GetHash();
    if (mapOrphanTransactions.count(hash))
        return false;

    // Ignore big transactions, to avoid a
    // send-big-orphans memory exhaustion attack. If a peer has a legitimate
    // large transaction with a missing parent then we assume
    // it will rebroadcast it later, after the parent transaction(s)
    // have been mined or received.
    // 100 orphans, each of which is at most 99,999 bytes big is
    // at most 10 megabytes of orphans and somewhat more byprev index (in the worst case):
    unsigned int sz = GetTransactionWeight(tx);
    if (sz >= (tx.IsZerocoinSpend() ? MAX_PRIVATE_TX_WEIGHT : MAX_STANDARD_TX_WEIGHT))
    {
        LogPrint("mempool", "ignoring large orphan tx (size: %u, hash: %s)\n", sz, hash.ToString());
        return false;
    }

    auto ret = mapOrphanTransactions.emplace(hash, COrphanTx{tx, peer, GetTime() + ORPHAN_TX_EXPIRE_TIME});
    assert(ret.second);
    BOOST_FOREACH(const CTxIn& txin, tx.vin) {
        mapOrphanTransactionsByPrev[txin.prevout].insert(ret.first);
    }

    LogPrint("mempool", "stored orphan tx %s (mapsz %u outsz %u)\n", hash.ToString(),
             mapOrphanTransactions.size(), mapOrphanTransactionsByPrev.size());
    return true;
}

int static EraseOrphanTx(uint256 hash) EXCLUSIVE_LOCKS_REQUIRED(cs_main)
{
    map<uint256, COrphanTx>::iterator it = mapOrphanTransactions.find(hash);
    if (it == mapOrphanTransactions.end())
        return 0;
    BOOST_FOREACH(const CTxIn& txin, it->second.tx.vin)
    {
        auto itPrev = mapOrphanTransactionsByPrev.find(txin.prevout);
        if (itPrev == mapOrphanTransactionsByPrev.end())
            continue;
        itPrev->second.erase(it);
        if (itPrev->second.empty())
            mapOrphanTransactionsByPrev.erase(itPrev);
    }
    mapOrphanTransactions.erase(it);
    return 1;
}

void EraseOrphansFor(NodeId peer)
{
    int nErased = 0;
    map<uint256, COrphanTx>::iterator iter = mapOrphanTransactions.begin();
    while (iter != mapOrphanTransactions.end())
    {
        map<uint256, COrphanTx>::iterator maybeErase = iter++; // increment to avoid iterator becoming invalid
        if (maybeErase->second.fromPeer == peer)
        {
            nErased += EraseOrphanTx(maybeErase->second.tx.GetHash());
        }
    }
    if (nErased > 0) LogPrint("mempool", "Erased %d orphan tx from peer %d\n", nErased, peer);
}


unsigned int LimitOrphanTxSize(unsigned int nMaxOrphans) EXCLUSIVE_LOCKS_REQUIRED(cs_main)
{
    unsigned int nEvicted = 0;
    static int64_t nNextSweep;
    int64_t nNow = GetTime();
    if (nNextSweep <= nNow) {
        // Sweep out expired orphan pool entries:
        int nErased = 0;
        int64_t nMinExpTime = nNow + ORPHAN_TX_EXPIRE_TIME - ORPHAN_TX_EXPIRE_INTERVAL;
        map<uint256, COrphanTx>::iterator iter = mapOrphanTransactions.begin();
        while (iter != mapOrphanTransactions.end())
        {
            map<uint256, COrphanTx>::iterator maybeErase = iter++;
            if (maybeErase->second.nTimeExpire <= nNow) {
                nErased += EraseOrphanTx(maybeErase->second.tx.GetHash());
            } else {
                nMinExpTime = std::min(maybeErase->second.nTimeExpire, nMinExpTime);
            }
        }
        // Sweep again 5 minutes after the next entry that expires in order to batch the linear scan.
        nNextSweep = nMinExpTime + ORPHAN_TX_EXPIRE_INTERVAL;
        if (nErased > 0) LogPrint("mempool", "Erased %d orphan tx due to expiration\n", nErased);
    }
    while (mapOrphanTransactions.size() > nMaxOrphans)
    {
        // Evict a random orphan:
        uint256 randomhash = GetRandHash();
        map<uint256, COrphanTx>::iterator it = mapOrphanTransactions.lower_bound(randomhash);
        if (it == mapOrphanTransactions.end())
            it = mapOrphanTransactions.begin();
        EraseOrphanTx(it->first);
        ++nEvicted;
    }
    return nEvicted;
}

bool IsFinalTx(const CTransaction &tx, int nBlockHeight, int64_t nBlockTime)
{
    if (tx.nLockTime == 0)
        return true;
    if ((int64_t)tx.nLockTime < ((int64_t)tx.nLockTime < LOCKTIME_THRESHOLD ? (int64_t)nBlockHeight : nBlockTime))
        return true;
    BOOST_FOREACH(const CTxIn& txin, tx.vin) {
        if (!(txin.nSequence == CTxIn::SEQUENCE_FINAL))
            return false;
    }
    return true;
}

bool CheckFinalTx(const CTransaction &tx, int flags)
{
    AssertLockHeld(cs_main);

    // By convention a negative value for flags indicates that the
    // current network-enforced consensus rules should be used. In
    // a future soft-fork scenario that would mean checking which
    // rules would be enforced for the next block and setting the
    // appropriate flags. At the present time no soft-forks are
    // scheduled, so no flags are set.
    flags = std::max(flags, 0);

    // CheckFinalTx() uses chainActive.Height()+1 to evaluate
    // nLockTime because when IsFinalTx() is called within
    // CBlock::AcceptBlock(), the height of the block *being*
    // evaluated is what is used. Thus if we want to know if a
    // transaction can be part of the *next* block, we need to call
    // IsFinalTx() with one more than chainActive.Height().
    const int nBlockHeight = chainActive.Height() + 1;

    // BIP113 will require that time-locked transactions have nLockTime set to
    // less than the median time of the previous block they're contained in.
    // When the next block is created its previous block will be the current
    // chain tip, so we use that to calculate the median time passed to
    // IsFinalTx() if LOCKTIME_MEDIAN_TIME_PAST is set.
    const int64_t nBlockTime = (flags & LOCKTIME_MEDIAN_TIME_PAST)
                             ? chainActive.Tip()->GetMedianTimePast()
                             : GetAdjustedTime();

    return IsFinalTx(tx, nBlockHeight, nBlockTime);
}

/**
 * Calculates the block height and previous block's median time past at
 * which the transaction will be considered final in the context of BIP 68.
 * Also removes from the vector of input heights any entries which did not
 * correspond to sequence locked inputs as they do not affect the calculation.
 */
static std::pair<int, int64_t> CalculateSequenceLocks(const CTransaction &tx, int flags, std::vector<int>* prevHeights, const CBlockIndex& block)
{
    assert(prevHeights->size() == tx.vin.size());

    // Will be set to the equivalent height- and time-based nLockTime
    // values that would be necessary to satisfy all relative lock-
    // time constraints given our view of block chain history.
    // The semantics of nLockTime are the last invalid height/time, so
    // use -1 to have the effect of any height or time being valid.
    int nMinHeight = -1;
    int64_t nMinTime = -1;

    // tx.nVersion is signed integer so requires cast to unsigned otherwise
    // we would be doing a signed comparison and half the range of nVersion
    // wouldn't support BIP 68.
    bool fEnforceBIP68 = static_cast<uint32_t>(tx.nVersion) >= 2
                      && flags & LOCKTIME_VERIFY_SEQUENCE;

    // Do not enforce sequence numbers as a relative lock time
    // unless we have been instructed to
    if (!fEnforceBIP68) {
        return std::make_pair(nMinHeight, nMinTime);
    }

    for (size_t txinIndex = 0; txinIndex < tx.vin.size(); txinIndex++) {
        const CTxIn& txin = tx.vin[txinIndex];

        // Sequence numbers with the most significant bit set are not
        // treated as relative lock-times, nor are they given any
        // consensus-enforced meaning at this point.
        if (txin.nSequence & CTxIn::SEQUENCE_LOCKTIME_DISABLE_FLAG) {
            // The height of this input is not relevant for sequence locks
            (*prevHeights)[txinIndex] = 0;
            continue;
        }

        int nCoinHeight = (*prevHeights)[txinIndex];

        if (txin.nSequence & CTxIn::SEQUENCE_LOCKTIME_TYPE_FLAG) {
            int64_t nCoinTime = block.GetAncestor(std::max(nCoinHeight-1, 0))->GetMedianTimePast();
            // NOTE: Subtract 1 to maintain nLockTime semantics
            // BIP 68 relative lock times have the semantics of calculating
            // the first block or time at which the transaction would be
            // valid. When calculating the effective block time or height
            // for the entire transaction, we switch to using the
            // semantics of nLockTime which is the last invalid block
            // time or height.  Thus we subtract 1 from the calculated
            // time or height.

            // Time-based relative lock-times are measured from the
            // smallest allowed timestamp of the block containing the
            // txout being spent, which is the median time past of the
            // block prior.
            nMinTime = std::max(nMinTime, nCoinTime + (int64_t)((txin.nSequence & CTxIn::SEQUENCE_LOCKTIME_MASK) << CTxIn::SEQUENCE_LOCKTIME_GRANULARITY) - 1);
        } else {
            nMinHeight = std::max(nMinHeight, nCoinHeight + (int)(txin.nSequence & CTxIn::SEQUENCE_LOCKTIME_MASK) - 1);
        }
    }

    return std::make_pair(nMinHeight, nMinTime);
}

static bool EvaluateSequenceLocks(const CBlockIndex& block, std::pair<int, int64_t> lockPair)
{
    assert(block.pprev);
    int64_t nBlockTime = block.pprev->GetMedianTimePast();
    if (lockPair.first >= block.nHeight || lockPair.second >= nBlockTime)
        return false;

    return true;
}

bool SequenceLocks(const CTransaction &tx, int flags, std::vector<int>* prevHeights, const CBlockIndex& block)
{
    return EvaluateSequenceLocks(block, CalculateSequenceLocks(tx, flags, prevHeights, block));
}

bool TestLockPointValidity(const LockPoints* lp)
{
    AssertLockHeld(cs_main);
    assert(lp);
    // If there are relative lock times then the maxInputBlock will be set
    // If there are no relative lock times, the LockPoints don't depend on the chain
    if (lp->maxInputBlock) {
        // Check whether chainActive is an extension of the block at which the LockPoints
        // calculation was valid.  If not LockPoints are no longer valid
        if (!chainActive.Contains(lp->maxInputBlock)) {
            return false;
        }
    }

    // LockPoints still valid
    return true;
}

bool CheckSequenceLocks(const CTransaction &tx, int flags, LockPoints* lp, bool useExistingLockPoints)
{
    AssertLockHeld(cs_main);
    AssertLockHeld(mempool.cs);

    if (tx.IsZerocoinSpend())
        return true;

    CBlockIndex* tip = chainActive.Tip();
    CBlockIndex index;
    index.pprev = tip;
    // CheckSequenceLocks() uses chainActive.Height()+1 to evaluate
    // height based locks because when SequenceLocks() is called within
    // ConnectBlock(), the height of the block *being*
    // evaluated is what is used.
    // Thus if we want to know if a transaction can be part of the
    // *next* block, we need to use one more than chainActive.Height()
    index.nHeight = tip->nHeight + 1;

    std::pair<int, int64_t> lockPair;
    if (useExistingLockPoints) {
        assert(lp);
        lockPair.first = lp->height;
        lockPair.second = lp->time;
    }
    else {
        // pcoinsTip contains the UTXO set for chainActive.Tip()
        CCoinsViewMemPool viewMemPool(pcoinsTip, mempool);
        std::vector<int> prevheights;
        prevheights.resize(tx.vin.size());
        for (size_t txinIndex = 0; txinIndex < tx.vin.size(); txinIndex++) {
            const CTxIn& txin = tx.vin[txinIndex];
            CCoins coins;
            if (!viewMemPool.GetCoins(txin.prevout.hash, coins)) {
                return error("%s: Missing input", __func__);
            }
            if (coins.nHeight == MEMPOOL_HEIGHT) {
                // Assume all mempool transaction confirm in the next block
                prevheights[txinIndex] = tip->nHeight + 1;
            } else {
                prevheights[txinIndex] = coins.nHeight;
            }
        }
        lockPair = CalculateSequenceLocks(tx, flags, &prevheights, index);
        if (lp) {
            lp->height = lockPair.first;
            lp->time = lockPair.second;
            // Also store the hash of the block with the highest height of
            // all the blocks which have sequence locked prevouts.
            // This hash needs to still be on the chain
            // for these LockPoint calculations to be valid
            // Note: It is impossible to correctly calculate a maxInputBlock
            // if any of the sequence locked inputs depend on unconfirmed txs,
            // except in the special case where the relative lock time/height
            // is 0, which is equivalent to no sequence lock. Since we assume
            // input height of tip+1 for mempool txs and test the resulting
            // lockPair from CalculateSequenceLocks against tip+1.  We know
            // EvaluateSequenceLocks will fail if there was a non-zero sequence
            // lock on a mempool input, so we can use the return value of
            // CheckSequenceLocks to indicate the LockPoints validity
            int maxInputHeight = 0;
            BOOST_FOREACH(int height, prevheights) {
                // Can ignore mempool inputs since we'll fail if they had non-zero locks
                if (height != tip->nHeight+1) {
                    maxInputHeight = std::max(maxInputHeight, height);
                }
            }
            lp->maxInputBlock = tip->GetAncestor(maxInputHeight);
        }
    }
    return EvaluateSequenceLocks(index, lockPair);
}


unsigned int GetLegacySigOpCount(const CTransaction& tx)
{
    unsigned int nSigOps = 0;
    BOOST_FOREACH(const CTxIn& txin, tx.vin)
    {
        nSigOps += txin.scriptSig.GetSigOpCount(false);
    }
    BOOST_FOREACH(const CTxOut& txout, tx.vout)
    {
        nSigOps += txout.scriptPubKey.GetSigOpCount(false);
    }
    return nSigOps;
}

unsigned int GetP2SHSigOpCount(const CTransaction& tx, const CCoinsViewCache& inputs)
{
    if (tx.IsCoinBase() && !tx.IsZerocoinSpend())
        return 0;

    unsigned int nSigOps = 0;
    for (unsigned int i = 0; i < tx.vin.size(); i++)
    {
        if (tx.vin[i].scriptSig.IsZerocoinSpend())
            continue;
        const CTxOut &prevout = inputs.GetOutputFor(tx.vin[i]);
        if (prevout.scriptPubKey.IsPayToScriptHash())
            nSigOps += prevout.scriptPubKey.GetSigOpCount(tx.vin[i].scriptSig);
    }
    return nSigOps;
}

int64_t GetTransactionSigOpCost(const CTransaction& tx, const CCoinsViewCache& inputs, int flags)
{
    int64_t nSigOps = GetLegacySigOpCount(tx) * WITNESS_SCALE_FACTOR;

    if (tx.IsCoinBase() && !tx.IsZerocoinSpend())
        return nSigOps;

    if (flags & SCRIPT_VERIFY_P2SH) {
        nSigOps += GetP2SHSigOpCount(tx, inputs) * WITNESS_SCALE_FACTOR;
    }

    for (unsigned int i = 0; i < tx.vin.size(); i++)
    {
        if (tx.vin[i].scriptSig.IsZerocoinSpend())
            continue;
        const CTxOut &prevout = inputs.GetOutputFor(tx.vin[i]);
        nSigOps += CountWitnessSigOps(tx.vin[i].scriptSig, prevout.scriptPubKey, i < tx.wit.vtxinwit.size() ? &tx.wit.vtxinwit[i].scriptWitness : NULL, flags);
    }
    return nSigOps;
}

bool CheckTransaction(const CTransaction& tx, CValidationState &state)
{

    // Basic checks that don't depend on any context
    if (tx.vin.empty())
        return state.DoS(10, false, REJECT_INVALID, "bad-txns-vin-empty");
    if (tx.vout.empty())
        return state.DoS(10, false, REJECT_INVALID, "bad-txns-vout-empty");
    // Size limits (this doesn't take the witness into account, as that hasn't been checked for malleability)
    if (::GetSerializeSize(tx, SER_NETWORK, PROTOCOL_VERSION | SERIALIZE_TRANSACTION_NO_WITNESS) > MAX_BLOCK_BASE_SIZE)
        return state.DoS(100, false, REJECT_INVALID, "bad-txns-oversize");

    // Check for negative or overflow output values
    CAmount nValueOut = 0;
    BOOST_FOREACH(const CTxOut& txout, tx.vout)
    {
        if (txout.IsEmpty() && !tx.IsCoinBase() && !tx.IsCoinStake())
            return state.DoS(100, error("CTransaction::CheckTransaction() : txout empty for user transaction"));
        if (txout.nValue < 0)
            return state.DoS(100, false, REJECT_INVALID, "bad-txns-vout-negative");
        if (txout.nValue > MAX_MONEY)
            return state.DoS(100, false, REJECT_INVALID, "bad-txns-vout-toolarge");
        nValueOut += txout.nValue;
        if (!MoneyRange(nValueOut))
            return state.DoS(100, false, REJECT_INVALID, "bad-txns-txouttotal-toolarge");
        if(txout.scriptPubKey.IsColdStaking() && !IsColdStakingEnabled(pindexBestHeader, Params().GetConsensus()))
            return state.DoS(100, false, REJECT_INVALID, "cold-staking-not-enabled");
    }

    // Check for duplicate/invalid inputs
    set<COutPoint> vInOutPoints;
    set<CScript> vZeroInOutPoints;
    BOOST_FOREACH(const CTxIn& txin, tx.vin)
    {
        if (!txin.scriptSig.IsZerocoinSpend()) {
            if (vInOutPoints.count(txin.prevout))
                return state.DoS(100, false, REJECT_INVALID, "bad-txns-inputs-duplicate", false, strprintf("Duplicated input %s %d", txin.prevout.ToString(), vInOutPoints.count(txin.prevout)));
            vInOutPoints.insert(txin.prevout);
        } else if (txin.scriptSig.IsZerocoinSpend()) {
            if (vZeroInOutPoints.count(txin.scriptSig))
                return state.DoS(100, false, REJECT_INVALID, "bad-zero-txns-inputs-duplicate");
            vZeroInOutPoints.insert(txin.scriptSig);
        }

        if ((tx.IsZerocoinSpend() && !txin.scriptSig.IsZerocoinSpend())
                || (!tx.IsZerocoinSpend() && txin.scriptSig.IsZerocoinSpend())) {
            return state.DoS(100, false, REJECT_INVALID, "bad-mix-zerocoin-and-transparent-inputs");
        }
    }

    if (tx.IsCoinBase() && !tx.IsZerocoinSpend())
    {
        if (tx.vin[0].scriptSig.size() < 2 || tx.vin[0].scriptSig.size() > 100)
            return state.DoS(100, false, REJECT_INVALID, "bad-cb-length");
    }
    else
    {
        BOOST_FOREACH(const CTxIn& txin, tx.vin)
            if (!txin.scriptSig.IsZerocoinSpend() && txin.prevout.IsNull())
                return state.DoS(10, false, REJECT_INVALID, "bad-txns-prevout-null");
    }

    return true;
}

void LimitMempoolSize(CTxMemPool& pool, size_t limit, unsigned long age) {
    int expired = pool.Expire(GetTime() - age);
    if (expired != 0)
        LogPrint("mempool", "Expired %i transactions from the memory pool\n", expired);

    std::vector<uint256> vNoSpendsRemaining;
    pool.TrimToSize(limit, &vNoSpendsRemaining);
    BOOST_FOREACH(const uint256& removed, vNoSpendsRemaining)
        pcoinsTip->Uncache(removed);
}

/** Convert CValidationState to a human-readable message for logging */
std::string FormatStateMessage(const CValidationState &state)
{
    return strprintf("%s%s (code %i)",
        state.GetRejectReason(),
        state.GetDebugMessage().empty() ? "" : ", "+state.GetDebugMessage(),
        state.GetRejectCode());
}

bool IsBlockHashInChain(const uint256& hashBlock)
{
    if (hashBlock == 0 || !mapBlockIndex.count(hashBlock))
        return false;

    return chainActive.Contains(mapBlockIndex[hashBlock]);
}

bool IsTransactionInChain(const uint256& txId, int& nHeightTx, const CCoinsViewCache& view, CTransaction& tx)
{
    uint256 hashBlock;
    if (!GetTransaction(txId, tx, view, Params().GetConsensus(), hashBlock, true))
        return false;
    if (!IsBlockHashInChain(hashBlock))
        return false;

    nHeightTx = mapBlockIndex.at(hashBlock)->nHeight;
    return true;
}

bool IsTransactionInChain(const uint256& txId, const CCoinsViewCache& view, int& nHeightTx)
{
    CTransaction tx;
    return IsTransactionInChain(txId, nHeightTx, view, tx);
}


bool AcceptToMemoryPoolWorker(CTxMemPool& pool, CValidationState& state, const CTransaction& tx, bool fLimitFree,
                              bool* pfMissingInputs, bool fOverrideMempoolLimit, const CAmount& nAbsurdFee,
                              std::vector<uint256>& vHashTxnToUncache)
{
    const uint256 hash = tx.GetHash();
    AssertLockHeld(cs_main);
    if (pfMissingInputs)
        *pfMissingInputs = false;
    if (!CheckTransaction(tx, state))
        return error("%s: CheckTransaction(): %s", __func__, state.GetRejectReason().c_str());
    if (IsCommunityFundEnabled(pindexBestHeader, Params().GetConsensus()) && tx.nVersion < CTransaction::TXDZEEL_VERSION_V2)
      return state.DoS(100, false, REJECT_INVALID, "old-version");

    if (IsCommunityFundEnabled(pindexBestHeader, Params().GetConsensus())) {
        bool fReducedQuorum = IsReducedCFundQuorumEnabled(pindexBestHeader, Params().GetConsensus());
        int nMaxVersionProposal = fReducedQuorum ? Params().GetConsensus().nProposalMaxVersion : 2;
        int nMaxVersionPaymentRequest = fReducedQuorum ? Params().GetConsensus().nPaymentRequestMaxVersion : 2;

        if(tx.nVersion == CTransaction::PROPOSAL_VERSION) // Community Fund Proposal
            if(!CFund::IsValidProposal(tx, nMaxVersionProposal))
                return state.DoS(10, false, REJECT_INVALID, "bad-cfund-proposal");

        if(tx.nVersion == CTransaction::PAYMENT_REQUEST_VERSION) // Community Fund Payment Request
            if(!CFund::IsValidPaymentRequest(tx, nMaxVersionPaymentRequest))
                return state.DoS(10, false, REJECT_INVALID, "bad-cfund-payment-request");
    }

    // Coinbase is only valid in a block, not as a loose transaction
    if (tx.IsCoinBase() && !tx.IsZerocoinSpend())
        return state.DoS(100, false, REJECT_INVALID, "coinbase");

    // Coinbase is only valid in a block, not as a loose transaction
    if (tx.IsCoinStake())
        return state.DoS(100, false, REJECT_INVALID, "coinstake");

    // Reject transactions with witness before segregated witness activates (override with -prematurewitness)
    bool witnessEnabled = IsWitnessEnabled(chainActive.Tip(), Params().GetConsensus());
    if (!GetBoolArg("-prematurewitness",false) && !tx.wit.IsNull() && !witnessEnabled) {
        return state.DoS(0, false, REJECT_NONSTANDARD, "no-witness-yet", true);
    }

    // Check that zPIV mints are not already known
    if (tx.HasZerocoinMint()) {
        std::pair<int, uint256> firstZero = make_pair(0, uint256());
        pblocktree->ReadFirstZerocoinBlock(firstZero);
        if(chainActive.Tip()->nHeight < firstZero.first || firstZero.first == 0)
            return state.Invalid(error("%s: too early zerocoin mint", __func__));
    }

    // Rather not work on nonstandard transactions (unless -testnet/-regtest)
    string reason;
    if (fRequireStandard && !IsStandardTx(tx, reason, witnessEnabled))
        return state.DoS(0, false, REJECT_NONSTANDARD, reason);

    // Only accept nLockTime-using transactions that can be mined in the next
    // block; we don't want our mempool filled up with transactions that can't
    // be mined yet.
    if (!CheckFinalTx(tx, STANDARD_LOCKTIME_VERIFY_FLAGS))
        return state.DoS(0, false, REJECT_NONSTANDARD, "non-final");

    // is it already in the memory pool?
    if (pool.exists(hash))
        return state.Invalid(false, REJECT_ALREADY_KNOWN, "txn-already-in-mempool");

    // Check for conflicts with in-memory transactions
    set<uint256> setConflicts;
    {
    LOCK(pool.cs); // protect pool.mapNextTx
    BOOST_FOREACH(const CTxIn &txin, tx.vin)
    {
        auto itConflicting = pool.mapNextTx.find(txin.prevout);
        if (itConflicting != pool.mapNextTx.end())
        {
            const CTransaction *ptxConflicting = itConflicting->second;
            if (!setConflicts.count(ptxConflicting->GetHash()))
            {
                // Allow opt-out of transaction replacement by setting
                // nSequence >= maxint-1 on all inputs.
                //
                // maxint-1 is picked to still allow use of nLockTime by
                // non-replacable transactions. All inputs rather than just one
                // is for the sake of multi-party protocols, where we don't
                // want a single party to be able to disable replacement.
                //
                // The opt-out ignores descendants as anyone relying on
                // first-seen mempool behavior should be checking all
                // unconfirmed ancestors anyway; doing otherwise is hopelessly
                // insecure.
                bool fReplacementOptOut = true;
                if (fEnableReplacement)
                {
                    BOOST_FOREACH(const CTxIn &txin, ptxConflicting->vin)
                    {
                        if (txin.nSequence < std::numeric_limits<unsigned int>::max()-1)
                        {
                            fReplacementOptOut = false;
                            break;
                        }
                    }
                }
                if (fReplacementOptOut)
                    return state.Invalid(false, REJECT_CONFLICT, "txn-mempool-conflict");

                setConflicts.insert(ptxConflicting->GetHash());
            }
        }
    }
    }

    {
        CCoinsView dummy;
        CCoinsViewCache view(&dummy);

        CAmount nValueIn = 0;
        LockPoints lp;
        {
        LOCK(pool.cs);
        CCoinsViewMemPool viewMemPool(pcoinsTip, pool);
        view.SetBackend(viewMemPool);

        // do we already have it?
        bool fHadTxInCache = pcoinsTip->HaveCoinsInCache(hash);
        if (view.HaveCoins(hash)) {
            if (!fHadTxInCache)
                vHashTxnToUncache.push_back(hash);
            return state.Invalid(false, REJECT_ALREADY_KNOWN, "txn-already-known");
        }

        if (tx.IsZerocoinSpend()) {
            for (unsigned int n = 0; n < tx.vin.size(); n++) {
                if (!tx.vin[n].scriptSig.IsZerocoinSpend())
                    return state.DoS(100, false, REJECT_INVALID, "bad-mix-zerocoin-and-transparent-inputs");
                if (!CheckZerocoinSpend(&Params().GetConsensus().Zerocoin_Params, tx, n, view, state))
                    return state.DoS(100, false, REJECT_INVALID, "bad-zerocoin-spend");
            }
        } else {
            // do all inputs exist?
            // Note that this does not check for the presence of actual outputs (see the next check for that),
            // and only helps with filling in pfMissingInputs (to determine missing vs spent).
            BOOST_FOREACH(const CTxIn txin, tx.vin) {
                if (!pcoinsTip->HaveCoinsInCache(txin.prevout.hash))
                    vHashTxnToUncache.push_back(txin.prevout.hash);
                if (!view.HaveCoins(txin.prevout.hash)) {
                    if (pfMissingInputs)
                        *pfMissingInputs = true;
                    return error("%s: Missing prev out of input %s", __func__, txin.ToString()); // fMissingInputs and !state.IsInvalid() is used to detect this condition, don't set state.Invalid()
                }
            }

            // are the actual inputs available?
            if (!view.HaveInputs(tx))
                return state.Invalid(false, REJECT_DUPLICATE, "bad-txns-inputs-spent");
        }

        // Bring the best block into scope
        view.GetBestBlock();
        nValueIn = view.GetValueIn(tx);

        // we have all inputs cached now, so switch back to dummy, so we don't need to keep lock on mempool
        view.SetBackend(dummy);

        // Only accept BIP68 sequence locked transactions that can be mined in the next
        // block; we don't want our mempool filled up with transactions that can't
        // be mined yet.
        // Must keep pool.cs for this unless we change CheckSequenceLocks to take a
        // CoinsViewCache instead of create its own
        if (!CheckSequenceLocks(tx, STANDARD_LOCKTIME_VERIFY_FLAGS, &lp))
            return state.DoS(0, false, REJECT_NONSTANDARD, "non-BIP68-final");
        }

        // Check for non-standard pay-to-script-hash in inputs
        if (fRequireStandard && !AreInputsStandard(tx, view))
            return state.Invalid(false, REJECT_NONSTANDARD, "bad-txns-nonstandard-inputs");

        int64_t nSigOpsCost = GetTransactionSigOpCost(tx, view, STANDARD_SCRIPT_VERIFY_FLAGS);

        CAmount nValueOut = tx.GetValueOut();
        CAmount nFees = (!tx.IsCoinStake())?nValueIn-nValueOut:0;
        // nModifiedFees includes any fee deltas from PrioritiseTransaction
        CAmount nModifiedFees = nFees;
        double nPriorityDummy = 0;
        pool.ApplyDeltas(hash, nPriorityDummy, nModifiedFees);

        CAmount inChainInputValue;
        double dPriority = view.GetPriority(tx, chainActive.Height(), inChainInputValue);

        // Keep track of transactions that spend a coinbase, which we re-scan
        // during reorgs to ensure COINBASE_MATURITY is still met.
        bool fSpendsCoinbase = false;
        if (!tx.IsZerocoinSpend()) {
            BOOST_FOREACH(const CTxIn &txin, tx.vin) {
                const CCoins *coins = view.AccessCoins(txin.prevout.hash);
                if (coins->IsCoinBase() || coins->IsCoinStake()) {
                    fSpendsCoinbase = true;
                    break;
                }
            }
        }

        for(unsigned int n = 0; n < tx.vout.size(); n++) {
            if (!tx.vout[n].IsZerocoinMint())
                continue;
            if (!CheckZerocoinMint(&Params().GetConsensus().Zerocoin_Params, tx, n, view, state))
                return state.DoS(100, false, REJECT_INVALID, "bad-zerocoin-mint");
        }
        CTxMemPoolEntry entry(tx, nFees, GetTime(), dPriority, chainActive.Height(), pool.HasNoInputsOf(tx), inChainInputValue, fSpendsCoinbase, nSigOpsCost, lp);
        unsigned int nSize = entry.GetTxSize();

        // Check that the transaction doesn't have an excessive number of
        // sigops, making it impossible to mine. Since the coinbase transaction
        // itself can contain sigops MAX_STANDARD_TX_SIGOPS is less than
        // MAX_BLOCK_SIGOPS; we still consider this an invalid rather than
        // merely non-standard transaction.
        if (nSigOpsCost > MAX_STANDARD_TX_SIGOPS_COST)
            return state.DoS(0, false, REJECT_NONSTANDARD, "bad-txns-too-many-sigops", false,
                strprintf("%d", nSigOpsCost));

        CAmount mempoolRejectFee = pool.GetMinFee(GetArg("-maxmempool", DEFAULT_MAX_MEMPOOL_SIZE) * 1000000).GetFee(nSize);
        if (mempoolRejectFee > 0 && nModifiedFees < mempoolRejectFee) {
            return state.DoS(0, false, REJECT_INSUFFICIENTFEE, "mempool min fee not met", false, strprintf("%d < %d", nFees, mempoolRejectFee));
        } else if (GetBoolArg("-relaypriority", DEFAULT_RELAYPRIORITY) && nModifiedFees < ::minRelayTxFee.GetFee(nSize) && !AllowFree(entry.GetPriority(chainActive.Height() + 1))) {
            // Require that free transactions have sufficient priority to be mined in the next block.
            return state.DoS(0, false, REJECT_INSUFFICIENTFEE, "insufficient priority");
        }

        // Continuously rate-limit free (really, very-low-fee) transactions
        // This mitigates 'penny-flooding' -- sending thousands of free transactions just to
        // be annoying or make others' transactions take longer to confirm.
        if (fLimitFree && nModifiedFees < ::minRelayTxFee.GetFee(nSize))
        {
            static CCriticalSection csFreeLimiter;
            static double dFreeCount;
            static int64_t nLastTime;
            int64_t nNow = GetTime();

            LOCK(csFreeLimiter);

            // Use an exponentially decaying ~10-minute window:
            dFreeCount *= pow(1.0 - 1.0/600.0, (double)(nNow - nLastTime));
            nLastTime = nNow;
            // -limitfreerelay unit is thousand-bytes-per-minute
            // At default rate it would take over a month to fill 1GB
            if (dFreeCount + nSize >= GetArg("-limitfreerelay", DEFAULT_LIMITFREERELAY) * 10 * 1000)
                return state.DoS(0, false, REJECT_INSUFFICIENTFEE, "rate limited free transaction");
            LogPrint("mempool", "Rate limit dFreeCount: %g => %g\n", dFreeCount, dFreeCount+nSize);
            dFreeCount += nSize;
        }

        if (nAbsurdFee && nFees > nAbsurdFee)
            return state.Invalid(false,
                REJECT_HIGHFEE, "absurdly-high-fee",
                strprintf("%d > %d", nFees, nAbsurdFee));

        // Calculate in-mempool ancestors, up to a limit.
        CTxMemPool::setEntries setAncestors;
        size_t nLimitAncestors = GetArg("-limitancestorcount", DEFAULT_ANCESTOR_LIMIT);
        size_t nLimitAncestorSize = GetArg("-limitancestorsize", DEFAULT_ANCESTOR_SIZE_LIMIT)*1000;
        size_t nLimitDescendants = GetArg("-limitdescendantcount", DEFAULT_DESCENDANT_LIMIT);
        size_t nLimitDescendantSize = GetArg("-limitdescendantsize", DEFAULT_DESCENDANT_SIZE_LIMIT)*1000;
        std::string errString;
        if (!pool.CalculateMemPoolAncestors(entry, setAncestors, nLimitAncestors, nLimitAncestorSize, nLimitDescendants, nLimitDescendantSize, errString)) {
            return state.DoS(0, false, REJECT_NONSTANDARD, "too-long-mempool-chain", false, errString);
        }

        // A transaction that spends outputs that would be replaced by it is invalid. Now
        // that we have the set of all ancestors we can detect this
        // pathological case by making sure setConflicts and setAncestors don't
        // intersect.
        BOOST_FOREACH(CTxMemPool::txiter ancestorIt, setAncestors)
        {
            const uint256 &hashAncestor = ancestorIt->GetTx().GetHash();
            if (setConflicts.count(hashAncestor))
            {
                return state.DoS(10, false,
                                 REJECT_INVALID, "bad-txns-spends-conflicting-tx", false,
                                 strprintf("%s spends conflicting transaction %s",
                                           hash.ToString(),
                                           hashAncestor.ToString()));
            }
        }

        // Check if it's economically rational to mine this transaction rather
        // than the ones it replaces.
        CAmount nConflictingFees = 0;
        size_t nConflictingSize = 0;
        uint64_t nConflictingCount = 0;
        CTxMemPool::setEntries allConflicting;

        // If we don't hold the lock allConflicting might be incomplete; the
        // subsequent RemoveStaged() and addUnchecked() calls don't guarantee
        // mempool consistency for us.
        LOCK(pool.cs);
        if (setConflicts.size())
        {
            CFeeRate newFeeRate(nModifiedFees, nSize);
            set<uint256> setConflictsParents;
            const int maxDescendantsToVisit = 100;
            CTxMemPool::setEntries setIterConflicting;
            BOOST_FOREACH(const uint256 &hashConflicting, setConflicts)
            {
                CTxMemPool::txiter mi = pool.mapTx.find(hashConflicting);
                if (mi == pool.mapTx.end())
                    continue;

                // Save these to avoid repeated lookups
                setIterConflicting.insert(mi);

                // Don't allow the replacement to reduce the feerate of the
                // mempool.
                //
                // We usually don't want to accept replacements with lower
                // feerates than what they replaced as that would lower the
                // feerate of the next block. Requiring that the feerate always
                // be increased is also an easy-to-reason about way to prevent
                // DoS attacks via replacements.
                //
                // The mining code doesn't (currently) take children into
                // account (CPFP) so we only consider the feerates of
                // transactions being directly replaced, not their indirect
                // descendants. While that does mean high feerate children are
                // ignored when deciding whether or not to replace, we do
                // require the replacement to pay more overall fees too,
                // mitigating most cases.
                CFeeRate oldFeeRate(mi->GetModifiedFee(), mi->GetTxSize());
                if (newFeeRate <= oldFeeRate)
                {
                    return state.DoS(0, false,
                            REJECT_INSUFFICIENTFEE, "insufficient fee", false,
                            strprintf("rejecting replacement %s; new feerate %s <= old feerate %s",
                                  hash.ToString(),
                                  newFeeRate.ToString(),
                                  oldFeeRate.ToString()));
                }

                BOOST_FOREACH(const CTxIn &txin, mi->GetTx().vin)
                {
                    setConflictsParents.insert(txin.prevout.hash);
                }

                nConflictingCount += mi->GetCountWithDescendants();
            }
            // This potentially overestimates the number of actual descendants
            // but we just want to be conservative to avoid doing too much
            // work.
            if (nConflictingCount <= maxDescendantsToVisit) {
                // If not too many to replace, then calculate the set of
                // transactions that would have to be evicted
                BOOST_FOREACH(CTxMemPool::txiter it, setIterConflicting) {
                    pool.CalculateDescendants(it, allConflicting);
                }
                BOOST_FOREACH(CTxMemPool::txiter it, allConflicting) {
                    nConflictingFees += it->GetModifiedFee();
                    nConflictingSize += it->GetTxSize();
                }
            } else {
                return state.DoS(0, false,
                        REJECT_NONSTANDARD, "too many potential replacements", false,
                        strprintf("rejecting replacement %s; too many potential replacements (%d > %d)\n",
                            hash.ToString(),
                            nConflictingCount,
                            maxDescendantsToVisit));
            }

            for (unsigned int j = 0; j < tx.vin.size(); j++)
            {
                // We don't want to accept replacements that require low
                // feerate junk to be mined first. Ideally we'd keep track of
                // the ancestor feerates and make the decision based on that,
                // but for now requiring all new inputs to be confirmed works.
                if (!setConflictsParents.count(tx.vin[j].prevout.hash))
                {
                    // Rather than check the UTXO set - potentially expensive -
                    // it's cheaper to just check if the new input refers to a
                    // tx that's in the mempool.
                    if (pool.mapTx.find(tx.vin[j].prevout.hash) != pool.mapTx.end())
                        return state.DoS(0, false,
                                         REJECT_NONSTANDARD, "replacement-adds-unconfirmed", false,
                                         strprintf("replacement %s adds unconfirmed input, idx %d",
                                                  hash.ToString(), j));
                }
            }

            // The replacement must pay greater fees than the transactions it
            // replaces - if we did the bandwidth used by those conflicting
            // transactions would not be paid for.
            if (nModifiedFees < nConflictingFees)
            {
                return state.DoS(0, false,
                                 REJECT_INSUFFICIENTFEE, "insufficient fee", false,
                                 strprintf("rejecting replacement %s, less fees than conflicting txs; %s < %s",
                                          hash.ToString(), FormatMoney(nModifiedFees), FormatMoney(nConflictingFees)));
            }

            // Finally in addition to paying more fees than the conflicts the
            // new transaction must pay for its own bandwidth.
            CAmount nDeltaFees = nModifiedFees - nConflictingFees;
            if (nDeltaFees < ::minRelayTxFee.GetFee(nSize))
            {
                return state.DoS(0, false,
                        REJECT_INSUFFICIENTFEE, "insufficient fee", false,
                        strprintf("rejecting replacement %s, not enough additional fees to relay; %s < %s",
                              hash.ToString(),
                              FormatMoney(nDeltaFees),
                              FormatMoney(::minRelayTxFee.GetFee(nSize))));
            }
        }

        unsigned int scriptVerifyFlags = STANDARD_SCRIPT_VERIFY_FLAGS;
        if (!Params().RequireStandard()) {
            scriptVerifyFlags = GetArg("-promiscuousmempoolflags", scriptVerifyFlags);
        }

        // Check against previous transactions
        // This is done last to help prevent CPU exhaustion denial-of-service attacks.
        PrecomputedTransactionData txdata(tx);
        if (!CheckInputs(tx, state, view, true, scriptVerifyFlags, true, txdata)) {
            // SCRIPT_VERIFY_CLEANSTACK requires SCRIPT_VERIFY_WITNESS, so we
            // need to turn both off, and compare against just turning off CLEANSTACK
            // to see if the failure is specifically due to witness validation.
            if (CheckInputs(tx, state, view, true, scriptVerifyFlags & ~(SCRIPT_VERIFY_WITNESS | SCRIPT_VERIFY_CLEANSTACK), true, txdata) &&
                !CheckInputs(tx, state, view, true, scriptVerifyFlags & ~SCRIPT_VERIFY_CLEANSTACK, true, txdata)) {
                // Only the witness is wrong, so the transaction itself may be fine.
                state.SetCorruptionPossible();
            }
            return error("%s: CheckInputs failed", __func__);
        }

        // Check again against just the consensus-critical mandatory script
        // verification flags, in case of bugs in the standard flags that cause
        // transactions to pass as valid when they're actually invalid. For
        // instance the STRICTENC flag was incorrectly allowing certain
        // CHECKSIG NOT scripts to pass, even though they were invalid.
        //
        // There is a similar check in CreateNewBlock() to prevent creating
        // invalid blocks, however allowing such transactions into the mempool
        // can be exploited as a DoS attack.
        if (!CheckInputs(tx, state, view, true, MANDATORY_SCRIPT_VERIFY_FLAGS, true, txdata))
        {
            return error("%s: BUG! PLEASE REPORT THIS! ConnectInputs failed against MANDATORY but not STANDARD flags %s, %s",
                __func__, hash.ToString(), FormatStateMessage(state));
        }

        // Remove conflicting transactions from the mempool
        BOOST_FOREACH(const CTxMemPool::txiter it, allConflicting)
        {
            LogPrint("mempool", "replacing tx %s with %s for %s BTC additional fees, %d delta bytes\n",
                    it->GetTx().GetHash().ToString(),
                    hash.ToString(),
                    FormatMoney(nModifiedFees - nConflictingFees),
                    (int)nSize - (int)nConflictingSize);
        }
        pool.RemoveStaged(allConflicting, false);

        // Store transaction in memory
        pool.addUnchecked(hash, entry, setAncestors, !IsInitialBlockDownload());

        // Add memory address index
        if (fAddressIndex) {
            pool.addAddressIndex(entry, view);
        }

        // Add memory spent index
        if (fSpentIndex) {
            pool.addSpentIndex(entry, view);
        }

        // trim mempool and check if tx was trimmed
        if (!fOverrideMempoolLimit) {
            LimitMempoolSize(pool, GetArg("-maxmempool", DEFAULT_MAX_MEMPOOL_SIZE) * 1000000, GetArg("-mempoolexpiry", DEFAULT_MEMPOOL_EXPIRY) * 60 * 60);
            if (!pool.exists(hash))
                return state.DoS(0, false, REJECT_INSUFFICIENTFEE, "mempool full");
        }
    }

    SyncWithWallets(tx, NULL, NULL);

    return true;
}

bool AcceptToMemoryPool(CTxMemPool& pool, CValidationState &state, const CTransaction &tx, bool fLimitFree,
                        bool* pfMissingInputs, bool fOverrideMempoolLimit, const CAmount nAbsurdFee)
{
    std::vector<uint256> vHashTxToUncache;
    bool res = AcceptToMemoryPoolWorker(pool, state, tx, fLimitFree, pfMissingInputs, fOverrideMempoolLimit, nAbsurdFee, vHashTxToUncache);
    if (!res) {
        LogPrintf("Error AcceptToMemoryPool %s: %s\n", state.GetRejectReason(), state.GetDebugMessage());
        BOOST_FOREACH(const uint256& hashTx, vHashTxToUncache)
            pcoinsTip->Uncache(hashTx);
    }
    return res;
}

bool GetTimestampIndex(const unsigned int &high, const unsigned int &low, const bool fActiveOnly, std::vector<std::pair<uint256, unsigned int> > &hashes)
{
    if (!fTimestampIndex)
        return error("Timestamp index not enabled");

    if (!pblocktree->ReadTimestampIndex(high, low, fActiveOnly, hashes))
        return error("Unable to get hashes for timestamps");

    return true;
}

bool GetSpentIndex(CSpentIndexKey &key, CSpentIndexValue &value)
{
    if (!fSpentIndex)
        return false;

    if (mempool.getSpentIndex(key, value))
        return true;

    if (!pblocktree->ReadSpentIndex(key, value))
        return false;

    return true;
}

bool HashOnchainActive(const uint256 &hash)
{
    if (!mapBlockIndex.count(hash))
        return false;

    CBlockIndex* pblockindex = mapBlockIndex[hash];

    if (!chainActive.Contains(pblockindex)) {
        return false;
    }

    return true;
}

bool GetAddressIndex(uint160 addressHash, int type,
                     std::vector<std::pair<CAddressIndexKey, CAmount> > &addressIndex, int start, int end)
{
    if (!fAddressIndex)
        return error("address index not enabled");

    if (!pblocktree->ReadAddressIndex(addressHash, type, addressIndex, start, end))
        return error("unable to get txids for address");

    return true;
}

bool GetAddressUnspent(uint160 addressHash, int type,
                       std::vector<std::pair<CAddressUnspentKey, CAddressUnspentValue> > &unspentOutputs)
{
    if (!fAddressIndex)
        return error("address index not enabled");

    if (!pblocktree->ReadAddressUnspentIndex(addressHash, type, unspentOutputs))
        return error("unable to get txids for address");

    return true;
}

/** Return transaction in tx, and if it was found inside a block, its hash is placed in hashBlock */
bool GetTransaction(const uint256 &hash, CTransaction &txOut, const CCoinsViewCache& view, const Consensus::Params& consensusParams, uint256 &hashBlock, bool fAllowSlow)
{

    CBlockIndex *pindexSlow = NULL;

    std::shared_ptr<const CTransaction> ptx = mempool.get(hash);
    if (ptx)
    {
        txOut = *ptx;
        return true;
    }

    if (fTxIndex) {
        CDiskTxPos postx;
        if (pblocktree->ReadTxIndex(hash, postx)) {
            CAutoFile file(OpenBlockFile(postx, true), SER_DISK, CLIENT_VERSION);
            if (file.IsNull())
                return error("%s: OpenBlockFile failed", __func__);
            CBlockHeader header;
            try {
                file >> header;
                fseek(file.Get(), postx.nTxOffset, SEEK_CUR);
                file >> txOut;
            } catch (const std::exception& e) {
                return error("%s: Deserialize or I/O error - %s", __func__, e.what());
            }
            hashBlock = header.GetHash();
            if (txOut.GetHash() != hash)
                return error("%s: txid mismatch", __func__);
            return true;
        }
    }

    if (fAllowSlow) { // use coin database to locate block that contains transaction, and scan it
        int nHeight = -1;
        {
            const CCoins* coins = view.AccessCoins(hash);
            if (coins)
                nHeight = coins->nHeight;
        }
        if (nHeight > 0)
            pindexSlow = chainActive[nHeight];
    }

    if (pindexSlow) {
        CBlock block;
        if (ReadBlockFromDisk(block, pindexSlow, consensusParams)) {
            BOOST_FOREACH(const CTransaction &tx, block.vtx) {
                if (tx.GetHash() == hash) {
                    txOut = tx;
                    hashBlock = pindexSlow->GetBlockHash();
                    return true;
                }
            }
        }
    }

    return false;
}






//////////////////////////////////////////////////////////////////////////////
//
// CBlock and CBlockIndex
//

bool WriteBlockToDisk(const CBlock& block, CDiskBlockPos& pos, const CMessageHeader::MessageStartChars& messageStart)
{
    // Open history file to append
    CAutoFile fileout(OpenBlockFile(pos), SER_DISK, CLIENT_VERSION);
    if (fileout.IsNull())
        return error("WriteBlockToDisk: OpenBlockFile failed");

    // Write index header
    unsigned int nSize = fileout.GetSerializeSize(block);
    fileout << FLATDATA(messageStart) << nSize;

    // Write block
    long fileOutPos = ftell(fileout.Get());
    if (fileOutPos < 0)
        return error("WriteBlockToDisk: ftell failed");
    pos.nPos = (unsigned int)fileOutPos;
    fileout << block;

    return true;
}

bool ReadBlockFromDisk(CBlock& block, const CDiskBlockPos& pos, const Consensus::Params& consensusParams)
{
    block.SetNull();

    // Open history file to read
    CAutoFile filein(OpenBlockFile(pos, true), SER_DISK, CLIENT_VERSION);
    if (filein.IsNull())
        return error("ReadBlockFromDisk: OpenBlockFile failed for %s", pos.ToString());

    // Read block
    try {
        filein >> block;
    }
    catch (const std::exception& e) {
        return error("%s: Deserialize or I/O error - %s at %s", __func__, e.what(), pos.ToString());
    }

    return true;
}

bool ReadBlockFromDisk(CBlock& block, const CBlockIndex* pindex, const Consensus::Params& consensusParams)
{
    if (!ReadBlockFromDisk(block, pindex->GetBlockPos(), consensusParams))
        return false;
    if (block.GetHash() != pindex->GetBlockHash())
        return error("ReadBlockFromDisk(CBlock&, CBlockIndex*): GetHash() doesn't match index for %s at %s",
                pindex->ToString(), pindex->GetBlockPos().ToString());
    return true;
}

CAmount GetBlockSubsidy(int nHeight, const Consensus::Params& consensusParams)
{

    if (nHeight == 1)
    {
        CAmount nSubsidy = 59800000 * COIN;
        return nSubsidy;
    }

    if (nHeight <= Params().GetConsensus().nLastPOWBlock)
        return CAmount(50 * COIN);

    return 0;
}

bool IsInitialBlockDownload()
{
    const CChainParams& chainParams = Params();

    // Once this function has returned false, it must remain false.
    static std::atomic<bool> latchToFalse{false};
    // Optimization: pre-test latch before taking the lock.
    if (latchToFalse.load(std::memory_order_relaxed))
        return false;

    LOCK(cs_main);
    if (latchToFalse.load(std::memory_order_relaxed))
        return false;
    if (fImporting || fReindex)
        return true;
    if (fCheckpointsEnabled && chainActive.Height() < Checkpoints::GetTotalBlocksEstimate(chainParams.Checkpoints()))
        return true;
    bool state = (chainActive.Height() < pindexBestHeader->nHeight - 24 * 6 ||
            std::max(chainActive.Tip()->GetBlockTime(), pindexBestHeader->GetBlockTime()) < GetTime() - nMaxTipAge);
    if (!state)
        latchToFalse.store(true, std::memory_order_relaxed);
    return state;
}

bool fLargeWorkForkFound = false;
bool fLargeWorkInvalidChainFound = false;
CBlockIndex *pindexBestForkTip = NULL, *pindexBestForkBase = NULL;

void CheckForkWarningConditions()
{
    AssertLockHeld(cs_main);
    // Before we get past initial download, we cannot reliably alert about forks
    // (we assume we don't get stuck on a fork before the last checkpoint)
    if (IsInitialBlockDownload())
        return;

    // If our best fork is no longer within 72 blocks (+/- 12 hours if no one mines it)
    // of our head, drop it
    if (pindexBestForkTip && chainActive.Height() - pindexBestForkTip->nHeight >= 72)
        pindexBestForkTip = NULL;

    if (pindexBestForkTip || (pindexBestInvalid && pindexBestInvalid->nChainWork > chainActive.Tip()->nChainWork + (GetBlockProof(*chainActive.Tip()) * 6)))
    {
        if (!fLargeWorkForkFound && pindexBestForkBase)
        {
            std::string warning = std::string("'Warning: Large-work fork detected, forking after block ") +
                pindexBestForkBase->phashBlock->ToString() + std::string("'");
            AlertNotify(warning);
        }
        if (pindexBestForkTip && pindexBestForkBase)
        {
            LogPrintf("%s: Warning: Large valid fork found\n  forking the chain at height %d (%s)\n  lasting to height %d (%s).\nChain state database corruption likely.\n", __func__,
                   pindexBestForkBase->nHeight, pindexBestForkBase->phashBlock->ToString(),
                   pindexBestForkTip->nHeight, pindexBestForkTip->phashBlock->ToString());
            fLargeWorkForkFound = true;
        }
        else
        {
            LogPrintf("%s: Warning: Found invalid chain at least ~6 blocks longer than our best chain.\nChain state database corruption likely.\n", __func__);
            fLargeWorkInvalidChainFound = true;
        }
    }
    else
    {
        fLargeWorkForkFound = false;
        fLargeWorkInvalidChainFound = false;
    }
}

void CheckForkWarningConditionsOnNewFork(CBlockIndex* pindexNewForkTip)
{
    AssertLockHeld(cs_main);
    // If we are on a fork that is sufficiently large, set a warning flag
    CBlockIndex* pfork = pindexNewForkTip;
    CBlockIndex* plonger = chainActive.Tip();
    while (pfork && pfork != plonger)
    {
        while (plonger && plonger->nHeight > pfork->nHeight)
            plonger = plonger->pprev;
        if (pfork == plonger)
            break;
        pfork = pfork->pprev;
    }

    // We define a condition where we should warn the user about as a fork of at least 7 blocks
    // with a tip within 72 blocks (+/- 12 hours if no one mines it) of ours
    // We use 7 blocks rather arbitrarily as it represents just under 10% of sustained network
    // hash rate operating on the fork.
    // or a chain that is entirely longer than ours and invalid (note that this should be detected by both)
    // We define it this way because it allows us to only store the highest fork tip (+ base) which meets
    // the 7-block condition and from this always have the most-likely-to-cause-warning fork
    if (pfork && (!pindexBestForkTip || (pindexBestForkTip && pindexNewForkTip->nHeight > pindexBestForkTip->nHeight)) &&
            pindexNewForkTip->nChainWork - pfork->nChainWork > (GetBlockProof(*pfork) * 7) &&
            chainActive.Height() - pindexNewForkTip->nHeight < 72)
    {
        pindexBestForkTip = pindexNewForkTip;
        pindexBestForkBase = pfork;
    }

    CheckForkWarningConditions();
}

// Requires cs_main.
void Misbehaving(NodeId pnode, int howmuch)
{
    if (howmuch == 0)
        return;

    CNodeState *state = State(pnode);
    if (state == NULL)
        return;

    state->nMisbehavior += howmuch;
    int banscore = GetArg("-banscore", DEFAULT_BANSCORE_THRESHOLD);
    if (state->nMisbehavior >= banscore && state->nMisbehavior - howmuch < banscore)
    {
        LogPrintf("%s: %s (%d -> %d) BAN THRESHOLD EXCEEDED\n", __func__, state->name, state->nMisbehavior-howmuch, state->nMisbehavior);
        state->fShouldBan = true;
    } else
        LogPrintf("%s: %s (%d -> %d)\n", __func__, state->name, state->nMisbehavior-howmuch, state->nMisbehavior);
}

void static InvalidChainFound(CBlockIndex* pindexNew)
{
    if (!pindexBestInvalid || pindexNew->nChainWork > pindexBestInvalid->nChainWork)
        pindexBestInvalid = pindexNew;

    LogPrintf("%s: invalid block=%s  height=%d  log2_work=%.8g  date=%s\n", __func__,
      pindexNew->GetBlockHash().ToString(), pindexNew->nHeight,
      log(pindexNew->nChainWork.getdouble())/log(2.0), DateTimeStrFormat("%Y-%m-%d %H:%M:%S",
      pindexNew->GetBlockTime()));
    CBlockIndex *tip = chainActive.Tip();
    assert (tip);
    LogPrintf("%s:  current best=%s  height=%d  log2_work=%.8g  date=%s\n", __func__,
      tip->GetBlockHash().ToString(), chainActive.Height(), log(tip->nChainWork.getdouble())/log(2.0),
      DateTimeStrFormat("%Y-%m-%d %H:%M:%S", tip->GetBlockTime()));
    CheckForkWarningConditions();
}

void static InvalidBlockFound(CBlockIndex *pindex, const CValidationState &state) {
    int nDoS = 0;
    if (state.IsInvalid(nDoS)) {
        std::map<uint256, NodeId>::iterator it = mapBlockSource.find(pindex->GetBlockHash());
        if (it != mapBlockSource.end() && State(it->second)) {
            assert (state.GetRejectCode() < REJECT_INTERNAL); // Blocks are never rejected with internal reject codes
            CBlockReject reject = {(unsigned char)state.GetRejectCode(), state.GetRejectReason().substr(0, MAX_REJECT_MESSAGE_LENGTH), pindex->GetBlockHash()};
            State(it->second)->rejects.push_back(reject);
            if (nDoS > 0)
                Misbehaving(it->second, nDoS);
        }
    }
    if (!state.CorruptionPossible()) {
        pindex->nStatus |= BLOCK_FAILED_VALID;
        setDirtyBlockIndex.insert(pindex);
        setBlockIndexCandidates.erase(pindex);
        InvalidChainFound(pindex);
    }
}

void UpdateCoins(const CTransaction& tx, CCoinsViewCache& inputs, CTxUndo &txundo, int nHeight)
{
    // mark inputs spent
    if (!tx.IsCoinBase()) {
        txundo.vprevout.reserve(tx.vin.size());
        BOOST_FOREACH(const CTxIn &txin, tx.vin) {
            if (txin.scriptSig.IsZerocoinSpend()) {
                CTxOut dummyOut(1, CScript());
                CTxInUndo dummyTxInUndo(dummyOut, false, 0, 0);
                txundo.vprevout.push_back(dummyTxInUndo); //Dummy
                continue;
            }
            COutPoint prevout = txin.prevout;
            unsigned nPos = prevout.n;
            CCoinsModifier coins = inputs.ModifyCoins(prevout.hash);

            if (nPos >= coins->vout.size() || coins->vout[nPos].IsNull())
                assert(false);
            // mark an outpoint spent, and construct undo information
            txundo.vprevout.push_back(CTxInUndo(coins->vout[nPos]));
            coins->Spend(nPos);
            if (coins->vout.size() == 0) {
                CTxInUndo& undo = txundo.vprevout.back();
                undo.nHeight = coins->nHeight;
                undo.fCoinBase = coins->fCoinBase;
                undo.nVersion = coins->nVersion;
            }
        }
    }
    // add outputs
    inputs.ModifyNewCoins(tx.GetHash(), tx.IsCoinBase() && !tx.IsZerocoinSpend())->FromTx(tx, nHeight);
}

void UpdateCoins(const CTransaction& tx, CCoinsViewCache& inputs, int nHeight)
{
    CTxUndo txundo;
    UpdateCoins(tx, inputs, txundo, nHeight);
}

bool CScriptCheck::operator()() {
    const CScript &scriptSig = ptxTo->vin[nIn].scriptSig;
    const CScriptWitness *witness = (nIn < ptxTo->wit.vtxinwit.size()) ? &ptxTo->wit.vtxinwit[nIn].scriptWitness : NULL;

    if (!VerifyScript(scriptSig, scriptPubKey, witness, nFlags, CachingTransactionSignatureChecker(ptxTo, nIn, amount, cacheStore, *txdata), &error)) {
        return false;
    }
    return true;
}

bool CCoinSpendCheck::operator()() {
    if (!VerifyCoinSpend(coinSpend, accumulator, false)) {
        return false;
    }
    return true;
}

bool CPublicCoinCheck::operator()() {
    return pubCoin.isValid(fFast);
}

int GetSpendHeight(const CCoinsViewCache& inputs)
{
    LOCK(cs_main);
    CBlockIndex* pindexPrev = mapBlockIndex.find(inputs.GetBestBlock())->second;
    return pindexPrev->nHeight + 1;
}

namespace Consensus {
bool CheckTxInputs(const CTransaction& tx, CValidationState& state, const CCoinsViewCache& inputs, int nSpendHeight)
{
        // This doesn't trigger the DoS code on purpose; if it did, it would make it easier
        // for an attacker to attempt to split the network.
        if (!inputs.HaveInputs(tx))
            return state.Invalid(false, 0, "", "Inputs unavailable");
        CAmount nValueIn = 0;
        CAmount nFees = 0;
        for (unsigned int i = 0; i < tx.vin.size(); i++)
        {
            const COutPoint &prevout = tx.vin[i].prevout;
            const CCoins *coins = inputs.AccessCoins(prevout.hash);
            assert(coins);

            // If prev is coinbase, check that it's matured
            if (coins->IsCoinBase() || coins->IsCoinStake()) {
                if (nSpendHeight - coins->nHeight < COINBASE_MATURITY && nSpendHeight - coins->nHeight > 0)
                    return state.Invalid(false,
                        REJECT_INVALID, "bad-txns-premature-spend-of-coinbase",
                        strprintf("tried to spend %s at depth %d", coins->IsCoinBase() ?"coinbase":"coinstake",nSpendHeight - coins->nHeight));
            }

            // Check for negative or overflow input values
            nValueIn += coins->vout[prevout.n].nValue;
            if (!MoneyRange(coins->vout[prevout.n].nValue) || !MoneyRange(nValueIn))
                return state.DoS(100, false, REJECT_INVALID, "bad-txns-inputvalues-outofrange");

        }

        if(!tx.IsCoinBase() && !tx.IsCoinStake()){
          if (nValueIn < tx.GetValueOut())
              return state.DoS(100, false, REJECT_INVALID, "bad-txns-in-belowout", false,
                  strprintf("value in (%s) < value out (%s)", FormatMoney(nValueIn), FormatMoney(tx.GetValueOut())));

          // Tally transaction fees
          CAmount nTxFee = nValueIn - tx.GetValueOut();
          if (nTxFee < 0)
              return state.DoS(100, false, REJECT_INVALID, "bad-txns-fee-negative");
          nFees += nTxFee;
          if (!MoneyRange(nFees))
              return state.DoS(100, false, REJECT_INVALID, "bad-txns-fee-outofrange");
        }


    return true;
}
}// namespace Consensus

bool CheckInputs(const CTransaction& tx, CValidationState &state, const CCoinsViewCache &inputs, bool fScriptChecks, unsigned int flags, bool cacheStore, PrecomputedTransactionData& txdata, std::vector<CScriptCheck> *pvChecks)
{
    if (tx.IsCoinBase() || tx.IsZerocoinSpend())
    {
        return true;
    }
    else
    {
        if (!Consensus::CheckTxInputs(tx, state, inputs, GetSpendHeight(inputs)))
            return false;

        if (pvChecks)
            pvChecks->reserve(tx.vin.size());

        // The first loop above does all the inexpensive checks.
        // Only if ALL inputs pass do we perform expensive ECDSA signature checks.
        // Helps prevent CPU exhaustion attacks.

        // Skip ECDSA signature verification when connecting blocks before the
        // last block chain checkpoint. Assuming the checkpoints are valid this
        // is safe because block merkle hashes are still computed and checked,
        // and any change will be caught at the next checkpoint. Of course, if
        // the checkpoint is for a chain that's invalid due to false scriptSigs
        // this optimisation would allow an invalid chain to be accepted.
        if (fScriptChecks) {
            for (unsigned int i = 0; i < tx.vin.size(); i++) {
                const COutPoint &prevout = tx.vin[i].prevout;
                const CCoins* coins = inputs.AccessCoins(prevout.hash);
                assert(coins);

                CTransaction txPrev;
                uint256 hashBlock = uint256();
                int valid = 1;

                if (!GetTransaction(prevout.hash, txPrev, inputs, Params().GetConsensus(), hashBlock, true))
                   valid = 0;

                if (mapBlockIndex.count(hashBlock) == 0)
                   valid = 0;

                if(valid){ // prev out is already checked in CheckTxInputs
                    CBlockIndex* pblockindex = mapBlockIndex[hashBlock];

                    // ppcoin: check transaction timestamp
                    if (txPrev.nTime > tx.nTime && pblockindex->nHeight > 1294597)
                        return state.DoS(100, false, REJECT_INVALID, "tx-timestamp-earlier-as-output");
                }

                // Verify signature
                CScriptCheck check(*coins, tx, i, flags, cacheStore, &txdata);
                if (pvChecks) {
                    pvChecks->push_back(CScriptCheck());
                    check.swap(pvChecks->back());
                } else if (!check()) {
                    if (flags & STANDARD_NOT_MANDATORY_VERIFY_FLAGS) {
                        // Check whether the failure was caused by a
                        // non-mandatory script verification check, such as
                        // non-standard DER encodings or non-null dummy
                        // arguments; if so, don't trigger DoS protection to
                        // avoid splitting the network between upgraded and
                        // non-upgraded nodes.
                        CScriptCheck check2(*coins, tx, i,
                                flags & ~STANDARD_NOT_MANDATORY_VERIFY_FLAGS, cacheStore, &txdata);
                        if (check2())
                            return state.Invalid(false, REJECT_NONSTANDARD, strprintf("non-mandatory-script-verify-flag (%s)", ScriptErrorString(check.GetScriptError())));
                    }
                    // Failures of other flags indicate a transaction that is
                    // invalid in new blocks, e.g. a invalid P2SH. We DoS ban
                    // such nodes as they are not following the protocol. That
                    // said during an upgrade careful thought should be taken
                    // as to the correct behavior - we may want to continue
                    // peering with non-upgraded nodes even after soft-fork
                    // super-majority signaling has occurred.
                    return state.DoS(100,false, REJECT_INVALID, strprintf("mandatory-script-verify-flag-failed (%s)", ScriptErrorString(check.GetScriptError())));
                }
            }
        }
    }

    return true;
}

namespace {

bool UndoWriteToDisk(const CBlockUndo& blockundo, CDiskBlockPos& pos, const uint256& hashBlock, const CMessageHeader::MessageStartChars& messageStart)
{
    // Open history file to append
    CAutoFile fileout(OpenUndoFile(pos), SER_DISK, CLIENT_VERSION);
    if (fileout.IsNull())
        return error("%s: OpenUndoFile failed", __func__);

    // Write index header
    unsigned int nSize = fileout.GetSerializeSize(blockundo);
    fileout << FLATDATA(messageStart) << nSize;

    // Write undo data
    long fileOutPos = ftell(fileout.Get());
    if (fileOutPos < 0)
        return error("%s: ftell failed", __func__);
    pos.nPos = (unsigned int)fileOutPos;
    fileout << blockundo;

    // calculate & write checksum
    CHashWriter hasher(SER_GETHASH, PROTOCOL_VERSION);
    hasher << hashBlock;
    hasher << blockundo;
    fileout << hasher.GetHash();

    return true;
}

bool UndoReadFromDisk(CBlockUndo& blockundo, const CDiskBlockPos& pos, const uint256& hashBlock)
{
    // Open history file to read
    CAutoFile filein(OpenUndoFile(pos, true), SER_DISK, CLIENT_VERSION);
    if (filein.IsNull())
        return error("%s: OpenBlockFile failed", __func__);

    // Read block
    uint256 hashChecksum;
    try {
        filein >> blockundo;
        filein >> hashChecksum;
    }
    catch (const std::exception& e) {
        return error("%s: Deserialize or I/O error - %s", __func__, e.what());
    }

    // Verify checksum
    CHashWriter hasher(SER_GETHASH, PROTOCOL_VERSION);
    hasher << hashBlock;
    hasher << blockundo;
    uint256 verifyChecksum = hasher.GetHash();

    if (hashChecksum != verifyChecksum)
        return error("%s: Checksum mismatch (%s vs %s)", __func__, hashChecksum.ToString(), verifyChecksum.ToString());

    return true;
}

/** Abort with a message */
bool AbortNode(const std::string& strMessage, const std::string& userMessage="")
{
    strMiscWarning = strMessage;
    LogPrintf("*** %s\n", strMessage);
    uiInterface.ThreadSafeMessageBox(
        userMessage.empty() ? _("Error: A fatal internal error occurred, see debug.log for details") : userMessage,
        "", CClientUIInterface::MSG_ERROR);
    StartShutdown();
    return false;
}

bool AbortNode(CValidationState& state, const std::string& strMessage, const std::string& userMessage="")
{
    AbortNode(strMessage, userMessage);
    return state.Error(strMessage);
}

} // anon namespace

/**
 * Apply the undo operation of a CTxInUndo to the given chain state.
 * @param undo The undo object.
 * @param view The coins view to which to apply the changes.
 * @param out The out point that corresponds to the tx input.
 * @return True on success.
 */
static bool ApplyTxInUndo(const CTxInUndo& undo, CCoinsViewCache& view, const COutPoint& out)
{
    bool fClean = true;

    CCoinsModifier coins = view.ModifyCoins(out.hash);
    if (undo.nHeight != 0) {
        // undo data contains height: this is the last output of the prevout tx being spent
        if (!coins->IsPruned())
            fClean = fClean && error("%s: undo data overwriting existing transaction", __func__);
        coins->Clear();
        coins->fCoinBase = undo.fCoinBase;
        coins->nHeight = undo.nHeight;
        coins->nVersion = undo.nVersion;
    } else {
        if (coins->IsPruned())
            fClean = fClean && error("%s: undo data adding output to missing transaction", __func__);
    }
    if (coins->IsAvailable(out.n))
        fClean = fClean && error("%s: undo data overwriting existing output", __func__);
    if (coins->vout.size() < out.n+1)
        coins->vout.resize(out.n+1);
    coins->vout[out.n] = undo.txout;

    return fClean;
}

bool DisconnectBlock(const CBlock& block, CValidationState& state, const CBlockIndex* pindex, CCoinsViewCache& view, bool* pfClean)
{
    assert(pindex->GetBlockHash() == view.GetBestBlock());

    if (pfClean)
        *pfClean = false;

    bool fClean = true;

    CBlockUndo blockUndo;
    CDiskBlockPos pos = pindex->GetUndoPos();
    if (pos.IsNull())
        return error("DisconnectBlock(): no undo data available");
    if (!UndoReadFromDisk(blockUndo, pos, pindex->pprev->GetBlockHash()))
        return error("DisconnectBlock(): failure reading undo data");
    if (blockUndo.vtxundo.size() + 1 != block.vtx.size())
        return error("DisconnectBlock(): block and undo data inconsistent");

    std::vector<std::pair<CAddressIndexKey, CAmount> > addressIndex;
    std::vector<std::pair<CAddressUnspentKey, CAddressUnspentValue> > addressUnspentIndex;
    std::vector<std::pair<CSpentIndexKey, CSpentIndexValue> > spentIndex;

    // undo transactions in reverse order
    for (int i = block.vtx.size() - 1; i >= 0; i--) {
        const CTransaction &tx = block.vtx[i];
        uint256 hash = tx.GetHash();

        if(IsCommunityFundEnabled(pindex->pprev, Params().GetConsensus())) {
            bool fReducedQuorum = IsReducedCFundQuorumEnabled(pindexBestHeader, Params().GetConsensus());
            int nMaxVersionProposal = fReducedQuorum ? Params().GetConsensus().nProposalMaxVersion : 2;
            int nMaxVersionPaymentRequest = fReducedQuorum ? Params().GetConsensus().nPaymentRequestMaxVersion : 2;

            if(tx.nVersion == CTransaction::PROPOSAL_VERSION && CFund::IsValidProposal(tx, nMaxVersionProposal)) {
                std::vector<std::pair<uint256, CFund::CProposal> > proposalIndex;
                proposalIndex.push_back(make_pair(hash,CFund::CProposal()));
                if (!pfClean && proposalIndex.size() > 0 && !pblocktree->UpdateProposalIndex(proposalIndex)) {
                    return AbortNode(state, "Failed to write proposal index");
                }
            }

            if(tx.nVersion == CTransaction::PAYMENT_REQUEST_VERSION && CFund::IsValidPaymentRequest(tx, nMaxVersionPaymentRequest)) {
                std::vector<std::pair<uint256, CFund::CProposal> > proposalIndex;
                std::vector<std::pair<uint256, CFund::CPaymentRequest> > paymentRequestIndex;
                paymentRequestIndex.push_back(make_pair(hash,CFund::CPaymentRequest()));
                CFund::CPaymentRequest prequest; CFund::CProposal proposal;
                if(CFund::FindPaymentRequest(tx.hash, prequest) && CFund::FindProposal(prequest.proposalhash, proposal)) {
                    std::vector<uint256>::iterator position = std::find(proposal.vPayments.begin(), proposal.vPayments.end(), prequest.hash);
                    if (position != proposal.vPayments.end()) {
                        proposal.vPayments.erase(position);
                        proposalIndex.push_back(make_pair(proposal.hash,proposal));
                    }
                }
                if (!pfClean && proposalIndex.size() > 0 && !pblocktree->UpdateProposalIndex(proposalIndex)) {
                    return AbortNode(state, "Failed to write proposal index");
                }

                if (!pfClean && paymentRequestIndex.size() > 0 && !pblocktree->UpdatePaymentRequestIndex(paymentRequestIndex)) {
                    return AbortNode(state, "Failed to write proposal index");
                }
            }
        }

        if (fAddressIndex) {

            for (unsigned int k = tx.vout.size(); k-- > 0;) {
                const CTxOut &out = tx.vout[k];

                if (out.scriptPubKey.IsPayToScriptHash()) {
                    vector<unsigned char> hashBytes(out.scriptPubKey.begin()+2, out.scriptPubKey.begin()+22);

                    // undo receiving activity
                    addressIndex.push_back(make_pair(CAddressIndexKey(2, uint160(hashBytes), pindex->nHeight, i, hash, k, false), out.nValue));

                    // undo unspent index
                    addressUnspentIndex.push_back(make_pair(CAddressUnspentKey(2, uint160(hashBytes), hash, k), CAddressUnspentValue()));


                }  else if (out.scriptPubKey.IsPayToPublicKey() || out.scriptPubKey.IsColdStaking()) {
                    uint160 hashBytes;
                    int type = 0;
                    CTxDestination destination;
                    ExtractDestination(out.scriptPubKey, destination);
                    CNavCoinAddress address(destination);
                    address.GetIndexKey(hashBytes, type);

                    // undo spending activity
                    addressIndex.push_back(make_pair(CAddressIndexKey(type, uint160(hashBytes), pindex->nHeight, i, hash, k, true), out.nValue));

                    // restore unspent index
                    addressUnspentIndex.push_back(make_pair(CAddressUnspentKey(type, uint160(hashBytes), hash, k), CAddressUnspentValue()));


                } else if (out.scriptPubKey.IsPayToPublicKeyHash()) {
                    vector<unsigned char> hashBytes(out.scriptPubKey.begin()+3, out.scriptPubKey.begin()+23);

                    // undo receiving activity
                    addressIndex.push_back(make_pair(CAddressIndexKey(1, uint160(hashBytes), pindex->nHeight, i, hash, k, false), out.nValue));

                    // undo unspent index
                    addressUnspentIndex.push_back(make_pair(CAddressUnspentKey(1, uint160(hashBytes), hash, k), CAddressUnspentValue()));

                } else {
                    continue;
                }

            }

        }

        // Check that all outputs are available and match the outputs in the block itself
        // exactly.
        {
        CCoinsModifier outs = view.ModifyCoins(hash);
        outs->ClearUnspendable();

        CCoins outsBlock(tx, pindex->nHeight);
        // The CCoins serialization does not serialize negative numbers.
        // No network rules currently depend on the version here, so an inconsistency is harmless
        // but it must be corrected before txout nversion ever influences a network rule.
        if (outsBlock.nVersion < 0)
            outs->nVersion = outsBlock.nVersion;

        if (outs->vout.size() != outsBlock.vout.size())
            fClean = fClean && error("DisconnectBlock(): added transaction mismatch? different output vector size");

        for (unsigned int i = 0; i < outs->vout.size(); i++)
        {
            CTxOut out = outsBlock.vout[i];
            if (out.IsZerocoinMint() && outs->vout[i].IsNull())
                outs->vout[i] = outsBlock.vout[i];
        }

        if (*outs != outsBlock)
            fClean = fClean && error("DisconnectBlock(): added transaction mismatch? database corrupted");

        // remove outputs
        outs->Clear();
        }

        // restore inputs
        if (i > 0 && !tx.IsZerocoinSpend()) { // not coinbases
            const CTxUndo &txundo = blockUndo.vtxundo[i-1];
            if (txundo.vprevout.size() != tx.vin.size())
                return error("DisconnectBlock(): transaction and undo data inconsistent");
            for (unsigned int j = tx.vin.size(); j-- > 0;) {
                const COutPoint &out = tx.vin[j].prevout;
                const CTxInUndo &undo = txundo.vprevout[j];
                if (!ApplyTxInUndo(undo, view, out))
                    fClean = false;

                const CTxIn input = tx.vin[j];

                if (fSpentIndex) {
                    // undo and delete the spent index
                    spentIndex.push_back(make_pair(CSpentIndexKey(input.prevout.hash, input.prevout.n), CSpentIndexValue()));
                }

                if (fAddressIndex) {
                    if (tx.vin[j].scriptSig.IsZerocoinSpend())
                        continue;
                    const CTxOut &prevout = view.GetOutputFor(tx.vin[j]);
                    if (prevout.scriptPubKey.IsPayToScriptHash()) {
                        vector<unsigned char> hashBytes(prevout.scriptPubKey.begin()+2, prevout.scriptPubKey.begin()+22);

                        // undo spending activity
                        addressIndex.push_back(make_pair(CAddressIndexKey(2, uint160(hashBytes), pindex->nHeight, i, hash, j, true), prevout.nValue * -1));

                        // restore unspent index
                        addressUnspentIndex.push_back(make_pair(CAddressUnspentKey(2, uint160(hashBytes), input.prevout.hash, input.prevout.n), CAddressUnspentValue(prevout.nValue, prevout.scriptPubKey, undo.nHeight)));


                    } else if (prevout.scriptPubKey.IsPayToPublicKey() || prevout.scriptPubKey.IsColdStaking()) {
                        uint160 hashBytes;
                        int type = 0;
                        CTxDestination destination;
                        ExtractDestination(prevout.scriptPubKey, destination);
                        CNavCoinAddress address(destination);
                        address.GetIndexKey(hashBytes, type);

                        // undo spending activity
                        addressIndex.push_back(make_pair(CAddressIndexKey(type, uint160(hashBytes), pindex->nHeight, i, hash, j, true), prevout.nValue * -1));

                        // restore unspent index
                        addressUnspentIndex.push_back(make_pair(CAddressUnspentKey(type, uint160(hashBytes), input.prevout.hash, input.prevout.n), CAddressUnspentValue(prevout.nValue, prevout.scriptPubKey, undo.nHeight)));


                    } else if (prevout.scriptPubKey.IsPayToPublicKeyHash()) {
                        vector<unsigned char> hashBytes(prevout.scriptPubKey.begin()+3, prevout.scriptPubKey.begin()+23);

                        // undo spending activity
                        addressIndex.push_back(make_pair(CAddressIndexKey(1, uint160(hashBytes), pindex->nHeight, i, hash, j, true), prevout.nValue * -1));

                        // restore unspent index
                        addressUnspentIndex.push_back(make_pair(CAddressUnspentKey(1, uint160(hashBytes), input.prevout.hash, input.prevout.n), CAddressUnspentValue(prevout.nValue, prevout.scriptPubKey, undo.nHeight)));

                    } else {
                        continue;
                    }
                }

            }
        }
    }

    // move best block pointer to prevout block
    view.SetBestBlock(pindex->pprev->GetBlockHash());

    if (pfClean) {
        *pfClean = fClean;
        return true;
    }

    if (fAddressIndex) {
        if (!pblocktree->EraseAddressIndex(addressIndex)) {
            return AbortNode(state, "Failed to delete address index");
        }
        if (!pblocktree->UpdateAddressUnspentIndex(addressUnspentIndex)) {
            return AbortNode(state, "Failed to write address unspent index");
        }
    }

    return fClean;
}

void static FlushBlockFile(bool fFinalize = false)
{
    LOCK(cs_LastBlockFile);

    CDiskBlockPos posOld(nLastBlockFile, 0);

    FILE *fileOld = OpenBlockFile(posOld);
    if (fileOld) {
        if (fFinalize)
            TruncateFile(fileOld, vinfoBlockFile[nLastBlockFile].nSize);
        FileCommit(fileOld);
        fclose(fileOld);
    }

    fileOld = OpenUndoFile(posOld);
    if (fileOld) {
        if (fFinalize)
            TruncateFile(fileOld, vinfoBlockFile[nLastBlockFile].nUndoSize);
        FileCommit(fileOld);
        fclose(fileOld);
    }
}

bool FindUndoPos(CValidationState &state, int nFile, CDiskBlockPos &pos, unsigned int nAddSize);

static CCheckQueue<CScriptCheck> scriptcheckqueue(128);
static CCheckQueue<CCoinSpendCheck> coinspendcheckqueue(128);
static CCheckQueue<CPublicCoinCheck> pubcoincheckqueue(128);

void ThreadScriptCheck() {
    RenameThread("navcoin-scriptch");
    scriptcheckqueue.Thread();
}

void ThreadCoinSpendCheck() {
    RenameThread("navcoin-coinspendchecker");
    coinspendcheckqueue.Thread();
}

void ThreadPublicCoinCheck() {
    RenameThread("navcoin-pubcoinchecker");
    pubcoincheckqueue.Thread();
}

// Protected by cs_main
VersionBitsCache versionbitscache;

int32_t ComputeBlockVersion(const CBlockIndex* pindexPrev, const Consensus::Params& params)
{
    LOCK(cs_main);
    int32_t nVersion = 0;

    if(IsZerocoinEnabled(pindexPrev, Params().GetConsensus()))
        nVersion = VERSIONBITS_TOP_BITS_ZEROCOIN;
    else if(IsSigHFEnabled(Params().GetConsensus(), pindexPrev))
        nVersion = VERSIONBITS_TOP_BITS_SIG;
    else
        nVersion = VERSIONBITS_TOP_BITS;

    for (int i = 0; i < (int)Consensus::MAX_VERSION_BITS_DEPLOYMENTS; i++) {
        ThresholdState state = VersionBitsState(pindexPrev, params, (Consensus::DeploymentPos)i, versionbitscache);
        if ((state == THRESHOLD_LOCKED_IN || state == THRESHOLD_ACTIVE  ||
             (state == THRESHOLD_STARTED && !IsVersionBitRejected(params, (Consensus::DeploymentPos)i)))) {
            nVersion |= VersionBitsMask(params, (Consensus::DeploymentPos)i);
        }
    }

    if(IsWitnessEnabled(pindexPrev,Params().GetConsensus()))
        nVersion |= nSegWitVersionMask;

    if(IsNtpSyncEnabled(pindexPrev,Params().GetConsensus()))
        nVersion |= nNSyncVersionMask;

    if(IsCommunityFundEnabled(pindexPrev,Params().GetConsensus()))
        nVersion |= nCFundVersionMask;

    if(IsCommunityFundAccumulationEnabled(pindexPrev,Params().GetConsensus(), true))
        nVersion |= nCFundAccVersionMask;

    if(IsColdStakingEnabled(pindexPrev,Params().GetConsensus()))
        nVersion |= nColdStakingVersionMask;

    if(IsCommunityFundAccumulationSpreadEnabled(pindexPrev,Params().GetConsensus()))
        nVersion |= nCFundAccSpreadVersionMask;

    if(IsCommunityFundAmountV2Enabled(pindexPrev,Params().GetConsensus()))
        nVersion |= nCFundAmountV2Mask;

    if(IsStaticRewardEnabled(pindexPrev,Params().GetConsensus()))
        nVersion |= nStaticRewardVersionMask;

    if(IsReducedCFundQuorumEnabled(pindexPrev,Params().GetConsensus()))
        nVersion |= nCFundReducedQuorumMask;

    if(pindexPrev->nHeight >= Params().GetConsensus().nHeightv451Fork)
        nVersion |= nV451ForkMask;

    if(pindexPrev->nHeight >= Params().GetConsensus().nHeightv452Fork)
        nVersion |= nV452ForkMask;

    return nVersion;
}

static bool IsSigHFEnabled(const Consensus::Params &consensus, int64_t nMedianTimePast) {
    return nMedianTimePast >=
           consensus.sigActivationTime;
}

bool IsSigHFEnabled(const Consensus::Params &consensus, const CBlockIndex *pindexPrev) {
    if (pindexPrev == nullptr) {
        return false;
    }

    return IsSigHFEnabled(consensus, pindexPrev->GetMedianTimePast());
}

/**
 * Threshold condition checker that triggers when unknown versionbits are seen on the network.
 */
class WarningBitsConditionChecker : public AbstractThresholdConditionChecker
{
private:
    int bit;

public:
    WarningBitsConditionChecker(int bitIn) : bit(bitIn) {}

    int64_t BeginTime(const Consensus::Params& params) const { return 0; }
    int64_t EndTime(const Consensus::Params& params) const { return std::numeric_limits<int64_t>::max(); }
    int Period(const Consensus::Params& params) const { return params.nMinerConfirmationWindow; }
    int Threshold(const Consensus::Params& params) const { return params.nRuleChangeActivationThreshold; }

    bool Condition(const CBlockIndex* pindex, const Consensus::Params& params) const
    {
        return  (pindex->nVersion & VERSIONBITS_TOP_MASK) != 0 &&
               ((pindex->nVersion >> bit) & 1) != 0 &&
               ((ComputeBlockVersion(pindex->pprev, params) >> bit) & 1) == 0;
    }
};

// Protected by cs_main
static ThresholdConditionCache warningcache[VERSIONBITS_NUM_BITS];

static int64_t nTimeCheck = 0;
static int64_t nTimeForks = 0;
static int64_t nTimeVerify = 0;
static int64_t nTimeConnect = 0;
static int64_t nTimeIndex = 0;
static int64_t nTimeCallbacks = 0;
static int64_t nTimeTotal = 0;

bool ConnectBlock(const CBlock& block, CValidationState& state, CBlockIndex* pindex,
                  CCoinsViewCache& view, const CChainParams& chainparams, bool fJustCheck, bool fProofOfStake)
{

    AssertLockHeld(cs_main);
    LOCK(cs_coinspend_cache);

    pindex->nCFSupply    = pindex->pprev != NULL ? pindex->pprev->nCFSupply : 0;
    pindex->nCFLocked    = pindex->pprev != NULL ? pindex->pprev->nCFLocked : 0;
    pindex->nMoneySupply = pindex->pprev != NULL ? pindex->pprev->nMoneySupply : 0;
    pindex->nAccumulatedPrivateFee
                         = pindex->pprev != NULL ? pindex->pprev->nAccumulatedPrivateFee : 0;
    pindex->nAccumulatedPublicFee
                         = pindex->pprev != NULL ? pindex->pprev->nAccumulatedPublicFee : 0;

    if(pindex->pprev != NULL)
    {
        pindex->mapZerocoinSupply
                         = pindex->pprev->mapZerocoinSupply;
    }

    pindex->vProposalVotes.clear();
    pindex->vPaymentRequestVotes.clear();

    pindex->vProposalVotes.clear();
    pindex->vPaymentRequestVotes.clear();

    if (block.IsProofOfStake())
    {
        pindex->SetProofOfStake();
        pindex->prevoutStake = block.vtx[1].vin[0].prevout;
        pindex->nStakeTime = block.vtx[1].nTime;
    }
    else
    {
        pindex->prevoutStake.SetNull();
        pindex->nStakeTime = 0;
    }

    int64_t nTimeStart = GetTimeMicros();
    int64_t nStakeReward = 0;

    // Check it again in case a previous version let a bad block in
    if (!CheckBlock(block, state, chainparams.GetConsensus(), !fJustCheck, !fJustCheck, !fJustCheck))
        return error("%s: Consensus::CheckBlock: %s", __func__, FormatStateMessage(state));

    // verify that the view's current state corresponds to the previous block
    uint256 hashPrevBlock = pindex->pprev == NULL ? uint256() : pindex->pprev->GetBlockHash();

    assert(hashPrevBlock == view.GetBestBlock());

    // Special case for the genesis block, skipping connection of its transactions
    // (its coinbase is unspendable)

    if (block.GetHash() == chainparams.GetConsensus().hashGenesisBlock) {
        if (!fJustCheck)
            view.SetBestBlock(pindex->GetBlockHash());
        return true;
    }

    if (pindex->IsProofOfStake())
        setStakeSeen.insert(make_pair(pindex->prevoutStake, pindex->nStakeTime));

    // Check proof of stake
    if (block.nBits != GetNextTargetRequired(pindex->pprev, block.IsProofOfStake())){
        return state.DoS(1,error("ContextualCheckBlock() : incorrect %s at height %d (%d)", !block.IsProofOfStake() ? "proof-of-work" : "proof-of-stake",pindex->pprev->nHeight, block.nBits), REJECT_INVALID, "bad-diffbits");
    }

    uint256 hashProof;

    // Verify hash target and signature of coinstake tx
    if (block.IsProofOfStake())
    {
        uint256 targetProofOfStake;
        // Signature will be checked in CheckInputs(), we can avoid it here (fCheckSignature = false)
        if (!CheckProofOfStake(pindex->pprev, block.vtx[1], view, block.nBits, hashProof, targetProofOfStake, NULL, false))
        {
              return error("ContextualCheckBlock() : check proof-of-stake signature failed for block %s", block.GetHash().GetHex());
        }
    }

    if (block.IsProofOfWork())
    {
        hashProof = block.GetPoWHash();
    }

    if (!pindex->SetStakeEntropyBit(block.GetStakeEntropyBit()))
        return state.DoS(1,error("ContextualCheckBlock() : SetStakeEntropyBit() failed"), REJECT_INVALID, "bad-entropy-bit");

    // Record proof hash value
    pindex->hashProof = hashProof;

    uint64_t nStakeModifier = 0;
    bool fGeneratedStakeModifier = false;
    if (!ComputeNextStakeModifier(pindex->pprev, nStakeModifier, fGeneratedStakeModifier))
        return state.DoS(1, error("ContextualCheckBlock() : ComputeNextStakeModifier() failed"), REJECT_INVALID, "bad-stake-modifier");

    pindex->SetStakeModifier(nStakeModifier, fGeneratedStakeModifier);

    // Flag the block index so we can be sure it will be saved on disk
    if (!pindex->IsValid(BLOCK_VALID_STAKE))
    {
        pindex->RaiseValidity(BLOCK_VALID_STAKE);
        setDirtyBlockIndex.insert(pindex);
    }


    bool fScriptChecks = true;
    if (fCheckpointsEnabled) {
        CBlockIndex *pindexLastCheckpoint = Checkpoints::GetLastCheckpoint(chainparams.Checkpoints());
        if (pindexLastCheckpoint && pindexLastCheckpoint->GetAncestor(pindex->nHeight) == pindex) {
            // This block is an ancestor of a checkpoint: disable script checks
            fScriptChecks = false;
        }
    }

    int64_t nTime1 = GetTimeMicros(); nTimeCheck += nTime1 - nTimeStart;
    LogPrint("bench", "    - Sanity checks: %.2fms [%.2fs]\n", 0.001 * (nTime1 - nTimeStart), nTimeCheck * 0.000001);

    // Do not allow blocks that contain transactions which 'overwrite' older transactions,
    // unless those are already completely spent.
    // If such overwrites are allowed, coinbases and transactions depending upon those
    // can be duplicated to remove the ability to spend the first instance -- even after
    // being sent to another address.
    // See BIP30 and http://r6.ca/blog/20120206T005236Z.html for more information.
    // This logic is not necessary for memory pool transactions, as AcceptToMemoryPool
    // already refuses previously-known transaction ids entirely.
    // This rule was originally applied to all blocks with a timestamp after March 15, 2012, 0:00 UTC.
    // Now that the whole chain is irreversibly beyond that time it is applied to all blocks except the
    // two in the chain that violate it. This prevents exploiting the issue against nodes during their
    // initial block download.
    bool fEnforceBIP30 = (!pindex->phashBlock); // || Enforce on CreateNewBlock invocations which don't have a hash.
                          // !((pindex->nHeight==91842 && pindex->GetBlockHash() == uint256S("0x00000000000a4d0a398161ffc163c503763b1f4360639393e0e4c8e300e0caec")) ||
                          //  (pindex->nHeight==91880 && pindex->GetBlockHash() == uint256S("0x00000000000743f190a18c5577a3c2d2a1f610ae9601ac046a38084ccb7cd721")));

    // Once BIP34 activated it was not possible to create new duplicate coinbases and thus other than starting
    // with the 2 existing duplicate coinbase pairs, not possible to create overwriting txs.  But by the
    // time BIP34 activated, in each of the existing pairs the duplicate coinbase had overwritten the first
    // before the first had been spent.  Since those coinbases are sufficiently buried its no longer possible to create further
    // duplicate transactions descending from the known pairs either.
    // If we're on the known chain at height greater than where BIP34 activated, we can save the db accesses needed for the BIP30 check.
    CBlockIndex *pindexBIP34height = pindex->pprev->GetAncestor(chainparams.GetConsensus().BIP34Height);
    //Only continue to enforce if we're below BIP34 activation height or the block hash at that height doesn't correspond.
    fEnforceBIP30 = fEnforceBIP30 && (!pindexBIP34height || !(pindexBIP34height->GetBlockHash() == chainparams.GetConsensus().BIP34Hash));

    if (fEnforceBIP30) {
        BOOST_FOREACH(const CTransaction& tx, block.vtx) {
            const CCoins* coins = view.AccessCoins(tx.GetHash());
            if (coins && !coins->IsPruned())
                return state.DoS(100, error("ConnectBlock(): tried to overwrite transaction"),
                                 REJECT_INVALID, "bad-txns-BIP30");
        }
    }

    // BIP16 didn't become active until Apr 1 2012
    int64_t nBIP16SwitchTime = 1333238400;
    bool fStrictPayToScriptHash = (pindex->GetBlockTime() >= nBIP16SwitchTime);

    unsigned int flags = fStrictPayToScriptHash ? SCRIPT_VERIFY_P2SH : SCRIPT_VERIFY_NONE;

    // Start enforcing the DERSIG (BIP66) rules, for block.nVersion=3 blocks,
    // when 75% of the network has upgraded:
    if (block.nVersion >= 3 && IsSuperMajority(3, pindex->pprev, chainparams.GetConsensus().nMajorityEnforceBlockUpgrade, chainparams.GetConsensus())) {
        flags |= SCRIPT_VERIFY_DERSIG;
    }

    // Start enforcing CHECKLOCKTIMEVERIFY, (BIP65) for block.nVersion=4
    // blocks, when 75% of the network has upgraded:
    if (block.nVersion >= 4 && IsSuperMajority(4, pindex->pprev, chainparams.GetConsensus().nMajorityEnforceBlockUpgrade, chainparams.GetConsensus())) {
        flags |= SCRIPT_VERIFY_CHECKLOCKTIMEVERIFY;
    }

    // Start enforcing BIP68 (sequence locks) and BIP112 (CHECKSEQUENCEVERIFY) using versionbits logic.
    int nLockTimeFlags = 0;
    if (VersionBitsState(pindex->pprev, chainparams.GetConsensus(), Consensus::DEPLOYMENT_CSV, versionbitscache) == THRESHOLD_ACTIVE) {
        flags |= SCRIPT_VERIFY_CHECKSEQUENCEVERIFY;
        nLockTimeFlags |= LOCKTIME_VERIFY_SEQUENCE;
    }

    // Start enforcing WITNESS rules using versionbits logic.
    if (IsWitnessEnabled(pindex->pprev, chainparams.GetConsensus())) {
        flags |= SCRIPT_VERIFY_WITNESS;
    }

    int64_t nTime2 = GetTimeMicros(); nTimeForks += nTime2 - nTime1;
    LogPrint("bench", "    - Fork checks: %.2fms [%.2fs]\n", 0.001 * (nTime2 - nTime1), nTimeForks * 0.000001);

    CBlockUndo blockundo;

    std::vector<uint256> vOrphanErase;
    std::vector<int> prevheights;
    CAmount nFees = 0;
    int nInputs = 0;
    int64_t nSigOpsCost = 0;
    CDiskTxPos pos(pindex->GetBlockPos(), GetSizeOfCompactSize(block.vtx.size()));
    std::vector<std::pair<uint256, CDiskTxPos> > vPos;
    vPos.reserve(block.vtx.size());
    blockundo.vtxundo.reserve(block.vtx.size() - 1);
    std::vector<std::pair<CAddressIndexKey, CAmount> > addressIndex;
    std::vector<std::pair<CAddressUnspentKey, CAddressUnspentValue> > addressUnspentIndex;
    std::vector<std::pair<CSpentIndexKey, CSpentIndexValue> > spentIndex;
    std::vector<std::pair<CBigNum, PublicMintChainData> > vZeroMints;
    std::vector<std::pair<CBigNum, uint256> > vZeroSpents;

    CCheckQueueControl<CScriptCheck> control(fScriptChecks && nScriptCheckThreads ? &scriptcheckqueue : NULL);
    CCheckQueueControl<CCoinSpendCheck> controlZero(fScriptChecks && nScriptCheckThreads ? &coinspendcheckqueue : NULL);
    CCheckQueueControl<CPublicCoinCheck> controlPubCoin(fScriptChecks && nScriptCheckThreads ? &pubcoincheckqueue : NULL);
    std::vector<PrecomputedTransactionData> txdata;
    txdata.reserve(block.vtx.size()); // Required so that pointers to individual PrecomputedTransactionData don't get invalidated

    CAmount nCreated = 0;
    CAmount nZeroCreated = 0;
    CAmount nZeroBurnt = 0;

    int64_t nTime20 = GetTimeMicros();
    int64_t nCfVIBench = 0;
    int64_t nZMcBench = 0;
    int64_t nZScBench = 0;
    int64_t nEIBench = 0;
    int64_t nNCeBench = 0;

    int nMintCount = 0;
    int nSpendCount = 0;

    for (unsigned int i = 0; i < block.vtx.size(); i++)
    {
        const CTransaction &tx = block.vtx[i];
        const uint256 txhash = tx.GetHash();

        if (!tx.IsZerocoinSpend())
            nInputs += tx.vin.size();

        if((tx.IsCoinBase() && IsCommunityFundEnabled(pindex->pprev, chainparams.GetConsensus()))) {
            for (size_t j = 0; j < tx.vout.size(); j++) {
                std::map<uint256, bool> votes; uint256 hash; bool vote;
                if(tx.vout[j].IsVote())
                    tx.vout[j].scriptPubKey.ExtractVote(hash, vote);
                if(tx.vout[j].IsProposalVote()) {
                    if(votes.count(hash) == 0) {
                        votes[hash] = vote;
                        CFund::CProposal proposal;
                        if(CFund::FindProposal(hash, proposal))
                            if(proposal.CanVote())
                                pindex->vProposalVotes.push_back(make_pair(hash, vote));
                    }
                }
                else if (tx.vout[j].IsPaymentRequestVote()) {
                    if(votes.count(hash) == 0){
                        votes[hash] = vote;
                        CFund::CPaymentRequest prequest; CFund::CProposal proposal;
                        if(CFund::FindPaymentRequest(hash, prequest) && CFund::FindProposal(prequest.proposalhash, proposal)) {
                            if (mapBlockIndex.count(proposal.blockhash) == 0)
                                continue;
                            CBlockIndex* pblockindex = mapBlockIndex[proposal.blockhash];
                            if(pblockindex == NULL)
                                continue;
                            if((proposal.CanRequestPayments() || proposal.fState == CFund::PENDING_VOTING_PREQ)
                                    && prequest.CanVote()
                                    && pindex->nHeight - pblockindex->nHeight > Params().GetConsensus().nCommunityFundMinAge)
                                pindex->vPaymentRequestVotes.push_back(make_pair(hash, vote));
                        }
                    }
                }
            }
        }

        int64_t nTime21 = GetTimeMicros();
        nCfVIBench += 0.001 * (nTime21 - nTime20);

        std::vector<CPublicCoinCheck> vPubCoinCheck;

        if (tx.HasZerocoinMint()) {
            if(!IsZerocoinEnabled(pindex->pprev, chainparams.GetConsensus()))
                return state.Invalid(error("%s: too early zerocoin mint", __func__));

            int i = -1;
            for (auto& out : tx.vout) {
                i++;

                if (!out.IsZerocoinMint())
                    continue;

                libzerocoin::PublicCoin pubCoin(&Params().GetConsensus().Zerocoin_Params);

                if (!CheckZerocoinMint(&Params().GetConsensus().Zerocoin_Params, tx, i, view, state, vZeroMints, &pubCoin, fScriptChecks && !nScriptCheckThreads, IsInitialBlockDownload()))
                    return state.Invalid(error("%s: zerocoin mint failed contextual check", __func__));

                vPubCoinCheck.push_back(CPublicCoinCheck(pubCoin, IsInitialBlockDownload()));

                pindex->mapZerocoinSupply[libzerocoin::AmountToZerocoinDenomination(out.nValue)]++;

                nZeroCreated += out.nValue;

                vZeroMints.push_back(make_pair(pubCoin.getValue(), PublicMintChainData(COutPoint(tx.GetHash(), i), pindex->GetBlockHash())));

                nMintCount++;
            }
        }

        controlPubCoin.Add(vPubCoinCheck);

        int64_t nTime22 = GetTimeMicros();
        nZMcBench += 0.001 * (nTime22 - nTime21);

        std::vector<CCoinSpendCheck> vCoinSpendCheck;

        if (tx.IsZerocoinSpend()) {
            for (unsigned int n = 0; n < tx.vin.size(); n++) {
                if (!tx.vin[n].scriptSig.IsZerocoinSpend()) {
                    return state.Invalid(error("%s: zerocoin spend can't be combined with transparent inputs", __func__));
                }

                libzerocoin::CoinSpend coinSpend(&Params().GetConsensus().Zerocoin_Params);
                libzerocoin::Accumulator accumulator(&Params().GetConsensus().Zerocoin_Params.accumulatorParams);

                if (!CheckZerocoinSpend(&Params().GetConsensus().Zerocoin_Params, tx, n, view, state, vZeroSpents, &coinSpend, &accumulator, fScriptChecks && !nScriptCheckThreads))
                    return state.DoS(100, false, REJECT_INVALID, "bad-zerocoin-spend");

                vCoinSpendCheck.push_back(CCoinSpendCheck(coinSpend, accumulator));

                pindex->mapZerocoinSupply[coinSpend.getDenomination()]--;

                nZeroBurnt += libzerocoin::ZerocoinDenominationToAmount(coinSpend.getDenomination());

                vZeroSpents.push_back(make_pair(coinSpend.getCoinSerialNumber(), tx.GetHash()));

                nSpendCount++;
            }
        }

        controlZero.Add(vCoinSpendCheck);

        int64_t nTime23 = GetTimeMicros();
        nZScBench += 0.001 * (nTime23 - nTime22);

        if (!tx.IsCoinBase() && !tx.IsZerocoinSpend())
        {
            if (!view.HaveInputs(tx))
                return state.DoS(100, error("ConnectBlock(): inputs from %s are missing/spent", tx.GetHash().ToString()),
                                 REJECT_INVALID, "bad-txns-inputs-missingorspent");

            // Check that transaction is BIP68 final
            // BIP68 lock checks (as opposed to nLockTime checks) must
            // be in ConnectBlock because they require the UTXO set
            prevheights.resize(tx.vin.size());
            for (size_t j = 0; j < tx.vin.size(); j++) {
                prevheights[j] = view.AccessCoins(tx.vin[j].prevout.hash)->nHeight;
            }

            // Which orphan pool entries must we evict?
            for (size_t j = 0; j < tx.vin.size(); j++) {
                auto itByPrev = mapOrphanTransactionsByPrev.find(tx.vin[j].prevout);
                if (itByPrev == mapOrphanTransactionsByPrev.end()) continue;
                for (auto mi = itByPrev->second.begin(); mi != itByPrev->second.end(); ++mi) {
                    const CTransaction& orphanTx = (*mi)->second.tx;
                    const uint256& orphanHash = orphanTx.GetHash();
                    vOrphanErase.push_back(orphanHash);
                }
            }

            if (!SequenceLocks(tx, nLockTimeFlags, &prevheights, *pindex)) {
                return state.DoS(100, error("%s: contains a non-BIP68-final transaction", __func__),
                                 REJECT_INVALID, "bad-txns-nonfinal");
            }

            if (fAddressIndex || fSpentIndex)
            {
                for (size_t j = 0; j < tx.vin.size(); j++) {
                    const CTxIn input = tx.vin[j];
                    if (input.scriptSig.IsZerocoinSpend())
                        continue;
                    const CTxOut &prevout = view.GetOutputFor(tx.vin[j]);
                    uint160 hashBytes;
                    int addressType;

                    if (prevout.scriptPubKey.IsPayToScriptHash()) {
                        hashBytes = uint160(vector <unsigned char>(prevout.scriptPubKey.begin()+2, prevout.scriptPubKey.begin()+22));
                        addressType = 2;
                    } else if (prevout.scriptPubKey.IsPayToPublicKeyHash()) {
                        hashBytes = uint160(vector <unsigned char>(prevout.scriptPubKey.begin()+3, prevout.scriptPubKey.begin()+23));
                        addressType = 1;
                    } else if (prevout.scriptPubKey.IsPayToPublicKey() || prevout.scriptPubKey.IsColdStaking()) {
                        CTxDestination destination;
                        ExtractDestination(prevout.scriptPubKey, destination);
                        CNavCoinAddress address(destination);
                        address.GetIndexKey(hashBytes, addressType);
                    } else {
                        hashBytes.SetNull();
                        addressType = 0;
                    }

                    if (fAddressIndex && addressType > 0) {
                        // record spending activity
                        addressIndex.push_back(make_pair(CAddressIndexKey(addressType, hashBytes, pindex->nHeight, i, txhash, j, true), prevout.nValue * -1));

                        // remove address from unspent index
                        addressUnspentIndex.push_back(make_pair(CAddressUnspentKey(addressType, hashBytes, input.prevout.hash, input.prevout.n), CAddressUnspentValue()));
                    }

                    if (fSpentIndex) {
                        // add the spent index to determine the txid and input that spent an output
                        // and to find the amount and address from an input
                        spentIndex.push_back(make_pair(CSpentIndexKey(input.prevout.hash, input.prevout.n), CSpentIndexValue(txhash, j, pindex->nHeight, prevout.nValue, addressType, hashBytes)));
                    }
                }

            }
        }

        // GetTransactionSigOpCost counts 3 types of sigops:
        // * legacy (always)
        // * p2sh (when P2SH enabled in flags and excludes coinbase)
        // * witness (when witness enabled in flags and excludes coinbase)
        nSigOpsCost += GetTransactionSigOpCost(tx, view, flags);
        if (nSigOpsCost > MAX_BLOCK_SIGOPS_COST)
            return state.DoS(100, error("ConnectBlock(): too many sigops"),
                             REJECT_INVALID, "bad-blk-sigops");

        txdata.emplace_back(tx);

        if (!tx.IsCoinBase() && !tx.IsZerocoinSpend())
        {

            if (!tx.IsCoinStake())
              nFees += view.GetValueIn(tx) - tx.GetValueOut();

            if (tx.IsCoinStake())
            {

              nStakeReward = tx.GetValueOut() - view.GetValueIn(tx);
              pindex->strDZeel = tx.strDZeel;

              if(IsCommunityFundAccumulationEnabled(pindex->pprev, Params().GetConsensus(), false))
              {

                  int nMultiplier = 1;

                  if(IsCommunityFundAccumulationSpreadEnabled(pindex->pprev, Params().GetConsensus()))
                  {
                      nMultiplier = (pindex->nHeight % Params().GetConsensus().nBlockSpreadCFundAccumulation) == 0 ? Params().GetConsensus().nBlockSpreadCFundAccumulation : 0;

                  }

                  if(!tx.vout[tx.vout.size() - 1].IsCommunityFundContribution() && nMultiplier > 0)
                    return state.DoS(100, error("ConnectBlock(): block does not contribute to the community fund"),
                                     REJECT_INVALID, "no-cf-amount");


                  if(IsCommunityFundAmountV2Enabled(pindex->pprev, Params().GetConsensus())) {
                      if(tx.vout[tx.vout.size() - 1].nValue != Params().GetConsensus().nCommunityFundAmountV2 * nMultiplier && nMultiplier > 0)
                        return state.DoS(100, error("ConnectBlock(): block pays incorrect amount to community fund (actual=%d vs consensus=%d)",
                                                    tx.vout[tx.vout.size() - 1].nValue, Params().GetConsensus().nCommunityFundAmountV2 * nMultiplier),
                            REJECT_INVALID, "bad-cf-amount");
                  } else {
                      if(tx.vout[tx.vout.size() - 1].nValue != Params().GetConsensus().nCommunityFundAmount * nMultiplier && nMultiplier > 0)
                        return state.DoS(100, error("ConnectBlock(): block pays incorrect amount to community fund (actual=%d vs consensus=%d)",
                                                    tx.vout[tx.vout.size() - 1].nValue, Params().GetConsensus().nCommunityFundAmount * nMultiplier),
                            REJECT_INVALID, "bad-cf-amount");
                  }


                  if(IsCommunityFundAmountV2Enabled(pindex->pprev, Params().GetConsensus()))
                  {
                    nStakeReward -= Params().GetConsensus().nCommunityFundAmountV2 * nMultiplier;
                  } else {
                    nStakeReward -= Params().GetConsensus().nCommunityFundAmount * nMultiplier;
                  }

              }

            }

            std::vector<CScriptCheck> vChecks;
            bool fCacheResults = fJustCheck; /* Don't cache results if we're actually connecting blocks (still consult the cache, though) */
            if (!CheckInputs(tx, state, view, fScriptChecks, flags, fCacheResults, txdata[i], nScriptCheckThreads ? &vChecks : NULL))
                return error("ConnectBlock(): CheckInputs on %s failed with %s",
                    tx.GetHash().ToString(), FormatStateMessage(state));
            control.Add(vChecks);

        } else if(!tx.IsZerocoinSpend()){
            if (tx.nTime < block.nTime && pindex->nHeight > Params().GetConsensus().nCoinbaseTimeActivationHeight)
                return error("ConnectBlock(): Coinbase timestamp doesn't meet protocol (tx=%d vs block=%d)",
                             tx.nTime, block.nTime);
        }
        if(!tx.IsCoinStake() && !tx.IsCoinBase()) {
            if (tx.IsZerocoinSpend()) {
                pindex->nAccumulatedPrivateFee += view.GetValueIn(tx) - tx.GetValueOut();
            } else {
                pindex->nAccumulatedPublicFee += view.GetValueIn(tx) - tx.GetValueOut();
            }
        }

        nCreated += tx.GetValueOut() - view.GetValueIn(tx);;

        if (fAddressIndex) {
            for (unsigned int k = 0; k < tx.vout.size(); k++) {
                const CTxOut &out = tx.vout[k];

                if (out.scriptPubKey.IsPayToScriptHash()) {
                    vector<unsigned char> hashBytes(out.scriptPubKey.begin()+2, out.scriptPubKey.begin()+22);

                    // record receiving activity
                    addressIndex.push_back(make_pair(CAddressIndexKey(2, uint160(hashBytes), pindex->nHeight, i, txhash, k, false), out.nValue));

                    // record unspent output
                    addressUnspentIndex.push_back(make_pair(CAddressUnspentKey(2, uint160(hashBytes), txhash, k), CAddressUnspentValue(out.nValue, out.scriptPubKey, pindex->nHeight)));

                } else if (out.scriptPubKey.IsPayToPublicKey() || out.scriptPubKey.IsColdStaking()) {
                    uint160 hashBytes;
                    int type = 0;
                    CTxDestination destination;
                    ExtractDestination(out.scriptPubKey, destination);
                    CNavCoinAddress address(destination);
                    address.GetIndexKey(hashBytes, type);

                    // undo spending activity
                    addressIndex.push_back(make_pair(CAddressIndexKey(type, uint160(hashBytes), pindex->nHeight, i, txhash, k, true), out.nValue));

                    // restore unspent index
                    addressUnspentIndex.push_back(make_pair(CAddressUnspentKey(type, uint160(hashBytes), txhash, k), CAddressUnspentValue(out.nValue, out.scriptPubKey, pindex->nHeight)));

                } else if (out.scriptPubKey.IsPayToPublicKeyHash()) {
                    vector<unsigned char> hashBytes(out.scriptPubKey.begin()+3, out.scriptPubKey.begin()+23);

                    // record receiving activity
                    addressIndex.push_back(make_pair(CAddressIndexKey(1, uint160(hashBytes), pindex->nHeight, i, txhash, k, false), out.nValue));

                    // record unspent output
                    addressUnspentIndex.push_back(make_pair(CAddressUnspentKey(1, uint160(hashBytes), txhash, k), CAddressUnspentValue(out.nValue, out.scriptPubKey, pindex->nHeight)));

                } else {
                    continue;
                }

            }
        }

        int64_t nTime24 = GetTimeMicros();
        nEIBench += 0.001 * (nTime24 - nTime23);

        bool fContribution = false;
        CAmount nProposalFee = 0;

        BOOST_FOREACH(const CTxOut& vout, tx.vout)
        {
          if(vout.IsCommunityFundContribution())
          {
            fContribution=true;
            pindex->nCFSupply += vout.nValue;
            nProposalFee += vout.nValue;
          }
        }

        if(IsCommunityFundEnabled(pindex->pprev, Params().GetConsensus())) {
            bool fReducedQuorum = IsReducedCFundQuorumEnabled(pindexBestHeader, Params().GetConsensus());
            int nMaxVersionProposal = fReducedQuorum ? Params().GetConsensus().nProposalMaxVersion : 2;
            int nMaxVersionPaymentRequest = fReducedQuorum ? Params().GetConsensus().nPaymentRequestMaxVersion : 2;

            if(fContribution && tx.nVersion == CTransaction::PROPOSAL_VERSION && CFund::IsValidProposal(tx, nMaxVersionProposal)){
                std::vector<std::pair<uint256, CFund::CProposal> > proposalIndex;

                UniValue metadata(UniValue::VOBJ);
                try {
                    UniValue valRequest;
                    if (!valRequest.read(tx.strDZeel))
                        return error("ConnectBlock(): Could not read strDZeel of Proposal\n");

                    if (valRequest.isObject())
                        metadata = valRequest.get_obj();
                    else
                        return error("ConnectBlock(): Could not read strDZeel of Proposal\n");

                } catch (const UniValue& objError) {
                    error("ConnectBlock(): Could not read strDZeel of Proposal\n");
                } catch (const std::exception& e) {
                    return error("ConnectBlock(): Could not read strDZeel of Proposal: %s\n", e.what());
                }

                CFund::CProposal proposal;

                proposal.nAmount = find_value(metadata, "n").get_int64();
                proposal.Address = find_value(metadata, "a").get_str();
                proposal.nDeadline = find_value(metadata, "d").get_int64();
                proposal.strDZeel = find_value(metadata, "s").get_str();
                proposal.nVersion = find_value(metadata, "v").isNum() ? find_value(metadata, "v").get_int() : 1;
                proposal.nFee = nProposalFee;
                proposal.hash = tx.GetHash();
                proposal.txblockhash = block.GetHash();

                proposalIndex.push_back(make_pair(tx.GetHash(),proposal));

                if(proposal.nAmount < 0) {
                    return error("ConnectBlock(): Proposal cannot have an amount less than 0\n");
                }

                if (proposalIndex.size() > 0 && !pblocktree->UpdateProposalIndex(proposalIndex))
                    return AbortNode(state, "Failed to write proposal index");

                LogPrint("cfund","New proposal %s\n",tx.GetHash().ToString());

            }

            if(tx.nVersion == CTransaction::PAYMENT_REQUEST_VERSION && CFund::IsValidPaymentRequest(tx, nMaxVersionPaymentRequest)){
                std::vector<std::pair<uint256, CFund::CProposal> > proposalIndex;
                std::vector<std::pair<uint256, CFund::CPaymentRequest> > paymentRequestIndex;

                UniValue metadata(UniValue::VOBJ);
                try {
                    UniValue valRequest;
                    if (!valRequest.read(tx.strDZeel))
                        return error("ConnectBlock(): Could not read strDZeel of Payment Request\n");

                    if (valRequest.isObject())
                        metadata = valRequest.get_obj();
                    else
                        return error("ConnectBlock(): Could not read strDZeel of Payment Request\n");

                } catch (const UniValue& objError) {
                    return error("ConnectBlock(): Could not read strDZeel of Payment Request\n");
                } catch (const std::exception& e) {
                    return error("ConnectBlock(): Could not read strDZeel of Payment Request: %s\n", e.what());
                }  // May not return ever false, as transactions were already chcked.

                CFund::CPaymentRequest prequest;

                prequest.hash = tx.GetHash();
                prequest.nAmount = find_value(metadata, "n").get_int64();
                prequest.proposalhash = uint256S("0x" + find_value(metadata, "h").get_str());
                prequest.strDZeel = find_value(metadata, "i").get_str();
                prequest.nVersion = find_value(metadata, "v").isNum() ? find_value(metadata, "v").get_int() : 1;
                prequest.txblockhash = block.GetHash();

                if(prequest.nAmount < 0) {
                    return error("ConnectBlock(): Payment request cannot have an amount less than 0\n");
                }

                CFund::CProposal proposal;
                if(!CFund::FindProposal(prequest.proposalhash, proposal))
                    return error("ConnectBlock(): Could not find parent proposal of Payment Request: %s\n",
                                 proposal.hash.ToString(), prequest.proposalhash.ToString());

                std::vector<uint256>::iterator position = std::find(proposal.vPayments.begin(), proposal.vPayments.end(), tx.hash);
                if (position == proposal.vPayments.end())
                    proposal.vPayments.push_back(tx.hash);

                proposalIndex.push_back(make_pair(prequest.proposalhash, proposal));
                paymentRequestIndex.push_back(make_pair(tx.GetHash(), prequest));

                if (proposalIndex.size() > 0 && !pblocktree->UpdateProposalIndex(proposalIndex))
                    return AbortNode(state, "Failed to write proposal index");

                if (paymentRequestIndex.size() > 0 && !pblocktree->UpdatePaymentRequestIndex(paymentRequestIndex))
                    return AbortNode(state, "Failed to write payment request index");

                LogPrint("cfund","New payment request %s\n",tx.GetHash().ToString());
            }
        }
        int64_t nTime25 = GetTimeMicros();
        nNCeBench += 0.001 * (nTime25 - nTime24);
    }

    LogPrint("bench", "      - Community fund Vote Index: %.2fms \n", nCfVIBench);
    LogPrint("bench", "      - Extra Indexing: %.2fms \n", nEIBench);
    LogPrint("bench", "      - New Cfund entries: %.2fms \n", nNCeBench);

    int64_t nTime25 = GetTimeMicros();

    if (block.IsProofOfStake())
    {
        // ppcoin: coin stake tx earns reward instead of paying fee
        uint64_t nCoinAge = 0;
        if (!(block.vtx[1].IsZerocoinSpend()) && !TransactionGetCoinAge(const_cast<CTransaction&>(block.vtx[1]), nCoinAge, view))
            return error("ConnectBlock() : %s unable to get coin age for coinstake", block.vtx[1].GetHash().ToString());

        int64_t nCalculatedStakeReward = GetProofOfStakeReward(pindex->nHeight, nCoinAge, block.vtx[1].IsZerocoinSpend() ? pindex->nAccumulatedPrivateFee : pindex->nAccumulatedPublicFee, pindex->pprev);

        if (nStakeReward > nCalculatedStakeReward)
            return state.DoS(100, error("ConnectBlock() : coinstake pays too much(actual=%d vs calculated=%d)", nStakeReward, nCalculatedStakeReward));

        if (block.vtx[1].IsZerocoinSpend())
            pindex->nAccumulatedPrivateFee = 0;
        else
            pindex->nAccumulatedPublicFee = 0;
    }

    int64_t nTime26 = GetTimeMicros();
    LogPrint("bench", "      - Calculate Stake Reward: %.2fms \n", 0.001 * (nTime26 - nTime25));

    for (unsigned int i = 0; i < block.vtx.size(); i++)
    {
        const CTransaction &tx = block.vtx[i];

        CTxUndo undoDummy;
        if (i > 0) {
            blockundo.vtxundo.push_back(CTxUndo());
        }
        UpdateCoins(tx, view, i == 0 ? undoDummy : blockundo.vtxundo.back(), pindex->nHeight);

        vPos.push_back(std::make_pair(tx.GetHash(), pos));
        pos.nTxOffset += ::GetSerializeSize(tx, SER_DISK, CLIENT_VERSION);
    }

    pindex->nMint = nCreated - nFees;

    int64_t nTime3 = GetTimeMicros(); nTimeConnect += nTime3 - nTime2;
    LogPrint("bench", "      - Connect %u transactions: %.2fms (%.3fms/tx, %.3fms/txin) [%.2fs]\n", (unsigned)block.vtx.size(), 0.001 * (nTime3 - nTime26), 0.001 * (nTime3 - nTime26) / block.vtx.size(), nInputs <= 1 ? 0 : 0.001 * (nTime3 - nTime26) / (nInputs-1), nTimeConnect * 0.000001);
    CAmount nPOWBlockReward = pindex->nAccumulatedPublicFee + GetBlockSubsidy(pindex->nHeight, chainparams.GetConsensus());

<<<<<<< HEAD
    if (block.IsProofOfWork()) {
        pindex->nAccumulatedPublicFee = 0;
    }
=======
    CAmount nPOWBlockReward = block.IsProofOfWork() ? nFees + GetBlockSubsidy(pindex->nHeight, chainparams.GetConsensus()) : 0;
>>>>>>> 765d5bee

    // Coinbase output can only include outputs with value if:
    //  - its a POW block, POW blocks are allowed and the value meets the consensus rules, or
    //  - if it contains an accepted payment request which is correctly referred on the strDZeel.

    int nPaymentRequestsCount = 0;
    CAmount nAccValue = 0;
    for (unsigned int i = 0; i < block.vtx[0].vout.size(); i++) {
        bool isJson = true;
        UniValue metadata(UniValue::VARR);
        try {
            UniValue valRequest;
            if (!valRequest.read(block.vtx[0].strDZeel))
                isJson = false;

            if (valRequest.isArray())
                metadata = valRequest.get_array();
            else
                isJson = false;

        } catch (const UniValue& objError) {
            isJson = false;
        } catch (const std::exception& e) {
            isJson = false;
        }

        nAccValue += block.vtx[0].vout[i].nValue;
        if(nAccValue > nPOWBlockReward && block.vtx[0].vout[i].nValue > 0) {
            if(!isJson)
                return state.DoS(100, error("CheckBlock() : coinbase pays too much (%d vs %d).", block.vtx[0].GetValueOut(), nPOWBlockReward));
            if(metadata[nPaymentRequestsCount].isStr()) {
                CFund::CPaymentRequest prequest; CFund::CProposal proposal;
                if(!CFund::FindPaymentRequest(metadata[nPaymentRequestsCount].get_str(), prequest))
                    return state.DoS(100, error("CheckBlock() : coinbase strdzeel refers wrong payment request hash."));
                if(!CFund::FindProposal(prequest.proposalhash, proposal))
                    return state.DoS(100, error("CheckBlock() : coinbase strdzeel payment request does not have parent proposal."));
                CTxDestination address;
                bool fValidAddress = ExtractDestination(block.vtx[0].vout[i].scriptPubKey, address);
                if(!fValidAddress)
                    return state.DoS(100, error("CheckBlock() : coinbase cant extract destination from scriptpubkey."));
                if (mapBlockIndex.count(prequest.blockhash) == 0)
                    return state.DoS(100, error("CheckBlock() : cant find payment request block %s", prequest.blockhash.ToString()));
                CBlockIndex* pblockindex = mapBlockIndex[prequest.blockhash];
                if(pblockindex == NULL)
                    return state.DoS(100, error("CheckBlock() : cant find payment request block %s.", prequest.blockhash.ToString()));
                if(!(pindex->pprev->nHeight - pblockindex->nHeight > Params().GetConsensus().nCommunityFundMinAge))
                    return state.DoS(100, error("CheckBlock() : payment request not mature enough."));
                if(block.vtx[0].vout[i].nValue != prequest.nAmount || prequest.fState != CFund::ACCEPTED || proposal.Address != CNavCoinAddress(address).ToString())
                    return state.DoS(100, error("CheckBlock() : coinbase output does not match an accepted payment request"));
<<<<<<< HEAD
                else {
                    std::vector<std::pair<uint256, CFund::CPaymentRequest> > paymentRequestIndex;
                    prequest.paymenthash = block.GetHash();
                    paymentRequestIndex.push_back(make_pair(prequest.hash, prequest));
                    nCreated -= block.vtx[0].vout[i].nValue;
                    if (paymentRequestIndex.size() > 0 && !pblocktree->UpdatePaymentRequestIndex(paymentRequestIndex))
                        return AbortNode(state, "Failed to write payment request index");
                }
=======
                if(prequest.paymenthash != uint256() && pindex->pprev->nHeight >= Params().GetConsensus().nHeightv452Fork)
                    return state.DoS(100, error("CheckBlock() : coinbase output tries to pay an already paid payment request"));
                std::vector<std::pair<uint256, CFund::CPaymentRequest> > paymentRequestIndex;
                prequest.paymenthash = block.GetHash();
                paymentRequestIndex.push_back(make_pair(prequest.hash, prequest));
                if (!pblocktree->UpdatePaymentRequestIndex(paymentRequestIndex))
                    return AbortNode(state, "Failed to write payment request index");
>>>>>>> 765d5bee
            } else {
                return state.DoS(100, error("CheckBlock() : coinbase strdzeel %s array does not include a string (%d) at position %d",
                                            block.vtx[0].strDZeel, metadata[nPaymentRequestsCount].type(), nPaymentRequestsCount));
            }
            nPaymentRequestsCount++;
        }
    }

    pindex->nMoneySupply += nCreated - nZeroCreated + nZeroBurnt - nFees;

    if (!control.Wait()) {
        return state.DoS(100, false);
    }

    if (!controlZero.Wait()) {
        return state.DoS(100, error("%s : Error verifying ZeroCoin Spends", __func__));
    }

    if (!controlPubCoin.Wait()) {
        return state.DoS(100, error("%s : Error verifying ZeroCoin PubCoins", __func__));
    }

    int64_t nTime5 = GetTimeMicros(); nTimeVerify += nTime5 - nTime2;
    LogPrint("bench", "    - Verify %u txins, %u coinspends and %u pubcoins: %.2fms [%.2fs]\n", nInputs - 1, nSpendCount, nMintCount, 0.001 * (nTime5 - nTime2), nTimeVerify * 0.000001);

    if (fJustCheck)
        return true;

    int64_t nTime51 = GetTimeMicros();
    // Write undo information to disk
    if (pindex->GetUndoPos().IsNull() || !pindex->IsValid(BLOCK_VALID_SCRIPTS))
    {
        if (pindex->GetUndoPos().IsNull()) {
            CDiskBlockPos pos;
            if (!FindUndoPos(state, pindex->nFile, pos, ::GetSerializeSize(blockundo, SER_DISK, CLIENT_VERSION) + 40))
                return error("ConnectBlock(): FindUndoPos failed");
            if (!UndoWriteToDisk(blockundo, pos, pindex->pprev->GetBlockHash(), chainparams.MessageStart()))
                return AbortNode(state, "Failed to write undo data");

            // update nUndoPos in block index
            pindex->nUndoPos = pos.nPos;
            pindex->nStatus |= BLOCK_HAVE_UNDO;
        }

        pindex->RaiseValidity(BLOCK_VALID_SCRIPTS);
        setDirtyBlockIndex.insert(pindex);
    }

    int64_t nTime52 = GetTimeMicros();
    if (fTxIndex)
        if (!pblocktree->WriteTxIndex(vPos))
            return AbortNode(state, "Failed to write transaction index");

    int64_t nTime53 = GetTimeMicros();
    if (fAddressIndex) {
        if (!pblocktree->WriteAddressIndex(addressIndex)) {
            return AbortNode(state, "Failed to write address index");
        }

        if (!pblocktree->UpdateAddressUnspentIndex(addressUnspentIndex)) {
            return AbortNode(state, "Failed to write address unspent index");
        }
    }

    int64_t nTime54 = GetTimeMicros();
    if (fSpentIndex)
        if (!pblocktree->UpdateSpentIndex(spentIndex))
            return AbortNode(state, "Failed to write transaction index");

    int64_t nTime55 = GetTimeMicros();
    if (fTimestampIndex) {
        unsigned int logicalTS = pindex->nTime;
        unsigned int prevLogicalTS = 0;

        // retrieve logical timestamp of the previous block
        if (pindex->pprev)
            if (!pblocktree->ReadTimestampBlockIndex(pindex->pprev->GetBlockHash(), prevLogicalTS))
                LogPrintf("%s: Failed to read previous block's logical timestamp\n", __func__);

        if (logicalTS <= prevLogicalTS) {
            logicalTS = prevLogicalTS + 1;
            LogPrintf("%s: Previous logical timestamp is newer Actual[%d] prevLogical[%d] Logical[%d]\n", __func__, pindex->nTime, prevLogicalTS, logicalTS);
        }

        if (!pblocktree->WriteTimestampIndex(CTimestampIndexKey(logicalTS, pindex->GetBlockHash())))
            return AbortNode(state, "Failed to write timestamp index");

        if (!pblocktree->WriteTimestampBlockIndex(CTimestampBlockIndexKey(pindex->GetBlockHash()), CTimestampBlockIndexValue(logicalTS)))
            return AbortNode(state, "Failed to write blockhash index");
    }

    int64_t nTime56 = GetTimeMicros();
    if (vZeroMints.size() > 0 && !pblocktree->UpdateCoinMintIndex(vZeroMints))
        return AbortNode(state, "Failed to write new zerocoin mints to index");

    int64_t nTime57 = GetTimeMicros();
    if (vZeroSpents.size() > 0 && !pblocktree->UpdateCoinSpendIndex(vZeroSpents))
        return AbortNode(state, "Failed to write new zerocoin spends to index");

    // add this block to the view's block chain
    view.SetBestBlock(pindex->GetBlockHash());

    int64_t nTime59 = GetTimeMicros(); nTimeIndex += nTime59 - nTime5;
    LogPrint("bench", "    - Index writing: %.2fms (%.2fms/%.2fms/%.2fms/%.2fms/%.2fms/%.2fms/%.2fms) [%.2fs]\n", 0.001 * (nTime59 - nTime5), 0.001 * (nTime52 - nTime51),
             0.001 * (nTime53 - nTime52), 0.001 * (nTime54 - nTime53), 0.001 * (nTime55 - nTime54), 0.001 * (nTime56 - nTime55), 0.001 * (nTime57 - nTime56), 0.001 * (nTime59 - nTime57),
             nTimeIndex * 0.000001);

    // Watch for changes to the previous coinbase transaction.
    static uint256 hashPrevBestCoinBase;
    GetMainSignals().UpdatedTransaction(hashPrevBestCoinBase);
    hashPrevBestCoinBase = block.vtx[0].GetHash();

    // Erase orphan transactions include or precluded by this block
    if (vOrphanErase.size()) {
        int nErased = 0;
        BOOST_FOREACH(uint256 &orphanHash, vOrphanErase) {
            nErased += EraseOrphanTx(orphanHash);
        }
        LogPrint("mempool", "Erased %d orphan tx included or conflicted by block\n", nErased);
    }

    int64_t nTime6 = GetTimeMicros(); nTimeCallbacks += nTime6 - nTime59;
    LogPrint("bench", "    - Callbacks: %.2fms [%.2fs]\n", 0.001 * (nTime6 - nTime59), nTimeCallbacks * 0.000001);

    if(IsZerocoinEnabled(pindex->pprev, Params().GetConsensus()))
    {
        AccumulatorMap accumulatorMap(&Params().GetConsensus().Zerocoin_Params);
        std::vector<std::pair<CBigNum, uint256>> vAccumulatedMints;

        if (pindex->pprev->nAccumulatorChecksum != uint256())
            if (!accumulatorMap.Load(pindex->pprev->nAccumulatorChecksum))
                return state.DoS(10, error("ContextualCheckBlock(): could not load previous accumulator checksum %s", pindex->pprev->nAccumulatorChecksum.ToString()),
                                 REJECT_INVALID, "bad-zero-accumulator-checksum");

        if(!CalculateAccumulatorChecksum(&block, accumulatorMap, vAccumulatedMints))
            return state.DoS(10, error("ContextualCheckBlock(): could not verify zerocoin accumulator checksum."),
                             REJECT_INVALID, "bad-zero-accumulator-checksum");

        std::pair<int, uint256> blockLocator = std::make_pair(pindex->nHeight, pindex->GetBlockHash());
        if (block.GetBlockHeader().nAccumulatorChecksum != accumulatorMap.GetChecksum())
        {
            return state.DoS(10, error("ContextualCheckBlock(): block accumulator checksum is not valid (valid=%d vs sent=%d)",
                                       accumulatorMap.GetChecksum().ToString(), block.GetBlockHeader().nAccumulatorChecksum.ToString()),
                             REJECT_INVALID, "bad-zero-accumulator-checksum");
        } else if(!accumulatorMap.Save(blockLocator))
            return AbortNode(state, "Failed to write zerocoin accumulator checksum");
    }

    int64_t nTime7 = GetTimeMicros();
    LogPrint("bench", "    - Accumulator checksum: %.2fms\n", 0.001 * (nTime7 - nTime6));

    return true;
}


/**
 * Update the on-disk chain state.
 * The caches and indexes are flushed depending on the mode we're called with
 * if they're too large, if it's been a while since the last write,
 * or always and in all cases if we're in prune mode and are deleting files.
 */
bool static FlushStateToDisk(CValidationState &state, FlushStateMode mode) {
    const CChainParams& chainparams = Params();
    int64_t nMempoolUsage = mempool.DynamicMemoryUsage();
    LOCK2(cs_main, cs_LastBlockFile);
    static int64_t nLastWrite = 0;
    static int64_t nLastFlush = 0;
    static int64_t nLastSetChain = 0;
    std::set<int> setFilesToPrune;
    bool fFlushForPrune = false;
    try {
    if (fPruneMode && fCheckForPruning && !fReindex) {
        FindFilesToPrune(setFilesToPrune, chainparams.PruneAfterHeight());
        fCheckForPruning = false;
        if (!setFilesToPrune.empty()) {
            fFlushForPrune = true;
            if (!fHavePruned) {
                pblocktree->WriteFlag("prunedblockfiles", true);
                fHavePruned = true;
            }
        }
    }
    int64_t nNow = GetTimeMicros();
    // Avoid writing/flushing immediately after startup.
    if (nLastWrite == 0) {
        nLastWrite = nNow;
    }
    if (nLastFlush == 0) {
        nLastFlush = nNow;
    }
    if (nLastSetChain == 0) {
        nLastSetChain = nNow;
    }

    int64_t nMempoolSizeMax = GetArg("-maxmempool", DEFAULT_MAX_MEMPOOL_SIZE) * 1000000;
    int64_t cacheSize = pcoinsTip->DynamicMemoryUsage() * DB_PEAK_USAGE_FACTOR;
    int64_t nTotalSpace = nCoinCacheUsage + std::max<int64_t>(nMempoolSizeMax - nMempoolUsage, 0);
    // The cache is large and we're within 10% and 200 MiB or 50% and 50MiB of the limit, but we have time now (not in the middle of a block processing).
    bool fCacheLarge = mode == FLUSH_STATE_PERIODIC && cacheSize > std::min(std::max(nTotalSpace / 2, nTotalSpace - MIN_BLOCK_COINSDB_USAGE * 1024 * 1024),
        std::max((9 * nTotalSpace) / 10, nTotalSpace - MAX_BLOCK_COINSDB_USAGE * 1024 * 1024));
    // The cache is over the limit, we have to write now.
    bool fCacheCritical = mode == FLUSH_STATE_IF_NEEDED && cacheSize > (int64_t)nCoinCacheUsage;
    // It's been a while since we wrote the block index to disk. Do this frequently, so we don't need to redownload after a crash.
    bool fPeriodicWrite = mode == FLUSH_STATE_PERIODIC && nNow > nLastWrite + (int64_t)DATABASE_WRITE_INTERVAL * 1000000;
    // It's been very long since we flushed the cache. Do this infrequently, to optimize cache usage.
    bool fPeriodicFlush = mode == FLUSH_STATE_PERIODIC && nNow > nLastFlush + (int64_t)DATABASE_FLUSH_INTERVAL * 1000000;
    // Combine all conditions that result in a full cache flush.
    bool fDoFullFlush = (mode == FLUSH_STATE_ALWAYS) || fCacheLarge || fCacheCritical || fPeriodicFlush || fFlushForPrune;
    // Write blocks and block index to disk.
    if (fDoFullFlush || fPeriodicWrite) {
        // Depend on nMinDiskSpace to ensure we can write block index
        if (!CheckDiskSpace(0))
            return state.Error("out of disk space");
        // First make sure all block and undo data is flushed to disk.
        FlushBlockFile();
        // Then update all block file information (which may refer to block and undo files).
        {
            std::vector<std::pair<int, const CBlockFileInfo*> > vFiles;
            vFiles.reserve(setDirtyFileInfo.size());
            for (set<int>::iterator it = setDirtyFileInfo.begin(); it != setDirtyFileInfo.end(); ) {
                vFiles.push_back(make_pair(*it, &vinfoBlockFile[*it]));
                setDirtyFileInfo.erase(it++);
            }
            std::vector<const CBlockIndex*> vBlocks;
            vBlocks.reserve(setDirtyBlockIndex.size());
            for (set<CBlockIndex*>::iterator it = setDirtyBlockIndex.begin(); it != setDirtyBlockIndex.end(); ) {
                vBlocks.push_back(*it);
                setDirtyBlockIndex.erase(it++);
            }
            if (!pblocktree->WriteBatchSync(vFiles, nLastBlockFile, vBlocks)) {
                return AbortNode(state, "Files to write to block index database");
            }
        }
        // Finally remove any pruned files
        if (fFlushForPrune)
            UnlinkPrunedFiles(setFilesToPrune);
        nLastWrite = nNow;
    }
    // Flush best chain related state. This can only be done if the blocks / block index write was also done.
    if (fDoFullFlush) {
        // Typical CCoins structures on disk are around 128 bytes in size.
        // Pushing a new one to the database can cause it to be written
        // twice (once in the log, and once in the tables). This is already
        // an overestimation, as most will delete an existing entry or
        // overwrite one. Still, use a conservative safety factor of 2.
        if (!CheckDiskSpace(128 * 2 * 2 * pcoinsTip->GetCacheSize()))
            return state.Error("out of disk space");
        // Flush the chainstate (which may refer to block index entries).
        if (!pcoinsTip->Flush())
            return AbortNode(state, "Failed to write to coin database");
        nLastFlush = nNow;
    }
    if (fDoFullFlush || ((mode == FLUSH_STATE_ALWAYS || mode == FLUSH_STATE_PERIODIC) && nNow > nLastSetChain + (int64_t)DATABASE_WRITE_INTERVAL * 1000000)) {
        // Update best block in wallet (so we can detect restored wallets).
        GetMainSignals().SetBestChain(chainActive.GetLocator());
        nLastSetChain = nNow;
    }
    } catch (const std::runtime_error& e) {
        return AbortNode(state, std::string("System error while flushing: ") + e.what());
    }
    return true;
}
//boost

void FlushStateToDisk() {
    CValidationState state;
    FlushStateToDisk(state, FLUSH_STATE_ALWAYS);
}

void FlushStateToDiskIfNeeded() {
    CValidationState state;
    FlushStateToDisk(state, FLUSH_STATE_IF_NEEDED);
}

void PruneAndFlush() {
    CValidationState state;
    fCheckForPruning = true;
    FlushStateToDisk(state, FLUSH_STATE_NONE);
}

/** Update chainActive and related internal data structures. */
void static UpdateTip(CBlockIndex *pindexNew, const CChainParams& chainParams) {
    chainActive.SetTip(pindexNew);

    // New best block
    nTimeBestReceived = GetTime();
    mempool.AddTransactionsUpdated(1);

    cvBlockChange.notify_all();

    static bool fWarned = false;
    std::vector<std::string> warningMessages;
    if (!IsInitialBlockDownload())
    {
        int nUpgraded = 0;
        const CBlockIndex* pindex = chainActive.Tip();
//
// Commented - NavCoin uses now version control
//
//        for (int bit = 0; bit < VERSIONBITS_NUM_BITS; bit++) {
//            WarningBitsConditionChecker checker(bit);
//            ThresholdState state = checker.GetStateFor(pindex, chainParams.GetConsensus(), warningcache[bit], bit);
//            if (state == THRESHOLD_ACTIVE || state == THRESHOLD_LOCKED_IN) {
//                if (state == THRESHOLD_ACTIVE) {
//                    warningMessages.push_back(strprintf(_("Warning: unknown new rules activated (versionbit %i)"), bit));
//                    if (!fWarned) {
//                        AlertNotify(strMiscWarning);
//                        fWarned = true;
//                    }
//                } else {
//                    warningMessages.push_back(strprintf("unknown new rules are about to activate (versionbit %i)", bit));
//                }
//            }
//        }

        // Check the version of the last 1000 blocks to see if we need to upgrade:
        for (int i = 0; i < 1000 && pindex != NULL; i++)
        {
            int32_t nExpectedVersion = CLIENT_VERSION;
            if (atoi(pindex->strDZeel.substr(pindex->strDZeel.find(";") + 1).c_str()) > nExpectedVersion
                    && pindex->strDZeel.find(';') != std::string::npos)
                ++nUpgraded;
            pindex = pindex->pprev;
        }
        if (nUpgraded > 0)
            warningMessages.push_back(strprintf("%d of last 1000 blocks use a new version of the wallet", nUpgraded));
        if (nUpgraded > 1000/2.5)
        {
            // strMiscWarning is read by GetWarnings(), called by Qt and the JSON-RPC code to warn the user:
            strMiscWarning = _("A new version of the wallet has been released. Please update as soon as possible.");
            warningMessages.push_back("A new version of the wallet has been released. Please update as soon as possible.");
            if (!fWarned) {
                uiInterface.ThreadSafeMessageBox(
                    strMiscWarning,
                    "", CClientUIInterface::MSG_WARNING);
                AlertNotify(strMiscWarning);
                fWarned = true;
            }
        }
    }
    hashBestChain = chainActive.Tip()->GetBlockHash();

    LogPrintf("%s: new best=%s height=%d version=0x%08x acchecksum=%s log2_work=%.8g tx=%lu date='%s' progress=%f cache=%.1fMiB(%utx)", __func__,
      chainActive.Tip()->GetBlockHash().ToString(), chainActive.Height(), chainActive.Tip()->nVersion,
      chainActive.Tip()->nAccumulatorChecksum.ToString(),
      log(chainActive.Tip()->nChainWork.getdouble())/log(2.0), (unsigned long)chainActive.Tip()->nChainTx,
      DateTimeStrFormat("%Y-%m-%d %H:%M:%S", chainActive.Tip()->GetBlockTime()),
      Checkpoints::GuessVerificationProgress(chainParams.Checkpoints(), chainActive.Tip()), pcoinsTip->DynamicMemoryUsage() * (1.0 / (1<<20)), pcoinsTip->GetCacheSize());
    if (!warningMessages.empty())
        LogPrintf(" warning='%s'", boost::algorithm::join(warningMessages, ", "));
    LogPrintf("\n");

}

/** Disconnect chainActive's tip. You probably want to call mempool.removeForReorg and manually re-limit mempool size after this, with cs_main held. */
bool static DisconnectTip(CValidationState& state, const CChainParams& chainparams, bool fBare = false)
{
    CBlockIndex *pindexDelete = chainActive.Tip();
    assert(pindexDelete);
    // Read block from disk.
    CBlock block;
    if (!ReadBlockFromDisk(block, pindexDelete, chainparams.GetConsensus()))
        return AbortNode(state, "Failed to read block");
    // Apply the block atomically to the chain state.
    int64_t nStart = GetTimeMicros();
    {
        CCoinsViewCache view(pcoinsTip);
        if (!DisconnectBlock(block, state, pindexDelete, view))
            return error("DisconnectTip(): DisconnectBlock %s failed", pindexDelete->GetBlockHash().ToString());
        assert(view.Flush());
    }
    LogPrint("bench", "- Disconnect block: %.2fms\n", (GetTimeMicros() - nStart) * 0.001);

    // Write the chain state to disk, if necessary.
    if (!FlushStateToDisk(state, FLUSH_STATE_IF_NEEDED))
        return false;

    if (!fBare) {
        // Resurrect mempool transactions from the disconnected block.
        std::vector<uint256> vHashUpdate;
        BOOST_FOREACH(const CTransaction &tx, block.vtx) {
            // ignore validation errors in resurrected transactions
            list<CTransaction> removed;
            CValidationState stateDummy;
            if (!((tx.IsCoinBase() && !tx.IsZerocoinSpend())|| tx.IsCoinStake()) || !AcceptToMemoryPool(mempool, stateDummy, tx, false, NULL, true)) {
                mempool.removeRecursive(tx, removed);
            } else if (mempool.exists(tx.GetHash())) {
                vHashUpdate.push_back(tx.GetHash());
            }
        }
        // AcceptToMemoryPool/addUnchecked all assume that new mempool entries have
        // no in-mempool children, which is generally not true when adding
        // previously-confirmed transactions back to the mempool.
        // UpdateTransactionsFromBlock finds descendants of any transactions in this
        // block that were added back and cleans up the mempool state.
        mempool.UpdateTransactionsFromBlock(vHashUpdate);
    }

    // Update chainActive and related variables.
    UpdateTip(pindexDelete->pprev, chainparams);

    std::pair<int, uint256> firstZero = make_pair(0, uint256());
    pblocktree->ReadFirstZerocoinBlock(firstZero);

    if(firstZero.first == pindexDelete->nHeight)
        if(!pblocktree->WriteFirstZerocoinBlock(make_pair(0, uint256())))
            return AbortNode(state, "Failed to write height of first Zerocoin block");

    if(pindexDelete->nAccumulatorChecksum != uint256() && (block.nVersion & VERSIONBITS_TOP_BITS_ZEROCOIN) == VERSIONBITS_TOP_BITS_ZEROCOIN) {
        AccumulatorMap accumulatorMap(&Params().GetConsensus().Zerocoin_Params);
        if(!accumulatorMap.Load(pindexDelete->nAccumulatorChecksum))
            return AbortNode(state, "Could not read accumulator checksum");
        std::pair<int,uint256> blockLocator = std::make_pair(pindexDelete->nHeight, pindexDelete->GetBlockHash());
        if(!accumulatorMap.Disconnect(blockLocator))
            return AbortNode(state, "Failed to remove zerocoin accumulator checksum");
    }

    std::vector<CFund::CPaymentRequest> vecPaymentRequest;
    std::vector<CFund::CProposal> vecProposal;
    std::vector<std::pair<uint256, CFund::CProposal>> vecProposalsToUpdate;
    std::vector<std::pair<uint256, CFund::CPaymentRequest>> vecPaymentRequestsToUpdate;
    std::map<uint256, std::pair<int, int>> vCacheProposalsToUpdate;
    std::map<uint256, std::pair<int, int>> vCachePaymentRequestToUpdate;
    CFund::CProposal proposal; CFund::CPaymentRequest prequest;
    std::map<uint256, bool> vSeen;

    if(pblocktree->GetPaymentRequestIndex(vecPaymentRequest)){
        for(unsigned int i = 0; i < vecPaymentRequest.size(); i++) {
            prequest = vecPaymentRequest[i];
            bool fUpdate = false;
            if(prequest.paymenthash == pindexDelete->GetBlockHash()) {
                prequest.paymenthash = uint256();
                fUpdate = true;
            }
            if(prequest.blockhash == pindexDelete->GetBlockHash()) {
                prequest.blockhash = uint256();
                prequest.fState = CFund::NIL;
                fUpdate = true;
            }
            if(fUpdate) {
                vecPaymentRequestsToUpdate.push_back(make_pair(prequest.hash, prequest));
                if (!pblocktree->UpdatePaymentRequestIndex(vecPaymentRequestsToUpdate)) {
                    AbortNode(state, "Failed to write payment request index");
                }
                vecPaymentRequestsToUpdate.clear();
            }
        }
    }

    if(pblocktree->GetProposalIndex(vecProposal)){
        for(unsigned int i = 0; i < vecProposal.size(); i++) {
            proposal = vecProposal[i];
            if(proposal.blockhash == pindexDelete->GetBlockHash()) {
                proposal.blockhash = uint256();
                proposal.fState = CFund::NIL;
                vecProposalsToUpdate.push_back(make_pair(proposal.hash, proposal));
                if (!pblocktree->UpdateProposalIndex(vecProposalsToUpdate)) {
                    AbortNode(state, "Failed to write proposal index");
                }
                vecProposalsToUpdate.clear();
            }
        }
    }

    for(unsigned int i = 0; i < pindexDelete->vProposalVotes.size(); i++) {
        if(!CFund::FindProposal(pindexDelete->vProposalVotes[i].first, proposal))
            continue;
        if(vSeen.count(pindexDelete->vProposalVotes[i].first) == 0) {
            if(vCacheProposalsToUpdate.count(pindexDelete->vProposalVotes[i].first) == 0)
                vCacheProposalsToUpdate[pindexDelete->vProposalVotes[i].first] = make_pair(proposal.nVotesYes, proposal.nVotesNo);
            if(pindexDelete->vProposalVotes[i].second)
                vCacheProposalsToUpdate[pindexDelete->vProposalVotes[i].first].first -= 1;
            else
                vCacheProposalsToUpdate[pindexDelete->vProposalVotes[i].first].second -= 1;
            vSeen[pindexDelete->vProposalVotes[i].first]=true;
        }
    }

    vSeen.clear();

    for(unsigned int i = 0; i < pindexDelete->vPaymentRequestVotes.size(); i++) {
        if(!CFund::FindPaymentRequest(pindexDelete->vPaymentRequestVotes[i].first, prequest))
            continue;
        if(!CFund::FindProposal(prequest.proposalhash, proposal))
            continue;
        if (mapBlockIndex.count(proposal.blockhash) == 0)
            continue;
        CBlockIndex* pindexblockparent = mapBlockIndex[proposal.blockhash];
        if(pindexblockparent == NULL)
            continue;
        if(vSeen.count(pindexDelete->vPaymentRequestVotes[i].first) == 0) {
            if(vCachePaymentRequestToUpdate.count(pindexDelete->vPaymentRequestVotes[i].first) == 0)
                vCachePaymentRequestToUpdate[pindexDelete->vPaymentRequestVotes[i].first] = make_pair(prequest.nVotesYes, prequest.nVotesNo);
            if(pindexDelete->vPaymentRequestVotes[i].second)
                vCachePaymentRequestToUpdate[pindexDelete->vPaymentRequestVotes[i].first].first -= 1;
            else
                vCachePaymentRequestToUpdate[pindexDelete->vPaymentRequestVotes[i].first].second -= 1;
            vSeen[pindexDelete->vPaymentRequestVotes[i].first]=true;
        }
    }

    std::map<uint256, std::pair<int, int>>::iterator it;

    for(it = vCacheProposalsToUpdate.begin(); it != vCacheProposalsToUpdate.end(); it++) {
        if(!CFund::FindProposal(it->first, proposal))
            continue;
        if((it->second.first < 0 || it->second.second < 0) && (pindexDelete->nHeight % Params().GetConsensus().nBlocksPerVotingCycle != 0))
            AbortNode(state,"Negative amount of votes when disconnecting tip, possible corrupted DB");
        proposal.nVotesYes = std::max(it->second.first, 0);
        proposal.nVotesNo = std::max(it->second.second, 0);
        vecProposalsToUpdate.push_back(make_pair(proposal.hash, proposal));
    }
    for(it = vCachePaymentRequestToUpdate.begin(); it != vCachePaymentRequestToUpdate.end(); it++) {
        if(!CFund::FindPaymentRequest(it->first, prequest))
            continue;
        if((it->second.first < 0 || it->second.second < 0) && (pindexDelete->nHeight % Params().GetConsensus().nBlocksPerVotingCycle != 0))
            AbortNode(state,"Negative amount of votes when disconnecting tip, possible corrupted DB");
        prequest.nVotesYes = std::max(it->second.first, 0);
        prequest.nVotesNo = std::max(it->second.second, 0);
        vecPaymentRequestsToUpdate.push_back(make_pair(prequest.hash, prequest));
    }

    if (vecPaymentRequestsToUpdate.size() > 0 && !pblocktree->UpdatePaymentRequestIndex(vecPaymentRequestsToUpdate)) {
        AbortNode(state, "Failed to write payment request index");
    }

    if (vecProposalsToUpdate.size() > 0 && !pblocktree->UpdateProposalIndex(vecProposalsToUpdate)) {
        AbortNode(state, "Failed to write proposal index");
    }

    CountVotes(state, pindexDelete->pprev, true);

    std::vector<std::pair<CBigNum, PublicMintChainData> > vZeroMints;
    std::vector<std::pair<CBigNum, uint256> > vZeroSpents;

    // Let wallets know transactions went from 1-confirmed to
    // 0-confirmed or conflicted:
    BOOST_FOREACH(const CTransaction &tx, block.vtx) {
        SyncWithWallets(tx, pindexDelete->pprev, NULL, false);

        if (IsZerocoinEnabled(pindexDelete, Params().GetConsensus()) && tx.HasZerocoinMint()) {
            for (auto& out : tx.vout) {
                if (!out.IsZerocoinMint())
                    continue;

                libzerocoin::PublicCoin pubCoin(&Params().GetConsensus().Zerocoin_Params);

                assert(TxOutToPublicCoin(&Params().GetConsensus().Zerocoin_Params, out, pubCoin, &state));

                vZeroMints.push_back(make_pair(pubCoin.getValue(), PublicMintChainData()));
            }
        }

        if (IsZerocoinEnabled(pindexDelete, Params().GetConsensus()) && tx.IsZerocoinSpend()) {
            for (auto& in : tx.vin) {
                if (!in.scriptSig.IsZerocoinSpend())
                    continue;

                libzerocoin::CoinSpend coinSpend(&Params().GetConsensus().Zerocoin_Params);

                assert(TxInToCoinSpend(&Params().GetConsensus().Zerocoin_Params, in, coinSpend));

                vZeroSpents.push_back(make_pair(coinSpend.getCoinSerialNumber(), tx.GetHash()));
            }
        }
    }

    if (vZeroMints.size() > 0 && !pblocktree->UpdateCoinMintIndex(vZeroMints))
        return AbortNode(state, "Failed to write zerocoin mint index");

    if (vZeroSpents.size() > 0 && !pblocktree->UpdateCoinSpendIndex(vZeroSpents))
        return AbortNode(state, "Failed to write zerocoin mint index");

    return true;
}

static int64_t nTimeReadFromDisk = 0;
static int64_t nTimeConnectTotal = 0;
static int64_t nTimeFlush = 0;
static int64_t nTimeChainState = 0;
static int64_t nTimePostConnect = 0;

/**
 * Connect a new block to chainActive. pblock is either NULL or a pointer to a CBlock
 * corresponding to pindexNew, to bypass loading it again from disk.
 */
bool static ConnectTip(CValidationState& state, const CChainParams& chainparams, CBlockIndex* pindexNew, const CBlock* pblock)
{
    assert(pindexNew->pprev == chainActive.Tip());
    // Read block from disk.
    int64_t nTime1 = GetTimeMicros();
    CBlock block;
    if (!pblock) {
        if (!ReadBlockFromDisk(block, pindexNew, chainparams.GetConsensus()))
            return AbortNode(state, "Failed to read block");
        pblock = &block;
    }
    // Apply the block atomically to the chain state.
    int64_t nTime2 = GetTimeMicros(); nTimeReadFromDisk += nTime2 - nTime1;
    int64_t nTime3;
    LogPrint("bench", "  - Load block from disk: %.2fms [%.2fs]\n", (nTime2 - nTime1) * 0.001, nTimeReadFromDisk * 0.000001);
    {
        CCoinsViewCache view(pcoinsTip);

        bool rv = ConnectBlock(*pblock, state, pindexNew, view, chainparams);

        GetMainSignals().BlockChecked(*pblock, state);
        if (!rv) {
            if (state.IsInvalid())
                InvalidBlockFound(pindexNew, state);
            return error("ConnectTip(): ConnectBlock %s failed: ", pindexNew->GetBlockHash().ToString());
        }
        mapBlockSource.erase(pindexNew->GetBlockHash());
        nTime3 = GetTimeMicros(); nTimeConnectTotal += nTime3 - nTime2;
        LogPrint("bench", "  - Connect total: %.2fms [%.2fs]\n", (nTime3 - nTime2) * 0.001, nTimeConnectTotal * 0.000001);
        assert(view.Flush());
    }
    int64_t nTime4 = GetTimeMicros(); nTimeFlush += nTime4 - nTime3;
    LogPrint("bench", "  - Flush: %.2fms [%.2fs]\n", (nTime4 - nTime3) * 0.001, nTimeFlush * 0.000001);
    // Write the chain state to disk, if necessary.
    if (!FlushStateToDisk(state, FLUSH_STATE_IF_NEEDED))
        return false;
    int64_t nTime5 = GetTimeMicros(); nTimeChainState += nTime5 - nTime4;
    LogPrint("bench", "  - Writing chainstate: %.2fms [%.2fs]\n", (nTime5 - nTime4) * 0.001, nTimeChainState * 0.000001);
    // Remove conflicting transactions from the mempool.
    list<CTransaction> txConflicted;
    mempool.removeForBlock(pblock->vtx, pindexNew->nHeight, txConflicted, !IsInitialBlockDownload());
    // Update chainActive & related variables.

    std::pair<int, uint256> firstZero = make_pair(0, uint256());
    pblocktree->ReadFirstZerocoinBlock(firstZero);

    if(firstZero.first == 0 && IsZerocoinEnabled(pindexNew->pprev, Params().GetConsensus()))
        if(!pblocktree->WriteFirstZerocoinBlock(make_pair(pindexNew->nHeight,pindexNew->GetBlockHash())))
            return AbortNode(state, "Failed to write height of first Zerocoin block");

    UpdateTip(pindexNew, chainparams);
    CountVotes(state, pindexNew, false);
    // Tell wallet about transactions that went from mempool
    // to conflicted:
    BOOST_FOREACH(const CTransaction &tx, txConflicted) {
        SyncWithWallets(tx, pindexNew, NULL);
    }
    // ... and about transactions that got confirmed:
    BOOST_FOREACH(const CTransaction &tx, pblock->vtx) {
        SyncWithWallets(tx, pindexNew, pblock);
    }

    int64_t nTime6 = GetTimeMicros(); nTimePostConnect += nTime6 - nTime5; nTimeTotal += nTime6 - nTime1;
    LogPrint("bench", "  - Connect postprocess: %.2fms [%.2fs]\n", (nTime6 - nTime5) * 0.001, nTimePostConnect * 0.000001);
    LogPrint("bench", "- Connect block: %.2fms [%.2fs]\n", (nTime6 - nTime1) * 0.001, nTimeTotal * 0.000001);
    return true;
}

std::map<uint256, std::pair<int, int>> vCacheProposalsToUpdate;
std::map<uint256, std::pair<int, int>> vCachePaymentRequestToUpdate;

void CountVotes(CValidationState& state, CBlockIndex *pindexNew, bool fUndo)
{
    int64_t nTimeStart = GetTimeMicros();
    CFund::CPaymentRequest prequest; CFund::CProposal proposal;

    int nBlocks = (pindexNew->nHeight % Params().GetConsensus().nBlocksPerVotingCycle) + 1;
    CBlockIndex* pindexblock = pindexNew;

    std::map<uint256, bool> vSeen;

    if (fUndo || nBlocks == 1 || vCacheProposalsToUpdate.empty() || vCachePaymentRequestToUpdate.empty()) {
        vCacheProposalsToUpdate.clear();
        vCachePaymentRequestToUpdate.clear();
    } else {
        nBlocks = 1;
    }

    int64_t nTimeStart2 = GetTimeMicros();
    while(nBlocks > 0 && pindexblock != NULL) {
        vSeen.clear();
        for(unsigned int i = 0; i < pindexblock->vProposalVotes.size(); i++) {
            if(!CFund::FindProposal(pindexblock->vProposalVotes[i].first, proposal))
                continue;
            if(vSeen.count(pindexblock->vProposalVotes[i].first) == 0) {
                if(vCacheProposalsToUpdate.count(pindexblock->vProposalVotes[i].first) == 0)
                    vCacheProposalsToUpdate[pindexblock->vProposalVotes[i].first] = make_pair(0, 0);
                if(pindexblock->vProposalVotes[i].second)
                    vCacheProposalsToUpdate[pindexblock->vProposalVotes[i].first].first += 1;
                else
                    vCacheProposalsToUpdate[pindexblock->vProposalVotes[i].first].second += 1;
                vSeen[pindexblock->vProposalVotes[i].first]=true;
            }
        }
        for(unsigned int i = 0; i < pindexblock->vPaymentRequestVotes.size(); i++) {
            if(!CFund::FindPaymentRequest(pindexblock->vPaymentRequestVotes[i].first, prequest))
                continue;
            if(!CFund::FindProposal(prequest.proposalhash, proposal))
                continue;
            if (mapBlockIndex.count(proposal.blockhash) == 0)
                continue;
            CBlockIndex* pindexblockparent = mapBlockIndex[proposal.blockhash];
            if(pindexblockparent == NULL)
                continue;
            if(vSeen.count(pindexblock->vPaymentRequestVotes[i].first) == 0) {
                if(vCachePaymentRequestToUpdate.count(pindexblock->vPaymentRequestVotes[i].first) == 0)
                    vCachePaymentRequestToUpdate[pindexblock->vPaymentRequestVotes[i].first] = make_pair(0, 0);
                if(pindexblock->vPaymentRequestVotes[i].second)
                    vCachePaymentRequestToUpdate[pindexblock->vPaymentRequestVotes[i].first].first += 1;
                else
                    vCachePaymentRequestToUpdate[pindexblock->vPaymentRequestVotes[i].first].second += 1;
                vSeen[pindexblock->vPaymentRequestVotes[i].first]=true;
            }
        }
        pindexblock = pindexblock->pprev;
        nBlocks--;
    }
    int64_t nTimeEnd2 = GetTimeMicros();
    LogPrint("bench-cfund", "  - CFund count votes from headers: %.2fms\n", (nTimeEnd2 - nTimeStart2) * 0.001);


    vSeen.clear();

    int64_t nTimeStart3 = GetTimeMicros();
    std::map<uint256, std::pair<int, int>>::iterator it;
    std::vector<std::pair<uint256, CFund::CProposal>> vecProposalsToUpdate;
    std::vector<std::pair<uint256, CFund::CPaymentRequest>> vecPaymentRequestsToUpdate;
    for(it = vCacheProposalsToUpdate.begin(); it != vCacheProposalsToUpdate.end(); it++) {
        if(!CFund::FindProposal(it->first, proposal))
            continue;
        proposal.nVotesYes = it->second.first;
        proposal.nVotesNo = it->second.second;
        vSeen[proposal.hash]=true;
        vecProposalsToUpdate.push_back(make_pair(proposal.hash, proposal));
    }
    for(it = vCachePaymentRequestToUpdate.begin(); it != vCachePaymentRequestToUpdate.end(); it++) {
        if(!CFund::FindPaymentRequest(it->first, prequest))
            continue;
        prequest.nVotesYes = it->second.first;
        prequest.nVotesNo = it->second.second;
        vSeen[prequest.hash]=true;
        vecPaymentRequestsToUpdate.push_back(make_pair(prequest.hash, prequest));
    }

    if (vecPaymentRequestsToUpdate.size() > 0 && !pblocktree->UpdatePaymentRequestIndex(vecPaymentRequestsToUpdate)) {
        AbortNode(state, "Failed to write payment request index");
    }

    if (vecProposalsToUpdate.size() > 0 && !pblocktree->UpdateProposalIndex(vecProposalsToUpdate)) {
        AbortNode(state, "Failed to write proposal index");
    }
    int64_t nTimeEnd3 = GetTimeMicros();
    LogPrint("bench-cfund", "  - CFund update votes: %.2fms\n", (nTimeEnd3 - nTimeStart3) * 0.001);

    std::vector<CFund::CPaymentRequest> vecPaymentRequest;

    int64_t nTimeStart4 = GetTimeMicros();
    if(pblocktree->GetPaymentRequestIndex(vecPaymentRequest)){
        for(unsigned int i = 0; i < vecPaymentRequest.size(); i++) {
            vecPaymentRequestsToUpdate.clear();
            bool fUpdate = false;
            prequest = vecPaymentRequest[i];

            if (mapBlockIndex.count(prequest.txblockhash) == 0){
                LogPrintf("%s: Can't find block %s of payment request %s\n",
                          __func__, prequest.txblockhash.ToString(), prequest.hash.ToString());
                continue;
            }

            CBlockIndex* pblockindex = mapBlockIndex[prequest.txblockhash];

            if(!CFund::FindProposal(prequest.proposalhash, proposal))
                continue;

            auto nCreatedOnCycle = (unsigned )(pblockindex->nHeight / Params().GetConsensus().nBlocksPerVotingCycle);
            auto nCurrentCycle = (unsigned )(pindexNew->nHeight / Params().GetConsensus().nBlocksPerVotingCycle);
            auto nElapsedCycles = nCurrentCycle - nCreatedOnCycle;
            auto nVotingCycles = std::min(nElapsedCycles, Params().GetConsensus().nCyclesPaymentRequestVoting + 1);

            auto oldState = prequest.fState;
            auto oldCycle = prequest.nVotingCycle;

            if((prequest.fState == CFund::NIL || fUndo) && nVotingCycles != prequest.nVotingCycle) {
                prequest.nVotingCycle = nVotingCycles;
                fUpdate = true;
            }

            if((pindexNew->nHeight + 1) % Params().GetConsensus().nBlocksPerVotingCycle == 0) {
                if((!prequest.IsExpired() && prequest.fState == CFund::EXPIRED) ||
                        (!prequest.IsRejected() && prequest.fState == CFund::REJECTED)){
                    prequest.fState = CFund::NIL;
                    prequest.blockhash = uint256();
                    fUpdate = true;
                }
                if(!prequest.IsAccepted() && prequest.fState == CFund::ACCEPTED) {
                    prequest.fState = CFund::NIL;
                    prequest.blockhash = uint256();
                    fUpdate = true;
                }

                if(prequest.IsExpired()) {
                    if (prequest.fState != CFund::EXPIRED) {
                        prequest.fState = CFund::EXPIRED;
                        prequest.blockhash = pindexNew->GetBlockHash();
                        fUpdate = true;
                    }
                } else if(prequest.IsRejected()) {
                    if (prequest.fState != CFund::REJECTED) {
                        prequest.fState = CFund::REJECTED;
                        prequest.blockhash = pindexNew->GetBlockHash();
                        fUpdate = true;
                    }
                } else if(prequest.fState == CFund::NIL){
                    if((proposal.fState == CFund::ACCEPTED || proposal.fState == CFund::PENDING_VOTING_PREQ) && prequest.IsAccepted()) {
                        if(prequest.nAmount <= pindexNew->nCFLocked && prequest.nAmount <= proposal.GetAvailable()) {
                            pindexNew->nCFLocked -= prequest.nAmount;
                            prequest.fState = CFund::ACCEPTED;
                            prequest.blockhash = pindexNew->GetBlockHash();
                            fUpdate = true;
                        }
                    }
                }
            }

            if (fUndo && fUpdate && prequest.fState == oldState && prequest.fState != CFund::NIL && prequest.nVotingCycle != oldCycle)
                prequest.nVotingCycle = oldCycle;

            if((pindexNew->nHeight) % Params().GetConsensus().nBlocksPerVotingCycle == 0)
            {
                if (!vSeen.count(prequest.hash) && prequest.fState == CFund::NIL
                        && !((proposal.fState == CFund::ACCEPTED || proposal.fState == CFund::PENDING_VOTING_PREQ) && prequest.IsAccepted())){
                    prequest.nVotesYes = 0;
                    prequest.nVotesNo = 0;
                    fUpdate = true;
                }
            }
            if(fUpdate) {
                vecPaymentRequestsToUpdate.push_back(make_pair(prequest.hash, prequest));
                if (!pblocktree->UpdatePaymentRequestIndex(vecPaymentRequestsToUpdate)) {
                    AbortNode(state, "Failed to write payment request index");
                }
            }
        }
    } else {
        AbortNode(state, "Failed to read payment request index, please restart with -reindex-chainstate");
    }
    int64_t nTimeEnd4 = GetTimeMicros();
    LogPrint("bench-cfund", "  - CFund update payment request status: %.2fms\n", (nTimeEnd4 - nTimeStart4) * 0.001);

    std::vector<CFund::CProposal> vecProposal;

    int64_t nTimeStart5 = GetTimeMicros();
    if(pblocktree->GetProposalIndex(vecProposal)){
        for(unsigned int i = 0; i < vecProposal.size(); i++) {
            bool fUpdate = false;
            proposal = vecProposal[i];

            if (mapBlockIndex.count(proposal.txblockhash) == 0) {
                LogPrintf("%s: Can't find block %s of proposal %s\n",
                          __func__, proposal.txblockhash.ToString(), proposal.hash.ToString());
                continue;
            }

            CBlockIndex* pblockindex = mapBlockIndex[proposal.txblockhash];

            auto nCreatedOnCycle = (unsigned int)(pblockindex->nHeight / Params().GetConsensus().nBlocksPerVotingCycle);
            auto nCurrentCycle = (unsigned int)(pindexNew->nHeight / Params().GetConsensus().nBlocksPerVotingCycle);
            auto nElapsedCycles = nCurrentCycle - nCreatedOnCycle;
            auto nVotingCycles = std::min(nElapsedCycles, Params().GetConsensus().nCyclesProposalVoting + 1);

            auto oldState = proposal.fState;
            auto oldCycle = proposal.nVotingCycle;

            if((proposal.fState == CFund::NIL || fUndo) && nVotingCycles != proposal.nVotingCycle) {
                proposal.nVotingCycle = nVotingCycles;
                fUpdate = true;
            }

            if((pindexNew->nHeight + 1) % Params().GetConsensus().nBlocksPerVotingCycle == 0) {
                if((!proposal.IsExpired(pindexNew->GetBlockTime()) && (proposal.fState == CFund::EXPIRED || proposal.fState == CFund::PENDING_VOTING_PREQ)) ||
                   (!proposal.IsRejected() && proposal.fState == CFund::REJECTED)){
                    proposal.fState = CFund::NIL;
                    proposal.blockhash = uint256();
                    fUpdate = true;
                }
                if(!proposal.IsAccepted() && (proposal.fState == CFund::ACCEPTED || proposal.fState == CFund::PENDING_FUNDS)) {
                    proposal.fState = CFund::NIL;
                    proposal.blockhash = uint256();
                    fUpdate = true;
                }

                if(proposal.IsExpired(pindexNew->GetBlockTime())){
                    if (proposal.fState != CFund::EXPIRED) {
                        if (proposal.HasPendingPaymentRequests()) {
                            proposal.fState = CFund::PENDING_VOTING_PREQ;
                            fUpdate = true;
                        } else {
                            if(proposal.fState == CFund::ACCEPTED || proposal.fState == CFund::PENDING_VOTING_PREQ) {
                                pindexNew->nCFSupply += proposal.GetAvailable();
                                pindexNew->nCFLocked -= proposal.GetAvailable();
                            }
                            proposal.fState = CFund::EXPIRED;
                            proposal.blockhash = pindexNew->GetBlockHash();
                            fUpdate = true;
                        }
                    }
                } else if(proposal.IsRejected()){
                    if(proposal.fState != CFund::REJECTED) {
                        proposal.fState = CFund::REJECTED;
                        proposal.blockhash = pindexNew->GetBlockHash();
                        fUpdate = true;
                    }
                } else if(proposal.IsAccepted()){
                    if((proposal.fState == CFund::NIL || proposal.fState == CFund::PENDING_FUNDS)) {
                        if(pindexNew->nCFSupply >= proposal.GetAvailable()) {
                            pindexNew->nCFSupply -= proposal.GetAvailable();
                            pindexNew->nCFLocked += proposal.GetAvailable();
                            proposal.fState = CFund::ACCEPTED;
                            proposal.blockhash = pindexNew->GetBlockHash();
                            fUpdate = true;
                        } else if(proposal.fState != CFund::PENDING_FUNDS) {
                            proposal.fState = CFund::PENDING_FUNDS;
                            proposal.blockhash = uint256();
                            fUpdate = true;
                        }
                    }
                }
            }

            if (fUndo && fUpdate && proposal.fState == oldState && proposal.fState != CFund::NIL && proposal.nVotingCycle != oldCycle)
                proposal.nVotingCycle = oldCycle;

            if((pindexNew->nHeight) % Params().GetConsensus().nBlocksPerVotingCycle == 0)
            {
                if (!vSeen.count(prequest.hash) && proposal.fState == CFund::NIL){
                    proposal.nVotesYes = 0;
                    proposal.nVotesNo = 0;
                    fUpdate = true;
                }
            }
            if(fUpdate)
                vecProposalsToUpdate.push_back(make_pair(proposal.hash, proposal));
        }
    } else {
        AbortNode(state, "Failed to read proposal index, please restart with -reindex-chainstate");
    }
    int64_t nTimeEnd5 = GetTimeMicros();

    LogPrint("bench-cfund", "  - CFund update proposal status: %.2fms\n", (nTimeEnd5 - nTimeStart5) * 0.001);

    if (vecPaymentRequestsToUpdate.size() > 0 && !pblocktree->UpdatePaymentRequestIndex(vecPaymentRequestsToUpdate)) {
        AbortNode(state, "Failed to write payment request index");
    }

    if (vecProposalsToUpdate.size() > 0 && !pblocktree->UpdateProposalIndex(vecProposalsToUpdate)) {
        AbortNode(state, "Failed to write proposal index");
    }

    int64_t nTimeEnd = GetTimeMicros();
    LogPrint("bench", "- CFund total CountVotes() function: %.2fms\n", (nTimeEnd - nTimeStart) * 0.001);
}

/**
 * Return the tip of the chain with the most work in it, that isn't
 * known to be invalid (it's however far from certain to be valid).
 */
static CBlockIndex* FindMostWorkChain() {
    do {
        CBlockIndex *pindexNew = NULL;

        // Find the best candidate header.
        {
            std::set<CBlockIndex*, CBlockIndexWorkComparator>::reverse_iterator it = setBlockIndexCandidates.rbegin();
            if (it == setBlockIndexCandidates.rend())
                return NULL;
            pindexNew = *it;
        }

        // Check whether all blocks on the path between the currently active chain and the candidate are valid.
        // Just going until the active chain is an optimization, as we know all blocks in it are valid already.
        CBlockIndex *pindexTest = pindexNew;
        bool fInvalidAncestor = false;
        while (pindexTest && !chainActive.Contains(pindexTest)) {
            assert(pindexTest->nChainTx || pindexTest->nHeight == 0);

            // Pruned nodes may have entries in setBlockIndexCandidates for
            // which block files have been deleted.  Remove those as candidates
            // for the most work chain if we come across them; we can't switch
            // to a chain unless we have all the non-active-chain parent blocks.
            bool fFailedChain = pindexTest->nStatus & BLOCK_FAILED_MASK;
            bool fMissingData = !(pindexTest->nStatus & BLOCK_HAVE_DATA);
            if (fFailedChain || fMissingData) {
                // Candidate chain is not usable (either invalid or missing data)
                if (fFailedChain && (pindexBestInvalid == NULL || pindexNew->nChainWork > pindexBestInvalid->nChainWork))
                    pindexBestInvalid = pindexNew;
                CBlockIndex *pindexFailed = pindexNew;
                // Remove the entire chain from the set.
                while (pindexTest != pindexFailed) {
                    if (fFailedChain) {
                        pindexFailed->nStatus |= BLOCK_FAILED_CHILD;
                    } else if (fMissingData) {
                        // If we're missing data, then add back to mapBlocksUnlinked,
                        // so that if the block arrives in the future we can try adding
                        // to setBlockIndexCandidates again.
                        mapBlocksUnlinked.insert(std::make_pair(pindexFailed->pprev, pindexFailed));
                    }
                    setBlockIndexCandidates.erase(pindexFailed);
                    pindexFailed = pindexFailed->pprev;
                }
                setBlockIndexCandidates.erase(pindexTest);
                fInvalidAncestor = true;
                break;
            }
            pindexTest = pindexTest->pprev;
        }
        if (!fInvalidAncestor)
            return pindexNew;
    } while(true);
}

/** Delete all entries in setBlockIndexCandidates that are worse than the current tip. */
static void PruneBlockIndexCandidates() {
    // Note that we can't delete the current block itself, as we may need to return to it later in case a
    // reorganization to a better block fails.
    std::set<CBlockIndex*, CBlockIndexWorkComparator>::iterator it = setBlockIndexCandidates.begin();
    while (it != setBlockIndexCandidates.end() && setBlockIndexCandidates.value_comp()(*it, chainActive.Tip())) {
        setBlockIndexCandidates.erase(it++);
    }
    // Either the current tip or a successor of it we're working towards is left in setBlockIndexCandidates.
    assert(!setBlockIndexCandidates.empty());
}

/**
 * Try to make some progress towards making pindexMostWork the active block.
 * pblock is either NULL or a pointer to a CBlock corresponding to pindexMostWork.
 */
static bool ActivateBestChainStep(CValidationState& state, const CChainParams& chainparams, CBlockIndex* pindexMostWork, const CBlock* pblock, bool& fInvalidFound)
{
    AssertLockHeld(cs_main);
    const CBlockIndex *pindexOldTip = chainActive.Tip();
    const CBlockIndex *pindexFork = chainActive.FindFork(pindexMostWork);

    // Disconnect active blocks which are no longer in the best chain.
    bool fBlocksDisconnected = false;
    while (chainActive.Tip() && chainActive.Tip() != pindexFork) {
        if (!DisconnectTip(state, chainparams))
            return false;
        fBlocksDisconnected = true;
    }

    // Build list of new blocks to connect.
    std::vector<CBlockIndex*> vpindexToConnect;
    bool fContinue = true;
    int nHeight = pindexFork ? pindexFork->nHeight : -1;
    while (fContinue && nHeight != pindexMostWork->nHeight) {
        // Don't iterate the entire list of potential improvements toward the best tip, as we likely only need
        // a few blocks along the way.
        int nTargetHeight = std::min(nHeight + 32, pindexMostWork->nHeight);
        vpindexToConnect.clear();
        vpindexToConnect.reserve(nTargetHeight - nHeight);
        CBlockIndex *pindexIter = pindexMostWork->GetAncestor(nTargetHeight);
        while (pindexIter && pindexIter->nHeight != nHeight) {
            vpindexToConnect.push_back(pindexIter);
            pindexIter = pindexIter->pprev;
        }
        nHeight = nTargetHeight;

        // Connect new blocks.
        BOOST_REVERSE_FOREACH(CBlockIndex *pindexConnect, vpindexToConnect) {
            if (!ConnectTip(state, chainparams, pindexConnect, pindexConnect == pindexMostWork ? pblock : NULL)) {
                if (state.IsInvalid()) {
                    // The block violates a consensus rule.
                    if (!state.CorruptionPossible())
                        InvalidChainFound(vpindexToConnect.back());
                    state = CValidationState();
                    fInvalidFound = true;
                    fContinue = false;
                    break;
                } else {
                    // A system error occurred (disk space, database error, ...).
                    return false;
                }
            } else {
                PruneBlockIndexCandidates();
                if (!pindexOldTip || chainActive.Tip()->nChainWork > pindexOldTip->nChainWork) {
                    // We're in a better position than we were. Return temporarily to release the lock.
                    fContinue = false;
                    break;
                }
            }
        }
    }

    if (fBlocksDisconnected) {
        mempool.removeForReorg(pcoinsTip, chainActive.Tip()->nHeight + 1, STANDARD_LOCKTIME_VERIFY_FLAGS);
        LimitMempoolSize(mempool, GetArg("-maxmempool", DEFAULT_MAX_MEMPOOL_SIZE) * 1000000, GetArg("-mempoolexpiry", DEFAULT_MEMPOOL_EXPIRY) * 60 * 60);
    }
    mempool.check(pcoinsTip);

    // Callbacks/notifications for a new best chain.
    if (fInvalidFound)
        CheckForkWarningConditionsOnNewFork(vpindexToConnect.back());
    else
        CheckForkWarningConditions();

    return true;
}

static void NotifyHeaderTip() {
    bool fNotify = false;
    bool fInitialBlockDownload = false;
    static CBlockIndex* pindexHeaderOld = NULL;
    CBlockIndex* pindexHeader = NULL;
    {
        LOCK(cs_main);
        if (!setBlockIndexCandidates.empty()) {
            pindexHeader = *setBlockIndexCandidates.rbegin();
        }
        if (pindexHeader != pindexHeaderOld) {
            fNotify = true;
            fInitialBlockDownload = IsInitialBlockDownload();
            pindexHeaderOld = pindexHeader;
        }
    }
    // Send block tip changed notifications without cs_main
    if (fNotify) {
        uiInterface.NotifyHeaderTip(fInitialBlockDownload, pindexHeader);
    }
}

/**
 * Make the best chain active, in multiple steps. The result is either failure
 * or an activated best chain. pblock is either NULL or a pointer to a block
 * that is already loaded (to avoid loading it again from disk).
 */
bool ActivateBestChain(CValidationState &state, const CChainParams& chainparams, const CBlock *pblock) {
    CBlockIndex *pindexMostWork = NULL;
    CBlockIndex *pindexNewTip = NULL;
    do {
        boost::this_thread::interruption_point();
        if (ShutdownRequested())
            break;

        const CBlockIndex *pindexFork;
        bool fInitialDownload;
        int nNewHeight;
        {
            LOCK(cs_main);
            CBlockIndex *pindexOldTip = chainActive.Tip();
            if (pindexMostWork == NULL) {
                pindexMostWork = FindMostWorkChain();
            }

            // Whether we have anything to do at all.
            if (pindexMostWork == NULL || pindexMostWork == chainActive.Tip())
                return true;

            bool fInvalidFound = false;
            if (!ActivateBestChainStep(state, chainparams, pindexMostWork, pblock && pblock->GetHash() == pindexMostWork->GetBlockHash() ? pblock : NULL, fInvalidFound))
                return false;

            if (fInvalidFound) {
                // Wipe cache, we may need another branch now.
                pindexMostWork = NULL;
            }
            pindexNewTip = chainActive.Tip();
            pindexFork = chainActive.FindFork(pindexOldTip);
            fInitialDownload = IsInitialBlockDownload();
            nNewHeight = chainActive.Height();
        }
        // When we reach this point, we switched to a new tip (stored in pindexNewTip).

        // Notifications/callbacks that can run without cs_main
        // Always notify the UI if a new block tip was connected
        if (pindexFork != pindexNewTip) {
            uiInterface.NotifyBlockTip(fInitialDownload, pindexNewTip);

            if (!fInitialDownload) {
                // Find the hashes of all blocks that weren't previously in the best chain.
                std::vector<uint256> vHashes;
                CBlockIndex *pindexToAnnounce = pindexNewTip;
                while (pindexToAnnounce != pindexFork) {
                    vHashes.push_back(pindexToAnnounce->GetBlockHash());
                    pindexToAnnounce = pindexToAnnounce->pprev;
                    if (vHashes.size() == MAX_BLOCKS_TO_ANNOUNCE) {
                        // Limit announcements in case of a huge reorganization.
                        // Rely on the peer's synchronization mechanism in that case.
                        break;
                    }
                }
                // Relay inventory, but don't relay old inventory during initial block download.
                int nBlockEstimate = 0;
                if (fCheckpointsEnabled)
                    nBlockEstimate = Checkpoints::GetTotalBlocksEstimate(chainparams.Checkpoints());
                {
                    LOCK(cs_vNodes);
                    BOOST_FOREACH(CNode* pnode, vNodes) {
                        if (nNewHeight > (pnode->nStartingHeight != -1 ? pnode->nStartingHeight - 2000 : nBlockEstimate)) {
                            BOOST_REVERSE_FOREACH(const uint256& hash, vHashes) {
                                pnode->PushBlockHash(hash);
                            }
                        }
                    }
                }
                // Notify external listeners about the new tip.
                if (!vHashes.empty()) {
                    GetMainSignals().UpdatedBlockTip(pindexNewTip);
                }
            }
        }
    } while (pindexNewTip != pindexMostWork);
    CheckBlockIndex(chainparams.GetConsensus());

    // Write changes periodically to disk, after relay.
    if (!FlushStateToDisk(state, FLUSH_STATE_PERIODIC)) {
        return false;
    }

    return true;
}

bool InvalidateBlock(CValidationState& state, const CChainParams& chainparams, CBlockIndex *pindex)
{
    AssertLockHeld(cs_main);

    // Mark the block itself as invalid.
    pindex->nStatus |= BLOCK_FAILED_VALID;
    setDirtyBlockIndex.insert(pindex);
    setBlockIndexCandidates.erase(pindex);

    while (chainActive.Contains(pindex)) {
        CBlockIndex *pindexWalk = chainActive.Tip();
        pindexWalk->nStatus |= BLOCK_FAILED_CHILD;
        setDirtyBlockIndex.insert(pindexWalk);
        setBlockIndexCandidates.erase(pindexWalk);
        // ActivateBestChain considers blocks already in chainActive
        // unconditionally valid already, so force disconnect away from it.
        if (!DisconnectTip(state, chainparams)) {
            mempool.removeForReorg(pcoinsTip, chainActive.Tip()->nHeight + 1, STANDARD_LOCKTIME_VERIFY_FLAGS);
            return false;
        }
    }

    LimitMempoolSize(mempool, GetArg("-maxmempool", DEFAULT_MAX_MEMPOOL_SIZE) * 1000000, GetArg("-mempoolexpiry", DEFAULT_MEMPOOL_EXPIRY) * 60 * 60);

    // The resulting new best tip may not be in setBlockIndexCandidates anymore, so
    // add it again.
    BlockMap::iterator it = mapBlockIndex.begin();
    while (it != mapBlockIndex.end()) {
        if (it->second->IsValid(BLOCK_VALID_TRANSACTIONS) && it->second->nChainTx && !setBlockIndexCandidates.value_comp()(it->second, chainActive.Tip())) {
            setBlockIndexCandidates.insert(it->second);
        }
        it++;
    }

    InvalidChainFound(pindex);
    mempool.removeForReorg(pcoinsTip, chainActive.Tip()->nHeight + 1, STANDARD_LOCKTIME_VERIFY_FLAGS);
    return true;
}

bool ResetBlockFailureFlags(CBlockIndex *pindex) {
    AssertLockHeld(cs_main);

    int nHeight = pindex->nHeight;

    // Remove the invalidity flag from this block and all its descendants.
    BlockMap::iterator it = mapBlockIndex.begin();
    while (it != mapBlockIndex.end()) {
        if (!it->second->IsValid() && it->second->GetAncestor(nHeight) == pindex) {
            it->second->nStatus &= ~BLOCK_FAILED_MASK;
            setDirtyBlockIndex.insert(it->second);
            if (it->second->IsValid(BLOCK_VALID_TRANSACTIONS) && it->second->nChainTx && setBlockIndexCandidates.value_comp()(chainActive.Tip(), it->second)) {
                setBlockIndexCandidates.insert(it->second);
            }
            if (it->second == pindexBestInvalid) {
                // Reset invalid block marker if it was pointing to one of those.
                pindexBestInvalid = NULL;
            }
        }
        it++;
    }

    // Remove the invalidity flag from all ancestors too.
    while (pindex != NULL) {
        if (pindex->nStatus & BLOCK_FAILED_MASK) {
            pindex->nStatus &= ~BLOCK_FAILED_MASK;
            setDirtyBlockIndex.insert(pindex);
        }
        pindex = pindex->pprev;
    }
    return true;
}

CBlockIndex* AddToBlockIndex(const CBlockHeader& block)
{


    // Check for duplicate
    uint256 hash = block.GetHash();
    BlockMap::iterator it = mapBlockIndex.find(hash);
    if (it != mapBlockIndex.end())
        return it->second;

    // Construct new block index object
    CBlockIndex* pindexNew = new CBlockIndex(block);
    assert(pindexNew);
    // We assign the sequence id to blocks only when the full data is available,
    // to avoid miners withholding blocks but broadcasting headers, to get a
    // competitive advantage.
    pindexNew->nSequenceId = 0;
    BlockMap::iterator mi = mapBlockIndex.insert(make_pair(hash, pindexNew)).first;
    pindexNew->phashBlock = &((*mi).first);
    BlockMap::iterator miPrev = mapBlockIndex.find(block.hashPrevBlock);
    if (miPrev != mapBlockIndex.end())
    {
        pindexNew->pprev = (*miPrev).second;
        pindexNew->nHeight = pindexNew->pprev->nHeight + 1;
        pindexNew->BuildSkip();
    }

    // ppcoin: compute chain trust score
    pindexNew->nChainWork = (pindexNew->pprev ? pindexNew->pprev->nChainWork : 0) + GetBlockProof(*pindexNew);

    if (pindexBestHeader == NULL || pindexBestHeader->nChainWork < pindexNew->nChainWork)
        pindexBestHeader = pindexNew;

    pindexNew->RaiseValidity(BLOCK_VALID_TREE);
    setDirtyBlockIndex.insert(pindexNew);

    return pindexNew;
}

/** Mark a block as having its data received and checked (up to BLOCK_VALID_TRANSACTIONS). */
bool ReceivedBlockTransactions(const CBlock &block, CValidationState& state, CBlockIndex *pindexNew, const CDiskBlockPos& pos)
{
    pindexNew->nTx = block.vtx.size();
    pindexNew->nChainTx = 0;
    pindexNew->nFile = pos.nFile;
    pindexNew->nDataPos = pos.nPos;
    pindexNew->nUndoPos = 0;
    pindexNew->nStatus |= BLOCK_HAVE_DATA;
    if (IsWitnessEnabled(pindexNew->pprev, Params().GetConsensus())) {
        pindexNew->nStatus |= BLOCK_OPT_WITNESS;
    }
    pindexNew->RaiseValidity(BLOCK_VALID_TRANSACTIONS);
    setDirtyBlockIndex.insert(pindexNew);

    if (pindexNew->pprev == NULL || pindexNew->pprev->nChainTx) {
        // If pindexNew is the genesis block or all parents are BLOCK_VALID_TRANSACTIONS.
        deque<CBlockIndex*> queue;
        queue.push_back(pindexNew);

        // Recursively process any descendant blocks that now may be eligible to be connected.
        while (!queue.empty()) {
            CBlockIndex *pindex = queue.front();
            queue.pop_front();
            pindex->nChainTx = (pindex->pprev ? pindex->pprev->nChainTx : 0) + pindex->nTx;
            {
                LOCK(cs_nBlockSequenceId);
                pindex->nSequenceId = nBlockSequenceId++;
            }
            if (chainActive.Tip() == NULL || !setBlockIndexCandidates.value_comp()(pindex, chainActive.Tip())) {
                setBlockIndexCandidates.insert(pindex);
            }
            std::pair<std::multimap<CBlockIndex*, CBlockIndex*>::iterator, std::multimap<CBlockIndex*, CBlockIndex*>::iterator> range = mapBlocksUnlinked.equal_range(pindex);
            while (range.first != range.second) {
                std::multimap<CBlockIndex*, CBlockIndex*>::iterator it = range.first;
                queue.push_back(it->second);
                range.first++;
                mapBlocksUnlinked.erase(it);
            }
        }
    } else {
        if (pindexNew->pprev && pindexNew->pprev->IsValid(BLOCK_VALID_TREE)) {
            mapBlocksUnlinked.insert(std::make_pair(pindexNew->pprev, pindexNew));
        }
    }

    return true;
}

bool FindBlockPos(CValidationState &state, CDiskBlockPos &pos, unsigned int nAddSize, unsigned int nHeight, uint64_t nTime, bool fKnown = false)
{
    LOCK(cs_LastBlockFile);

    unsigned int nFile = fKnown ? pos.nFile : nLastBlockFile;
    if (vinfoBlockFile.size() <= nFile) {
        vinfoBlockFile.resize(nFile + 1);
    }

    if (!fKnown) {
        while (vinfoBlockFile[nFile].nSize + nAddSize >= MAX_BLOCKFILE_SIZE) {
            nFile++;
            if (vinfoBlockFile.size() <= nFile) {
                vinfoBlockFile.resize(nFile + 1);
            }
        }
        pos.nFile = nFile;
        pos.nPos = vinfoBlockFile[nFile].nSize;
    }

    if ((int)nFile != nLastBlockFile) {
        if (!fKnown) {
            LogPrintf("Leaving block file %i: %s\n", nLastBlockFile, vinfoBlockFile[nLastBlockFile].ToString());
        }
        FlushBlockFile(!fKnown);
        nLastBlockFile = nFile;
    }

    vinfoBlockFile[nFile].AddBlock(nHeight, nTime);
    if (fKnown)
        vinfoBlockFile[nFile].nSize = std::max(pos.nPos + nAddSize, vinfoBlockFile[nFile].nSize);
    else
        vinfoBlockFile[nFile].nSize += nAddSize;

    if (!fKnown) {
        unsigned int nOldChunks = (pos.nPos + BLOCKFILE_CHUNK_SIZE - 1) / BLOCKFILE_CHUNK_SIZE;
        unsigned int nNewChunks = (vinfoBlockFile[nFile].nSize + BLOCKFILE_CHUNK_SIZE - 1) / BLOCKFILE_CHUNK_SIZE;
        if (nNewChunks > nOldChunks) {
            if (fPruneMode)
                fCheckForPruning = true;
            if (CheckDiskSpace(nNewChunks * BLOCKFILE_CHUNK_SIZE - pos.nPos)) {
                FILE *file = OpenBlockFile(pos);
                if (file) {
                    LogPrintf("Pre-allocating up to position 0x%x in blk%05u.dat\n", nNewChunks * BLOCKFILE_CHUNK_SIZE, pos.nFile);
                    AllocateFileRange(file, pos.nPos, nNewChunks * BLOCKFILE_CHUNK_SIZE - pos.nPos);
                    fclose(file);
                }
            }
            else
                return state.Error("out of disk space");
        }
    }

    setDirtyFileInfo.insert(nFile);
    return true;
}

bool FindUndoPos(CValidationState &state, int nFile, CDiskBlockPos &pos, unsigned int nAddSize)
{
    pos.nFile = nFile;

    LOCK(cs_LastBlockFile);

    unsigned int nNewSize;
    pos.nPos = vinfoBlockFile[nFile].nUndoSize;
    nNewSize = vinfoBlockFile[nFile].nUndoSize += nAddSize;
    setDirtyFileInfo.insert(nFile);

    unsigned int nOldChunks = (pos.nPos + UNDOFILE_CHUNK_SIZE - 1) / UNDOFILE_CHUNK_SIZE;
    unsigned int nNewChunks = (nNewSize + UNDOFILE_CHUNK_SIZE - 1) / UNDOFILE_CHUNK_SIZE;
    if (nNewChunks > nOldChunks) {
        if (fPruneMode)
            fCheckForPruning = true;
        if (CheckDiskSpace(nNewChunks * UNDOFILE_CHUNK_SIZE - pos.nPos)) {
            FILE *file = OpenUndoFile(pos);
            if (file) {
                LogPrintf("Pre-allocating up to position 0x%x in rev%05u.dat\n", nNewChunks * UNDOFILE_CHUNK_SIZE, pos.nFile);
                AllocateFileRange(file, pos.nPos, nNewChunks * UNDOFILE_CHUNK_SIZE - pos.nPos);
                fclose(file);
            }
        }
        else
            return state.Error("out of disk space");
    }

    return true;
}

bool CheckBlockHeader(const CBlockHeader& block, CValidationState& state, const Consensus::Params& consensusParams, bool fCheckPOW)
{
    // Check proof of work matches claimed amount
    CBlockIndex pblock = CBlockIndex(block);
    if (pblock.IsProofOfWork())
        if (!CheckProofOfWork(block.GetHash(), block.nBits, consensusParams))
            return state.DoS(50, false, REJECT_INVALID, "high-hash", false, "proof of work failed");

    return true;
}

bool CheckBlock(const CBlock& block, CValidationState& state, const Consensus::Params& consensusParams, bool fCheckPOW, bool fCheckMerkleRoot, bool fCheckSig)
{
    // These are checks that are independent of context.
    if (block.fChecked)
        return true;

    // Check that the header is valid (particularly PoW).  This is mostly
    // redundant with the call in AcceptBlockHeader.
    if(block.IsProofOfWork())
        if (!CheckBlockHeader(block, state, consensusParams, false))
            return false;

    // Check the merkle root.
    if (fCheckMerkleRoot) {
        bool mutated;
        uint256 hashMerkleRoot2 = BlockMerkleRoot(block, &mutated);

        if (block.hashMerkleRoot != hashMerkleRoot2)
            return state.DoS(100, false, REJECT_INVALID, "bad-txnmrklroot", true, "hashMerkleRoot mismatch");

        // Check for merkle tree malleability (CVE-2012-2459): repeating sequences
        // of transactions in a block without affecting the merkle root of a block,
        // while still invalidating it.
        if (mutated)
            return state.DoS(100, false, REJECT_INVALID, "bad-txns-duplicate", true, "duplicate transaction");
    }

    if (block.IsProofOfStake())
    {
        // Second transaction must be coinstake, the rest must not be
        if (block.vtx.empty() || !block.vtx[1].IsCoinStake())
            return state.DoS(100, error("CheckBlock() : second tx is not coinstake"));
        for (unsigned int i = 2; i < block.vtx.size(); i++)
            if (block.vtx[i].IsCoinStake())
                return state.DoS(100, error("CheckBlock() : more than one coinstake"));
    }

    // All potential-corruption validation must be done before we do any
    // transaction validation, as otherwise we may mark the header as invalid
    // because we receive the wrong transactions for it.
    // Note that witness malleability is checked in ContextualCheckBlock, so no
    // checks that use witness data may be performed here.

    // Size limits
    if (block.vtx.empty() || block.vtx.size() > MAX_BLOCK_BASE_SIZE || ::GetSerializeSize(block, SER_NETWORK, PROTOCOL_VERSION | SERIALIZE_TRANSACTION_NO_WITNESS) > MAX_BLOCK_BASE_SIZE)
        return state.DoS(100, false, REJECT_INVALID, "bad-blk-length", false, "size limits failed");

    // First transaction must be coinbase, the rest must not be
    if (block.vtx.empty() || !block.vtx[0].IsCoinBase())
        return state.DoS(100, false, REJECT_INVALID, "bad-cb-missing", false, "first tx is not coinbase");
    for (unsigned int i = 1; i < block.vtx.size(); i++)
        if (block.vtx[i].IsCoinBase() && !block.vtx[i].IsZerocoinSpend())
            return state.DoS(100, false, REJECT_INVALID, "bad-cb-multiple", false, "more than one coinbase");

    // Check proof-of-stake block signature
    if (fCheckSig && !CheckBlockSignature(block))
    {
        return error("CheckBlock() : bad proof-of-stake block signature");
    }

    // Check transactions
    BOOST_FOREACH(const CTransaction& tx, block.vtx)
        if (!CheckTransaction(tx, state))
            return state.Invalid(false, state.GetRejectCode(), state.GetRejectReason(),
                                 strprintf("Transaction check failed (tx hash %s) %s\n%s", tx.GetHash().ToString(), state.GetDebugMessage(), tx.ToString()));

    unsigned int nSigOps = 0;
    BOOST_FOREACH(const CTransaction& tx, block.vtx)
        nSigOps += GetLegacySigOpCount(tx);

    if (nSigOps * WITNESS_SCALE_FACTOR > MAX_BLOCK_SIGOPS_COST)
        return state.DoS(100, false, REJECT_INVALID, "bad-blk-sigops", false, "out-of-bounds SigOpCount");

    if (fCheckMerkleRoot)
        block.fChecked = true;

    return true;
}

bool CheckBlockSignature(const CBlock& block)
{
    if (block.IsProofOfWork())
    {
        return block.vchBlockSig.empty() ? true : error("CheckBlockSignature: Bad Block - can't check signature of a proof of work block\n");
    }

    if (block.vchBlockSig.empty())
    {
        return error("CheckBlockSignature: Bad Block - vchBlockSig empty\n");
    }

    if (block.vtx[1].vin[0].scriptSig.IsZerocoinSpend())
    {
        CDataStream ss(block.vchBlockSig, SER_NETWORK, PROTOCOL_VERSION);
        libzerocoin::SerialNumberProofOfKnowledge snpok(&Params().GetConsensus().Zerocoin_Params.coinCommitmentGroup);
        CoinSpend coinSpend(&Params().GetConsensus().Zerocoin_Params);

        ss >> snpok;

        if(block.vtx[1].vin.size() > 1)
            return error("%s: More than one zerocoin input found", __func__);

        if(!TxInToCoinSpend(&Params().GetConsensus().Zerocoin_Params, block.vtx[1].vin[0], coinSpend))
            return error("%s: Could not get coin spend from tx in", __func__);

        CBigNum base;
        base.SetHex(BASE_BLOCK_SIGNATURE);

        return snpok.Verify(coinSpend.getCoinSerialNumber(), block.GetHash(), base);
    }


    vector<std::vector<unsigned char>> vSolutions;
    txnouttype whichType;

    const CTxOut& txout = block.vtx[1].vout[1];

    if (!Solver(txout.scriptPubKey, whichType, vSolutions))
    {
        LogPrintf("CheckBlockSignature: Bad Block - wrong signature\n");
        return false;
    }

    if (whichType == TX_PUBKEY)
    {
        std::vector<unsigned char>& vchPubKey = vSolutions[0];
        return CPubKey(vchPubKey).Verify(block.GetHash(), block.vchBlockSig);
    }

    if(whichType == TX_COLDSTAKING) // We need to get the public key from the input's scriptSig
    {
        if(block.vtx[1].vin[0].scriptSig.size() <= 0x21)
            return false;

        vector<unsigned char> signerPubKey(block.vtx[1].vin[0].scriptSig.end()-0x21,block.vtx[1].vin[0].scriptSig.end());
        return CPubKey(signerPubKey).Verify(block.GetHash(), block.vchBlockSig);
    }

    LogPrintf("CheckBlockSignature: Unknown type\n");
    return false;
}

static bool CheckIndexAgainstCheckpoint(const CBlockIndex* pindexPrev, CValidationState& state, const CChainParams& chainparams, const uint256& hash)
{
    if (*pindexPrev->phashBlock == chainparams.GetConsensus().hashGenesisBlock)
        return true;

    int nHeight = pindexPrev->nHeight+1;
    // Don't accept any forks from the main chain prior to last checkpoint
    CBlockIndex* pcheckpoint = Checkpoints::GetLastCheckpoint(chainparams.Checkpoints());
    if (pcheckpoint && nHeight < pcheckpoint->nHeight)
        return state.DoS(100, error("%s: forked chain older than last checkpoint (height %d)", __func__, nHeight));

    return true;
}

bool IsWitnessEnabled(const CBlockIndex* pindexPrev, const Consensus::Params& params)
{
    LOCK(cs_main);
    return (VersionBitsState(pindexPrev, params, Consensus::DEPLOYMENT_SEGWIT, versionbitscache) == THRESHOLD_ACTIVE);
}

bool IsWitnessLocked(const CBlockIndex* pindexPrev, const Consensus::Params& params)
{
    LOCK(cs_main);
    return (VersionBitsState(pindexPrev, params, Consensus::DEPLOYMENT_SEGWIT, versionbitscache) == THRESHOLD_LOCKED_IN);
}

bool IsCommunityFundEnabled(const CBlockIndex* pindexPrev, const Consensus::Params& params)
{
    LOCK(cs_main);
    return (VersionBitsState(pindexPrev, params, Consensus::DEPLOYMENT_COMMUNITYFUND, versionbitscache) == THRESHOLD_ACTIVE);
}

bool IsReducedCFundQuorumEnabled(const CBlockIndex* pindexPrev, const Consensus::Params& params)
{
    LOCK(cs_main);
    return (VersionBitsState(pindexPrev, params, Consensus::DEPLOYMENT_QUORUM_CFUND, versionbitscache) == THRESHOLD_ACTIVE);
}

bool IsCommunityFundAccumulationEnabled(const CBlockIndex* pindexPrev, const Consensus::Params& params, bool fStrict)
{
    LOCK(cs_main);
    return (IsCommunityFundEnabled(pindexPrev, params) && !fStrict) ||
          (VersionBitsState(pindexPrev, params, Consensus::DEPLOYMENT_COMMUNITYFUND_ACCUMULATION, versionbitscache) == THRESHOLD_ACTIVE);
}

bool IsCommunityFundAmountV2Enabled(const CBlockIndex* pindexPrev, const Consensus::Params& params)
{
    LOCK(cs_main);
    return (VersionBitsState(pindexPrev, params, Consensus::DEPLOYMENT_COMMUNITYFUND_AMOUNT_V2, versionbitscache) == THRESHOLD_ACTIVE);
}

bool IsCommunityFundAccumulationSpreadEnabled(const CBlockIndex* pindexPrev, const Consensus::Params& params)
{
    LOCK(cs_main);
    return (VersionBitsState(pindexPrev, params, Consensus::DEPLOYMENT_COMMUNITYFUND_ACCUMULATION_SPREAD, versionbitscache) == THRESHOLD_ACTIVE);
}

bool IsZerocoinEnabled(const CBlockIndex* pindexPrev, const Consensus::Params& params)
{
    LOCK(cs_main);
    return (VersionBitsState(pindexPrev, params, Consensus::DEPLOYMENT_ZEROCOIN, versionbitscache) == THRESHOLD_ACTIVE);
}

bool IsNtpSyncEnabled(const CBlockIndex* pindexPrev, const Consensus::Params& params)
{
    LOCK(cs_main);
    return (VersionBitsState(pindexPrev, params, Consensus::DEPLOYMENT_NTPSYNC, versionbitscache) == THRESHOLD_ACTIVE);
}

bool IsCommunityFundLocked(const CBlockIndex* pindexPrev, const Consensus::Params& params)
{
    LOCK(cs_main);
    return (VersionBitsState(pindexPrev, params, Consensus::DEPLOYMENT_COMMUNITYFUND, versionbitscache) == THRESHOLD_LOCKED_IN);
}

bool IsColdStakingEnabled(const CBlockIndex* pindexPrev, const Consensus::Params& params)
{
    LOCK(cs_main);
    return (VersionBitsState(pindexPrev, params, Consensus::DEPLOYMENT_COLDSTAKING, versionbitscache) == THRESHOLD_ACTIVE);
}

bool IsStaticRewardLocked(const CBlockIndex* pindexPrev, const Consensus::Params& params)
{
    LOCK(cs_main);
    return (VersionBitsState(pindexPrev, params, Consensus::DEPLOYMENT_STATIC_REWARD, versionbitscache) == THRESHOLD_LOCKED_IN);
}

bool IsStaticRewardEnabled(const CBlockIndex* pindexPrev, const Consensus::Params& params)
{
    LOCK(cs_main);
    return (VersionBitsState(pindexPrev, params, Consensus::DEPLOYMENT_STATIC_REWARD, versionbitscache) == THRESHOLD_ACTIVE);
}

// Compute at which vout of the block's coinbase transaction the witness
// commitment occurs, or -1 if not found.
static int GetWitnessCommitmentIndex(const CBlock& block)
{
    int commitpos = -1;
    for (size_t o = 0; o < block.vtx[0].vout.size(); o++) {
        if (block.vtx[0].vout[o].scriptPubKey.size() >= 38 && block.vtx[0].vout[o].scriptPubKey[0] == OP_RETURN && block.vtx[0].vout[o].scriptPubKey[1] == 0x24 && block.vtx[0].vout[o].scriptPubKey[2] == 0xaa && block.vtx[0].vout[o].scriptPubKey[3] == 0x21 && block.vtx[0].vout[o].scriptPubKey[4] == 0xa9 && block.vtx[0].vout[o].scriptPubKey[5] == 0xed) {
            commitpos = o;
        }
    }
    return commitpos;
}

void UpdateUncommittedBlockStructures(CBlock& block, const CBlockIndex* pindexPrev, const Consensus::Params& consensusParams)
{
    int commitpos = GetWitnessCommitmentIndex(block);
    static const std::vector<unsigned char> nonce(32, 0x00);
    if (commitpos != -1 && IsWitnessEnabled(pindexPrev, consensusParams) && block.vtx[0].wit.IsEmpty()) {
        block.vtx[0].wit.vtxinwit.resize(1);
        block.vtx[0].wit.vtxinwit[0].scriptWitness.stack.resize(1);
        block.vtx[0].wit.vtxinwit[0].scriptWitness.stack[0] = nonce;
    }
}

std::vector<unsigned char> GenerateCoinbaseCommitment(CBlock& block, const CBlockIndex* pindexPrev, const Consensus::Params& consensusParams)
{
    std::vector<unsigned char> commitment;
    int commitpos = GetWitnessCommitmentIndex(block);
    bool fHaveWitness = false;
    for (size_t t = 1; t < block.vtx.size(); t++) {
        if (!block.vtx[t].wit.IsNull()) {
            fHaveWitness = true;
            break;
        }
    }
    std::vector<unsigned char> ret(32, 0x00);
    if (fHaveWitness && IsWitnessEnabled(pindexPrev, consensusParams)) {
        if (commitpos == -1) {
            uint256 witnessroot = BlockWitnessMerkleRoot(block, NULL);
            CHash256().Write(witnessroot.begin(), 32).Write(&ret[0], 32).Finalize(witnessroot.begin());
            CTxOut out;
            out.nValue = 0;
            out.scriptPubKey.resize(38);
            out.scriptPubKey[0] = OP_RETURN;
            out.scriptPubKey[1] = 0x24;
            out.scriptPubKey[2] = 0xaa;
            out.scriptPubKey[3] = 0x21;
            out.scriptPubKey[4] = 0xa9;
            out.scriptPubKey[5] = 0xed;
            memcpy(&out.scriptPubKey[6], witnessroot.begin(), 32);
            commitment = std::vector<unsigned char>(out.scriptPubKey.begin(), out.scriptPubKey.end());
            const_cast<std::vector<CTxOut>*>(&block.vtx[0].vout)->push_back(out);
            block.vtx[0].UpdateHash();
        }
    }
    UpdateUncommittedBlockStructures(block, pindexPrev, consensusParams);
    return commitment;
}

bool ContextualCheckBlockHeader(const CBlockHeader& block, CValidationState& state, const Consensus::Params& consensusParams, CBlockIndex * const pindexPrev, int64_t nAdjustedTime)
{

    // Check timestamp
    if (block.GetBlockTime() > nAdjustedTime + (IsNtpSyncEnabled(pindexPrev,Params().GetConsensus()) ? Params().GetConsensus().nMaxFutureDrift : 2 * 60 * 60))
        return state.Invalid(false, REJECT_INVALID, "time-too-new", "block timestamp too far in the future");

    int32_t nRequiredTopBits = 0;
    if(IsZerocoinEnabled(pindexPrev, Params().GetConsensus()))
        nRequiredTopBits = VERSIONBITS_TOP_BITS_ZEROCOIN;
    else if(IsSigHFEnabled(Params().GetConsensus(), pindexPrev))
        nRequiredTopBits = VERSIONBITS_TOP_BITS_SIG;
    else
        nRequiredTopBits = VERSIONBITS_TOP_BITS;

    if(!IsZerocoinEnabled(pindexPrev, Params().GetConsensus()) && (block.nVersion & VERSIONBITS_TOP_BITS_ZEROCOIN) == VERSIONBITS_TOP_BITS_ZEROCOIN)
        return state.Invalid(false, REJECT_OBSOLETE, strprintf("bad-version(0x%08x)", block.nVersion),
                           "too early zerocoin block");

    if((block.nVersion & nRequiredTopBits) != nRequiredTopBits)
        return state.Invalid(false, REJECT_OBSOLETE, strprintf("bad-version(0x%08x)", block.nVersion),
                           "rejected wrong version bit top mask");

    if((block.nVersion & nSegWitVersionMask) != nSegWitVersionMask && IsWitnessEnabled(pindexPrev,Params().GetConsensus()))
        return state.Invalid(false, REJECT_OBSOLETE, strprintf("bad-version(0x%08x)", block.nVersion),
                           "rejected no segwit block");

    if((block.nVersion & nCFundVersionMask) != nCFundVersionMask && IsCommunityFundEnabled(pindexPrev,Params().GetConsensus()))
        return state.Invalid(false, REJECT_OBSOLETE, strprintf("bad-version(0x%08x)", block.nVersion),
                             "rejected no cfund block");

    if((block.nVersion & nCFundAccVersionMask) != nCFundAccVersionMask && IsCommunityFundAccumulationEnabled(pindexPrev,Params().GetConsensus(), true))
        return state.Invalid(false, REJECT_OBSOLETE, strprintf("bad-version(0x%08x)", block.nVersion),
                             "rejected no cfund accumulation block");
    if((block.nVersion & nColdStakingVersionMask) != nColdStakingVersionMask && IsColdStakingEnabled(pindexPrev,Params().GetConsensus()))
        return state.Invalid(false, REJECT_OBSOLETE, strprintf("bad-version(0x%08x)", block.nVersion),
                             "rejected no cold-staking block");

    if((block.nVersion & nCFundAccSpreadVersionMask) != nCFundAccSpreadVersionMask && IsCommunityFundAccumulationSpreadEnabled(pindexPrev,Params().GetConsensus()))
        return state.Invalid(false, REJECT_OBSOLETE, strprintf("bad-version(0x%08x)", block.nVersion),
                           "rejected no cfund accumulation spread block");

    if((block.nVersion & nCFundAmountV2Mask) != nCFundAmountV2Mask && IsCommunityFundAmountV2Enabled(pindexPrev,Params().GetConsensus()))
        return state.Invalid(false, REJECT_OBSOLETE, strprintf("bad-version(0x%08x)", block.nVersion),
                           "rejected no cfund amount v2 block");

    if((block.nVersion & nNSyncVersionMask) != nNSyncVersionMask && IsNtpSyncEnabled(pindexPrev,Params().GetConsensus()))
        return state.Invalid(false, REJECT_OBSOLETE, strprintf("bad-version(0x%08x)", block.nVersion),
                           "rejected no nsync block");

   if((block.nVersion & nStaticRewardVersionMask) != nStaticRewardVersionMask && IsStaticRewardEnabled(pindexPrev,Params().GetConsensus()))
     return state.Invalid(false, REJECT_OBSOLETE, strprintf("bad-version(0x%08x)", block.nVersion),
                        "rejected no static reward block");

   if((block.nVersion & nCFundReducedQuorumMask) != nCFundReducedQuorumMask && IsReducedCFundQuorumEnabled(pindexPrev,Params().GetConsensus()))
       return state.Invalid(false, REJECT_OBSOLETE, strprintf("bad-version(0x%08x)", block.nVersion),
                        "rejected no reduced quorum block");

   if((block.nVersion & nV451ForkMask) != nV451ForkMask && pindexPrev->nHeight >= Params().GetConsensus().nHeightv451Fork)
       return state.Invalid(false, REJECT_OBSOLETE, strprintf("bad-version(0x%08x)", block.nVersion),
                        "rejected, block version isn't v4.5.1");

    if((block.nVersion & nV452ForkMask) != nV452ForkMask && pindexPrev->nHeight >= Params().GetConsensus().nHeightv452Fork)
        return state.Invalid(false, REJECT_OBSOLETE, strprintf("bad-version(0x%08x)", block.nVersion),
                         "rejected, block version isn't v4.5.2");
    return true;
}

bool ContextualCheckBlock(const CBlock& block, CValidationState& state, CBlockIndex * const pindexPrev, bool fProofOfStake)
{
    const int nHeight = pindexPrev == NULL ? 0 : pindexPrev->nHeight + 1;
    const Consensus::Params& consensusParams = Params().GetConsensus();

    // Start enforcing BIP113 (Median Time Past) using versionbits logic.
    int nLockTimeFlags = 0;
    if (VersionBitsState(pindexPrev, consensusParams, Consensus::DEPLOYMENT_CSV, versionbitscache) == THRESHOLD_ACTIVE) {
        nLockTimeFlags |= LOCKTIME_MEDIAN_TIME_PAST;
    }

    if (block.IsProofOfWork() && nHeight > Params().GetConsensus().nLastPOWBlock)
        return state.DoS(10, false, REJECT_INVALID, "check-pow-height", "pow-mined blocks not allowed");

    if (IsNtpSyncEnabled(pindexPrev,Params().GetConsensus()) && block.GetBlockTime() < pindexPrev->GetPastTimeLimit())
        return state.Invalid(false, REJECT_INVALID, "too-old", "block goes too far in the past");

    // Check CheckCoinStakeTimestamp
    if (block.IsProofOfStake() && !CheckCoinStakeTimestamp(nHeight, block.GetBlockTime(), (int64_t)block.vtx[1].nTime))
        return state.Invalid(false, REJECT_INVALID, "check-coinstake-timestamp", "coinstake timestamp violation");

    int64_t nLockTimeCutoff = (nLockTimeFlags & LOCKTIME_MEDIAN_TIME_PAST)
                              ? pindexPrev->GetMedianTimePast()
                              : block.GetBlockTime();

    // Check that all transactions are finalized
    BOOST_FOREACH(const CTransaction& tx, block.vtx) {
        if (!IsFinalTx(tx, nHeight, nLockTimeCutoff)) {
            return state.DoS(10, false, REJECT_INVALID, "bad-txns-nonfinal", false, "non-final transaction");
        }
        if(IsCommunityFundEnabled(pindexBestHeader, Params().GetConsensus())) {
            bool fReducedQuorum = IsReducedCFundQuorumEnabled(pindexBestHeader, Params().GetConsensus());
            int nMaxVersionProposal = fReducedQuorum ? Params().GetConsensus().nProposalMaxVersion : 2;
            int nMaxVersionPaymentRequest = fReducedQuorum ? Params().GetConsensus().nPaymentRequestMaxVersion : 2;

            if(tx.nVersion == CTransaction::PROPOSAL_VERSION) // Community Fund Proposal
                if(!CFund::IsValidProposal(tx, nMaxVersionProposal))
                    return state.DoS(10, false, REJECT_INVALID, "bad-cfund-proposal");

            if(tx.nVersion == CTransaction::PAYMENT_REQUEST_VERSION) // Community Fund Payment Request
                if(!CFund::IsValidPaymentRequest(tx, nMaxVersionPaymentRequest))
                    return state.DoS(10, false, REJECT_INVALID, "bad-cfund-payment-request");
        }
    }

    // Enforce block.nVersion=2 rule that the coinbase starts with serialized block height
    // if 750 of the last 1,000 blocks are version 2 or greater (51/100 if testnet):
    if (block.nVersion >= 2 && IsSuperMajority(2, pindexPrev, consensusParams.nMajorityEnforceBlockUpgrade, consensusParams))
    {
        CScript expect = CScript() << nHeight;
        if (block.vtx[0].vin[0].scriptSig.size() < expect.size() ||
            !std::equal(expect.begin(), expect.end(), block.vtx[0].vin[0].scriptSig.begin())) {
            return state.DoS(100, false, REJECT_INVALID, "bad-cb-height", false, "block height mismatch in coinbase");
        }
    }

    // Validation for witness commitments.
    // * We compute the witness hash (which is the hash including witnesses) of all the block's transactions, except the
    //   coinbase (where 0x0000....0000 is used instead).
    // * The coinbase scriptWitness is a stack of a single 32-byte vector, containing a witness nonce (unconstrained).
    // * We build a merkle tree with all those witness hashes as leaves (similar to the hashMerkleRoot in the block header).
    // * There must be at least one output whose scriptPubKey is a single 36-byte push, the first 4 bytes of which are
    //   {0xaa, 0x21, 0xa9, 0xed}, and the following 32 bytes are SHA256^2(witness root, witness nonce). In case there are
    //   multiple, the last one is used.
    bool fHaveWitness = false;
    if (IsWitnessEnabled(pindexPrev, consensusParams)) {
        int commitpos = GetWitnessCommitmentIndex(block);
        if (commitpos != -1) {
            bool malleated = false;
            uint256 hashWitness = BlockWitnessMerkleRoot(block, &malleated, true);
            // The malleation check is ignored; as the transaction tree itself
            // already does not permit it, it is impossible to trigger in the
            // witness tree.
            if (block.vtx[0].wit.vtxinwit.size() != 1 || block.vtx[0].wit.vtxinwit[0].scriptWitness.stack.size() != 1 || block.vtx[0].wit.vtxinwit[0].scriptWitness.stack[0].size() != 32) {
                return state.DoS(100, error("%s : invalid witness nonce size", __func__), REJECT_INVALID, "bad-witness-nonce-size", true);
            }
            CHash256().Write(hashWitness.begin(), 32).Write(&block.vtx[0].wit.vtxinwit[0].scriptWitness.stack[0][0], 32).Finalize(hashWitness.begin());
            if (memcmp(hashWitness.begin(), &block.vtx[0].vout[commitpos].scriptPubKey[6], 32)) {
                return state.DoS(100, error("%s : witness merkle commitment mismatch", __func__), REJECT_INVALID, "bad-witness-merkle-match", true);
            }
            fHaveWitness = true;
        }
    }

    // No witness data is allowed in blocks that don't commit to witness data, as this would otherwise leave room for spam
    if (!fHaveWitness) {
        for (size_t i = 0; i < block.vtx.size(); i++) {
            if (!block.vtx[i].wit.IsNull()) {
                return state.DoS(100, error("%s : unexpected witness data found", __func__), REJECT_INVALID, "unexpected-witness", true);
            }
        }
    }

    // After the coinbase witness nonce and commitment are verified,
    // we can check if the block weight passes (before we've checked the
    // coinbase witness, it would be possible for the weight to be too
    // large by filling up the coinbase witness, which doesn't change
    // the block hash, so we couldn't mark the block as permanently
    // failed).
    if (GetBlockWeight(block) > MAX_BLOCK_WEIGHT) {
        return state.DoS(100, error("ContextualCheckBlock(): weight limit failed"), REJECT_INVALID, "bad-blk-weight");
    }

    return true;
}

static bool AcceptBlockHeader(const CBlockHeader& block, CValidationState& state, const CChainParams& chainparams, CBlockIndex** ppindex=NULL)
{
    AssertLockHeld(cs_main);
    // Check for duplicate
    uint256 hash = block.GetHash();
    BlockMap::iterator miSelf = mapBlockIndex.find(hash);
    CBlockIndex *pindex = NULL;
    if (hash != chainparams.GetConsensus().hashGenesisBlock) {

        if (miSelf != mapBlockIndex.end()) {
            // Block header is already known.
            pindex = miSelf->second;
            if (ppindex)
                *ppindex = pindex;
            if (pindex->nStatus & BLOCK_FAILED_MASK)
                return state.Invalid(error("%s: block %s is marked invalid", __func__, hash.ToString()), 0, "duplicate");
            return true;
        }

        if (!CheckBlockHeader(block, state, chainparams.GetConsensus(), false))
            return error("%s: Consensus::CheckBlockHeader: %s, %s", __func__, hash.ToString(), FormatStateMessage(state));

        // Get prev block index
        CBlockIndex* pindexPrev = NULL;
        BlockMap::iterator mi = mapBlockIndex.find(block.hashPrevBlock);
        if (mi == mapBlockIndex.end())
            return state.DoS(10, error("%s: prev block not found", __func__), 0, "bad-prevblk");
        pindexPrev = (*mi).second;
        if (pindexPrev->nStatus & BLOCK_FAILED_MASK)
            return state.DoS(100, error("%s: prev block invalid", __func__), REJECT_INVALID, "bad-prevblk");

        assert(pindexPrev);
        if (fCheckpointsEnabled && !CheckIndexAgainstCheckpoint(pindexPrev, state, chainparams, hash))
            return error("%s: CheckIndexAgainstCheckpoint(): %s", __func__, state.GetRejectReason().c_str());

        if (!ContextualCheckBlockHeader(block, state, chainparams.GetConsensus(), pindexPrev, GetAdjustedTime()))
            return error("%s: Consensus::ContextualCheckBlockHeader: %s, %s", __func__, hash.ToString(), FormatStateMessage(state));

    }

    if (pindex == NULL)
        pindex = AddToBlockIndex(block);

    if (ppindex)
        *ppindex = pindex;

    return true;
}

/** Store block on disk. If dbp is non-NULL, the file is known to already reside on disk */
static bool AcceptBlock(const CBlock& block, CValidationState& state, const CChainParams& chainparams, CBlockIndex** ppindex, bool fRequested, const CDiskBlockPos* dbp, bool* fNewBlock)
{
    if (fNewBlock) *fNewBlock = false;
    AssertLockHeld(cs_main);

    CBlockIndex *pindexDummy = NULL;
    CBlockIndex *&pindex = ppindex ? *ppindex : pindexDummy;

    if (!AcceptBlockHeader(block, state, chainparams, &pindex))
        return false;

    // Try to process all requested blocks that we don't have, but only
    // process an unrequested block if it's new and has enough work to
    // advance our tip, and isn't too many blocks ahead.
    bool fAlreadyHave = pindex->nStatus & BLOCK_HAVE_DATA;
    bool fHasMoreWork = (chainActive.Tip() ? pindex->nChainWork > chainActive.Tip()->nChainWork : true);
    // Blocks that are too out-of-order needlessly limit the effectiveness of
    // pruning, because pruning will not delete block files that contain any
    // blocks which are too close in height to the tip.  Apply this test
    // regardless of whether pruning is enabled; it should generally be safe to
    // not process unrequested blocks.
    bool fTooFarAhead = (pindex->nHeight > int(chainActive.Height() + MIN_BLOCKS_TO_KEEP));

    // TODO: deal better with return value and error conditions for duplicate
    // and unrequested blocks.
    if (fAlreadyHave) return true;
    if (!fRequested) {  // If we didn't ask for it:
        if (pindex->nTx != 0) return true;  // This is a previously-processed block that was pruned
        if (!fHasMoreWork) return true;     // Don't process less-work chains
        if (fTooFarAhead) return true;      // Block height is too high
    }
    if (fNewBlock) *fNewBlock = true;

    if ((!CheckBlock(block, state, chainparams.GetConsensus(), GetAdjustedTime())) || !ContextualCheckBlock(block, state, pindex->pprev)) {
        if (state.IsInvalid() && !state.CorruptionPossible()) {
            pindex->nStatus |= BLOCK_FAILED_VALID;
            setDirtyBlockIndex.insert(pindex);
        }
        return error("%s: %s", __func__, FormatStateMessage(state));
    }

    int nHeight = pindex->nHeight;

    // Write block to history file
    try {
        unsigned int nBlockSize = ::GetSerializeSize(block, SER_DISK, CLIENT_VERSION);
        CDiskBlockPos blockPos;
        if (dbp != NULL)
            blockPos = *dbp;
        if (!FindBlockPos(state, blockPos, nBlockSize+8, nHeight, block.GetBlockTime(), dbp != NULL))
            return error("AcceptBlock(): FindBlockPos failed");
        if (dbp == NULL)
            if (!WriteBlockToDisk(block, blockPos, chainparams.MessageStart()))
                AbortNode(state, "Failed to write block");
        if (!ReceivedBlockTransactions(block, state, pindex, blockPos))
            return error("AcceptBlock(): ReceivedBlockTransactions failed");
    } catch (const std::runtime_error& e) {
        return AbortNode(state, std::string("System error: ") + e.what());
    }

    if (fCheckForPruning)
        FlushStateToDisk(state, FLUSH_STATE_NONE); // we just allocated more disk space for block files

    return true;
}

static bool IsSuperMajority(int minVersion, const CBlockIndex* pstart, unsigned nRequired, const Consensus::Params& consensusParams)
{
    unsigned int nFound = 0;
    for (int i = 0; i < consensusParams.nMajorityWindow && nFound < nRequired && pstart != NULL; i++)
    {
        if (pstart->nVersion >= minVersion)
            ++nFound;
        pstart = pstart->pprev;
    }
    return (nFound >= nRequired);
}


bool ProcessNewBlock(CValidationState& state, const CChainParams& chainparams, CNode* pfrom, const CBlock* pblock, bool fForceProcessing, const CDiskBlockPos* dbp)
{
    {
        LOCK(cs_main);
        bool fRequested = MarkBlockAsReceived(pblock->GetHash());
        fRequested |= fForceProcessing;

        // Store to disk
        CBlockIndex *pindex = NULL;
        bool fNewBlock = false;

        bool ret = AcceptBlock(*pblock, state, chainparams, &pindex, fRequested, dbp, &fNewBlock);
        if (pindex && pfrom) {
            mapBlockSource[pindex->GetBlockHash()] = pfrom->GetId();
            if (fNewBlock) pfrom->nLastBlockTime = GetTime();
        }

        CheckBlockIndex(chainparams.GetConsensus());

        if (!ret)
            return error("%s: AcceptBlock FAILED", __func__);
    }

    NotifyHeaderTip();

    if (!ActivateBestChain(state, chainparams, pblock)){
      return error("%s: ActivateBestChain failed", __func__);
    }

    return true;
}

bool TestBlockValidity(CValidationState& state, const CChainParams& chainparams, const CBlock& block, CBlockIndex* pindexPrev, bool fCheckPOW, bool fCheckMerkleRoot, bool fCheckSig)
{
    AssertLockHeld(cs_main);
    assert(pindexPrev && pindexPrev == chainActive.Tip());
    if (fCheckpointsEnabled && !CheckIndexAgainstCheckpoint(pindexPrev, state, chainparams, block.GetHash()))
        return error("%s: CheckIndexAgainstCheckpoint(): %s", __func__, state.GetRejectReason().c_str());

    CCoinsViewCache viewNew(pcoinsTip);
    CBlockIndex indexDummy(block);
    indexDummy.pprev = pindexPrev;
    indexDummy.nHeight = pindexPrev->nHeight + 1;

    // NOTE: CheckBlockHeader is called by CheckBlock
    if (!ContextualCheckBlockHeader(block, state, chainparams.GetConsensus(), pindexPrev, GetAdjustedTime()))
        return error("%s: Consensus::ContextualCheckBlockHeader: %s", __func__, FormatStateMessage(state));
    if (!CheckBlock(block, state, chainparams.GetConsensus(), fCheckPOW, fCheckMerkleRoot, fCheckSig))
        return error("%s: Consensus::CheckBlock: %s", __func__, FormatStateMessage(state));
    if (!ContextualCheckBlock(block, state, pindexPrev, !fCheckPOW))
        return error("%s: Consensus::ContextualCheckBlock: %s", __func__, FormatStateMessage(state));
    if (!ConnectBlock(block, state, &indexDummy, viewNew, chainparams, true, !fCheckPOW))
        return false;
    assert(state.IsValid());

    return true;
}

/**
 * BLOCK PRUNING CODE
 */

/* Calculate the amount of disk space the block & undo files currently use */
uint64_t CalculateCurrentUsage()
{
    uint64_t retval = 0;
    BOOST_FOREACH(const CBlockFileInfo &file, vinfoBlockFile) {
        retval += file.nSize + file.nUndoSize;
    }
    return retval;
}

/* Prune a block file (modify associated database entries)*/
void PruneOneBlockFile(const int fileNumber)
{
    for (BlockMap::iterator it = mapBlockIndex.begin(); it != mapBlockIndex.end(); ++it) {
        CBlockIndex* pindex = it->second;
        if (pindex->nFile == fileNumber) {
            pindex->nStatus &= ~BLOCK_HAVE_DATA;
            pindex->nStatus &= ~BLOCK_HAVE_UNDO;
            pindex->nFile = 0;
            pindex->nDataPos = 0;
            pindex->nUndoPos = 0;
            setDirtyBlockIndex.insert(pindex);

            // Prune from mapBlocksUnlinked -- any block we prune would have
            // to be downloaded again in order to consider its chain, at which
            // point it would be considered as a candidate for
            // mapBlocksUnlinked or setBlockIndexCandidates.
            std::pair<std::multimap<CBlockIndex*, CBlockIndex*>::iterator, std::multimap<CBlockIndex*, CBlockIndex*>::iterator> range = mapBlocksUnlinked.equal_range(pindex->pprev);
            while (range.first != range.second) {
                std::multimap<CBlockIndex *, CBlockIndex *>::iterator it = range.first;
                range.first++;
                if (it->second == pindex) {
                    mapBlocksUnlinked.erase(it);
                }
            }
        }
    }

    vinfoBlockFile[fileNumber].SetNull();
    setDirtyFileInfo.insert(fileNumber);
}


void UnlinkPrunedFiles(std::set<int>& setFilesToPrune)
{
    for (set<int>::iterator it = setFilesToPrune.begin(); it != setFilesToPrune.end(); ++it) {
        CDiskBlockPos pos(*it, 0);
        boost::filesystem::remove(GetBlockPosFilename(pos, "blk"));
        boost::filesystem::remove(GetBlockPosFilename(pos, "rev"));
        LogPrintf("Prune: %s deleted blk/rev (%05u)\n", __func__, *it);
    }
}

/* Calculate the block/rev files that should be deleted to remain under target*/
void FindFilesToPrune(std::set<int>& setFilesToPrune, uint64_t nPruneAfterHeight)
{
    LOCK2(cs_main, cs_LastBlockFile);
    if (chainActive.Tip() == NULL || nPruneTarget == 0) {
        return;
    }
    if ((uint64_t)chainActive.Tip()->nHeight <= nPruneAfterHeight) {
        return;
    }

    unsigned int nLastBlockWeCanPrune = chainActive.Tip()->nHeight - MIN_BLOCKS_TO_KEEP;
    uint64_t nCurrentUsage = CalculateCurrentUsage();
    // We don't check to prune until after we've allocated new space for files
    // So we should leave a buffer under our target to account for another allocation
    // before the next pruning.
    uint64_t nBuffer = BLOCKFILE_CHUNK_SIZE + UNDOFILE_CHUNK_SIZE;
    uint64_t nBytesToPrune;
    int count=0;

    if (nCurrentUsage + nBuffer >= nPruneTarget) {
        for (int fileNumber = 0; fileNumber < nLastBlockFile; fileNumber++) {
            nBytesToPrune = vinfoBlockFile[fileNumber].nSize + vinfoBlockFile[fileNumber].nUndoSize;

            if (vinfoBlockFile[fileNumber].nSize == 0)
                continue;

            if (nCurrentUsage + nBuffer < nPruneTarget)  // are we below our target?
                break;

            // don't prune files that could have a block within MIN_BLOCKS_TO_KEEP of the main chain's tip but keep scanning
            if (vinfoBlockFile[fileNumber].nHeightLast > nLastBlockWeCanPrune)
                continue;

            PruneOneBlockFile(fileNumber);
            // Queue up the files for removal
            setFilesToPrune.insert(fileNumber);
            nCurrentUsage -= nBytesToPrune;
            count++;
        }
    }

    LogPrint("prune", "Prune: target=%dMiB actual=%dMiB diff=%dMiB max_prune_height=%d removed %d blk/rev pairs\n",
           nPruneTarget/1024/1024, nCurrentUsage/1024/1024,
           ((int64_t)nPruneTarget - (int64_t)nCurrentUsage)/1024/1024,
           nLastBlockWeCanPrune, count);
}

bool CheckDiskSpace(uint64_t nAdditionalBytes)
{
    uint64_t nFreeBytesAvailable = boost::filesystem::space(GetDataDir()).available;

    // Check for nMinDiskSpace bytes (currently 50MB)
    if (nFreeBytesAvailable < nMinDiskSpace + nAdditionalBytes)
        return AbortNode("Disk space is low!", _("Error: Disk space is low!"));

    return true;
}

FILE* OpenDiskFile(const CDiskBlockPos &pos, const char *prefix, bool fReadOnly)
{
    if (pos.IsNull())
        return NULL;
    boost::filesystem::path path = GetBlockPosFilename(pos, prefix);
    boost::filesystem::create_directories(path.parent_path());
    FILE* file = fopen(path.string().c_str(), "rb+");
    if (!file && !fReadOnly)
        file = fopen(path.string().c_str(), "wb+");
    if (!file) {
        LogPrintf("Unable to open file %s\n", path.string());
        return NULL;
    }
    if (pos.nPos) {
        if (fseek(file, pos.nPos, SEEK_SET)) {
            LogPrintf("Unable to seek to position %u of %s\n", pos.nPos, path.string());
            fclose(file);
            return NULL;
        }
    }
    return file;
}

FILE* OpenBlockFile(const CDiskBlockPos &pos, bool fReadOnly) {
    return OpenDiskFile(pos, "blk", fReadOnly);
}

FILE* OpenUndoFile(const CDiskBlockPos &pos, bool fReadOnly) {
    return OpenDiskFile(pos, "rev", fReadOnly);
}

boost::filesystem::path GetBlockPosFilename(const CDiskBlockPos &pos, const char *prefix)
{
    return GetDataDir() / "blocks" / strprintf("%s%05u.dat", prefix, pos.nFile);
}

CBlockIndex * InsertBlockIndex(uint256 hash)
{
    if (hash.IsNull())
        return NULL;

    // Return existing
    BlockMap::iterator mi = mapBlockIndex.find(hash);
    if (mi != mapBlockIndex.end())
        return (*mi).second;

    // Create new
    CBlockIndex* pindexNew = new CBlockIndex();
    if (!pindexNew)
        throw runtime_error("LoadBlockIndex(): new CBlockIndex failed");
    mi = mapBlockIndex.insert(make_pair(hash, pindexNew)).first;
    pindexNew->phashBlock = &((*mi).first);

    return pindexNew;
}

bool static LoadBlockIndexDB()
{
    const CChainParams& chainparams = Params();
    if (!pblocktree->LoadBlockIndexGuts(InsertBlockIndex))
        return false;

    boost::this_thread::interruption_point();

    // Calculate nChainWork
    vector<pair<int, CBlockIndex*> > vSortedByHeight;
    vSortedByHeight.reserve(mapBlockIndex.size());
    BOOST_FOREACH(const PAIRTYPE(uint256, CBlockIndex*)& item, mapBlockIndex)
    {
        CBlockIndex* pindex = item.second;
        vSortedByHeight.push_back(make_pair(pindex->nHeight, pindex));
    }
    sort(vSortedByHeight.begin(), vSortedByHeight.end());
    BOOST_FOREACH(const PAIRTYPE(int, CBlockIndex*)& item, vSortedByHeight)
    {
        CBlockIndex* pindex = item.second;
        pindex->nChainWork = (pindex->pprev ? pindex->pprev->nChainWork : 0) + GetBlockProof(*pindex);
        // We can link the chain of blocks for which we've received transactions at some point.
        // Pruned nodes may have deleted the block.
        if (pindex->nTx > 0) {
            if (pindex->pprev) {
                if (pindex->pprev->nChainTx) {
                    pindex->nChainTx = pindex->pprev->nChainTx + pindex->nTx;
                } else {
                    pindex->nChainTx = 0;
                    mapBlocksUnlinked.insert(std::make_pair(pindex->pprev, pindex));
                }
            } else {
                pindex->nChainTx = pindex->nTx;
            }
        }
        if (pindex->IsValid(BLOCK_VALID_TRANSACTIONS) && (pindex->nChainTx || pindex->pprev == NULL))
            setBlockIndexCandidates.insert(pindex);
        if (pindex->nStatus & BLOCK_FAILED_MASK && (!pindexBestInvalid || pindex->nChainWork > pindexBestInvalid->nChainWork))
            pindexBestInvalid = pindex;
        if (pindex->pprev)
            pindex->BuildSkip();
        if (pindex->IsValid(BLOCK_VALID_TREE) && (pindexBestHeader == NULL || CBlockIndexWorkComparator()(pindexBestHeader, pindex)))
            pindexBestHeader = pindex;
    }

    // Load block file info
    pblocktree->ReadLastBlockFile(nLastBlockFile);
    vinfoBlockFile.resize(nLastBlockFile + 1);
    LogPrintf("%s: last block file = %i\n", __func__, nLastBlockFile);
    for (int nFile = 0; nFile <= nLastBlockFile; nFile++) {
        pblocktree->ReadBlockFileInfo(nFile, vinfoBlockFile[nFile]);
    }
    LogPrintf("%s: last block file info: %s\n", __func__, vinfoBlockFile[nLastBlockFile].ToString());
    for (int nFile = nLastBlockFile + 1; true; nFile++) {
        CBlockFileInfo info;
        if (pblocktree->ReadBlockFileInfo(nFile, info)) {
            vinfoBlockFile.push_back(info);
        } else {
            break;
        }
    }

    // Check presence of blk files
    LogPrintf("Checking all blk files are present...\n");
    set<int> setBlkDataFiles;
    BOOST_FOREACH(const PAIRTYPE(uint256, CBlockIndex*)& item, mapBlockIndex)
    {
        CBlockIndex* pindex = item.second;
        if (pindex->nStatus & BLOCK_HAVE_DATA) {
            setBlkDataFiles.insert(pindex->nFile);
        }
    }
    for (std::set<int>::iterator it = setBlkDataFiles.begin(); it != setBlkDataFiles.end(); it++)
    {
        CDiskBlockPos pos(*it, 0);
        if (CAutoFile(OpenBlockFile(pos, true), SER_DISK, CLIENT_VERSION).IsNull()) {
            return false;
        }
    }

    // Check whether we have ever pruned block & undo files
    pblocktree->ReadFlag("prunedblockfiles", fHavePruned);
    if (fHavePruned)
        LogPrintf("LoadBlockIndexDB(): Block files have previously been pruned\n");

    // Check whether we need to continue reindexing
    bool fReindexing = false;
    pblocktree->ReadReindexing(fReindexing);
    fReindex |= fReindexing;

    // Check whether we have a transaction index
    pblocktree->ReadFlag("txindex", fTxIndex);
    LogPrintf("%s: transaction index %s\n", __func__, fTxIndex ? "enabled" : "disabled");

    // Check whether we have an address index
    pblocktree->ReadFlag("addressindex", fAddressIndex);
    LogPrintf("%s: address index %s\n", __func__, fAddressIndex ? "enabled" : "disabled");

    // Check whether we have a timestamp index
    pblocktree->ReadFlag("timestampindex", fTimestampIndex);
    LogPrintf("%s: timestamp index %s\n", __func__, fTimestampIndex ? "enabled" : "disabled");

    // Check whether we have a spent index
    pblocktree->ReadFlag("spentindex", fSpentIndex);
    LogPrintf("%s: spent index %s\n", __func__, fSpentIndex ? "enabled" : "disabled");

    // Load pointer to end of best chain
    BlockMap::iterator it = mapBlockIndex.find(pcoinsTip->GetBestBlock());
    if (it == mapBlockIndex.end())
        return true;
    chainActive.SetTip(it->second);

    PruneBlockIndexCandidates();

    LogPrintf("%s: hashBestChain=%s height=%d date=%s progress=%f\n", __func__,
        chainActive.Tip()->GetBlockHash().ToString(), chainActive.Height(),
        DateTimeStrFormat("%Y-%m-%d %H:%M:%S", chainActive.Tip()->GetBlockTime()),
        Checkpoints::GuessVerificationProgress(chainparams.Checkpoints(), chainActive.Tip()));

    hashBestChain = chainActive.Tip()->GetBlockHash();

    return true;
}

CVerifyDB::CVerifyDB()
{
    uiInterface.ShowProgress(_("Verifying blocks..."), 0);
}

CVerifyDB::~CVerifyDB()
{
    uiInterface.ShowProgress("", 100);
}

bool CVerifyDB::VerifyDB(const CChainParams& chainparams, CCoinsView *coinsview, int nCheckLevel, int nCheckDepth)
{
    LOCK(cs_main);
    if (chainActive.Tip() == NULL || chainActive.Tip()->pprev == NULL)
        return true;

    // Verify blocks in the best chain
    if (nCheckDepth <= 0)
        nCheckDepth = 1000000000; // suffices until the year 19000
    if (nCheckDepth > chainActive.Height())
        nCheckDepth = chainActive.Height();
    nCheckLevel = std::max(0, std::min(4, nCheckLevel));
    LogPrintf("Verifying last %i blocks at level %i\n", nCheckDepth, nCheckLevel);
    CCoinsViewCache coins(coinsview);
    CBlockIndex* pindexState = chainActive.Tip();
    CBlockIndex* pindexFailure = NULL;
    int nGoodTransactions = 0;
    CValidationState state;
    int reportDone = 0;
    LogPrintf("[0%]...");
    for (CBlockIndex* pindex = chainActive.Tip(); pindex && pindex->pprev; pindex = pindex->pprev)
    {
        boost::this_thread::interruption_point();
        int percentageDone = std::max(1, std::min(99, (int)(((double)(chainActive.Height() - pindex->nHeight)) / (double)nCheckDepth * (nCheckLevel >= 4 ? 50 : 100))));
        if (reportDone < percentageDone/10) {
            // report every 10% step
            LogPrintf("[%d%%]...", percentageDone);
            reportDone = percentageDone/10;
        }
        uiInterface.ShowProgress(_("Verifying blocks..."), percentageDone);
        if (pindex->nHeight < chainActive.Height()-nCheckDepth)
            break;
        if (fPruneMode && !(pindex->nStatus & BLOCK_HAVE_DATA)) {
            // If pruning, only go back as far as we have data.
            LogPrintf("VerifyDB(): block verification stopping at height %d (pruning, no data)\n", pindex->nHeight);
            break;
        }
        CBlock block;
        // check level 0: read from disk
        if (!ReadBlockFromDisk(block, pindex, chainparams.GetConsensus()))
            return error("VerifyDB(): *** ReadBlockFromDisk failed at %d, hash=%s", pindex->nHeight, pindex->GetBlockHash().ToString());
        // check level 1: verify block validity
        if (nCheckLevel >= 1 && !CheckBlock(block, state, chainparams.GetConsensus()))
            return error("%s: *** found bad block at %d, hash=%s (%s)\n", __func__,
                         pindex->nHeight, pindex->GetBlockHash().ToString(), FormatStateMessage(state));
        // check level 2: verify undo validity
        if (nCheckLevel >= 2 && pindex) {
            CBlockUndo undo;
            CDiskBlockPos pos = pindex->GetUndoPos();
            if (!pos.IsNull()) {
                if (!UndoReadFromDisk(undo, pos, pindex->pprev->GetBlockHash()))
                    return error("VerifyDB(): *** found bad undo data at %d, hash=%s\n", pindex->nHeight, pindex->GetBlockHash().ToString());
            }
        }
        // check level 3: check for inconsistencies during memory-only disconnect of tip blocks
        if (nCheckLevel >= 3 && pindex == pindexState && (coins.DynamicMemoryUsage() + pcoinsTip->DynamicMemoryUsage()) <= nCoinCacheUsage) {
            bool fClean = true;
            if (!DisconnectBlock(block, state, pindex, coins, &fClean))
                return error("VerifyDB(): *** irrecoverable inconsistency in block data at %d, hash=%s", pindex->nHeight, pindex->GetBlockHash().ToString());
            pindexState = pindex->pprev;
            if (!fClean) {
                nGoodTransactions = 0;
                pindexFailure = pindex;
            } else
                nGoodTransactions += block.vtx.size();
        }
        if (ShutdownRequested())
            return true;
    }
    if (pindexFailure)
        return error("VerifyDB(): *** coin database inconsistencies found (last %i blocks, %i good transactions before that)\n", chainActive.Height() - pindexFailure->nHeight + 1, nGoodTransactions);

    // check level 4: try reconnecting blocks
    if (nCheckLevel >= 4) {
        CBlockIndex *pindex = pindexState;
        while (pindex != chainActive.Tip()) {
            boost::this_thread::interruption_point();
            uiInterface.ShowProgress(_("Verifying blocks..."), std::max(1, std::min(99, 100 - (int)(((double)(chainActive.Height() - pindex->nHeight)) / (double)nCheckDepth * 50))));
            pindex = chainActive.Next(pindex);
            CBlock block;
            if (!ReadBlockFromDisk(block, pindex, chainparams.GetConsensus()))
                return error("VerifyDB(): *** ReadBlockFromDisk failed at %d, hash=%s", pindex->nHeight, pindex->GetBlockHash().ToString());
            if (!ConnectBlock(block, state, pindex, coins, chainparams))
                return error("VerifyDB(): *** found unconnectable block at %d, hash=%s", pindex->nHeight, pindex->GetBlockHash().ToString());
        }
    }

    LogPrintf("[DONE].\n");
    LogPrintf("No coin database inconsistencies in last %i blocks (%i transactions)\n", chainActive.Height() - pindexState->nHeight, nGoodTransactions);

    return true;
}

bool RewindBlockIndex(const CChainParams& params)
{
    LOCK(cs_main);

    int nHeight = 1;
    while (nHeight <= chainActive.Height()) {
        if (IsWitnessEnabled(chainActive[nHeight - 1], params.GetConsensus()) && !(chainActive[nHeight]->nStatus & BLOCK_OPT_WITNESS)) {
            break;
        }
        nHeight++;
    }

    // nHeight is now the height of the first insufficiently-validated block, or tipheight + 1
    CValidationState state;
    CBlockIndex* pindex = chainActive.Tip();
    while (chainActive.Height() >= nHeight) {
        if (fPruneMode && !(chainActive.Tip()->nStatus & BLOCK_HAVE_DATA)) {
            // If pruning, don't try rewinding past the HAVE_DATA point;
            // since older blocks can't be served anyway, there's
            // no need to walk further, and trying to DisconnectTip()
            // will fail (and require a needless reindex/redownload
            // of the blockchain).
            break;
        }
        if (!DisconnectTip(state, params, true)) {
            return error("RewindBlockIndex: unable to disconnect block at height %i", pindex->nHeight);
        }
        // Occasionally flush state to disk.
        if (!FlushStateToDisk(state, FLUSH_STATE_PERIODIC))
            return false;
    }

    // Reduce validity flag and have-data flags.
    // We do this after actual disconnecting, otherwise we'll end up writing the lack of data
    // to disk before writing the chainstate, resulting in a failure to continue if interrupted.
    for (BlockMap::iterator it = mapBlockIndex.begin(); it != mapBlockIndex.end(); it++) {
        CBlockIndex* pindexIter = it->second;

        // Note: If we encounter an insufficiently validated block that
        // is on chainActive, it must be because we are a pruning node, and
        // this block or some successor doesn't HAVE_DATA, so we were unable to
        // rewind all the way.  Blocks remaining on chainActive at this point
        // must not have their validity reduced.
        if (IsWitnessEnabled(pindexIter->pprev, params.GetConsensus()) && !(pindexIter->nStatus & BLOCK_OPT_WITNESS) && !chainActive.Contains(pindexIter)) {
            // Reduce validity
            pindexIter->nStatus = std::min<unsigned int>(pindexIter->nStatus & BLOCK_VALID_MASK, BLOCK_VALID_TREE) | (pindexIter->nStatus & ~BLOCK_VALID_MASK);
            // Remove have-data flags.
            pindexIter->nStatus &= ~(BLOCK_HAVE_DATA | BLOCK_HAVE_UNDO);
            // Remove storage location.
            pindexIter->nFile = 0;
            pindexIter->nDataPos = 0;
            pindexIter->nUndoPos = 0;
            // Remove various other things
            pindexIter->nTx = 0;
            pindexIter->nChainTx = 0;
            pindexIter->nSequenceId = 0;
            // Make sure it gets written.
            setDirtyBlockIndex.insert(pindexIter);
            // Update indexes
            setBlockIndexCandidates.erase(pindexIter);
            std::pair<std::multimap<CBlockIndex*, CBlockIndex*>::iterator, std::multimap<CBlockIndex*, CBlockIndex*>::iterator> ret = mapBlocksUnlinked.equal_range(pindexIter->pprev);
            while (ret.first != ret.second) {
                if (ret.first->second == pindexIter) {
                    mapBlocksUnlinked.erase(ret.first++);
                } else {
                    ++ret.first;
                }
            }
        } else if (pindexIter->IsValid(BLOCK_VALID_TRANSACTIONS) && pindexIter->nChainTx) {
            setBlockIndexCandidates.insert(pindexIter);
        }
    }

    PruneBlockIndexCandidates();

    CheckBlockIndex(params.GetConsensus());

    if (!FlushStateToDisk(state, FLUSH_STATE_ALWAYS)) {
        return false;
    }

    return true;
}

void UnloadBlockIndex()
{
    LOCK(cs_main);
    setBlockIndexCandidates.clear();
    chainActive.SetTip(NULL);
    pindexBestInvalid = NULL;
    pindexBestHeader = NULL;
    mempool.clear();
    mapOrphanTransactions.clear();
    mapOrphanTransactionsByPrev.clear();
    nSyncStarted = 0;
    mapBlocksUnlinked.clear();
    vinfoBlockFile.clear();
    nLastBlockFile = 0;
    nBlockSequenceId = 1;
    mapBlockSource.clear();
    mapBlocksInFlight.clear();
    nPreferredDownload = 0;
    setDirtyBlockIndex.clear();
    setDirtyFileInfo.clear();
    mapNodeState.clear();
    recentRejects.reset(NULL);
    versionbitscache.Clear();
    for (int b = 0; b < VERSIONBITS_NUM_BITS; b++) {
        warningcache[b].clear();
    }

    BOOST_FOREACH(BlockMap::value_type& entry, mapBlockIndex) {
        delete entry.second;
    }
    mapBlockIndex.clear();
    fHavePruned = false;
}

bool LoadBlockIndex()
{
    // Load block index from databases
    if (!fReindex && !LoadBlockIndexDB())
        return false;
    return true;
}

bool InitBlockIndex(const CChainParams& chainparams)
{
    LOCK(cs_main);

    // Initialize global variables that cannot be constructed at startup.
    recentRejects.reset(new CRollingBloomFilter(120000, 0.000001));

    // Check whether we're already initialized
    if (chainActive.Genesis() != NULL)
        return true;

    // Use the provided setting for -txindex in the new database
    fTxIndex = GetBoolArg("-txindex", DEFAULT_TXINDEX);
    pblocktree->WriteFlag("txindex", fTxIndex);
    LogPrintf("%s: transaction index %s\n", __func__, fTxIndex ? "enabled" : "disabled");

    // Use the provided setting for -addressindex in the new database
    fAddressIndex = GetBoolArg("-addressindex", DEFAULT_ADDRESSINDEX);
    pblocktree->WriteFlag("addressindex", fAddressIndex);
    LogPrintf("%s: address index %s\n", __func__, fAddressIndex ? "enabled" : "disabled");

    // Use the provided setting for -timestampindex in the new database
    fTimestampIndex = GetBoolArg("-timestampindex", DEFAULT_TIMESTAMPINDEX);
    pblocktree->WriteFlag("timestampindex", fTimestampIndex);
    LogPrintf("%s: timestamp index %s\n", __func__, fTimestampIndex ? "enabled" : "disabled");

    // Use the provided setting for -spentindex in the new database
    fSpentIndex = GetBoolArg("-spentindex", DEFAULT_SPENTINDEX);
    pblocktree->WriteFlag("spentindex", fSpentIndex);
    LogPrintf("%s: spent index %s\n", __func__, fSpentIndex ? "enabled" : "disabled");

    LogPrintf("Initializing databases...\n");

    // Only add the genesis block if not reindexing (in which case we reuse the one already on disk)
    if (!fReindex) {
        try {
            CBlock &block = const_cast<CBlock&>(chainparams.GenesisBlock());
            // Start new block file
            unsigned int nBlockSize = ::GetSerializeSize(block, SER_DISK, CLIENT_VERSION);
            CDiskBlockPos blockPos;
            CValidationState state;
            if (!FindBlockPos(state, blockPos, nBlockSize+8, 0, block.GetBlockTime()))
                return error("LoadBlockIndex(): FindBlockPos failed");
            if (!WriteBlockToDisk(block, blockPos, chainparams.MessageStart()))
                return error("LoadBlockIndex(): writing genesis block to disk failed");
            CBlockIndex *pindex = AddToBlockIndex(block);
            if (!ReceivedBlockTransactions(block, state, pindex, blockPos))
                return error("LoadBlockIndex(): genesis block not accepted");
            if (!ActivateBestChain(state, chainparams, &block))
                return error("LoadBlockIndex(): genesis block cannot be activated");
            // Force a chainstate write so that when we VerifyDB in a moment, it doesn't check stale data
            return FlushStateToDisk(state, FLUSH_STATE_ALWAYS);
        } catch (const std::runtime_error& e) {
            return error("LoadBlockIndex(): failed to initialize block database: %s", e.what());
        }
    }

    return true;
}

bool LoadExternalBlockFile(const CChainParams& chainparams, FILE* fileIn, CDiskBlockPos *dbp)
{
    // Map of disk positions for blocks with unknown parent (only used for reindex)
    static std::multimap<uint256, CDiskBlockPos> mapBlocksUnknownParent;
    int64_t nStart = GetTimeMillis();

    int nLoaded = 0;
    try {
        // This takes over fileIn and calls fclose() on it in the CBufferedFile destructor
        CBufferedFile blkdat(fileIn, 2*MAX_BLOCK_SERIALIZED_SIZE, MAX_BLOCK_SERIALIZED_SIZE+8, SER_DISK, CLIENT_VERSION);
        uint64_t nRewind = blkdat.GetPos();
        while (!blkdat.eof()) {
            boost::this_thread::interruption_point();

            blkdat.SetPos(nRewind);
            nRewind++; // start one byte further next time, in case of failure
            blkdat.SetLimit(); // remove former limit
            unsigned int nSize = 0;
            try {
                // locate a header
                unsigned char buf[MESSAGE_START_SIZE];
                blkdat.FindByte(chainparams.MessageStart()[0]);
                nRewind = blkdat.GetPos()+1;
                blkdat >> FLATDATA(buf);
                if (memcmp(buf, chainparams.MessageStart(), MESSAGE_START_SIZE))
                    continue;
                // read size
                blkdat >> nSize;
                if (nSize < 80 || nSize > MAX_BLOCK_SERIALIZED_SIZE)
                    continue;
            } catch (const std::exception&) {
                // no valid block header found; don't complain
                break;
            }
            try {
                // read block
                uint64_t nBlockPos = blkdat.GetPos();
                if (dbp)
                    dbp->nPos = nBlockPos;
                blkdat.SetLimit(nBlockPos + nSize);
                blkdat.SetPos(nBlockPos);
                CBlock block;
                blkdat >> block;
                nRewind = blkdat.GetPos();

                // detect out of order blocks, and store them for later
                uint256 hash = block.GetHash();
                if (hash != chainparams.GetConsensus().hashGenesisBlock && mapBlockIndex.find(block.hashPrevBlock) == mapBlockIndex.end()) {
                    LogPrint("reindex", "%s: Out of order block %s, parent %s not known\n", __func__, hash.ToString(),
                            block.hashPrevBlock.ToString());
                    if (dbp)
                        mapBlocksUnknownParent.insert(std::make_pair(block.hashPrevBlock, *dbp));
                    continue;
                }

                // process in case the block isn't known yet
                if (mapBlockIndex.count(hash) == 0 || (mapBlockIndex[hash]->nStatus & BLOCK_HAVE_DATA) == 0) {
                    LOCK(cs_main);
                    CValidationState state;
                    if (AcceptBlock(block, state, chainparams, NULL, true, dbp, NULL))
                        nLoaded++;
                    if (state.IsError())
                        break;
                } else if (hash != chainparams.GetConsensus().hashGenesisBlock && mapBlockIndex[hash]->nHeight % 1000 == 0) {
                    LogPrint("reindex", "Block Import: already had block %s at height %d\n", hash.ToString(), mapBlockIndex[hash]->nHeight);
                }

                // Activate the genesis block so normal node progress can continue
                if (hash == chainparams.GetConsensus().hashGenesisBlock) {
                    CValidationState state;
                    if (!ActivateBestChain(state, chainparams)) {
                        break;
                    }
                }

                NotifyHeaderTip();

                // Recursively process earlier encountered successors of this block
                deque<uint256> queue;
                queue.push_back(hash);
                while (!queue.empty()) {
                    uint256 head = queue.front();
                    queue.pop_front();
                    std::pair<std::multimap<uint256, CDiskBlockPos>::iterator, std::multimap<uint256, CDiskBlockPos>::iterator> range = mapBlocksUnknownParent.equal_range(head);
                    while (range.first != range.second) {
                        std::multimap<uint256, CDiskBlockPos>::iterator it = range.first;
                        if (ReadBlockFromDisk(block, it->second, chainparams.GetConsensus()))
                        {
                            LogPrint("reindex", "%s: Processing out of order child %s of %s\n", __func__, block.GetHash().ToString(),
                                    head.ToString());
                            LOCK(cs_main);
                            CValidationState dummy;

                            if (AcceptBlock(block, dummy, chainparams, NULL, true, &it->second, NULL))
                            {
                                nLoaded++;
                                queue.push_back(block.GetHash());
                            }
                        }
                        range.first++;
                        mapBlocksUnknownParent.erase(it);
                        NotifyHeaderTip();
                    }
                }
            } catch (const std::exception& e) {
                LogPrintf("%s: Deserialize or I/O error - %s\n", __func__, e.what());
            }
        }
    } catch (const std::runtime_error& e) {
        AbortNode(std::string("System error: ") + e.what());
    }
    if (nLoaded > 0)
        LogPrintf("Loaded %i blocks from external file in %dms\n", nLoaded, GetTimeMillis() - nStart);
    return nLoaded > 0;
}

void static CheckBlockIndex(const Consensus::Params& consensusParams)
{
    if (!fCheckBlockIndex) {
        return;
    }

    LOCK(cs_main);

    // During a reindex, we read the genesis block and call CheckBlockIndex before ActivateBestChain,
    // so we have the genesis block in mapBlockIndex but no active chain.  (A few of the tests when
    // iterating the block tree require that chainActive has been initialized.)
    if (chainActive.Height() < 0) {
        assert(mapBlockIndex.size() <= 1);
        return;
    }

    // Build forward-pointing map of the entire block tree.
    std::multimap<CBlockIndex*,CBlockIndex*> forward;
    for (BlockMap::iterator it = mapBlockIndex.begin(); it != mapBlockIndex.end(); it++) {
        forward.insert(std::make_pair(it->second->pprev, it->second));
    }

    assert(forward.size() == mapBlockIndex.size());

    std::pair<std::multimap<CBlockIndex*,CBlockIndex*>::iterator,std::multimap<CBlockIndex*,CBlockIndex*>::iterator> rangeGenesis = forward.equal_range(NULL);
    CBlockIndex *pindex = rangeGenesis.first->second;
    rangeGenesis.first++;
    assert(rangeGenesis.first == rangeGenesis.second); // There is only one index entry with parent NULL.

    // Iterate over the entire block tree, using depth-first search.
    // Along the way, remember whether there are blocks on the path from genesis
    // block being explored which are the first to have certain properties.
    size_t nNodes = 0;
    int nHeight = 0;
    CBlockIndex* pindexFirstInvalid = NULL; // Oldest ancestor of pindex which is invalid.
    CBlockIndex* pindexFirstMissing = NULL; // Oldest ancestor of pindex which does not have BLOCK_HAVE_DATA.
    CBlockIndex* pindexFirstNeverProcessed = NULL; // Oldest ancestor of pindex for which nTx == 0.
    CBlockIndex* pindexFirstNotTreeValid = NULL; // Oldest ancestor of pindex which does not have BLOCK_VALID_TREE (regardless of being valid or not).
    CBlockIndex* pindexFirstNotTransactionsValid = NULL; // Oldest ancestor of pindex which does not have BLOCK_VALID_TRANSACTIONS (regardless of being valid or not).
    CBlockIndex* pindexFirstNotChainValid = NULL; // Oldest ancestor of pindex which does not have BLOCK_VALID_CHAIN (regardless of being valid or not).
    CBlockIndex* pindexFirstNotScriptsValid = NULL; // Oldest ancestor of pindex which does not have BLOCK_VALID_SCRIPTS (regardless of being valid or not).
    CBlockIndex* pindexFirstNotStakeValid = NULL; // Oldest ancestor of pindex which does not have BLOCK_VALID_STAKE (regardless of being valid or not).
    while (pindex != NULL) {
        nNodes++;
        if (pindexFirstInvalid == NULL && pindex->nStatus & BLOCK_FAILED_VALID) pindexFirstInvalid = pindex;
        if (pindexFirstMissing == NULL && !(pindex->nStatus & BLOCK_HAVE_DATA)) pindexFirstMissing = pindex;
        if (pindexFirstNeverProcessed == NULL && pindex->nTx == 0) pindexFirstNeverProcessed = pindex;
        if (pindex->pprev != NULL && pindexFirstNotTreeValid == NULL && (pindex->nStatus & BLOCK_VALID_MASK) < BLOCK_VALID_TREE) pindexFirstNotTreeValid = pindex;
        if (pindex->pprev != NULL && pindexFirstNotTransactionsValid == NULL && (pindex->nStatus & BLOCK_VALID_MASK) < BLOCK_VALID_TRANSACTIONS) pindexFirstNotTransactionsValid = pindex;
        if (pindex->pprev != NULL && pindexFirstNotChainValid == NULL && (pindex->nStatus & BLOCK_VALID_MASK) < BLOCK_VALID_CHAIN) pindexFirstNotChainValid = pindex;
        if (pindex->pprev != NULL && pindexFirstNotStakeValid == NULL && (pindex->nStatus & BLOCK_VALID_MASK) < BLOCK_VALID_STAKE) pindexFirstNotStakeValid = pindex;
        if (pindex->pprev != NULL && pindexFirstNotScriptsValid == NULL && (pindex->nStatus & BLOCK_VALID_MASK) < BLOCK_VALID_SCRIPTS) pindexFirstNotScriptsValid = pindex;

        // Begin: actual consistency checks.
        if (pindex->pprev == NULL) {
            // Genesis block checks.
            assert(pindex->GetBlockHash() == consensusParams.hashGenesisBlock); // Genesis block's hash must match.
            assert(pindex == chainActive.Genesis()); // The current active chain's genesis block must be this block.
        }
        if (pindex->nChainTx == 0) assert(pindex->nSequenceId == 0);  // nSequenceId can't be set for blocks that aren't linked
        // VALID_TRANSACTIONS is equivalent to nTx > 0 for all nodes (whether or not pruning has occurred).
        // HAVE_DATA is only equivalent to nTx > 0 (or VALID_TRANSACTIONS) if no pruning has occurred.
        if (!fHavePruned) {
            // If we've never pruned, then HAVE_DATA should be equivalent to nTx > 0
            assert(!(pindex->nStatus & BLOCK_HAVE_DATA) == (pindex->nTx == 0));
            assert(pindexFirstMissing == pindexFirstNeverProcessed);
        } else {
            // If we have pruned, then we can only say that HAVE_DATA implies nTx > 0
            if (pindex->nStatus & BLOCK_HAVE_DATA) assert(pindex->nTx > 0);
        }
        if (pindex->nStatus & BLOCK_HAVE_UNDO) assert(pindex->nStatus & BLOCK_HAVE_DATA);
        assert(((pindex->nStatus & BLOCK_VALID_MASK) >= BLOCK_VALID_TRANSACTIONS) == (pindex->nTx > 0)); // This is pruning-independent.
        // All parents having had data (at some point) is equivalent to all parents being VALID_TRANSACTIONS, which is equivalent to nChainTx being set.
        assert((pindexFirstNeverProcessed != NULL) == (pindex->nChainTx == 0)); // nChainTx != 0 is used to signal that all parent blocks have been processed (but may have been pruned).
        assert((pindexFirstNotTransactionsValid != NULL) == (pindex->nChainTx == 0));
        assert(pindex->nHeight == nHeight); // nHeight must be consistent.
        assert(pindex->pprev == NULL || pindex->nChainWork >= pindex->pprev->nChainWork); // For every block except the genesis block, the chainwork must be larger than the parent's.
        assert(nHeight < 2 || (pindex->pskip && (pindex->pskip->nHeight < nHeight))); // The pskip pointer must point back for all but the first 2 blocks.
        assert(pindexFirstNotTreeValid == NULL); // All mapBlockIndex entries must at least be TREE valid
        if ((pindex->nStatus & BLOCK_VALID_MASK) >= BLOCK_VALID_TREE) assert(pindexFirstNotTreeValid == NULL); // TREE valid implies all parents are TREE valid
        if ((pindex->nStatus & BLOCK_VALID_MASK) >= BLOCK_VALID_CHAIN) assert(pindexFirstNotChainValid == NULL); // CHAIN valid implies all parents are CHAIN valid
        if ((pindex->nStatus & BLOCK_VALID_MASK) >= BLOCK_VALID_STAKE) assert(pindexFirstNotStakeValid == NULL); // STAKE valid implies all parents are STAKE valid
        if ((pindex->nStatus & BLOCK_VALID_MASK) >= BLOCK_VALID_SCRIPTS) assert(pindexFirstNotScriptsValid == NULL); // SCRIPTS valid implies all parents are SCRIPTS valid
        if (pindexFirstInvalid == NULL) {
            // Checks for not-invalid blocks.
            assert((pindex->nStatus & BLOCK_FAILED_MASK) == 0); // The failed mask cannot be set for blocks without invalid parents.
        }
        if (!CBlockIndexWorkComparator()(pindex, chainActive.Tip()) && pindexFirstNeverProcessed == NULL) {
            if (pindexFirstInvalid == NULL) {
                // If this block sorts at least as good as the current tip and
                // is valid and we have all data for its parents, it must be in
                // setBlockIndexCandidates.  chainActive.Tip() must also be there
                // even if some data has been pruned.
                if (pindexFirstMissing == NULL || pindex == chainActive.Tip()) {
                    assert(setBlockIndexCandidates.count(pindex));
                }
                // If some parent is missing, then it could be that this block was in
                // setBlockIndexCandidates but had to be removed because of the missing data.
                // In this case it must be in mapBlocksUnlinked -- see test below.
            }
        } else { // If this block sorts worse than the current tip or some ancestor's block has never been seen, it cannot be in setBlockIndexCandidates.
            assert(setBlockIndexCandidates.count(pindex) == 0);
        }
        // Check whether this block is in mapBlocksUnlinked.
        std::pair<std::multimap<CBlockIndex*,CBlockIndex*>::iterator,std::multimap<CBlockIndex*,CBlockIndex*>::iterator> rangeUnlinked = mapBlocksUnlinked.equal_range(pindex->pprev);
        bool foundInUnlinked = false;
        while (rangeUnlinked.first != rangeUnlinked.second) {
            assert(rangeUnlinked.first->first == pindex->pprev);
            if (rangeUnlinked.first->second == pindex) {
                foundInUnlinked = true;
                break;
            }
            rangeUnlinked.first++;
        }
        if (pindex->pprev && (pindex->nStatus & BLOCK_HAVE_DATA) && pindexFirstNeverProcessed != NULL && pindexFirstInvalid == NULL) {
            // If this block has block data available, some parent was never received, and has no invalid parents, it must be in mapBlocksUnlinked.
            assert(foundInUnlinked);
        }
        if (!(pindex->nStatus & BLOCK_HAVE_DATA)) assert(!foundInUnlinked); // Can't be in mapBlocksUnlinked if we don't HAVE_DATA
        if (pindexFirstMissing == NULL) assert(!foundInUnlinked); // We aren't missing data for any parent -- cannot be in mapBlocksUnlinked.
        if (pindex->pprev && (pindex->nStatus & BLOCK_HAVE_DATA) && pindexFirstNeverProcessed == NULL && pindexFirstMissing != NULL) {
            // We HAVE_DATA for this block, have received data for all parents at some point, but we're currently missing data for some parent.
            assert(fHavePruned); // We must have pruned.
            // This block may have entered mapBlocksUnlinked if:
            //  - it has a descendant that at some point had more work than the
            //    tip, and
            //  - we tried switching to that descendant but were missing
            //    data for some intermediate block between chainActive and the
            //    tip.
            // So if this block is itself better than chainActive.Tip() and it wasn't in
            // setBlockIndexCandidates, then it must be in mapBlocksUnlinked.
            if (!CBlockIndexWorkComparator()(pindex, chainActive.Tip()) && setBlockIndexCandidates.count(pindex) == 0) {
                if (pindexFirstInvalid == NULL) {
                    assert(foundInUnlinked);
                }
            }
        }
        // assert(pindex->GetBlockHash() == pindex->GetBlockHeader().GetHash()); // Perhaps too slow
        // End: actual consistency checks.

        // Try descending into the first subnode.
        std::pair<std::multimap<CBlockIndex*,CBlockIndex*>::iterator,std::multimap<CBlockIndex*,CBlockIndex*>::iterator> range = forward.equal_range(pindex);
        if (range.first != range.second) {
            // A subnode was found.
            pindex = range.first->second;
            nHeight++;
            continue;
        }
        // This is a leaf node.
        // Move upwards until we reach a node of which we have not yet visited the last child.
        while (pindex) {
            // We are going to either move to a parent or a sibling of pindex.
            // If pindex was the first with a certain property, unset the corresponding variable.
            if (pindex == pindexFirstInvalid) pindexFirstInvalid = NULL;
            if (pindex == pindexFirstMissing) pindexFirstMissing = NULL;
            if (pindex == pindexFirstNeverProcessed) pindexFirstNeverProcessed = NULL;
            if (pindex == pindexFirstNotTreeValid) pindexFirstNotTreeValid = NULL;
            if (pindex == pindexFirstNotTransactionsValid) pindexFirstNotTransactionsValid = NULL;
            if (pindex == pindexFirstNotChainValid) pindexFirstNotChainValid = NULL;
            if (pindex == pindexFirstNotStakeValid) pindexFirstNotStakeValid = NULL;
            if (pindex == pindexFirstNotScriptsValid) pindexFirstNotScriptsValid = NULL;
            // Find our parent.
            CBlockIndex* pindexPar = pindex->pprev;
            // Find which child we just visited.
            std::pair<std::multimap<CBlockIndex*,CBlockIndex*>::iterator,std::multimap<CBlockIndex*,CBlockIndex*>::iterator> rangePar = forward.equal_range(pindexPar);
            while (rangePar.first->second != pindex) {
                assert(rangePar.first != rangePar.second); // Our parent must have at least the node we're coming from as child.
                rangePar.first++;
            }
            // Proceed to the next one.
            rangePar.first++;
            if (rangePar.first != rangePar.second) {
                // Move to the sibling.
                pindex = rangePar.first->second;
                break;
            } else {
                // Move up further.
                pindex = pindexPar;
                nHeight--;
                continue;
            }
        }
    }

    // Check that we actually traversed the entire map.
    assert(nNodes == forward.size());
}

std::string GetWarnings(const std::string& strFor)
{
    string strStatusBar;
    string strRPC;
    string strGUI;

    if (!CLIENT_VERSION_IS_RELEASE)
    {
        strStatusBar = "This is a pre-release Test build - use at your own risk - please make sure your wallet is backed up";
        strGUI = _("This is a pre-release Test build - use at your own risk - please make sure your wallet is backed up");

        if(CLIENT_BUILD_IS_RELEASE_CANDIDATE)
        {
            strStatusBar = "This is a Release Candidate build - use at your own risk - please make sure your wallet is backed up";
            strGUI = _("This is a Release Candidate build - use at your own risk - please make sure your wallet is backed up");
        }

    }

    if (GetBoolArg("-testsafemode", DEFAULT_TESTSAFEMODE))
        strStatusBar = strRPC = strGUI = "testsafemode enabled";

    // Misc warnings like out of disk space and clock is wrong
    if (strMiscWarning != "")
    {
        strStatusBar = strGUI = strMiscWarning;
    }

    if (fLargeWorkForkFound)
    {
        strStatusBar = strRPC = "Warning: The network does not appear to fully agree! Some miners appear to be experiencing issues.";
        strGUI = _("Warning: The network does not appear to fully agree! Some miners appear to be experiencing issues.");
    }
    else if (fLargeWorkInvalidChainFound)
    {
        strStatusBar = strRPC = "Warning: We do not appear to fully agree with our peers! You may need to upgrade, or other nodes may need to upgrade.";
        strGUI = _("Warning: We do not appear to fully agree with our peers! You may need to upgrade, or other nodes may need to upgrade.");
    }

    if (strFor == "gui")
        return strGUI;
    else if (strFor == "statusbar")
        return strStatusBar;
    else if (strFor == "rpc")
        return strRPC;
    assert(!"GetWarnings(): invalid parameter");
    return "error";
}








//////////////////////////////////////////////////////////////////////////////
//
// Messages
//


bool static AlreadyHave(const CInv& inv) EXCLUSIVE_LOCKS_REQUIRED(cs_main)
{
    switch (inv.type)
    {
    case MSG_TX:
    case MSG_WITNESS_TX:
        {
            assert(recentRejects);
            if (chainActive.Tip()->GetBlockHash() != hashRecentRejectsChainTip)
            {
                // If the chain tip has changed previously rejected transactions
                // might be now valid, e.g. due to a nLockTime'd tx becoming valid,
                // or a double-spend. Reset the rejects filter and give those
                // txs a second chance.
                hashRecentRejectsChainTip = chainActive.Tip()->GetBlockHash();
                recentRejects->reset();
            }

            // Use pcoinsTip->HaveCoinsInCache as a quick approximation to exclude
            // requesting or processing some txs which have already been included in a block
            return recentRejects->contains(inv.hash) ||
                   mempool.exists(inv.hash) ||
                   mapOrphanTransactions.count(inv.hash) ||
                   pcoinsTip->HaveCoinsInCache(inv.hash);
        }
    case MSG_BLOCK:
    case MSG_WITNESS_BLOCK:
        return mapBlockIndex.count(inv.hash);
    }
    // Don't know what it is, just say we already got one
    return true;
}

void static ProcessGetData(CNode* pfrom, const Consensus::Params& consensusParams)
{
    std::deque<CInv>::iterator it = pfrom->vRecvGetData.begin();

    vector<CInv> vNotFound;

    LOCK(cs_main);

    while (it != pfrom->vRecvGetData.end()) {
        // Don't bother if send buffer is too full to respond anyway
        if (pfrom->nSendSize >= SendBufferSize())
            break;

        const CInv &inv = *it;
        {
            boost::this_thread::interruption_point();
            it++;

            if (inv.type == MSG_BLOCK || inv.type == MSG_FILTERED_BLOCK || inv.type == MSG_CMPCT_BLOCK || inv.type == MSG_WITNESS_BLOCK)
            {
                bool send = false;
                BlockMap::iterator mi = mapBlockIndex.find(inv.hash);
                if (mi != mapBlockIndex.end())
                {
                    if (chainActive.Contains(mi->second)) {
                        send = true;
                    } else {
                        static const int nOneMonth = 30 * 24 * 60 * 60;
                        // To prevent fingerprinting attacks, only send blocks outside of the active
                        // chain if they are valid, and no more than a month older (both in time, and in
                        // best equivalent proof of work) than the best header chain we know about.
                        send = mi->second->IsValid(BLOCK_VALID_SCRIPTS) && (pindexBestHeader != NULL) &&
                            (pindexBestHeader->GetBlockTime() - mi->second->GetBlockTime() < nOneMonth) &&
                            (GetBlockProofEquivalentTime(*pindexBestHeader, *mi->second, *pindexBestHeader, consensusParams) < nOneMonth);
                        if (!send) {
                            LogPrintf("%s: ignoring request from peer=%i for old block that isn't in the main chain\n", __func__, pfrom->GetId());
                        }
                    }
                }
                // disconnect node in case we have reached the outbound limit for serving historical blocks
                // never disconnect whitelisted nodes
                static const int nOneWeek = 7 * 24 * 60 * 60; // assume > 1 week = historical
                if (send && CNode::OutboundTargetReached(true) && ( ((pindexBestHeader != NULL) && (pindexBestHeader->GetBlockTime() - mi->second->GetBlockTime() > nOneWeek)) || inv.type == MSG_FILTERED_BLOCK) && !pfrom->fWhitelisted)
                {
                    LogPrint("net", "historical block serving limit reached, disconnect peer=%d\n", pfrom->GetId());

                    //disconnect node
                    pfrom->fDisconnect = true;
                    send = false;
                }
                // Pruned nodes may have deleted the block, so check whether
                // it's available before trying to send.
                if (send && (mi->second->nStatus & BLOCK_HAVE_DATA))
                {
                    // Send block from disk
                    CBlock block;
                    if (!ReadBlockFromDisk(block, (*mi).second, consensusParams))
                        assert(!"cannot load block from disk");
                    if (inv.type == MSG_BLOCK)
                        pfrom->PushMessageWithFlag(SERIALIZE_TRANSACTION_NO_WITNESS, NetMsgType::BLOCK, block);
                    else if (inv.type == MSG_WITNESS_BLOCK)
                        pfrom->PushMessage(NetMsgType::BLOCK, block);
                    else if (inv.type == MSG_FILTERED_BLOCK)
                    {
                        LOCK(pfrom->cs_filter);
                        if (pfrom->pfilter)
                        {
                            CMerkleBlock merkleBlock(block, *pfrom->pfilter);
                            pfrom->PushMessage(NetMsgType::MERKLEBLOCK, merkleBlock);
                            // CMerkleBlock just contains hashes, so also push any transactions in the block the client did not see
                            // This avoids hurting performance by pointlessly requiring a round-trip
                            // Note that there is currently no way for a node to request any single transactions we didn't send here -
                            // they must either disconnect and retry or request the full block.
                            // Thus, the protocol spec specified allows for us to provide duplicate txn here,
                            // however we MUST always provide at least what the remote peer needs
                            typedef std::pair<unsigned int, uint256> PairType;
                            BOOST_FOREACH(PairType& pair, merkleBlock.vMatchedTxn)
                                pfrom->PushMessageWithFlag(SERIALIZE_TRANSACTION_NO_WITNESS, NetMsgType::TX, block.vtx[pair.first]);
                        }
                        // else
                            // no response
                    }
                    else if (inv.type == MSG_CMPCT_BLOCK)
                    {
                        // If a peer is asking for old blocks, we're almost guaranteed
                        // they wont have a useful mempool to match against a compact block,
                        // and we dont feel like constructing the object for them, so
                        // instead we respond with the full, non-compact block.
//                        if (mi->second->nHeight >= chainActive.Height() - 10) {
//                            CBlockHeaderAndShortTxIDs cmpctblock(block);
//                            pfrom->PushMessageWithFlag(SERIALIZE_TRANSACTION_NO_WITNESS, NetMsgType::CMPCTBLOCK, cmpctblock);
//                        } else
                            pfrom->PushMessageWithFlag(SERIALIZE_TRANSACTION_NO_WITNESS, NetMsgType::BLOCK, block);
                    }

                    // Trigger the peer node to send a getblocks request for the next batch of inventory
                    if (inv.hash == pfrom->hashContinue)
                    {
                        // Bypass PushInventory, this must send even if redundant,
                        // and we want it right after the last block so they don't
                        // wait for other stuff first.
                        vector<CInv> vInv;
                        vInv.push_back(CInv(MSG_BLOCK, chainActive.Tip()->GetBlockHash()));
                        pfrom->PushMessage(NetMsgType::INV, vInv);
                        pfrom->hashContinue.SetNull();
                    }
                }
            }
            else if (inv.type == MSG_TX || inv.type == MSG_WITNESS_TX)
            {
                // Send stream from relay memory
                bool push = false;
                auto mi = mapRelay.find(inv.hash);
                if (mi != mapRelay.end()) {
                    pfrom->PushMessageWithFlag(inv.type == MSG_TX ? SERIALIZE_TRANSACTION_NO_WITNESS : 0, NetMsgType::TX, *mi->second);
                    push = true;
                } else if (pfrom->timeLastMempoolReq) {
                    auto txinfo = mempool.info(inv.hash);
                    // To protect privacy, do not answer getdata using the mempool when
                    // that TX couldn't have been INVed in reply to a MEMPOOL request.
                    if (txinfo.tx && txinfo.nTime <= pfrom->timeLastMempoolReq) {
                        pfrom->PushMessageWithFlag(inv.type == MSG_TX ? SERIALIZE_TRANSACTION_NO_WITNESS : 0, NetMsgType::TX, *txinfo.tx);
                        push = true;
                    }
                }
                if (!push) {
                    vNotFound.push_back(inv);
                }
            }

            // Track requests for our stuff.
            GetMainSignals().Inventory(inv.hash);

            if (inv.type == MSG_BLOCK || inv.type == MSG_FILTERED_BLOCK || inv.type == MSG_CMPCT_BLOCK || inv.type == MSG_WITNESS_BLOCK)
                break;
        }
    }

    pfrom->vRecvGetData.erase(pfrom->vRecvGetData.begin(), it);

    if (!vNotFound.empty()) {
        // Let the peer know that we didn't find what it asked for, so it doesn't
        // have to wait around forever. Currently only SPV clients actually care
        // about this message: it's needed when they are recursively walking the
        // dependencies of relevant unconfirmed transactions. SPV clients want to
        // do that because they want to know about (and store and rebroadcast and
        // risk analyze) the dependencies of transactions relevant to them, without
        // having to download the entire memory pool.
        pfrom->PushMessage(NetMsgType::NOTFOUND, vNotFound);
    }
}

uint32_t GetFetchFlags(CNode* pfrom, CBlockIndex* pprev, const Consensus::Params& chainparams) {
    uint32_t nFetchFlags = 0;
    if (IsWitnessEnabled(pprev, chainparams) && State(pfrom->GetId())->fHaveWitness) {
        nFetchFlags |= MSG_WITNESS_FLAG;
    }
    return nFetchFlags;
}

bool static ProcessMessage(CNode* pfrom, string strCommand, CDataStream& vRecv, int64_t nTimeReceived, const CChainParams& chainparams)
{
    LogPrint("net", "received: %s (%u bytes) peer=%d\n", SanitizeString(strCommand), vRecv.size(), pfrom->id);

    if (mapArgs.count("-dropmessagestest") && GetRand(atoi(mapArgs["-dropmessagestest"])) == 0)
    {
        LogPrintf("dropmessagestest DROPPING RECV MESSAGE\n");
        return true;
    }


    if (!(nLocalServices & NODE_BLOOM) &&
              (strCommand == NetMsgType::FILTERLOAD ||
               strCommand == NetMsgType::FILTERADD ||
               strCommand == NetMsgType::FILTERCLEAR))
    {
        if (pfrom->nVersion >= NO_BLOOM_VERSION) {
            LOCK(cs_main);
            Misbehaving(pfrom->GetId(), 100);
            return false;
        } else {
            pfrom->fDisconnect = true;
            return false;
        }
    }

    if (pfrom->nVersion != 0)
    {
        bool fObsolete = false;
        string reason = "";

        if(pfrom->nVersion < 70015)
        {
            reason = "You are using an old version of NavCoin, please update.";
            fObsolete = true;
        }

        if(pfrom->nVersion < 70017 && IsWitnessEnabled(chainActive.Tip(), Params().GetConsensus()))
        {
            reason = "Segregated Witness has been enabled and you are using an old version of NavCoin, please update.";
            fObsolete = true;
        }

        if(pfrom->nVersion < 70020 && IsCommunityFundEnabled(chainActive.Tip(), Params().GetConsensus()))
        {
            reason = "Community Fund has been enabled and you are using an old version of NavCoin, please update.";
            fObsolete = true;
        }

        if(pfrom->nVersion < 70030 && IsZerocoinEnabled(chainActive.Tip(), Params().GetConsensus()))
        {
            reason = "ZeroCoin has been enabled and you are using an old version of NavCoin, please update.";
            fObsolete = true;
        }

        if(fObsolete)
        {
            pfrom->PushMessage(NetMsgType::REJECT, strCommand, REJECT_OBSOLETE, reason);
            LOCK(cs_main);
            Misbehaving(pfrom->GetId(), 100);
            return false;
        }
    }


    if (strCommand == NetMsgType::VERSION)
    {
        // Each connection can only send one version message
        if (pfrom->nVersion != 0)
        {
            pfrom->PushMessage(NetMsgType::REJECT, strCommand, REJECT_DUPLICATE, string("Duplicate version message"));
            LOCK(cs_main);
            Misbehaving(pfrom->GetId(), 1);
            return false;
        }

        int64_t nTime;
        CAddress addrMe;
        CAddress addrFrom;
        uint64_t nNonce = 1;
        uint64_t nServiceInt;
        vRecv >> pfrom->nVersion >> nServiceInt >> nTime >> addrMe;

        pfrom->nServices = ServiceFlags(nServiceInt);
        if (!pfrom->fInbound)
        {
            addrman.SetServices(pfrom->addr, pfrom->nServices);
        }
        if (pfrom->nServicesExpected & ~pfrom->nServices)
        {
            LogPrint("net", "peer=%d does not offer the expected services (%08x offered, %08x expected); disconnecting\n", pfrom->id, pfrom->nServices, pfrom->nServicesExpected);
            pfrom->PushMessage(NetMsgType::REJECT, strCommand, REJECT_NONSTANDARD,
                               strprintf("Expected to offer services %08x", pfrom->nServicesExpected));
            pfrom->fDisconnect = true;
            return false;
        }

        if (pfrom->nVersion < MIN_PEER_PROTO_VERSION)
        {
            // disconnect from peers older than this proto version
            LogPrintf("peer=%d using obsolete version %i; disconnecting\n", pfrom->id, pfrom->nVersion);
            pfrom->PushMessage(NetMsgType::REJECT, strCommand, REJECT_OBSOLETE,
                               strprintf("Version must be %d or greater", MIN_PEER_PROTO_VERSION));
            pfrom->fDisconnect = true;
            return false;
        }

        if (pfrom->nVersion == 10300)
            pfrom->nVersion = 300;
        if (!vRecv.empty())
            vRecv >> addrFrom >> nNonce;
        if (!vRecv.empty()) {
            vRecv >> LIMITED_STRING(pfrom->strSubVer, MAX_SUBVERSION_LENGTH);
            pfrom->cleanSubVer = SanitizeString(pfrom->strSubVer);
        }
        if (!vRecv.empty()) {
            vRecv >> pfrom->nStartingHeight;
        }
        {
            LOCK(pfrom->cs_filter);
            if (!vRecv.empty())
                vRecv >> pfrom->fRelayTxes; // set to true after we get the first filter* message
            else
                pfrom->fRelayTxes = true;
        }

        // Disconnect if we connected to ourself
        if (nNonce == nLocalHostNonce && nNonce > 1)
        {
            LogPrintf("connected to self at %s, disconnecting\n", pfrom->addr.ToString());
            pfrom->fDisconnect = true;
            return true;
        }

        pfrom->addrLocal = addrMe;
        if (pfrom->fInbound && addrMe.IsRoutable())
        {
            SeenLocal(addrMe);
        }

        // Be shy and don't send version until we hear
        if (pfrom->fInbound)
            pfrom->PushVersion();

        pfrom->fClient = !(pfrom->nServices & NODE_NETWORK);

        if((pfrom->nServices & NODE_WITNESS))
        {
            LOCK(cs_main);
            State(pfrom->GetId())->fHaveWitness = true;
        }

        // Potentially mark this peer as a preferred download peer.
        {
        LOCK(cs_main);
        UpdatePreferredDownload(pfrom, State(pfrom->GetId()));
        }

        // Change version
        pfrom->PushMessage(NetMsgType::VERACK);
        pfrom->ssSend.SetVersion(min(pfrom->nVersion, PROTOCOL_VERSION));

        if (!pfrom->fInbound)
        {
            // Advertise our address
            if (fListen && !IsInitialBlockDownload())
            {
                CAddress addr = GetLocalAddress(&pfrom->addr);
                if (addr.IsRoutable())
                {
                    LogPrintf("ProcessMessages: advertising address %s\n", addr.ToString());
                    pfrom->PushAddress(addr);
                } else if (IsPeerAddrLocalGood(pfrom)) {
                    addr.SetIP(pfrom->addrLocal);
                    LogPrintf("ProcessMessages: advertising address %s\n", addr.ToString());
                    pfrom->PushAddress(addr);
                }
            }

            // Get recent addresses
            if (pfrom->fOneShot || pfrom->nVersion >= CADDR_TIME_VERSION || addrman.size() < 1000)
            {
                pfrom->PushMessage(NetMsgType::GETADDR);
                pfrom->fGetAddr = true;
            }
            addrman.Good(pfrom->addr);
        } else {
            if (((CNetAddr)pfrom->addr) == (CNetAddr)addrFrom)
            {
                addrman.Add(addrFrom, addrFrom);
                addrman.Good(addrFrom);
            }
        }

        string remoteAddr;
        if (fLogIPs)
            remoteAddr = ", peeraddr=" + pfrom->addr.ToString();

        LogPrintf("receive version message: %s: version %d, blocks=%d, us=%s, peer=%d%s\n",
                  pfrom->cleanSubVer, pfrom->nVersion,
                  pfrom->nStartingHeight, addrMe.ToString(), pfrom->id,
                  remoteAddr);

        if (mapMultiArgs.count("-banversion") > 0)
        {
            std::vector<std::string> vBannedVersions = mapMultiArgs["-banversion"];
            bool fBanned = false;

            for (unsigned int i = 0; i <= vBannedVersions.size(); i++)
            {
                if(vBannedVersions[i] == pfrom->cleanSubVer)
                {
                    fBanned = true;
                    break;
                }
            }

            if(fBanned)
            {
                LOCK(cs_main);
                Misbehaving(pfrom->GetId(), 100);
                return false;
            }
        }

        int64_t nTimeOffset = nTime - GetTime();
        pfrom->nTimeOffset = nTimeOffset;
        if(IsNtpSyncEnabled(chainActive.Tip(), Params().GetConsensus()) && abs64(pfrom->nTimeOffset) > GetArg("-maxtimeoffset", MAXIMUM_TIME_OFFSET))
        {
            LogPrintf("peer=%d clock drifts too much (%d); disconnecting\n", pfrom->id, pfrom->nTimeOffset);
            pfrom->PushMessage(NetMsgType::REJECT, strCommand, REJECT_INVALID,
                               strprintf("Clock drift cannot be greater than %d. Please, adjust your clock.", GetArg("-maxtimeoffset", MAXIMUM_TIME_OFFSET)));
            pfrom->fDisconnect = true;
            return false;
        }
        pfrom->fSuccessfullyConnected = true;

    }


    else if (pfrom->nVersion == 0)
    {
        // Must have a version message before anything else
        LOCK(cs_main);
        Misbehaving(pfrom->GetId(), 1);
        return false;
    }


    else if (strCommand == NetMsgType::VERACK)
    {
        pfrom->SetRecvVersion(min(pfrom->nVersion, PROTOCOL_VERSION));

        // Mark this node as currently connected, so we update its timestamp later.
        if (pfrom->fNetworkNode) {
            LOCK(cs_main);
            State(pfrom->GetId())->fCurrentlyConnected = true;
        }

        if (pfrom->nVersion >= SENDHEADERS_VERSION) {
            // Tell our peer we prefer to receive headers rather than inv's
            // We send this to non-NODE NETWORK peers as well, because even
            // non-NODE NETWORK peers can announce blocks (such as pruning
            // nodes)
            pfrom->PushMessage(NetMsgType::SENDHEADERS);
        }
        if (pfrom->nVersion >= SHORT_IDS_BLOCKS_VERSION) {
            // Tell our peer we are willing to provide version-1 cmpctblocks
            // However, we do not request new block announcements using
            // cmpctblock messages.
            // We send this to non-NODE NETWORK peers as well, because
            // they may wish to request compact blocks from us
//            bool fAnnounceUsingCMPCTBLOCK = false;
//            uint64_t nCMPCTBLOCKVersion = 1;
//            pfrom->PushMessage(NetMsgType::SENDCMPCT, fAnnounceUsingCMPCTBLOCK, nCMPCTBLOCKVersion);
        }
    }


    else if (strCommand == NetMsgType::ADDR)
    {
        vector<CAddress> vAddr;
        vRecv >> vAddr;

        // Don't want addr from older versions unless seeding
        if (pfrom->nVersion < CADDR_TIME_VERSION && addrman.size() > 1000)
            return true;
        if (vAddr.size() > 1000)
        {
            LOCK(cs_main);
            Misbehaving(pfrom->GetId(), 20);
            return error("message addr size() = %u", vAddr.size());
        }

        // Store the new addresses
        vector<CAddress> vAddrOk;
        int64_t nNow = GetAdjustedTime();
        int64_t nSince = nNow - 10 * 60;
        BOOST_FOREACH(CAddress& addr, vAddr)
        {
            boost::this_thread::interruption_point();

            if ((addr.nServices & REQUIRED_SERVICES) != REQUIRED_SERVICES)
                continue;

            if (addr.nTime <= 100000000 || addr.nTime > nNow + 10 * 60)
                addr.nTime = nNow - 5 * 24 * 60 * 60;
            pfrom->AddAddressKnown(addr);
            bool fReachable = IsReachable(addr);
            if (addr.nTime > nSince && !pfrom->fGetAddr && vAddr.size() <= 10 && addr.IsRoutable())
            {
                // Relay to a limited number of other nodes
                {
                    LOCK(cs_vNodes);
                    // Use deterministic randomness to send to the same nodes for 24 hours
                    // at a time so the addrKnowns of the chosen nodes prevent repeats
                    static const uint64_t salt0 = GetRand(std::numeric_limits<uint64_t>::max());
                    static const uint64_t salt1 = GetRand(std::numeric_limits<uint64_t>::max());
                    uint64_t hashAddr = addr.GetHash();
                    multimap<uint64_t, CNode*> mapMix;
                    const CSipHasher hasher = CSipHasher(salt0, salt1).Write(hashAddr << 32).Write((GetTime() + hashAddr) / (24*60*60));
                    BOOST_FOREACH(CNode* pnode, vNodes)
                    {
                        if (pnode->nVersion < CADDR_TIME_VERSION)
                            continue;
                        uint64_t hashKey = CSipHasher(hasher).Write(pnode->id).Finalize();
                        mapMix.insert(make_pair(hashKey, pnode));
                    }
                    int nRelayNodes = fReachable ? 2 : 1; // limited relaying of addresses outside our network(s)
                    for (multimap<uint64_t, CNode*>::iterator mi = mapMix.begin(); mi != mapMix.end() && nRelayNodes-- > 0; ++mi)
                        ((*mi).second)->PushAddress(addr);
                }
            }
            // Do not store addresses outside our network
            if (fReachable)
                vAddrOk.push_back(addr);
        }
        addrman.Add(vAddrOk, pfrom->addr, 2 * 60 * 60);
        if (vAddr.size() < 1000)
            pfrom->fGetAddr = false;
        if (pfrom->fOneShot)
            pfrom->fDisconnect = true;
    }

    else if (strCommand == NetMsgType::SENDHEADERS)
    {
        LOCK(cs_main);
        State(pfrom->GetId())->fPreferHeaders = true;
    }

    else if (strCommand == NetMsgType::SENDCMPCT)
    {
        bool fAnnounceUsingCMPCTBLOCK = false;
        uint64_t nCMPCTBLOCKVersion = 1;
        vRecv >> fAnnounceUsingCMPCTBLOCK >> nCMPCTBLOCKVersion;
        if (nCMPCTBLOCKVersion == 1) {
            LOCK(cs_main);
            State(pfrom->GetId())->fProvidesHeaderAndIDs = true;
            State(pfrom->GetId())->fPreferHeaderAndIDs = fAnnounceUsingCMPCTBLOCK;
        }
    }


    else if (strCommand == NetMsgType::INV)
    {
        vector<CInv> vInv;
        vRecv >> vInv;
        if (vInv.size() > MAX_INV_SZ)
        {
            LOCK(cs_main);
            Misbehaving(pfrom->GetId(), 20);
            return error("message inv size() = %u", vInv.size());
        }

        bool fBlocksOnly = !fRelayTxes;

        // Allow whitelisted peers to send data other than blocks in blocks only mode if whitelistrelay is true
        if (pfrom->fWhitelisted && GetBoolArg("-whitelistrelay", DEFAULT_WHITELISTRELAY))
            fBlocksOnly = false;

        LOCK(cs_main);

        uint32_t nFetchFlags = GetFetchFlags(pfrom, chainActive.Tip(), chainparams.GetConsensus());

        std::vector<CInv> vToFetch;

        for (unsigned int nInv = 0; nInv < vInv.size(); nInv++)
        {
            CInv &inv = vInv[nInv];

            boost::this_thread::interruption_point();

            bool fAlreadyHave = AlreadyHave(inv);
            LogPrint("net", "got inv: %s  %s peer=%d\n", inv.ToString(), fAlreadyHave ? "have" : "new", pfrom->id);

            if (inv.type == MSG_TX) {
                inv.type |= nFetchFlags;
            }

            if (inv.type == MSG_BLOCK) {
                UpdateBlockAvailability(pfrom->GetId(), inv.hash);
                if (!fAlreadyHave && !fImporting && !fReindex && !mapBlocksInFlight.count(inv.hash)) {
                    // First request the headers preceding the announced block. In the normal fully-synced
                    // case where a new block is announced that succeeds the current tip (no reorganization),
                    // there are no such headers.
                    // Secondly, and only when we are close to being synced, we request the announced block directly,
                    // to avoid an extra round-trip. Note that we must *first* ask for the headers, so by the
                    // time the block arrives, the header chain leading up to it is already validated. Not
                    // doing this will result in the received block being rejected as an orphan in case it is
                    // not a direct successor.
                    pfrom->PushMessage(NetMsgType::GETHEADERS, chainActive.GetLocator(pindexBestHeader), inv.hash);
                    CNodeState *nodestate = State(pfrom->GetId());
                    if (CanDirectFetch(chainparams.GetConsensus()) &&
                        nodestate->nBlocksInFlight < MAX_BLOCKS_IN_TRANSIT_PER_PEER &&
                        (!IsWitnessEnabled(chainActive.Tip(), chainparams.GetConsensus()) || State(pfrom->GetId())->fHaveWitness)) {
                        inv.type |= nFetchFlags;
//                        if (nodestate->fProvidesHeaderAndIDs && !(nLocalServices & NODE_WITNESS))
//                            vToFetch.push_back(CInv(MSG_CMPCT_BLOCK, inv.hash));
//                        else
                            vToFetch.push_back(inv);
                        // Mark block as in flight already, even though the actual "getdata" message only goes out
                        // later (within the same cs_main lock, though).
                        MarkBlockAsInFlight(pfrom->GetId(), inv.hash, chainparams.GetConsensus());
                    }
                    LogPrint("net", "getheaders (%d) %s to peer=%d\n", pindexBestHeader->nHeight, inv.hash.ToString(), pfrom->id);
                }
            }
            else
            {
                pfrom->AddInventoryKnown(inv);
                if (fBlocksOnly)
                    LogPrint("net", "transaction (%s) inv sent in violation of protocol peer=%d\n", inv.hash.ToString(), pfrom->id);
                else if (!fAlreadyHave && !fImporting && !fReindex && !IsInitialBlockDownload())
                    pfrom->AskFor(inv);
            }

            // Track requests for our stuff
            GetMainSignals().Inventory(inv.hash);

            if (pfrom->nSendSize > (SendBufferSize() * 2)) {
                Misbehaving(pfrom->GetId(), 50);
                return error("send buffer size() = %u", pfrom->nSendSize);
            }
        }

        if (!vToFetch.empty())
            pfrom->PushMessage(NetMsgType::GETDATA, vToFetch);
    }


    else if (strCommand == NetMsgType::GETDATA)
    {
        vector<CInv> vInv;
        vRecv >> vInv;
        if (vInv.size() > MAX_INV_SZ)
        {
            LOCK(cs_main);
            Misbehaving(pfrom->GetId(), 20);
            return error("message getdata size() = %u", vInv.size());
        }

        if (fDebug || (vInv.size() != 1))
            LogPrint("net", "received getdata (%u invsz) peer=%d\n", vInv.size(), pfrom->id);

        if ((fDebug && vInv.size() > 0) || (vInv.size() == 1))
            LogPrint("net", "received getdata for: %s peer=%d\n", vInv[0].ToString(), pfrom->id);

        pfrom->vRecvGetData.insert(pfrom->vRecvGetData.end(), vInv.begin(), vInv.end());
        ProcessGetData(pfrom, chainparams.GetConsensus());
    }


    else if (strCommand == NetMsgType::GETBLOCKS)
    {
        CBlockLocator locator;
        uint256 hashStop;
        vRecv >> locator >> hashStop;

        LOCK(cs_main);

        // Find the last block the caller has in the main chain
        CBlockIndex* pindex = FindForkInGlobalIndex(chainActive, locator);

        // Send the rest of the chain
        if (pindex)
            pindex = chainActive.Next(pindex);
        int nLimit = 500;
        LogPrint("net", "getblocks %d to %s limit %d from peer=%d\n", (pindex ? pindex->nHeight : -1), hashStop.IsNull() ? "end" : hashStop.ToString(), nLimit, pfrom->id);
        for (; pindex; pindex = chainActive.Next(pindex))
        {
            if (pindex->GetBlockHash() == hashStop)
            {
                LogPrint("net", "  getblocks stopping at %d %s\n", pindex->nHeight, pindex->GetBlockHash().ToString());
                break;
            }
            // If pruning, don't inv blocks unless we have on disk and are likely to still have
            // for some reasonable time window (1 hour) that block relay might require.
            const int nPrunedBlocksLikelyToHave = MIN_BLOCKS_TO_KEEP - 3600 / chainparams.GetConsensus().nPowTargetSpacing;
            if (fPruneMode && (!(pindex->nStatus & BLOCK_HAVE_DATA) || pindex->nHeight <= chainActive.Tip()->nHeight - nPrunedBlocksLikelyToHave))
            {
                LogPrint("net", " getblocks stopping, pruned or too old block at %d %s\n", pindex->nHeight, pindex->GetBlockHash().ToString());
                break;
            }
            pfrom->PushInventory(CInv(MSG_BLOCK, pindex->GetBlockHash()));
            if (--nLimit <= 0)
            {
                // When this block is requested, we'll send an inv that'll
                // trigger the peer to getblocks the next batch of inventory.
                LogPrint("net", "  getblocks stopping at limit %d %s\n", pindex->nHeight, pindex->GetBlockHash().ToString());
                pfrom->hashContinue = pindex->GetBlockHash();
                break;
            }
        }
    }


    else if (strCommand == NetMsgType::GETBLOCKTXN)
    {
        BlockTransactionsRequest req;
        vRecv >> req;

        BlockMap::iterator it = mapBlockIndex.find(req.blockhash);
        if (it == mapBlockIndex.end() || !(it->second->nStatus & BLOCK_HAVE_DATA)) {
            LogPrintf("Peer %d sent us a getblocktxn for a block we don't have", pfrom->id);
            return true;
        }

        if (it->second->nHeight < chainActive.Height() - 15) {
            LogPrint("net", "Peer %d sent us a getblocktxn for a block > 15 deep", pfrom->id);
            return true;
        }

        CBlock block;
        assert(ReadBlockFromDisk(block, it->second, chainparams.GetConsensus()));

        BlockTransactions resp(req);
        for (size_t i = 0; i < req.indexes.size(); i++) {
            if (req.indexes[i] >= block.vtx.size()) {
                Misbehaving(pfrom->GetId(), 100);
                LogPrintf("Peer %d sent us a getblocktxn with out-of-bounds tx indices", pfrom->id);
                return true;
            }
            resp.txn[i] = block.vtx[req.indexes[i]];
        }
        pfrom->PushMessageWithFlag(SERIALIZE_TRANSACTION_NO_WITNESS, NetMsgType::BLOCKTXN, resp);
    }


    else if (strCommand == NetMsgType::GETHEADERS)
    {
        CBlockLocator locator;
        uint256 hashStop;
        vRecv >> locator >> hashStop;

        LOCK(cs_main);
        if (IsInitialBlockDownload() && !pfrom->fWhitelisted) {
            LogPrint("net", "Ignoring getheaders from peer=%d because node is in initial block download\n", pfrom->id);
            return true;
        }

        CNodeState *nodestate = State(pfrom->GetId());
        CBlockIndex* pindex = NULL;
        if (locator.IsNull())
        {
            // If locator is null, return the hashStop block
            BlockMap::iterator mi = mapBlockIndex.find(hashStop);
            if (mi == mapBlockIndex.end())
                return true;
            pindex = (*mi).second;
        }
        else
        {
            // Find the last block the caller has in the main chain
            pindex = FindForkInGlobalIndex(chainActive, locator);
            if (pindex)
                pindex = chainActive.Next(pindex);
        }

        // we must use CBlocks, as CBlockHeaders won't include the 0x00 nTx count at the end
        vector<CBlock> vHeaders;
        int nLimit = MAX_HEADERS_RESULTS;
        LogPrint("net", "getheaders %d to %s from peer=%d\n", (pindex ? pindex->nHeight : -1), hashStop.ToString(), pfrom->id);
        for (; pindex; pindex = chainActive.Next(pindex))
        {
            vHeaders.push_back(pindex->GetBlockHeader());
            if (--nLimit <= 0 || pindex->GetBlockHash() == hashStop)
                break;
        }
        // pindex can be NULL either if we sent chainActive.Tip() OR
        // if our peer has chainActive.Tip() (and thus we are sending an empty
        // headers message). In both cases it's safe to update
        // pindexBestHeaderSent to be our tip.
        nodestate->pindexBestHeaderSent = pindex ? pindex : chainActive.Tip();
        pfrom->PushMessage(NetMsgType::HEADERS, vHeaders);
    }


    else if (strCommand == NetMsgType::TX)
    {
        // Stop processing the transaction early if
        // We are in blocks only mode and peer is either not whitelisted or whitelistrelay is off
        if (!fRelayTxes && (!pfrom->fWhitelisted || !GetBoolArg("-whitelistrelay", DEFAULT_WHITELISTRELAY)))
        {
            LogPrint("net", "transaction sent in violation of protocol peer=%d\n", pfrom->id);
            return true;
        }

        deque<COutPoint> vWorkQueue;
        vector<uint256> vEraseQueue;
        CTransaction tx;
        vRecv >> tx;

	LogPrint("net", "Received tx %s peer=%d\n%s\n", tx.GetHash().ToString(), pfrom->id, tx.ToString());

        CInv inv(MSG_TX, tx.GetHash());
        pfrom->AddInventoryKnown(inv);

        LOCK(cs_main);

        bool fMissingInputs = false;
        CValidationState state;

        pfrom->setAskFor.erase(inv.hash);
        mapAlreadyAskedFor.erase(inv.hash);

        if (!AlreadyHave(inv) && AcceptToMemoryPool(mempool, state, tx, true, &fMissingInputs)) {
            mempool.check(pcoinsTip);
            RelayTransaction(tx);
            for (unsigned int i = 0; i < tx.vout.size(); i++) {
                vWorkQueue.emplace_back(inv.hash, i);
            }

            pfrom->nLastTXTime = GetTime();

            LogPrint("mempool", "AcceptToMemoryPool: peer=%d: accepted %s (poolsz %u txn, %u kB)\n",
                pfrom->id,
                tx.GetHash().ToString(),
                mempool.size(), mempool.DynamicMemoryUsage() / 1000);

            // Recursively process any orphan transactions that depended on this one
            set<NodeId> setMisbehaving;
            while (!vWorkQueue.empty()) {
                auto itByPrev = mapOrphanTransactionsByPrev.find(vWorkQueue.front());
                vWorkQueue.pop_front();
                if (itByPrev == mapOrphanTransactionsByPrev.end())
                    continue;
                for (auto mi = itByPrev->second.begin();
                     mi != itByPrev->second.end();
                     ++mi)
                {
                    const CTransaction& orphanTx = (*mi)->second.tx;
                    const uint256& orphanHash = orphanTx.GetHash();
                    NodeId fromPeer = (*mi)->second.fromPeer;
                    bool fMissingInputs2 = false;
                    // Use a dummy CValidationState so someone can't setup nodes to counter-DoS based on orphan
                    // resolution (that is, feeding people an invalid transaction based on LegitTxX in order to get
                    // anyone relaying LegitTxX banned)
                    CValidationState stateDummy;


                    if (setMisbehaving.count(fromPeer))
                        continue;
                    if (AcceptToMemoryPool(mempool, stateDummy, orphanTx, true, &fMissingInputs2)) {
                        LogPrint("mempool", "   accepted orphan tx %s\n", orphanHash.ToString());
                        RelayTransaction(orphanTx);
                        for (unsigned int i = 0; i < orphanTx.vout.size(); i++) {
                            vWorkQueue.emplace_back(orphanHash, i);
                        }
                        vEraseQueue.push_back(orphanHash);
                    }
                    else if (!fMissingInputs2)
                    {
                        int nDos = 0;
                        if (stateDummy.IsInvalid(nDos) && nDos > 0 && (!state.CorruptionPossible() || State(fromPeer)->fHaveWitness))
                        {
                            // Punish peer that gave us an invalid orphan tx
                            Misbehaving(fromPeer, nDos);
                            setMisbehaving.insert(fromPeer);
                            LogPrint("mempool", "   invalid orphan tx %s\n", orphanHash.ToString());
                        }
                        // Has inputs but not accepted to mempool
                        // Probably non-standard or insufficient fee/priority
                        LogPrint("mempool", "   removed orphan tx %s\n", orphanHash.ToString());
                        vEraseQueue.push_back(orphanHash);
                        if (!stateDummy.CorruptionPossible()) {
                            assert(recentRejects);
                            recentRejects->insert(orphanHash);
                        }
                    }
                    mempool.check(pcoinsTip);
                }
            }

            BOOST_FOREACH(uint256 hash, vEraseQueue)
                EraseOrphanTx(hash);
        }
        else if (fMissingInputs)
        {
            bool fRejectedParents = false; // It may be the case that the orphans parents have all been rejected
            BOOST_FOREACH(const CTxIn& txin, tx.vin) {
                if (recentRejects->contains(txin.prevout.hash)) {
                    fRejectedParents = true;
                    break;
                }
            }
            if (!fRejectedParents) {
                BOOST_FOREACH(const CTxIn& txin, tx.vin) {
                    CInv inv(MSG_TX, txin.prevout.hash);
                    pfrom->AddInventoryKnown(inv);
                    if (!AlreadyHave(inv)) pfrom->AskFor(inv);
                }
                AddOrphanTx(tx, pfrom->GetId());

                // DoS prevention: do not allow mapOrphanTransactions to grow unbounded
                unsigned int nMaxOrphanTx = (unsigned int)std::max((int64_t)0, GetArg("-maxorphantx", DEFAULT_MAX_ORPHAN_TRANSACTIONS));
                unsigned int nEvicted = LimitOrphanTxSize(nMaxOrphanTx);
                if (nEvicted > 0)
                    LogPrint("mempool", "mapOrphan overflow, removed %u tx\n", nEvicted);
            } else {
                LogPrint("mempool", "not keeping orphan with rejected parents %s\n",tx.GetHash().ToString());
            }
        } else {
            if (!state.CorruptionPossible()) {
                assert(recentRejects);
                recentRejects->insert(tx.GetHash());
            }

            if (pfrom->fWhitelisted && GetBoolArg("-whitelistforcerelay", DEFAULT_WHITELISTFORCERELAY)) {
                // Always relay transactions received from whitelisted peers, even
                // if they were already in the mempool or rejected from it due
                // to policy, allowing the node to function as a gateway for
                // nodes hidden behind it.
                //
                // Never relay transactions that we would assign a non-zero DoS
                // score for, as we expect peers to do the same with us in that
                // case.
                int nDoS = 0;
                if (!state.IsInvalid(nDoS) || nDoS == 0) {
                    LogPrintf("Force relaying tx %s from whitelisted peer=%d\n", tx.GetHash().ToString(), pfrom->id);
                    RelayTransaction(tx);
                } else {
                    LogPrintf("Not relaying invalid transaction %s from whitelisted peer=%d (%s)\n", tx.GetHash().ToString(), pfrom->id, FormatStateMessage(state));
                }
            }
        }
        int nDoS = 0;
        if (state.IsInvalid(nDoS))
        {
            LogPrint("mempoolrej", "%s from peer=%d was not accepted: %s\n", tx.GetHash().ToString(),
                pfrom->id,
                FormatStateMessage(state));
            if (state.GetRejectCode() < REJECT_INTERNAL) // Never send AcceptToMemoryPool's internal codes over P2P
                pfrom->PushMessage(NetMsgType::REJECT, strCommand, (unsigned char)state.GetRejectCode(),
                                   state.GetRejectReason().substr(0, MAX_REJECT_MESSAGE_LENGTH), inv.hash);
            if (nDoS > 0 && (!state.CorruptionPossible() || State(pfrom->id)->fHaveWitness)) {
                // When a non-witness-supporting peer gives us a transaction that would
                // be accepted if witness validation was off, we can't blame them for it.
                Misbehaving(pfrom->GetId(), nDoS);
            }
        }
        FlushStateToDisk(state, FLUSH_STATE_PERIODIC);
    }


    else if (strCommand == NetMsgType::CMPCTBLOCK && !fImporting && !fReindex) // Ignore blocks received while importing
    {
        CBlockHeaderAndShortTxIDs cmpctblock;
        vRecv >> cmpctblock;

        LOCK(cs_main);

        if (mapBlockIndex.find(cmpctblock.header.hashPrevBlock) == mapBlockIndex.end()) {
            // Doesn't connect (or is genesis), instead of DoSing in AcceptBlockHeader, request deeper headers
            if (!IsInitialBlockDownload())
                pfrom->PushMessage(NetMsgType::GETHEADERS, chainActive.GetLocator(pindexBestHeader), uint256());
            return true;
        }

        CBlockIndex *pindex = NULL;
        CValidationState state;
        if (!AcceptBlockHeader(cmpctblock.header, state, chainparams, &pindex)) {
            int nDoS;
            if (state.IsInvalid(nDoS)) {
                if (nDoS > 0)
                    Misbehaving(pfrom->GetId(), nDoS);
                LogPrintf("Peer %d sent us invalid header via cmpctblock\n", pfrom->id);
                return true;
            }
        }

        // If AcceptBlockHeader returned true, it set pindex
        assert(pindex);
        UpdateBlockAvailability(pfrom->GetId(), pindex->GetBlockHash());

        std::map<uint256, pair<NodeId, list<QueuedBlock>::iterator> >::iterator blockInFlightIt = mapBlocksInFlight.find(pindex->GetBlockHash());
        bool fAlreadyInFlight = blockInFlightIt != mapBlocksInFlight.end();

        if (pindex->nStatus & BLOCK_HAVE_DATA) // Nothing to do here
            return true;

        if (pindex->nChainWork <= chainActive.Tip()->nChainWork || // We know something better
                pindex->nTx != 0) { // We had this block at some point, but pruned it
            if (fAlreadyInFlight) {
                // We requested this block for some reason, but our mempool will probably be useless
                // so we just grab the block via normal getdata
                std::vector<CInv> vInv(1);
                vInv[0] = CInv(MSG_BLOCK, cmpctblock.header.GetHash());
                pfrom->PushMessage(NetMsgType::GETDATA, vInv);
            }
            return true;
        }

        // If we're not close to tip yet, give up and let parallel block fetch work its magic
        if (!fAlreadyInFlight && !CanDirectFetch(chainparams.GetConsensus()))
            return true;

        CNodeState *nodestate = State(pfrom->GetId());

        // We want to be a bit conservative just to be extra careful about DoS
        // possibilities in compact block processing...
        if (pindex->nHeight <= chainActive.Height() + 2) {
            if ((!fAlreadyInFlight && nodestate->nBlocksInFlight < MAX_BLOCKS_IN_TRANSIT_PER_PEER) ||
                 (fAlreadyInFlight && blockInFlightIt->second.first == pfrom->GetId())) {
                list<QueuedBlock>::iterator *queuedBlockIt = NULL;
                if (!MarkBlockAsInFlight(pfrom->GetId(), pindex->GetBlockHash(), chainparams.GetConsensus(), pindex, &queuedBlockIt)) {
                    if (!(*queuedBlockIt)->partialBlock)
                        (*queuedBlockIt)->partialBlock.reset(new PartiallyDownloadedBlock(&mempool));
                    else {
                        // The block was already in flight using compact blocks from the same peer
                        LogPrint("net", "Peer sent us compact block we were already syncing!\n");
                        return true;
                    }
                }

                PartiallyDownloadedBlock& partialBlock = *(*queuedBlockIt)->partialBlock;
                ReadStatus status = partialBlock.InitData(cmpctblock);
                if (status == READ_STATUS_INVALID) {
                    MarkBlockAsReceived(pindex->GetBlockHash()); // Reset in-flight state in case of whitelist
                    Misbehaving(pfrom->GetId(), 100);
                    LogPrintf("Peer %d sent us invalid compact block\n", pfrom->id);
                    return true;
                } else if (status == READ_STATUS_FAILED) {
                    // Duplicate txindexes, the block is now in-flight, so just request it
                    std::vector<CInv> vInv(1);
                    vInv[0] = CInv(MSG_BLOCK, cmpctblock.header.GetHash());
                    pfrom->PushMessage(NetMsgType::GETDATA, vInv);
                    return true;
                }

                BlockTransactionsRequest req;
                for (size_t i = 0; i < cmpctblock.BlockTxCount(); i++) {
                    if (!partialBlock.IsTxAvailable(i))
                        req.indexes.push_back(i);
                }
                if (req.indexes.empty()) {
                    // Dirty hack to jump to BLOCKTXN code (TODO: move message handling into their own functions)
                    BlockTransactions txn;
                    txn.blockhash = cmpctblock.header.GetHash();
                    CDataStream blockTxnMsg(SER_NETWORK, PROTOCOL_VERSION);
                    blockTxnMsg << txn;
                    return ProcessMessage(pfrom, NetMsgType::BLOCKTXN, blockTxnMsg, nTimeReceived, chainparams);
                } else {
                    req.blockhash = pindex->GetBlockHash();
                    pfrom->PushMessage(NetMsgType::GETBLOCKTXN, req);
                }
            }
        } else {
            if (fAlreadyInFlight) {
                // We requested this block, but its far into the future, so our
                // mempool will probably be useless - request the block normally
                std::vector<CInv> vInv(1);
                vInv[0] = CInv(MSG_BLOCK, cmpctblock.header.GetHash());
                pfrom->PushMessage(NetMsgType::GETDATA, vInv);
                return true;
            } else {
                // If this was an announce-cmpctblock, we want the same treatment as a header message
                // Dirty hack to process as if it were just a headers message (TODO: move message handling into their own functions)
                std::vector<CBlock> headers;
                headers.push_back(cmpctblock.header);
                CDataStream vHeadersMsg(SER_NETWORK, PROTOCOL_VERSION);
                vHeadersMsg << headers;
                return ProcessMessage(pfrom, NetMsgType::HEADERS, vHeadersMsg, nTimeReceived, chainparams);
            }
        }

        CheckBlockIndex(chainparams.GetConsensus());
    }

    else if (strCommand == NetMsgType::BLOCKTXN && !fImporting && !fReindex) // Ignore blocks received while importing
    {
        BlockTransactions resp;
        vRecv >> resp;

        LOCK(cs_main);

        map<uint256, pair<NodeId, list<QueuedBlock>::iterator> >::iterator it = mapBlocksInFlight.find(resp.blockhash);
        if (it == mapBlocksInFlight.end() || !it->second.second->partialBlock ||
                it->second.first != pfrom->GetId()) {
            LogPrint("net", "Peer %d sent us block transactions for block we weren't expecting\n", pfrom->id);
            return true;
        }

        PartiallyDownloadedBlock& partialBlock = *it->second.second->partialBlock;
        CBlock block;
        ReadStatus status = partialBlock.FillBlock(block, resp.txn);
        if (status == READ_STATUS_INVALID) {
            MarkBlockAsReceived(resp.blockhash); // Reset in-flight state in case of whitelist
            LogPrintf("Peer %d sent us invalid compact block/non-matching block transactions\n", pfrom->id);
            return true;
        } else if (status == READ_STATUS_FAILED) {
            // Might have collided, fall back to getdata now :(
            std::vector<CInv> invs;
            invs.push_back(CInv(MSG_BLOCK, resp.blockhash));
            pfrom->PushMessage(NetMsgType::GETDATA, invs);
        } else {
            CValidationState state;
            ProcessNewBlock(state, chainparams, pfrom, &block, false, NULL);
            int nDoS;
            if (state.IsInvalid(nDoS)) {
                assert (state.GetRejectCode() < REJECT_INTERNAL); // Blocks are never rejected with internal reject codes
                pfrom->PushMessage(NetMsgType::REJECT, strCommand, (unsigned char)state.GetRejectCode(),
                                   state.GetRejectReason().substr(0, MAX_REJECT_MESSAGE_LENGTH), block.GetHash());
                if (nDoS > 0) {
                    LOCK(cs_main);
                    Misbehaving(pfrom->GetId(), nDoS);
                }
            }
        }
    }


    else if (strCommand == NetMsgType::HEADERS && !fImporting && !fReindex) // Ignore headers received while importing
    {
        std::vector<CBlock> headers;

        // Bypass the normal CBlock deserialization, as we don't want to risk deserializing 2000 full blocks.
        unsigned int nCount = ReadCompactSize(vRecv);

        if (nCount > MAX_HEADERS_RESULTS) {
            LOCK(cs_main);
            Misbehaving(pfrom->GetId(), 20);
            return error("headers message size = %u", nCount);
        }
        headers.resize(nCount);

        for (unsigned int n = 0; n < nCount; n++) {

            vRecv >> headers[n];

            //ReadCompactSize(vRecv); // ignore tx count; assume it is 0.
        }

        {
        LOCK(cs_main);

        if (nCount == 0) {
            // Nothing interesting. Stop asking this peers for more headers.
            return true;
        }

        CNodeState *nodestate = State(pfrom->GetId());

        // If this looks like it could be a block announcement (nCount <
        // MAX_BLOCKS_TO_ANNOUNCE), use special logic for handling headers that
        // don't connect:
        // - Send a getheaders message in response to try to connect the chain.
        // - The peer can send up to MAX_UNCONNECTING_HEADERS in a row that
        //   don't connect before giving DoS points
        // - Once a headers message is received that is valid and does connect,
        //   nUnconnectingHeaders gets reset back to 0.
        if (mapBlockIndex.find(headers[0].hashPrevBlock) == mapBlockIndex.end() && nCount < MAX_BLOCKS_TO_ANNOUNCE) {
            nodestate->nUnconnectingHeaders++;
            pfrom->PushMessage(NetMsgType::GETHEADERS, chainActive.GetLocator(pindexBestHeader), uint256());
            LogPrint("net", "received header %s: missing prev block %s, sending getheaders (%d) to end (peer=%d, nUnconnectingHeaders=%d)\n",
                    headers[0].GetHash().ToString(),
                    headers[0].hashPrevBlock.ToString(),
                    pindexBestHeader->nHeight,
                    pfrom->id, nodestate->nUnconnectingHeaders);
            // Set hashLastUnknownBlock for this peer, so that if we
            // eventually get the headers - even from a different peer -
            // we can use this peer to download.
            UpdateBlockAvailability(pfrom->GetId(), headers.back().GetHash());

            if (nodestate->nUnconnectingHeaders % MAX_UNCONNECTING_HEADERS == 0) {
                Misbehaving(pfrom->GetId(), 20);
            }

            return true;
        }

        bool ret = true;
        bool bFirst = true;
        string strError = "";

        int nFirst = 0;
        int nLast = 0;

        CBlockIndex *pindexLast = NULL;

        BOOST_FOREACH(const CBlock& header, headers) {
            CValidationState state;
            if (pindexLast != NULL && header.hashPrevBlock != pindexLast->GetBlockHash()) {
                Misbehaving(pfrom->GetId(), 20);
                ret = false;
                strError = "non-continuous headers sequence";
                break;
            }
            CBlockHeader pblockheader = CBlockHeader(header);
            if (!AcceptBlockHeader(pblockheader, state, chainparams, &pindexLast)) {
                int nDoS;
                if (state.IsInvalid(nDoS)) {
                    if (nDoS > 0)
                        Misbehaving(pfrom->GetId(), nDoS);
                    ret = false;
                    strError = "invalid header received";
                    break;
                }
            }
            if (pindexLast) {
                nLast = pindexLast->nHeight;
                if (bFirst){
                    nFirst = pindexLast->nHeight;
                    bFirst = false;
                }
            }
        }

        if(GetBoolArg("-headerspamfilter", DEFAULT_HEADER_SPAM_FILTER))
        {
            LOCK(cs_main);
            CValidationState state;
            CNodeState *nodestate = State(pfrom->GetId());
            nodestate->headers.addHeaders(nFirst, nLast);
            int nDoS;
            ret = nodestate->headers.updateState(state, ret);
            if (state.IsInvalid(nDoS)) {
                if (nDoS > 0)
                    Misbehaving(pfrom->GetId(), nDoS);
                ret = false;
                strError = strError!="" ? strError + " / ": "";
                strError = "header spam protection";
            }
        }

        if (!ret)
            return error(strError.c_str());

        if (nodestate->nUnconnectingHeaders > 0) {
            LogPrint("net", "peer=%d: resetting nUnconnectingHeaders (%d -> 0)\n", pfrom->id, nodestate->nUnconnectingHeaders);
        }
        nodestate->nUnconnectingHeaders = 0;

        assert(pindexLast);
        UpdateBlockAvailability(pfrom->GetId(), pindexLast->GetBlockHash());

        if (nCount == MAX_HEADERS_RESULTS) {
            // Headers message had its maximum size; the peer may have more headers.
            // TODO: optimize: if pindexLast is an ancestor of chainActive.Tip or pindexBestHeader, continue
            // from there instead.
            LogPrint("net", "more getheaders (%d) to end to peer=%d (startheight:%d)\n", pindexLast->nHeight, pfrom->id, pfrom->nStartingHeight);
            pfrom->PushMessage(NetMsgType::GETHEADERS, chainActive.GetLocator(pindexLast), uint256());
        }

        bool fCanDirectFetch = CanDirectFetch(chainparams.GetConsensus());

        // If this set of headers is valid and ends in a block with at least as
        // much work as our tip, download as much as possible.
        if (fCanDirectFetch && pindexLast->IsValid(BLOCK_VALID_TREE) && chainActive.Tip()->nChainWork <= pindexLast->nChainWork) {
            vector<CBlockIndex *> vToFetch;
            CBlockIndex *pindexWalk = pindexLast;
            // Calculate all the blocks we'd need to switch to pindexLast, up to a limit.
            while (pindexWalk && !chainActive.Contains(pindexWalk) && vToFetch.size() <= MAX_BLOCKS_IN_TRANSIT_PER_PEER) {
                if (!(pindexWalk->nStatus & BLOCK_HAVE_DATA) &&
                        !mapBlocksInFlight.count(pindexWalk->GetBlockHash()) &&
                        (!IsWitnessEnabled(pindexWalk->pprev, chainparams.GetConsensus()) || State(pfrom->GetId())->fHaveWitness)) {
                    // We don't have this block, and it's not yet in flight.
                    vToFetch.push_back(pindexWalk);
                }
                pindexWalk = pindexWalk->pprev;
            }
            // If pindexWalk still isn't on our main chain, we're looking at a
            // very large reorg at a time we think we're close to caught up to
            // the main chain -- this shouldn't really happen.  Bail out on the
            // direct fetch and rely on parallel download instead.
            if (!chainActive.Contains(pindexWalk)) {
                LogPrint("net", "Large reorg, won't direct fetch to %s (%d)\n",
                        pindexLast->GetBlockHash().ToString(),
                        pindexLast->nHeight);
            } else {
                vector<CInv> vGetData;
                // Download as much as possible, from earliest to latest.
                BOOST_REVERSE_FOREACH(CBlockIndex *pindex, vToFetch) {
                    if (nodestate->nBlocksInFlight >= MAX_BLOCKS_IN_TRANSIT_PER_PEER) {
                        // Can't download any more from this peer
                        break;
                    }
                    uint32_t nFetchFlags = GetFetchFlags(pfrom, pindex->pprev, chainparams.GetConsensus());
                    vGetData.push_back(CInv(MSG_BLOCK | nFetchFlags, pindex->GetBlockHash()));
                    MarkBlockAsInFlight(pfrom->GetId(), pindex->GetBlockHash(), chainparams.GetConsensus(), pindex);
                    LogPrint("net", "Requesting block %s from  peer=%d\n",
                            pindex->GetBlockHash().ToString(), pfrom->id);
                }
                if (vGetData.size() > 1) {
                    LogPrint("net", "Downloading blocks toward %s (%d) via headers direct fetch\n",
                            pindexLast->GetBlockHash().ToString(), pindexLast->nHeight);
                }
                if (vGetData.size() > 0) {
//                    if (nodestate->fProvidesHeaderAndIDs && vGetData.size() == 1 && mapBlocksInFlight.size() == 1 && pindexLast->pprev->IsValid(BLOCK_VALID_CHAIN) && !(nLocalServices & NODE_WITNESS)) {
//                        // We seem to be rather well-synced, so it appears pfrom was the first to provide us
//                        // with this block! Let's get them to announce using compact blocks in the future.
//                        MaybeSetPeerAsAnnouncingHeaderAndIDs(nodestate, pfrom);
//                        // In any case, we want to download using a compact block, not a regular one
//                        vGetData[0] = CInv(MSG_CMPCT_BLOCK, vGetData[0].hash);
//                    }
                    pfrom->PushMessage(NetMsgType::GETDATA, vGetData);
                }
            }
        }

        CheckBlockIndex(chainparams.GetConsensus());
        }

        NotifyHeaderTip();
    }

    else if (strCommand == NetMsgType::BLOCK && !fImporting && !fReindex) // Ignore blocks received while importing
    {
        CBlock block;
        vRecv >> block;

        LogPrint("net", "received block %s peer=%d\n%s\n", block.GetHash().ToString(), pfrom->id, block.ToString());

        CValidationState state;
        // Process all blocks from whitelisted peers, even if not requested,
        // unless we're still syncing with the network.
        // Such an unrequested block may still be processed, subject to the
        // conditions in AcceptBlock().
        bool forceProcessing = pfrom->fWhitelisted && !IsInitialBlockDownload();
        ProcessNewBlock(state, chainparams, pfrom, &block, forceProcessing, NULL);
        int nDoS;
        if (state.IsInvalid(nDoS)) {
            assert (state.GetRejectCode() < REJECT_INTERNAL); // Blocks are never rejected with internal reject codes
            pfrom->PushMessage(NetMsgType::REJECT, strCommand, (unsigned char)state.GetRejectCode(),
                               state.GetRejectReason().substr(0, MAX_REJECT_MESSAGE_LENGTH), block.GetHash());
            if (nDoS > 0) {
                LOCK(cs_main);
                Misbehaving(pfrom->GetId(), nDoS);
            }
        }

    }


    else if (strCommand == NetMsgType::GETADDR)
    {
        // This asymmetric behavior for inbound and outbound connections was introduced
        // to prevent a fingerprinting attack: an attacker can send specific fake addresses
        // to users' AddrMan and later request them by sending getaddr messages.
        // Making nodes which are behind NAT and can only make outgoing connections ignore
        // the getaddr message mitigates the attack.
        if (!pfrom->fInbound) {
            LogPrint("net", "Ignoring \"getaddr\" from outbound connection. peer=%d\n", pfrom->id);
            return true;
        }

        // Only send one GetAddr response per connection to reduce resource waste
        //  and discourage addr stamping of INV announcements.
        if (pfrom->fSentAddr) {
            LogPrint("net", "Ignoring repeated \"getaddr\". peer=%d\n", pfrom->id);
            return true;
        }
        pfrom->fSentAddr = true;

        pfrom->vAddrToSend.clear();
        vector<CAddress> vAddr = addrman.GetAddr();
        BOOST_FOREACH(const CAddress &addr, vAddr)
            pfrom->PushAddress(addr);
    }


    else if (strCommand == NetMsgType::MEMPOOL)
    {
        if (!(nLocalServices & NODE_BLOOM) && !pfrom->fWhitelisted)
        {
            LogPrint("net", "mempool request with bloom filters disabled, disconnect peer=%d\n", pfrom->GetId());
            pfrom->fDisconnect = true;
            return true;
        }

        if (CNode::OutboundTargetReached(false) && !pfrom->fWhitelisted)
        {
            LogPrint("net", "mempool request with bandwidth limit reached, disconnect peer=%d\n", pfrom->GetId());
            pfrom->fDisconnect = true;
            return true;
        }

        LOCK(pfrom->cs_inventory);
        pfrom->fSendMempool = true;
    }


    else if (strCommand == NetMsgType::PING)
    {
        if (pfrom->nVersion > BIP0031_VERSION)
        {
            uint64_t nonce = 0;
            vRecv >> nonce;
            // Echo the message back with the nonce. This allows for two useful features:
            //
            // 1) A remote node can quickly check if the connection is operational
            // 2) Remote nodes can measure the latency of the network thread. If this node
            //    is overloaded it won't respond to pings quickly and the remote node can
            //    avoid sending us more work, like chain download requests.
            //
            // The nonce stops the remote getting confused between different pings: without
            // it, if the remote node sends a ping once per second and this node takes 5
            // seconds to respond to each, the 5th ping the remote sends would appear to
            // return very quickly.
            pfrom->PushMessage(NetMsgType::PONG, nonce);
        }
    }


    else if (strCommand == NetMsgType::PONG)
    {
        int64_t pingUsecEnd = nTimeReceived;
        uint64_t nonce = 0;
        size_t nAvail = vRecv.in_avail();
        bool bPingFinished = false;
        std::string sProblem;

        if (nAvail >= sizeof(nonce)) {
            vRecv >> nonce;

            // Only process pong message if there is an outstanding ping (old ping without nonce should never pong)
            if (pfrom->nPingNonceSent != 0) {
                if (nonce == pfrom->nPingNonceSent) {
                    // Matching pong received, this ping is no longer outstanding
                    bPingFinished = true;
                    int64_t pingUsecTime = pingUsecEnd - pfrom->nPingUsecStart;
                    if (pingUsecTime > 0) {
                        // Successful ping time measurement, replace previous
                        pfrom->nPingUsecTime = pingUsecTime;
                        pfrom->nMinPingUsecTime = std::min(pfrom->nMinPingUsecTime, pingUsecTime);
                    } else {
                        // This should never happen
                        sProblem = "Timing mishap";
                    }
                } else {
                    // Nonce mismatches are normal when pings are overlapping
                    sProblem = "Nonce mismatch";
                    if (nonce == 0) {
                        // This is most likely a bug in another implementation somewhere; cancel this ping
                        bPingFinished = true;
                        sProblem = "Nonce zero";
                    }
                }
            } else {
                sProblem = "Unsolicited pong without ping";
            }
        } else {
            // This is most likely a bug in another implementation somewhere; cancel this ping
            bPingFinished = true;
            sProblem = "Short payload";
        }

        if (!(sProblem.empty())) {
            LogPrint("net", "pong peer=%d: %s, %x expected, %x received, %u bytes\n",
                pfrom->id,
                sProblem,
                pfrom->nPingNonceSent,
                nonce,
                nAvail);
        }
        if (bPingFinished) {
            pfrom->nPingNonceSent = 0;
        }
    }


    else if (strCommand == NetMsgType::FILTERLOAD)
    {
        CBloomFilter filter;
        vRecv >> filter;

        LOCK(pfrom->cs_filter);

        if (!filter.IsWithinSizeConstraints())
        {
            // There is no excuse for sending a too-large filter
            LOCK(cs_main);
            Misbehaving(pfrom->GetId(), 100);
        }
        else
        {
            delete pfrom->pfilter;
            pfrom->pfilter = new CBloomFilter(filter);
            pfrom->pfilter->UpdateEmptyFull();
        }
        pfrom->fRelayTxes = true;
    }


    else if (strCommand == NetMsgType::FILTERADD)
    {
        vector<unsigned char> vData;
        vRecv >> vData;

        // Nodes must NEVER send a data item > 520 bytes (the max size for a script data object,
        // and thus, the maximum size any matched object can have) in a filteradd message
        if (vData.size() > MAX_SCRIPT_ELEMENT_SIZE)
        {
            LOCK(cs_main);
            Misbehaving(pfrom->GetId(), 100);
        } else {
            LOCK(pfrom->cs_filter);
            if (pfrom->pfilter)
                pfrom->pfilter->insert(vData);
            else
            {
                LOCK(cs_main);
                Misbehaving(pfrom->GetId(), 100);
            }
        }
    }


    else if (strCommand == NetMsgType::FILTERCLEAR)
    {
        LOCK(pfrom->cs_filter);
        delete pfrom->pfilter;
        pfrom->pfilter = new CBloomFilter();
        pfrom->fRelayTxes = true;
    }


    else if (strCommand == NetMsgType::REJECT)
    {
        try {
            string strMsg; unsigned char ccode; string strReason;
            vRecv >> LIMITED_STRING(strMsg, CMessageHeader::COMMAND_SIZE) >> ccode >> LIMITED_STRING(strReason, MAX_REJECT_MESSAGE_LENGTH);

            ostringstream ss;
            ss << strMsg << " code " << itostr(ccode) << ": " << strReason;

            if (strMsg == NetMsgType::BLOCK || strMsg == NetMsgType::TX)
            {
                uint256 hash;
                vRecv >> hash;
                ss << ": hash " << hash.ToString();
            }
            if(fDebug || ccode == REJECT_OBSOLETE)
                LogPrintf("Nodes are rejecting our messages. Reason: %s\n", SanitizeString(ss.str()));
        } catch (const std::ios_base::failure&) {
            // Avoid feedback loops by preventing reject messages from triggering a new reject message.
            if(fDebug)
                LogPrint("net", "Unparseable reject message received\n");
        }
    }

    else if (strCommand == NetMsgType::FEEFILTER) {
        CAmount newFeeFilter = 0;
        vRecv >> newFeeFilter;
        if (MoneyRange(newFeeFilter)) {
            {
                LOCK(pfrom->cs_feeFilter);
                pfrom->minFeeFilter = newFeeFilter;
            }
            LogPrint("net", "received: feefilter of %s from peer=%d\n", CFeeRate(newFeeFilter).ToString(), pfrom->id);
        }
    }

    else {
        // Ignore unknown commands for extensibility
        LogPrint("net", "Unknown command \"%s\" from peer=%d\n", SanitizeString(strCommand), pfrom->id);
    }



    return true;
}

// requires LOCK(cs_vRecvMsg)
bool ProcessMessages(CNode* pfrom)
{
    const CChainParams& chainparams = Params();
    //if (fDebug)
    //    LogPrintf("%s(%u messages)\n", __func__, pfrom->vRecvMsg.size());

    //
    // Message format
    //  (4) message start
    //  (12) command
    //  (4) size
    //  (4) checksum
    //  (x) data
    //
    bool fOk = true;

    if (!pfrom->vRecvGetData.empty())
        ProcessGetData(pfrom, chainparams.GetConsensus());

    // this maintains the order of responses
    if (!pfrom->vRecvGetData.empty()) return fOk;

    std::deque<CNetMessage>::iterator it = pfrom->vRecvMsg.begin();
    while (!pfrom->fDisconnect && it != pfrom->vRecvMsg.end()) {
        // Don't bother if send buffer is too full to respond anyway
        if (pfrom->nSendSize >= SendBufferSize())
            break;

        // get next message
        CNetMessage& msg = *it;

        //if (fDebug)
        //    LogPrintf("%s(message %u msgsz, %u bytes, complete:%s)\n", __func__,
        //            msg.hdr.nMessageSize, msg.vRecv.size(),
        //            msg.complete() ? "Y" : "N");

        // end, if an incomplete message is found
        if (!msg.complete())
            break;

        // at this point, any failure means we can delete the current message
        it++;

        // Scan for message start
        if (memcmp(msg.hdr.pchMessageStart, chainparams.MessageStart(), MESSAGE_START_SIZE) != 0) {
            LogPrintf("PROCESSMESSAGE: INVALID MESSAGESTART %s peer=%d\n", SanitizeString(msg.hdr.GetCommand()), pfrom->id);
            fOk = false;
            break;
        }

        // Read header
        CMessageHeader& hdr = msg.hdr;
        if (!hdr.IsValid(chainparams.MessageStart()))
        {
            LogPrintf("PROCESSMESSAGE: ERRORS IN HEADER %s peer=%d\n", SanitizeString(hdr.GetCommand()), pfrom->id);
            continue;
        }
        string strCommand = hdr.GetCommand();

        // Message size
        unsigned int nMessageSize = hdr.nMessageSize;

        // Checksum
        CDataStream& vRecv = msg.vRecv;
        uint256 hash = Hash(vRecv.begin(), vRecv.begin() + nMessageSize);
        unsigned int nChecksum = ReadLE32((unsigned char*)&hash);
        if (nChecksum != hdr.nChecksum)
        {
            LogPrintf("%s(%s, %u bytes): CHECKSUM ERROR nChecksum=%08x hdr.nChecksum=%08x\n", __func__,
               SanitizeString(strCommand), nMessageSize, nChecksum, hdr.nChecksum);
            continue;
        }

        // Process message
        bool fRet = false;
        try
        {
            fRet = ProcessMessage(pfrom, strCommand, vRecv, msg.nTime, chainparams);
            boost::this_thread::interruption_point();
        }
        catch (const std::ios_base::failure& e)
        {
            pfrom->PushMessage(NetMsgType::REJECT, strCommand, REJECT_MALFORMED, string("error parsing message"));
            if (strstr(e.what(), "end of data"))
            {
                // Allow exceptions from under-length message on vRecv
                LogPrintf("%s(%s, %u bytes): Exception '%s' caught, normally caused by a message being shorter than its stated length\n", __func__, SanitizeString(strCommand), nMessageSize, e.what());
            }
            else if (strstr(e.what(), "size too large"))
            {
                // Allow exceptions from over-long size
                LogPrintf("%s(%s, %u bytes): Exception '%s' caught\n", __func__, SanitizeString(strCommand), nMessageSize, e.what());
            }
            else if (strstr(e.what(), "non-canonical ReadCompactSize()"))
            {
                // Allow exceptions from non-canonical encoding
                LogPrintf("%s(%s, %u bytes): Exception '%s' caught\n", __func__, SanitizeString(strCommand), nMessageSize, e.what());
            }
            else
            {
                PrintExceptionContinue(&e, "ProcessMessages()");
            }
        }
        catch (const boost::thread_interrupted&) {
            throw;
        }
        catch (const std::exception& e) {
            PrintExceptionContinue(&e, "ProcessMessages()");
        } catch (...) {
            PrintExceptionContinue(NULL, "ProcessMessages()");
        }

        if (!fRet)
            LogPrintf("%s(%s, %u bytes) FAILED peer=%d\n", __func__, SanitizeString(strCommand), nMessageSize, pfrom->id);

        break;
    }

    // In case the connection got shut down, its receive buffer was wiped
    if (!pfrom->fDisconnect)
        pfrom->vRecvMsg.erase(pfrom->vRecvMsg.begin(), it);

    return fOk;
}

class CompareInvMempoolOrder
{
    CTxMemPool *mp;
public:
    CompareInvMempoolOrder(CTxMemPool *mempool)
    {
        mp = mempool;
    }

    bool operator()(std::set<uint256>::iterator a, std::set<uint256>::iterator b)
    {
        /* As std::make_heap produces a max-heap, we want the entries with the
         * fewest ancestors/highest fee to sort later. */
        return mp->CompareDepthAndScore(*b, *a);
    }
};

bool SendMessages(CNode* pto)
{
    const Consensus::Params& consensusParams = Params().GetConsensus();
    {
        // Don't send anything until we get its version message
        if (pto->nVersion == 0)
            return true;

        //
        // Message: ping
        //
        bool pingSend = false;
        if (pto->fPingQueued) {
            // RPC ping request by user
            pingSend = true;
        }
        if (pto->nPingNonceSent == 0 && pto->nPingUsecStart + PING_INTERVAL * 1000000 < GetTimeMicros()) {
            // Ping automatically sent as a latency probe & keepalive.
            pingSend = true;
        }
        if (pingSend) {
            uint64_t nonce = 0;
            while (nonce == 0) {
                GetRandBytes((unsigned char*)&nonce, sizeof(nonce));
            }
            pto->fPingQueued = false;
            pto->nPingUsecStart = GetTimeMicros();
            if (pto->nVersion > BIP0031_VERSION) {
                pto->nPingNonceSent = nonce;
                pto->PushMessage(NetMsgType::PING, nonce);
            } else {
                // Peer is too old to support ping command with nonce, pong will never arrive.
                pto->nPingNonceSent = 0;
                pto->PushMessage(NetMsgType::PING);
            }
        }

        TRY_LOCK(cs_main, lockMain); // Acquire cs_main for IsInitialBlockDownload() and CNodeState()
        if (!lockMain)
            return true;

        // Address refresh broadcast
        int64_t nNow = GetTimeMicros();
        if (!IsInitialBlockDownload() && pto->nNextLocalAddrSend < nNow) {
            AdvertiseLocal(pto);
            pto->nNextLocalAddrSend = PoissonNextSend(nNow, AVG_LOCAL_ADDRESS_BROADCAST_INTERVAL);
        }

        //
        // Message: addr
        //
        if (pto->nNextAddrSend < nNow) {
            pto->nNextAddrSend = PoissonNextSend(nNow, AVG_ADDRESS_BROADCAST_INTERVAL);
            vector<CAddress> vAddr;
            vAddr.reserve(pto->vAddrToSend.size());
            BOOST_FOREACH(const CAddress& addr, pto->vAddrToSend)
            {
                if (!pto->addrKnown.contains(addr.GetKey()))
                {
                    pto->addrKnown.insert(addr.GetKey());
                    vAddr.push_back(addr);
                    // receiver rejects addr messages larger than 1000
                    if (vAddr.size() >= 1000)
                    {
                        pto->PushMessage(NetMsgType::ADDR, vAddr);
                        vAddr.clear();
                    }
                }
            }
            pto->vAddrToSend.clear();
            if (!vAddr.empty())
                pto->PushMessage(NetMsgType::ADDR, vAddr);
            // we only send the big addr message once
            if (pto->vAddrToSend.capacity() > 40)
                pto->vAddrToSend.shrink_to_fit();
        }

        CNodeState &state = *State(pto->GetId());
        if (state.fShouldBan) {
            if (pto->fWhitelisted)
                LogPrintf("Warning: not punishing whitelisted peer %s!\n", pto->addr.ToString());
            else {
                pto->fDisconnect = true;
                if (pto->addr.IsLocal())
                    LogPrintf("Warning: not banning local peer %s!\n", pto->addr.ToString());
                else
                {
                    CNode::Ban(pto->addr, BanReasonNodeMisbehaving);
                }
            }
            state.fShouldBan = false;
        }

        BOOST_FOREACH(const CBlockReject& reject, state.rejects)
            pto->PushMessage(NetMsgType::REJECT, (string)NetMsgType::BLOCK, reject.chRejectCode, reject.strRejectReason, reject.hashBlock);
        state.rejects.clear();

        // Start block sync
        if (pindexBestHeader == NULL)
            pindexBestHeader = chainActive.Tip();

        bool fFetch = state.fPreferredDownload || (nPreferredDownload == 0 && !pto->fClient && !pto->fOneShot); // Download if this is a nice peer, or we have no nice peers and this one might do.
        if (!state.fSyncStarted && !pto->fClient && !fImporting && !fReindex) {
            // Only actively request headers from a single peer, unless we're close to today.
            if ((nSyncStarted == 0 && fFetch) || pindexBestHeader->GetBlockTime() > GetAdjustedTime() - 24 * 60 * 60) {
                state.fSyncStarted = true;
                nSyncStarted++;
                const CBlockIndex *pindexStart = pindexBestHeader;
                /* If possible, start at the block preceding the currently
                   best known header.  This ensures that we always get a
                   non-empty list of headers back as long as the peer
                   is up-to-date.  With a non-empty response, we can initialise
                   the peer's known best block.  This wouldn't be possible
                   if we requested starting at pindexBestHeader and
                   got back an empty response.  */
                if (pindexStart->pprev)
                    pindexStart = pindexStart->pprev;
                LogPrint("net", "initial getheaders (%d) to peer=%d (startheight:%d)\n", pindexStart->nHeight, pto->id, pto->nStartingHeight);
                pto->PushMessage(NetMsgType::GETHEADERS, chainActive.GetLocator(pindexStart), uint256());
            }
        }

        // Resend wallet transactions that haven't gotten in a block yet
        // Except during reindex, importing and IBD, when old wallet
        // transactions become unconfirmed and spams other nodes.
        if (!fReindex && !fImporting && !IsInitialBlockDownload())
        {
            GetMainSignals().Broadcast(nTimeBestReceived);
        }

        //
        // Try sending block announcements via headers
        //
        {
            // If we have less than MAX_BLOCKS_TO_ANNOUNCE in our
            // list of block hashes we're relaying, and our peer wants
            // headers announcements, then find the first header
            // not yet known to our peer but would connect, and send.
            // If no header would connect, or if we have too many
            // blocks, or if the peer doesn't want headers, just
            // add all to the inv queue.
            LOCK(pto->cs_inventory);
            vector<CBlock> vHeaders;
            bool fRevertToInv = ((!state.fPreferHeaders &&
                                 (!state.fPreferHeaderAndIDs || pto->vBlockHashesToAnnounce.size() > 1)) ||
                                pto->vBlockHashesToAnnounce.size() > MAX_BLOCKS_TO_ANNOUNCE);
            CBlockIndex *pBestIndex = NULL; // last header queued for delivery
            ProcessBlockAvailability(pto->id); // ensure pindexBestKnownBlock is up-to-date

            if (!fRevertToInv) {
                bool fFoundStartingHeader = false;
                // Try to find first header that our peer doesn't have, and
                // then send all headers past that one.  If we come across any
                // headers that aren't on chainActive, give up.
                BOOST_FOREACH(const uint256 &hash, pto->vBlockHashesToAnnounce) {
                    BlockMap::iterator mi = mapBlockIndex.find(hash);
                    assert(mi != mapBlockIndex.end());
                    CBlockIndex *pindex = mi->second;
                    if (chainActive[pindex->nHeight] != pindex) {
                        // Bail out if we reorged away from this block
                        fRevertToInv = true;
                        break;
                    }
                    if (pBestIndex != NULL && pindex->pprev != pBestIndex) {
                        // This means that the list of blocks to announce don't
                        // connect to each other.
                        // This shouldn't really be possible to hit during
                        // regular operation (because reorgs should take us to
                        // a chain that has some block not on the prior chain,
                        // which should be caught by the prior check), but one
                        // way this could happen is by using invalidateblock /
                        // reconsiderblock repeatedly on the tip, causing it to
                        // be added multiple times to vBlockHashesToAnnounce.
                        // Robustly deal with this rare situation by reverting
                        // to an inv.
                        fRevertToInv = true;
                        break;
                    }
                    pBestIndex = pindex;
                    if (fFoundStartingHeader) {
                        // add this to the headers message
                        vHeaders.push_back(pindex->GetBlockHeader());
                    } else if (PeerHasHeader(&state, pindex)) {
                        continue; // keep looking for the first new block
                    } else if (pindex->pprev == NULL || PeerHasHeader(&state, pindex->pprev)) {
                        // Peer doesn't have this header but they do have the prior one.
                        // Start sending headers.
                        fFoundStartingHeader = true;
                        vHeaders.push_back(pindex->GetBlockHeader());
                    } else {
                        // Peer doesn't have this header or the prior one -- nothing will
                        // connect, so bail out.
                        fRevertToInv = true;
                        break;
                    }
                }
            }
            if (!fRevertToInv && !vHeaders.empty()) {
                if (vHeaders.size() == 1 && state.fPreferHeaderAndIDs) {
                    // We only send up to 1 block as header-and-ids, as otherwise
                    // probably means we're doing an initial-ish-sync or they're slow
                    LogPrint("net", "%s sending header-and-ids %s to peer %d\n", __func__,
                            vHeaders.front().GetHash().ToString(), pto->id);
                    //TODO: Shouldn't need to reload block from disk, but requires refactor
                    CBlock block;
                    assert(ReadBlockFromDisk(block, pBestIndex, consensusParams));
                    CBlockHeaderAndShortTxIDs cmpctblock(block);
                    pto->PushMessageWithFlag(SERIALIZE_TRANSACTION_NO_WITNESS, NetMsgType::CMPCTBLOCK, cmpctblock);
                    state.pindexBestHeaderSent = pBestIndex;
                } else if (state.fPreferHeaders) {
                    if (vHeaders.size() > 1) {
                        LogPrint("net", "%s: %u headers, range (%s, %s), to peer=%d\n", __func__,
                                vHeaders.size(),
                                vHeaders.front().GetHash().ToString(),
                                vHeaders.back().GetHash().ToString(), pto->id);
                    } else {
                        LogPrint("net", "%s: sending header %s to peer=%d\n", __func__,
                                vHeaders.front().GetHash().ToString(), pto->id);
                    }
                    pto->PushMessage(NetMsgType::HEADERS, vHeaders);
                    state.pindexBestHeaderSent = pBestIndex;
                } else
                    fRevertToInv = true;
            }
            if (fRevertToInv) {
                // If falling back to using an inv, just try to inv the tip.
                // The last entry in vBlockHashesToAnnounce was our tip at some point
                // in the past.
                if (!pto->vBlockHashesToAnnounce.empty()) {
                    const uint256 &hashToAnnounce = pto->vBlockHashesToAnnounce.back();
                    BlockMap::iterator mi = mapBlockIndex.find(hashToAnnounce);
                    assert(mi != mapBlockIndex.end());
                    CBlockIndex *pindex = mi->second;

                    // Warn if we're announcing a block that is not on the main chain.
                    // This should be very rare and could be optimized out.
                    // Just log for now.
                    if (chainActive[pindex->nHeight] != pindex) {
                        LogPrint("net", "Announcing block %s not on main chain (tip=%s)\n",
                            hashToAnnounce.ToString(), chainActive.Tip()->GetBlockHash().ToString());
                    }

                    // If the peer's chain has this block, don't inv it back.
                    if (!PeerHasHeader(&state, pindex)) {
                        pto->PushInventory(CInv(MSG_BLOCK, hashToAnnounce));
                        LogPrint("net", "%s: sending inv peer=%d hash=%s\n", __func__,
                            pto->id, hashToAnnounce.ToString());
                    }
                }
            }
            pto->vBlockHashesToAnnounce.clear();
        }

        //
        // Message: inventory
        //
        vector<CInv> vInv;
        {
            LOCK(pto->cs_inventory);
            vInv.reserve(std::max<size_t>(pto->vInventoryBlockToSend.size(), INVENTORY_BROADCAST_MAX));

            // Add blocks
            BOOST_FOREACH(const uint256& hash, pto->vInventoryBlockToSend) {
                vInv.push_back(CInv(MSG_BLOCK, hash));
                if (vInv.size() == MAX_INV_SZ) {
                    pto->PushMessage(NetMsgType::INV, vInv);
                    vInv.clear();
                }
            }
            pto->vInventoryBlockToSend.clear();

            // Check whether periodic sends should happen
            bool fSendTrickle = pto->fWhitelisted;
            if (pto->nNextInvSend < nNow) {
                fSendTrickle = true;
                // Use half the delay for outbound peers, as there is less privacy concern for them.
                pto->nNextInvSend = PoissonNextSend(nNow, INVENTORY_BROADCAST_INTERVAL >> !pto->fInbound);
            }

            // Time to send but the peer has requested we not relay transactions.
            if (fSendTrickle) {
                LOCK(pto->cs_filter);
                if (!pto->fRelayTxes) pto->setInventoryTxToSend.clear();
            }

            // Respond to BIP35 mempool requests
            if (fSendTrickle && pto->fSendMempool) {
                auto vtxinfo = mempool.infoAll();
                pto->fSendMempool = false;
                CAmount filterrate = 0;
                {
                    LOCK(pto->cs_feeFilter);
                    filterrate = pto->minFeeFilter;
                }

                LOCK(pto->cs_filter);

                for (const auto& txinfo : vtxinfo) {
                    const uint256& hash = txinfo.tx->GetHash();
                    CInv inv(MSG_TX, hash);
                    pto->setInventoryTxToSend.erase(hash);
                    if (filterrate) {
                        if (txinfo.feeRate.GetFeePerK() < filterrate)
                            continue;
                    }
                    if (pto->pfilter) {
                        if (!pto->pfilter->IsRelevantAndUpdate(*txinfo.tx)) continue;
                    }
                    pto->filterInventoryKnown.insert(hash);
                    vInv.push_back(inv);
                    if (vInv.size() == MAX_INV_SZ) {
                        pto->PushMessage(NetMsgType::INV, vInv);
                        vInv.clear();
                    }
                }
                pto->timeLastMempoolReq = GetTime();
            }

            // Determine transactions to relay
            if (fSendTrickle) {
                // Produce a vector with all candidates for sending
                vector<std::set<uint256>::iterator> vInvTx;
                vInvTx.reserve(pto->setInventoryTxToSend.size());
                for (std::set<uint256>::iterator it = pto->setInventoryTxToSend.begin(); it != pto->setInventoryTxToSend.end(); it++) {
                    vInvTx.push_back(it);
                }
                CAmount filterrate = 0;
                {
                    LOCK(pto->cs_feeFilter);
                    filterrate = pto->minFeeFilter;
                }
                // Topologically and fee-rate sort the inventory we send for privacy and priority reasons.
                // A heap is used so that not all items need sorting if only a few are being sent.
                CompareInvMempoolOrder compareInvMempoolOrder(&mempool);
                std::make_heap(vInvTx.begin(), vInvTx.end(), compareInvMempoolOrder);
                // No reason to drain out at many times the network's capacity,
                // especially since we have many peers and some will draw much shorter delays.
                unsigned int nRelayedTransactions = 0;
                LOCK(pto->cs_filter);
                while (!vInvTx.empty() && nRelayedTransactions < INVENTORY_BROADCAST_MAX) {
                    // Fetch the top element from the heap
                    std::pop_heap(vInvTx.begin(), vInvTx.end(), compareInvMempoolOrder);
                    std::set<uint256>::iterator it = vInvTx.back();
                    vInvTx.pop_back();
                    uint256 hash = *it;
                    // Remove it from the to-be-sent set
                    pto->setInventoryTxToSend.erase(it);
                    // Check if not in the filter already
                    if (pto->filterInventoryKnown.contains(hash)) {
                        continue;
                    }
                    // Not in the mempool anymore? don't bother sending it.
                    auto txinfo = mempool.info(hash);
                    if (!txinfo.tx) {
                        continue;
                    }
                    if (filterrate && txinfo.feeRate.GetFeePerK() < filterrate) {
                        continue;
                    }
                    if (pto->pfilter && !pto->pfilter->IsRelevantAndUpdate(*txinfo.tx)) continue;
                    // Send
                    vInv.push_back(CInv(MSG_TX, hash));
                    nRelayedTransactions++;
                    {
                        // Expire old relay messages
                        while (!vRelayExpiration.empty() && vRelayExpiration.front().first < nNow)
                        {
                            mapRelay.erase(vRelayExpiration.front().second);
                            vRelayExpiration.pop_front();
                        }

                        auto ret = mapRelay.insert(std::make_pair(hash, std::move(txinfo.tx)));
                        if (ret.second) {
                            vRelayExpiration.push_back(std::make_pair(nNow + 15 * 60 * 1000000, ret.first));
                        }
                    }
                    if (vInv.size() == MAX_INV_SZ) {
                        pto->PushMessage(NetMsgType::INV, vInv);
                        vInv.clear();
                    }
                    pto->filterInventoryKnown.insert(hash);
                }
            }
        }
        if (!vInv.empty())
            pto->PushMessage(NetMsgType::INV, vInv);

        // Detect whether we're stalling
        nNow = GetTimeMicros();
        if (!pto->fDisconnect && state.nStallingSince && state.nStallingSince < nNow - 1000000 * BLOCK_STALLING_TIMEOUT) {
            // Stalling only triggers when the block download window cannot move. During normal steady state,
            // the download window should be much larger than the to-be-downloaded set of blocks, so disconnection
            // should only happen during initial block download.
            LogPrintf("Peer=%d is stalling block download, disconnecting\n", pto->id);
            pto->fDisconnect = true;
        }
        // In case there is a block that has been in flight from this peer for 2 + 0.5 * N times the block interval
        // (with N the number of peers from which we're downloading validated blocks), disconnect due to timeout.
        // We compensate for other peers to prevent killing off peers due to our own downstream link
        // being saturated. We only count validated in-flight blocks so peers can't advertise non-existing block hashes
        // to unreasonably increase our timeout.
        if (!pto->fDisconnect && state.vBlocksInFlight.size() > 0) {
            QueuedBlock &queuedBlock = state.vBlocksInFlight.front();
            int nOtherPeersWithValidatedDownloads = nPeersWithValidatedDownloads - (state.nBlocksInFlightValidHeaders > 0);
            if (nNow > state.nDownloadingSince + consensusParams.nPowTargetSpacing * (BLOCK_DOWNLOAD_TIMEOUT_BASE + BLOCK_DOWNLOAD_TIMEOUT_PER_PEER * nOtherPeersWithValidatedDownloads)) {
                LogPrintf("Timeout downloading block %s from peer=%d, disconnecting\n", queuedBlock.hash.ToString(), pto->id);
                pto->fDisconnect = true;
            }
        }

        //
        // Message: getdata (blocks)
        //
        vector<CInv> vGetData;


        if (!pto->fDisconnect && !pto->fClient && (fFetch || !IsInitialBlockDownload()) && state.nBlocksInFlight < MAX_BLOCKS_IN_TRANSIT_PER_PEER) {
            vector<CBlockIndex*> vToDownload;
            NodeId staller = -1;

            FindNextBlocksToDownload(pto->GetId(), MAX_BLOCKS_IN_TRANSIT_PER_PEER - state.nBlocksInFlight, vToDownload, staller);
            BOOST_FOREACH(CBlockIndex *pindex, vToDownload) {
                if (State(pto->GetId())->fHaveWitness || !IsWitnessEnabled(pindex->pprev, consensusParams)) {
                    uint32_t nFetchFlags = GetFetchFlags(pto, pindex->pprev, consensusParams);
                    vGetData.push_back(CInv(MSG_BLOCK | nFetchFlags, pindex->GetBlockHash()));
                    MarkBlockAsInFlight(pto->GetId(), pindex->GetBlockHash(), consensusParams, pindex);
                    LogPrint("net", "Requesting block %s (%d) peer=%d\n", pindex->GetBlockHash().ToString(),
                        pindex->nHeight, pto->id);
                }
            }
            if (state.nBlocksInFlight == 0 && staller != -1  && State(pto->GetId())->fHaveWitness) {
                if (State(staller)->nStallingSince == 0) {
                    State(staller)->nStallingSince = nNow;
                    LogPrint("net", "Stall started peer=%d\n", staller);
                }
            }
        }

        //
        // Message: getdata (non-blocks)
        //
        while (!pto->fDisconnect && !pto->mapAskFor.empty() && (*pto->mapAskFor.begin()).first <= nNow)
        {
            const CInv& inv = (*pto->mapAskFor.begin()).second;
            if (!AlreadyHave(inv))
            {
                if (fDebug)
                    LogPrint("net", "Requesting %s peer=%d\n", inv.ToString(), pto->id);
                vGetData.push_back(inv);
                if (vGetData.size() >= 1000)
                {
                    pto->PushMessage(NetMsgType::GETDATA, vGetData);
                    vGetData.clear();
                }
            } else {
                //If we're not going to ask, don't expect a response.
                pto->setAskFor.erase(inv.hash);
            }
            pto->mapAskFor.erase(pto->mapAskFor.begin());
        }
        if (!vGetData.empty())
            pto->PushMessage(NetMsgType::GETDATA, vGetData);

        //
        // Message: feefilter
        //
        // We don't want white listed peers to filter txs to us if we have -whitelistforcerelay
        if (pto->nVersion >= FEEFILTER_VERSION && GetBoolArg("-feefilter", DEFAULT_FEEFILTER) &&
            !(pto->fWhitelisted && GetBoolArg("-whitelistforcerelay", DEFAULT_WHITELISTFORCERELAY))) {
            CAmount currentFilter = mempool.GetMinFee(GetArg("-maxmempool", DEFAULT_MAX_MEMPOOL_SIZE) * 1000000).GetFeePerK();
            int64_t timeNow = GetTimeMicros();
            if (timeNow > pto->nextSendTimeFeeFilter) {
                CAmount filterToSend = filterRounder.round(currentFilter);
                if (filterToSend != pto->lastSentFeeFilter) {
                    pto->PushMessage(NetMsgType::FEEFILTER, filterToSend);
                    pto->lastSentFeeFilter = filterToSend;
                }
                pto->nextSendTimeFeeFilter = PoissonNextSend(timeNow, AVG_FEEFILTER_BROADCAST_INTERVAL);
            }
            // If the fee filter has changed substantially and it's still more than MAX_FEEFILTER_CHANGE_DELAY
            // until scheduled broadcast, then move the broadcast to within MAX_FEEFILTER_CHANGE_DELAY.
            else if (timeNow + MAX_FEEFILTER_CHANGE_DELAY * 1000000 < pto->nextSendTimeFeeFilter &&
                     (currentFilter < 3 * pto->lastSentFeeFilter / 4 || currentFilter > 4 * pto->lastSentFeeFilter / 3)) {
                pto->nextSendTimeFeeFilter = timeNow + (insecure_rand() % MAX_FEEFILTER_CHANGE_DELAY) * 1000000;
            }
        }
    }
    return true;
}

 std::string CBlockFileInfo::ToString() const {
     return strprintf("CBlockFileInfo(blocks=%u, size=%u, heights=%u...%u, time=%s...%s)", nBlocks, nSize, nHeightFirst, nHeightLast, DateTimeStrFormat("%Y-%m-%d", nTimeFirst), DateTimeStrFormat("%Y-%m-%d", nTimeLast));
 }

ThresholdState VersionBitsTipState(const Consensus::Params& params, Consensus::DeploymentPos pos)
{
    LOCK(cs_main);
    return VersionBitsState(chainActive.Tip(), params, pos, versionbitscache);
}

class CMainCleanup
{
public:
    CMainCleanup() {}
    ~CMainCleanup() {
        // block headers
        BlockMap::iterator it1 = mapBlockIndex.begin();
        for (; it1 != mapBlockIndex.end(); it1++)
            delete (*it1).second;
        mapBlockIndex.clear();

        // orphan transactions
        mapOrphanTransactions.clear();
        mapOrphanTransactionsByPrev.clear();
    }
} instance_of_cmaincleanup;

// ppcoin: find last block index up to pindex
const CBlockIndex* GetLastBlockIndex(const CBlockIndex* pindex, bool fProofOfStake)
{
    while (pindex && pindex->pprev && (pindex->IsProofOfStake() != fProofOfStake))
        pindex = pindex->pprev;
    return pindex;
}

unsigned int ComputedMinStake(unsigned int nBase, int64_t nTime, unsigned int nBlockTime)
{
  return ComputeMaxBits(bnProofOfStakeLimit, nBase, nTime);
}

unsigned int GetNextTargetRequired(const CBlockIndex* pindexLast, bool fProofOfStake)
{

    uint256 bnTargetLimit = fProofOfStake ? GetProofOfStakeLimit(pindexLast->nHeight) : Params().ProofOfWorkLimit();

    if (pindexLast == NULL)
        return bnTargetLimit.GetCompact(); // genesis block


    const CBlockIndex* pindexPrev = GetLastBlockIndex(pindexLast, fProofOfStake);
    if (pindexPrev->pprev == NULL)
        return bnTargetLimit.GetCompact(); // first block

    const CBlockIndex* pindexPrevPrev = GetLastBlockIndex(pindexPrev->pprev, fProofOfStake);
    if (pindexPrevPrev->pprev == NULL)
        return bnTargetLimit.GetCompact(); // second block

    int64_t nActualSpacing = pindexPrev->GetBlockTime() - pindexPrevPrev->GetBlockTime();

    if (nActualSpacing < 0)
        nActualSpacing = Params().GetConsensus().nTargetSpacing;

    // ppcoin: target change every block
    // ppcoin: retarget with exponential moving toward target spacing
    uint256 bnNew;
    bnNew.SetCompact(pindexPrev->nBits);

    uint256 nInterval = (Params().GetConsensus().nTargetTimespan) / (Params().GetConsensus().nTargetSpacing);
    bnNew *= (((nInterval - 1)) * (Params().GetConsensus().nTargetSpacing) + (nActualSpacing) + (nActualSpacing));
    bnNew /= (((nInterval + 1)) * (Params().GetConsensus().nTargetSpacing));

    if (bnNew <= 0 || bnNew > bnTargetLimit)
        bnNew = bnTargetLimit;

    return bnNew.GetCompact();
}

uint256 GetProofOfStakeLimit(int nHeight)
{
    return (bnProofOfStakeLimitV2);
}

bool TransactionGetCoinAge(CTransaction& transaction, uint64_t& nCoinAge, const CCoinsViewCache& view)
{
    CBigNum bnCentSecond = 0;  // coin age in the unit of cent-seconds
    nCoinAge = 0;

    if (transaction.IsCoinBase())
        return true;

    BOOST_FOREACH(const CTxIn& txin, transaction.vin)
    {
        // First try finding the previous transaction in database
        CTransaction txPrev;
        uint256 hashBlock = uint256();

        if (!GetTransaction(txin.prevout.hash, txPrev, view, Params().GetConsensus(), hashBlock, true))
        {
            return error("TransactionGetCoinAge: Can't get coin age of transaction out of the main chain");  // previous transaction not in main chain
        }

        if (transaction.nTime < txPrev.nTime)
            return false;  // Transaction timestamp violation

        if (mapBlockIndex.count(hashBlock) == 0)
            return false; //Block not found

        CBlockIndex* pblockindex = mapBlockIndex[hashBlock];

        if (pblockindex->nTime + Params().GetConsensus().nStakeMinAge > transaction.nTime)
        {
            return error("TransactionGetCoinAge: Coins do not meet min age requirement");  // previous transaction not in main chain
        } // only count coins meeting min age requirement

        int64_t nValueIn = txPrev.vout[txin.prevout.n].nValue;
        bnCentSecond += CBigNum(nValueIn) * (transaction.nTime-txPrev.nTime) / CENT;


        LogPrint("coinage", "coin age nValueIn=%d nTimeDiff=%d bnCentSecond=%s\n", nValueIn, transaction.nTime - txPrev.nTime, bnCentSecond.ToString());
    }


    CBigNum bnCoinDay = ((bnCentSecond * CENT) / COIN) / (24 * 60 * 60);
    LogPrint("coinage", "coin age bnCoinDay=%s\n", bnCoinDay.ToString());
    nCoinAge = bnCoinDay.getulong();

    return true;
}

using namespace std;

// Get time weight
int64_t GetWeight(int64_t nIntervalBeginning, int64_t nIntervalEnd)
{
    // Kernel hash weight starts from 0 at the min age
    // this change increases active coins participating the hash and helps
    // to secure the network when proof-of-stake difficulty is low

    return nIntervalEnd - nIntervalBeginning - Params().GetConsensus().nStakeMinAge;
}

// Get the last stake modifier and its generation time from a given block
static bool GetLastStakeModifier(const CBlockIndex* pindex, uint64_t& nStakeModifier, int64_t& nModifierTime)
{
    if (!pindex)
        return error("GetLastStakeModifier: null pindex");
    while (pindex && pindex->pprev && !pindex->GeneratedStakeModifier())
        pindex = pindex->pprev;
    if (!pindex->GeneratedStakeModifier()){
        nStakeModifier = 1;
        nModifierTime = pindex->GetBlockTime();
        return true;
    }
    nStakeModifier = pindex->nStakeModifier;
    nModifierTime = pindex->GetBlockTime();
    return true;
}

// Get selection interval section (in seconds)
static int64_t GetStakeModifierSelectionIntervalSection(int nSection)
{
    assert (nSection >= 0 && nSection < 64);
    return (Params().GetConsensus().nModifierInterval * 63 / (63 + ((63 - nSection) * (MODIFIER_INTERVAL_RATIO - 1))));
}

// Get stake modifier selection interval (in seconds)
static int64_t GetStakeModifierSelectionInterval()
{
    int64_t nSelectionInterval = 0;
    for (int nSection=0; nSection<64; nSection++)
        nSelectionInterval += GetStakeModifierSelectionIntervalSection(nSection);
    return nSelectionInterval;
}

// select a block from the candidate blocks in vSortedByTimestamp, excluding
// already selected blocks in vSelectedBlocks, and with timestamp up to
// nSelectionIntervalStop.
static bool SelectBlockFromCandidates(vector<pair<int64_t, uint256> >& vSortedByTimestamp, map<uint256, const CBlockIndex*>& mapSelectedBlocks,
    int64_t nSelectionIntervalStop, uint64_t nStakeModifierPrev, const CBlockIndex** pindexSelected)
{
    bool fSelected = false;
    uint256 hashBest = uint256();
    *pindexSelected = (const CBlockIndex*) 0;
    BOOST_FOREACH(const PAIRTYPE(int64_t, uint256)& item, vSortedByTimestamp)
    {
        if (!mapBlockIndex.count(item.second))
            return error("SelectBlockFromCandidates: failed to find block index for candidate block %s", item.second.ToString());
        const CBlockIndex* pindex = mapBlockIndex[item.second];
        if (fSelected && pindex->GetBlockTime() > nSelectionIntervalStop){
//            LogPrint("stakemodifier", "SelectBlockFromCandidates: selection hash=%s index=%d proofhash=%s nStakeModifierPrev=%08x\n", hashBest.ToString(), pindex->nHeight, pindex->hashProof.ToString(), nStakeModifierPrev);
            break;

        }

        if (mapSelectedBlocks.count(pindex->GetBlockHash()) > 0)
            continue;
        // compute the selection hash by hashing its proof-hash and the
        // previous proof-of-stake modifier
        CDataStream ss(SER_GETHASH, 0);
        ss << pindex->hashProof << nStakeModifierPrev;
        uint256 hashSelection = Hash(ss.begin(), ss.end());


        // the selection hash is divided by 2**32 so that proof-of-stake block
        // is always favored over proof-of-work block. this is to preserve
        // the energy efficiency property
        if (pindex->IsProofOfStake())
            hashSelection = hashSelection >> 32;

        if (fSelected && hashSelection < hashBest)
        {
            hashBest = hashSelection;
            *pindexSelected = (const CBlockIndex*) pindex;
        }
        else if (!fSelected)
        {
            fSelected = true;
            hashBest = hashSelection;
            *pindexSelected = (const CBlockIndex*) pindex;
        }
    }
    return fSelected;
}

// Stake Modifier (hash modifier of proof-of-stake):
// The purpose of stake modifier is to prevent a txout (coin) owner from
// computing future proof-of-stake generated by this txout at the time
// of transaction confirmation. To meet kernel protocol, the txout
// must hash with a future stake modifier to generate the proof.
// Stake modifier consists of bits each of which is contributed from a
// selected block of a given block group in the past.
// The selection of a block is based on a hash of the block's proof-hash and
// the previous stake modifier.
// Stake modifier is recomputed at a fixed time interval instead of every
// block. This is to make it difficult for an attacker to gain control of
// additional bits in the stake modifier, even after generating a chain of
// blocks.
bool ComputeNextStakeModifier(const CBlockIndex* pindexPrev, uint64_t& nStakeModifier, bool& fGeneratedStakeModifier)
{
    nStakeModifier = 0;
    fGeneratedStakeModifier = false;
    if (!pindexPrev)
    {
        fGeneratedStakeModifier = true;
        return error("ComputeNextStakeModifier(): Could not find pindexPrev");  // genesis block's modifier is 0
    }
    // First find current stake modifier and its generation block time
    // if it's not old enough, return the same stake modifier
    int64_t nModifierTime = 0;
    if (!GetLastStakeModifier(pindexPrev, nStakeModifier, nModifierTime))
        return error("ComputeNextStakeModifier: unable to get last modifier");
//    LogPrint("stakemodifier", "ComputeNextStakeModifier: prev modifier=0x%016x time=%s\n", nStakeModifier, DateTimeStrFormat("%Y-%m-%d %H:%M:%S", nModifierTime));
    if (nModifierTime / Params().GetConsensus().nModifierInterval >= pindexPrev->GetBlockTime() / Params().GetConsensus().nModifierInterval)
        return true;

    // Sort candidate blocks by timestamp
    vector<pair<int64_t, uint256> > vSortedByTimestamp;
    vSortedByTimestamp.reserve(64 * Params().GetConsensus().nModifierInterval / GetTargetSpacing(pindexPrev->nHeight));
    int64_t nSelectionInterval = GetStakeModifierSelectionInterval();
    int64_t nSelectionIntervalStart = (pindexPrev->GetBlockTime() / Params().GetConsensus().nModifierInterval)
            * Params().GetConsensus().nModifierInterval - nSelectionInterval;
//    LogPrint("stakemodifier", "nSelectionInterval = %d nSelectionIntervalStart = %d\n",nSelectionInterval,nSelectionIntervalStart);

    const CBlockIndex* pindex = pindexPrev;
    while (pindex && pindex->GetBlockTime() >= nSelectionIntervalStart)
    {
        vSortedByTimestamp.push_back(make_pair(pindex->GetBlockTime(), pindex->GetBlockHash()));
        pindex = pindex->pprev;
    }
    int nHeightFirstCandidate = pindex ? (pindex->nHeight + 1) : 0;
    reverse(vSortedByTimestamp.begin(), vSortedByTimestamp.end());
    sort(vSortedByTimestamp.begin(), vSortedByTimestamp.end());

    // Select 64 blocks from candidate blocks to generate stake modifier
    uint64_t nStakeModifierNew = 0;
    int64_t nSelectionIntervalStop = nSelectionIntervalStart;
    map<uint256, const CBlockIndex*> mapSelectedBlocks;
    for (int nRound=0; nRound<min(64, (int)vSortedByTimestamp.size()); nRound++)
    {
        // add an interval section to the current selection round
        nSelectionIntervalStop += GetStakeModifierSelectionIntervalSection(nRound);
        // select a block from the candidates of current round
        if (!SelectBlockFromCandidates(vSortedByTimestamp, mapSelectedBlocks, nSelectionIntervalStop, nStakeModifier, &pindex))
            return error("ComputeNextStakeModifier: unable to select block at round %d", nRound);
        // write the entropy bit of the selected block
        nStakeModifierNew |= (((uint64_t)pindex->GetStakeEntropyBit()) << nRound);
        // add the selected block from candidates to selected list
        mapSelectedBlocks.insert(make_pair(pindex->GetBlockHash(), pindex));
//        LogPrint("stakemodifier", "ComputeNextStakeModifier: selected round %d stop=%s height=%d bit=%d\n", nRound, DateTimeStrFormat("%Y-%m-%d %H:%M:%S", nSelectionIntervalStop), pindex->nHeight, pindex->GetStakeEntropyBit());
    }

    // Print selection map for visualization of the selected blocks
    if (LogAcceptCategory("stakemodifier"))
    {
        string strSelectionMap = "";
        // '-' indicates proof-of-work blocks not selected
        strSelectionMap.insert(0, pindexPrev->nHeight - nHeightFirstCandidate + 1, '-');
        pindex = pindexPrev;
        while (pindex && pindex->nHeight >= nHeightFirstCandidate)
        {
            // '=' indicates proof-of-stake blocks not selected
            if (pindex->IsProofOfStake())
                strSelectionMap.replace(pindex->nHeight - nHeightFirstCandidate, 1, "=");
            pindex = pindex->pprev;
        }
        BOOST_FOREACH(const PAIRTYPE(uint256, const CBlockIndex*)& item, mapSelectedBlocks)
        {
            // 'S' indicates selected proof-of-stake blocks
            // 'W' indicates selected proof-of-work blocks
            strSelectionMap.replace(item.second->nHeight - nHeightFirstCandidate, 1, item.second->IsProofOfStake()? "S" : "W");
        }
//        LogPrintf("ComputeNextStakeModifier: selection height [%d, %d] map %s\n", nHeightFirstCandidate, pindexPrev->nHeight, strSelectionMap);
    }
//    LogPrint("stakemodifier", "ComputeNextStakeModifier: new modifier=0x%016x time=%s\n", nStakeModifierNew, DateTimeStrFormat("%Y-%m-%d %H:%M:%S", pindexPrev->GetBlockTime()));

    nStakeModifier = nStakeModifierNew;
    fGeneratedStakeModifier = true;
    return true;
}

static bool CheckStakeKernelHashV2(CBlockIndex* pindexPrev, unsigned int nBits, unsigned int nTimeBlockFrom, const CTransaction& txPrev, const COutPoint& prevout, unsigned int nTimeTx, uint256& hashProofOfStake, uint256& targetProofOfStake, bool fPrintProofOfStake)
{
    if (nTimeTx < txPrev.nTime)  // Transaction timestamp violation
        return error("CheckStakeKernelHash() : nTime violation");

    if (nTimeBlockFrom + Params().GetConsensus().nStakeMinAge > nTimeTx) // Min age requirement
        return error("CheckStakeKernelHash() : min age violation");

    // Base target
    targetProofOfStake.SetCompact(nBits);

    // Weighted target
    int64_t nValueIn = txPrev.vout[prevout.n].nValue;
    uint512 bnWeight = uint512(nValueIn);

    // We need to convert to uint512 to prevent overflow when multiplying by 1st block coins
    base_uint<512> targetProofOfStake512(targetProofOfStake.GetHex());
    targetProofOfStake512 *= bnWeight;

    uint64_t nStakeModifier = pindexPrev->nStakeModifier;
    int nStakeModifierHeight = pindexPrev->nHeight;
    int64_t nStakeModifierTime = pindexPrev->nTime;

    // Calculate hash
    CDataStream ss(SER_GETHASH, 0);
    ss << nStakeModifier << nTimeBlockFrom << txPrev.nTime << prevout.hash << prevout.n << nTimeTx;
    hashProofOfStake = Hash(ss.begin(), ss.end());

    if (fPrintProofOfStake)
    {
        LogPrint("stakemodifier","CheckStakeKernelHash() : using modifier 0x%016x at height=%d timestamp=%s for block from timestamp=%s\n",
            nStakeModifier, nStakeModifierHeight,
            DateTimeStrFormat("%Y-%m-%d %H:%M:%S", nStakeModifierTime),
            DateTimeStrFormat("%Y-%m-%d %H:%M:%S", nTimeBlockFrom));
        LogPrint("stakemodifier","CheckStakeKernelHash() : check modifier=0x%016x nTimeBlockFrom=%u nTimeTxPrev=%u nPrevout=%u nTimeTx=%u hashProof=%s bnTarget=%s nBits=%08x nValueIn=%d bnWeight=%s\n",
            nStakeModifier,
            nTimeBlockFrom, txPrev.nTime, prevout.n, nTimeTx,
            hashProofOfStake.ToString(), targetProofOfStake512.ToString(), nBits, nValueIn,bnWeight.ToString());
    }

    // We need to convert type so it can be compared to target
    base_uint<512> hashProofOfStake512(hashProofOfStake.GetHex());

    // Now check if proof-of-stake hash meets target protocol
    if (hashProofOfStake512 > targetProofOfStake512)
      return false;

    if (fDebug && !fPrintProofOfStake)
    {
        LogPrint("stakemodifier","CheckStakeKernelHash() : using modifier 0x%016x at height=%d timestamp=%s for block from timestamp=%s\n",
            nStakeModifier, nStakeModifierHeight,
            DateTimeStrFormat("%Y-%m-%d %H:%M:%S", nStakeModifierTime),
            DateTimeStrFormat("%Y-%m-%d %H:%M:%S", nTimeBlockFrom));
        LogPrint("stakemodifier","CheckStakeKernelHash() : pass modifier=0x%016x nTimeBlockFrom=%u nTimeTxPrev=%u nPrevout=%u nTimeTx=%u hashProof=%s\n",
            nStakeModifier,
            nTimeBlockFrom, txPrev.nTime, prevout.n, nTimeTx,
            hashProofOfStake.ToString());
    }

    return true;
}

bool CheckStakeKernelHash(CBlockIndex* pindexPrev, unsigned int nBits, CBlockIndex& blockFrom, const CTransaction& txPrev, const COutPoint& prevout, unsigned int nTimeTx, uint256& hashProofOfStake, uint256& targetProofOfStake, bool fPrintProofOfStake)
{
    // if (IsProtocolV2(pindexPrev->nHeight+1))
        return CheckStakeKernelHashV2(pindexPrev, nBits, blockFrom.GetBlockTime(), txPrev, prevout, nTimeTx, hashProofOfStake, targetProofOfStake, true);
    // else
        // return CheckStakeKernelHashV1(nBits, blockFrom, nTxPrevOffset, txPrev, prevout, nTimeTx, hashProofOfStake, targetProofOfStake, fPrintProofOfStake);
}

//Check kernel hash target and coinstake signature
bool CheckProofOfStake(CBlockIndex* pindexPrev, const CTransaction& tx, const CCoinsViewCache& view, unsigned int nBits, uint256& hashProofOfStake, uint256& targetProofOfStake, std::vector<CScriptCheck> *pvChecks, bool fCHeckSignature)
{
    if (!tx.IsCoinStake())
        return error("%s : called on non-coinstake %s", __func__, tx.GetHash().ToString());

    if (tx.IsZerocoinSpend()) {
        CoinSpend coinSpend(&Params().GetConsensus().Zerocoin_Params);

        if(tx.vin.size() > 1)
            return error("%s : More than one zerocoin input found", __func__);

        if(!TxInToCoinSpend(&Params().GetConsensus().Zerocoin_Params, tx.vin[0], coinSpend))
            return error("%s : Could not convert tx in to Coinspend", __func__);

        AccumulatorMap accumulatorMap(&Params().GetConsensus().Zerocoin_Params);

        if (!accumulatorMap.Load(coinSpend.getAccumulatorChecksum()))
            return error("%s : Could not load coin spend accumulator checksum", __func__);

        if (accumulatorMap.GetFirstBlockHash() == uint256() || !mapBlockIndex.count(accumulatorMap.GetFirstBlockHash()))
            return error("%s : Accumulator checksum does not refer a valid block", __func__);

        CBlockIndex* pindex = mapBlockIndex[accumulatorMap.GetFirstBlockHash()];

        if (!chainActive.Contains(pindex))
            return error("%s : Accumulator checksum refers a block not contained in the active chain", __func__);

        if ((pindexPrev->nHeight - pindex->nHeight + 1) < COINBASE_MATURITY)
            return error("%s : Coin spend is not mature enough (%d)", __func__, (pindexPrev->nHeight - pindex->nHeight));

        return CheckZeroStakeKernelHash(pindexPrev, nBits, tx.nTime, coinSpend.getCoinSerialNumber(), libzerocoin::ZerocoinDenominationToAmount(coinSpend.getDenomination()), hashProofOfStake, targetProofOfStake);
    }

    // Kernel (input 0) must match the stake hash target per coin age (nBits)
    const CTxIn& txin = tx.vin[0];

    CTransaction txPrev;
    uint256 hashBlock = uint256();
    if (!GetTransaction(txin.prevout.hash, txPrev, view, Params().GetConsensus(), hashBlock, true))
        return error("%s : INFO: read txPrev failed %s", __func__, txin.prevout.hash.GetHex());  // previous transaction not in main chain, may occur during initial download

    if (txPrev.vout[txin.prevout.n].scriptPubKey.IsColdStaking())
        for(unsigned int i = 1; i < tx.vout.size() - 1; i++) // First output is empty, last is CFund contribution
            if(tx.vout[i].scriptPubKey != txPrev.vout[txin.prevout.n].scriptPubKey)
                return error(strprintf("%s : Coinstake output %d tried to move cold staking coins to a non authorised script. (%s vs. %s)",
                                       __func__, i, ScriptToAsmStr(txPrev.vout[txin.prevout.n].scriptPubKey), ScriptToAsmStr(tx.vout[i].scriptPubKey)));

    if (pvChecks)
        pvChecks->reserve(tx.vin.size());

    CCoinsViewCache inputs(pcoinsTip);

    if(fCHeckSignature)
    {
        PrecomputedTransactionData txdata(tx);
        const COutPoint &prevout = tx.vin[0].prevout;
        const CCoins* coins = inputs.AccessCoins(prevout.hash);
        assert(coins);

        // Verify signature
        CScriptCheck check(*coins, tx, 0, SCRIPT_VERIFY_NONE, false, &txdata);
        if (pvChecks) {
            pvChecks->push_back(CScriptCheck());
            check.swap(pvChecks->back());
        } else if (!check())
            return error("%s : script-verify-failed %s", __func__,ScriptErrorString(check.GetScriptError()));
    }

    if (mapBlockIndex.count(hashBlock) == 0)
        return fDebug? error("%s : read block failed", __func__) : false; // unable to read block of previous transaction

    CBlockIndex* pblockindex = mapBlockIndex[hashBlock];

    if (txin.prevout.hash != txPrev.GetHash())
        return error("%s : Coinstake input does not match previous output %s", __func__,txin.prevout.hash.GetHex());

    if (!CheckStakeKernelHash(pindexPrev, nBits, *pblockindex, txPrev, txin.prevout, tx.nTime, hashProofOfStake, targetProofOfStake, fDebug))
        return error("%s : INFO: check kernel failed on coinstake %s, hashProof=%s", __func__, tx.GetHash().ToString(), hashProofOfStake.ToString()); // may occur during initial download or if behind on block chain sync

    return true;
}

// Check whether the coinstake timestamp meets protocol
bool CheckCoinStakeTimestamp(int nHeight, int64_t nTimeBlock, int64_t nTimeTx)
{
    if (nHeight > 0)
        return (nTimeBlock == nTimeTx) && ((nTimeTx & STAKE_TIMESTAMP_MASK) == 0);
    else
        return (nTimeBlock == nTimeTx);
}

bool CheckKernel(CBlockIndex* pindexPrev, const CCoinsViewCache& view, unsigned int nBits, int64_t nTime, const COutPoint& prevout, int64_t* pBlockTime)
{
    uint256 hashProofOfStake, targetProofOfStake;

    CTransaction txPrev;
    uint256 hashBlock = uint256();

    if (!GetTransaction(prevout.hash, txPrev, view, Params().GetConsensus(), hashBlock, true)){
        return error("CheckKernel : Could not find previous transaction %s\n",prevout.hash.ToString());
    }

    if (mapBlockIndex.count(hashBlock) == 0){
        return error("CheckKernel : Could not find block of previous transaction %s\n",hashBlock.ToString());
    }

    CBlockIndex* pblockindex = mapBlockIndex[hashBlock];

    if (pblockindex->GetBlockTime() + Params().GetConsensus().nStakeMinAge > nTime)
        return false;

    if (pBlockTime)
        *pBlockTime = pblockindex->GetBlockTime();


    if (!pwalletMain->mapWallet.count(prevout.hash))
        return("CheckProofOfStake(): Couldn't get Tx Index");

    return CheckStakeKernelHash(pindexPrev, nBits, *pblockindex, txPrev, prevout, nTime, hashProofOfStake, targetProofOfStake);
}

// staker's coin stake reward based on coin age spent (coin-days)
int64_t GetProofOfStakeReward(int nHeight, int64_t nCoinAge, int64_t nFees, CBlockIndex* pindexPrev)
{
  int64_t nSubsidy;

  if(IsStaticRewardEnabled(pindexPrev, Params().GetConsensus())){
      nSubsidy = Params().GetConsensus().nStaticReward;
  } else {
      int64_t nRewardCoinYear;
      nRewardCoinYear = MAX_MINT_PROOF_OF_STAKE;

      if(nHeight-1 < 7 * Params().GetConsensus().nDailyBlockCount)
          nRewardCoinYear = 1 * MAX_MINT_PROOF_OF_STAKE;
      else if(nHeight-1 < (365 * Params().GetConsensus().nDailyBlockCount))
          nRewardCoinYear = 0.5 * MAX_MINT_PROOF_OF_STAKE;
      else if(nHeight-1 < (730 * Params().GetConsensus().nDailyBlockCount))
          nRewardCoinYear = 0.5 * MAX_MINT_PROOF_OF_STAKE;
      else if(IsCommunityFundAccumulationEnabled(pindexPrev, Params().GetConsensus(), false))
          nRewardCoinYear = 0.4 * MAX_MINT_PROOF_OF_STAKE;
      else
          nRewardCoinYear = 0.5 * MAX_MINT_PROOF_OF_STAKE;

       nSubsidy = nCoinAge * nRewardCoinYear / 365;
  }

  return  nSubsidy + nFees;
}

unsigned int ComputeMaxBits(uint256 bnTargetLimit, unsigned int nBase, int64_t nTime)
{
    uint256 bnResult;
    bnResult.SetCompact(nBase);
    bnResult *= 2;
    while (nTime > 0 && bnResult < bnTargetLimit)
    {
        // Maximum 200% adjustment per day...
        bnResult *= 2;
        nTime -= 24 * 60 * 60;
    }
    if (bnResult > bnTargetLimit)
        bnResult = bnTargetLimit;
    return bnResult.GetCompact();
}<|MERGE_RESOLUTION|>--- conflicted
+++ resolved
@@ -3525,13 +3525,9 @@
     LogPrint("bench", "      - Connect %u transactions: %.2fms (%.3fms/tx, %.3fms/txin) [%.2fs]\n", (unsigned)block.vtx.size(), 0.001 * (nTime3 - nTime26), 0.001 * (nTime3 - nTime26) / block.vtx.size(), nInputs <= 1 ? 0 : 0.001 * (nTime3 - nTime26) / (nInputs-1), nTimeConnect * 0.000001);
     CAmount nPOWBlockReward = pindex->nAccumulatedPublicFee + GetBlockSubsidy(pindex->nHeight, chainparams.GetConsensus());
 
-<<<<<<< HEAD
     if (block.IsProofOfWork()) {
         pindex->nAccumulatedPublicFee = 0;
     }
-=======
-    CAmount nPOWBlockReward = block.IsProofOfWork() ? nFees + GetBlockSubsidy(pindex->nHeight, chainparams.GetConsensus()) : 0;
->>>>>>> 765d5bee
 
     // Coinbase output can only include outputs with value if:
     //  - its a POW block, POW blocks are allowed and the value meets the consensus rules, or
@@ -3581,16 +3577,6 @@
                     return state.DoS(100, error("CheckBlock() : payment request not mature enough."));
                 if(block.vtx[0].vout[i].nValue != prequest.nAmount || prequest.fState != CFund::ACCEPTED || proposal.Address != CNavCoinAddress(address).ToString())
                     return state.DoS(100, error("CheckBlock() : coinbase output does not match an accepted payment request"));
-<<<<<<< HEAD
-                else {
-                    std::vector<std::pair<uint256, CFund::CPaymentRequest> > paymentRequestIndex;
-                    prequest.paymenthash = block.GetHash();
-                    paymentRequestIndex.push_back(make_pair(prequest.hash, prequest));
-                    nCreated -= block.vtx[0].vout[i].nValue;
-                    if (paymentRequestIndex.size() > 0 && !pblocktree->UpdatePaymentRequestIndex(paymentRequestIndex))
-                        return AbortNode(state, "Failed to write payment request index");
-                }
-=======
                 if(prequest.paymenthash != uint256() && pindex->pprev->nHeight >= Params().GetConsensus().nHeightv452Fork)
                     return state.DoS(100, error("CheckBlock() : coinbase output tries to pay an already paid payment request"));
                 std::vector<std::pair<uint256, CFund::CPaymentRequest> > paymentRequestIndex;
@@ -3598,7 +3584,6 @@
                 paymentRequestIndex.push_back(make_pair(prequest.hash, prequest));
                 if (!pblocktree->UpdatePaymentRequestIndex(paymentRequestIndex))
                     return AbortNode(state, "Failed to write payment request index");
->>>>>>> 765d5bee
             } else {
                 return state.DoS(100, error("CheckBlock() : coinbase strdzeel %s array does not include a string (%d) at position %d",
                                             block.vtx[0].strDZeel, metadata[nPaymentRequestsCount].type(), nPaymentRequestsCount));
