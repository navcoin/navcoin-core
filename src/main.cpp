--- conflicted
+++ resolved
@@ -2647,32 +2647,22 @@
     }
 
     bool fScriptChecks = true;
-<<<<<<< HEAD
-     if (fCheckpointsEnabled) {
-         if(fIgnoreHeaders) {
-             if (pindex->nHeight < Checkpoints::GetTotalBlocksEstimate(chainparams.Checkpoints())) {
-                 // This block would be an ancestor of a checkpoint: disable script checks
-                 fScriptChecks = false;
-             }
-             if(!Checkpoints::CheckHardened(chainparams.Checkpoints(), pindex->nHeight, block.GetHash()))
-                 return error("%s: Checkpoints::CheckHardened: %s, wrong checkpoint hash at height %d", __func__, block.GetHash().ToString(), pindex->nHeight);
-         } else {
-             CBlockIndex *pindexLastCheckpoint = Checkpoints::GetLastCheckpoint(chainparams.Checkpoints());
-             if (pindexLastCheckpoint && pindexLastCheckpoint->GetAncestor(pindex->nHeight) == pindex) {
-                 // This block is an ancestor of a checkpoint: disable script checks
-                 fScriptChecks = false;
-             }
-         }
-     }
-=======
     if (fCheckpointsEnabled) {
-        CBlockIndex *pindexLastCheckpoint = Checkpoints::GetLastCheckpoint(chainparams.Checkpoints());
-        if (pindexLastCheckpoint && pindexLastCheckpoint->GetAncestor(pindex->nHeight) == pindex) {
-            // This block is an ancestor of a checkpoint: disable script checks
-            fScriptChecks = false;
-        }
-    }
->>>>>>> 7730c7bc
+        if(fIgnoreHeaders) {
+            if (pindex->nHeight < Checkpoints::GetTotalBlocksEstimate(chainparams.Checkpoints())) {
+                // This block would be an ancestor of a checkpoint: disable script checks
+                fScriptChecks = false;
+            }
+            if(!Checkpoints::CheckHardened(chainparams.Checkpoints(), pindex->nHeight, block.GetHash()))
+                return error("%s: Checkpoints::CheckHardened: %s, wrong checkpoint hash at height %d", __func__, block.GetHash().ToString(), pindex->nHeight);
+        } else {
+            CBlockIndex *pindexLastCheckpoint = Checkpoints::GetLastCheckpoint(chainparams.Checkpoints());
+            if (pindexLastCheckpoint && pindexLastCheckpoint->GetAncestor(pindex->nHeight) == pindex) {
+                // This block is an ancestor of a checkpoint: disable script checks
+                fScriptChecks = false;
+            }
+        }
+    }
 
     int64_t nTime1 = GetTimeMicros(); nTimeCheck += nTime1 - nTimeStart;
     LogPrint("bench", "    - Sanity checks: %.2fms [%.2fs]\n", 0.001 * (nTime1 - nTimeStart), nTimeCheck * 0.000001);
