--- conflicted
+++ resolved
@@ -1764,19 +1764,13 @@
 {
     std::vector<uint256> vHashTxToUncache;
     bool res = AcceptToMemoryPoolWorker(pool, state, tx, fLimitFree, pfMissingInputs, fOverrideMempoolLimit, nAbsurdFee, vHashTxToUncache);
-<<<<<<< HEAD
     if (res)
         LogPrintf("%s: Successfully added txn %s to %s.\n", __func__, tx.ToString(), (&pool == &mempool) ? "mempool" : "stempool");
     else
     {
         LogPrintf("%s: FAILED to add txn %s to %s.\n", __func__, tx.ToString(), (&pool == &mempool) ? "mempool" : "stempool");
-        BOOST_FOREACH(const uint256& hashTx, vHashTxToUncache)
+        for(const uint256& hashTx: vHashTxToUncache)
                 pcoinsTip->Uncache(hashTx);
-=======
-    if (!res) {
-        for(const uint256& hashTx: vHashTxToUncache)
-            pcoinsTip->Uncache(hashTx);
->>>>>>> 8131b423
     }
     return res;
 }
@@ -3873,14 +3867,10 @@
             // ignore validation errors in resurrected transactions
             list<CTransaction> removed;
             CValidationState stateDummy;
-<<<<<<< HEAD
             bool ret = AcceptToMemoryPool(mempool, stateDummy, tx, false, nullptr, true);
             CValidationState dandelionStateDummy;
             AcceptToMemoryPool(stempool, dandelionStateDummy, tx, false, nullptr, true, 0);
             if (!(tx.IsCoinBase() || tx.IsCoinStake()) || !ret) {
-=======
-            if (!(tx.IsCoinBase() || tx.IsCoinStake()) || !AcceptToMemoryPool(mempool, stateDummy, tx, false, nullptr, true)) {
->>>>>>> 8131b423
                 mempool.removeRecursive(tx, removed);
                 stempool.removeRecursive(tx, removed);
             } else if (mempool.exists(tx.GetHash())) {
