--- conflicted
+++ resolved
@@ -3048,11 +3048,8 @@
             prequest.proposalhash = uint256S("0x" + find_value(metadata, "h").get_str());
             prequest.strDZeel = find_value(metadata, "i").get_str();
             prequest.nVersion = find_value(metadata, "v").isNum() ? find_value(metadata, "v").get_int() : 1;
-<<<<<<< HEAD
 
             LogPrintf("New Community Fund Payment Request: %s\n", prequest.ToString());
-=======
->>>>>>> c170ae4e
 
             CFund::CProposal proposal;
             if(!CFund::FindProposal(prequest.proposalhash, proposal))
@@ -4676,67 +4673,6 @@
         return state.DoS(100, error("ContextualCheckBlock(): weight limit failed"), REJECT_INVALID, "bad-blk-weight");
     }
 
-<<<<<<< HEAD
-=======
-    if (block.IsProofOfStake()) {
-        // Coinbase output should be empty if proof-of-stake block and include only accepted payment requests
-        int nPaymentRequestsCount = 0;
-        for (unsigned int i = 0; i < block.vtx[0].vout.size(); i++) {
-            bool isJson = true;
-            UniValue metadata(UniValue::VARR);
-            try {
-                UniValue valRequest;
-                if (!valRequest.read(block.vtx[0].strDZeel))
-                    isJson = false;
-
-                if (valRequest.isArray())
-                    metadata = valRequest.get_array();
-                else
-                    isJson = false;
-
-            } catch (const UniValue& objError) {
-                isJson = false;
-            } catch (const std::exception& e) {
-                isJson = false;
-            }
-
-            if(block.vtx[0].vout[i].nValue > 0) {
-                if(!isJson)
-                    return state.DoS(100, error("CheckBlock() : coinbase output amount greater than 0 for proof-of-stake block. proof of work not allowed."));
-                if(metadata[nPaymentRequestsCount].isStr()) {
-                    CFund::CPaymentRequest prequest; CFund::CProposal proposal;
-                    LogPrintf("strdzeel: %s [%d] = %s\n", block.vtx[0].strDZeel, nPaymentRequestsCount, metadata[nPaymentRequestsCount].get_str());
-                    if(!CFund::FindPaymentRequest(metadata[nPaymentRequestsCount].get_str(), prequest))
-                        return state.DoS(100, error("CheckBlock() : coinbase strdzeel refers wrong payment request hash."));
-                    if(!CFund::FindProposal(prequest.proposalhash, proposal))
-                        return state.DoS(100, error("CheckBlock() : coinbase strdzeel payment request does not have parent proposal."));
-                    CTxDestination address;
-                    bool fValidAddress = ExtractDestination(block.vtx[0].vout[i].scriptPubKey, address);
-                    if(!fValidAddress)
-                        return state.DoS(100, error("CheckBlock() : coinbase cant extract destination from scriptpubkey."));
-                    CBlockIndex* pblockindex = mapBlockIndex[prequest.blockhash];
-                    if(pblockindex == NULL)
-                        continue;
-                    if(!(pindexPrev->nHeight - pblockindex->nHeight > Params().GetConsensus().nCommunityFundMinAge))
-                        return state.DoS(100, error("CheckBlock() : payment request not mature enough."));
-                    if(block.vtx[0].vout[i].nValue != prequest.nAmount || prequest.fState != CFund::ACCEPTED || proposal.Address != CNavCoinAddress(address).ToString())
-                        return state.DoS(100, error("CheckBlock() : coinbase output does not match an accepted payment request"));
-                    else {
-                        prequest.paymenthash = block.GetHash();
-                        std::vector<std::pair<uint256, CFund::CPaymentRequest>> vec;
-                        vec.push_back(make_pair(prequest.hash, prequest));
-                        if(!pblocktree->UpdatePaymentRequestIndex(vec))
-                            return AbortNode(state, "Failed to write payment request index");
-                    }
-                } else {
-                    return state.DoS(100, error("CheckBlock() : coinbase strdzeel array does not include a payment request hash."));
-                }
-                nPaymentRequestsCount++;
-            }
-        }
-    }
-
->>>>>>> c170ae4e
     return true;
 }
 
