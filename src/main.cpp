--- conflicted
+++ resolved
@@ -4599,18 +4599,6 @@
             if (!block.vtx[i].wit.IsNull()) {
                 return state.DoS(100, error("%s : unexpected witness data found", __func__), REJECT_INVALID, "unexpected-witness", true);
             }
-<<<<<<< HEAD
-            if(IsCommunityFundEnabled(pindexPrev, Params().GetConsensus())) {
-                if(block.vtx[i].nVersion == CTransaction::PROPOSAL_VERSION) // Community Fund Proposal
-                    if(!CFund::IsValidProposal(block.vtx[i]))
-                        return state.DoS(10, false, REJECT_INVALID, "bad-cfund-proposal");
-
-                if(block.vtx[i].nVersion == CTransaction::PAYMENT_REQUEST_VERSION) // Community Fund Payment Request
-                    if(!CFund::IsValidPaymentRequest(block.vtx[i]))
-                        return state.DoS(10, false, REJECT_INVALID, "bad-cfund-payment-request");
-            }
-=======
->>>>>>> 2abb25c7
         }
     }
 
