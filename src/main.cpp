// Copyright (c) 2009-2010 Satoshi Nakamoto
// Copyright (c) 2009-2015 The Bitcoin Core developers
// Copyright (c) 2017-2018 The NavCoin Core developers
// Distributed under the MIT software license, see the accompanying
// file COPYING or http://www.opensource.org/licenses/mit-license.php.

#include "main.h"

#include "addrman.h"
#include "arith_uint256.h"
#include "base58.h"
#include "blockencodings.h"
#include "chainparams.h"
#include "checkpoints.h"
#include "checkqueue.h"
#include "consensus/consensus.h"
#include "consensus/merkle.h"
#include "consensus/validation.h"
#include "core_io.h"
#include "hash.h"
#include "init.h"
#include "merkleblock.h"
#include "net.h"
#include "policy/fees.h"
#include "policy/policy.h"
#include "pow.h"
#include "primitives/block.h"
#include "primitives/transaction.h"
#include "random.h"
#include "script/script.h"
#include "script/sigcache.h"
#include "script/standard.h"
#include "tinyformat.h"
#include "timedata.h"
#include "txdb.h"
#include "txmempool.h"
#include "ui_interface.h"
#include "undo.h"
#include "util.h"
#include "utilmoneystr.h"
#include "utilstrencodings.h"
#include "validationinterface.h"
#include "versionbits.h"
#include "wallet/wallet.h"

#include <atomic>
#include <sstream>

#include <boost/algorithm/string/replace.hpp>
#include <boost/algorithm/string/join.hpp>
#include <boost/filesystem.hpp>
#include <boost/filesystem/fstream.hpp>
#include <boost/math/distributions/poisson.hpp>
#include <boost/thread.hpp>

using namespace std;

#if defined(NDEBUG)
# error "Navcoin cannot be compiled without assertions."
#endif

/**
 * Global state
 */

CCriticalSection cs_main;

BlockMap mapBlockIndex;
CChain chainActive;
CBlockIndex *pindexBestHeader = NULL;
int64_t nTimeBestReceived = 0;
CWaitableCriticalSection csBestBlock;
CConditionVariable cvBlockChange;
int nScriptCheckThreads = 0;
bool fImporting = false;
bool fReindex = false;
bool fTxIndex = false;
bool fAddressIndex = false;
bool fTimestampIndex = false;
bool fSpentIndex = false;
bool fHavePruned = false;
bool fPruneMode = false;
bool fIsBareMultisigStd = DEFAULT_PERMIT_BAREMULTISIG;
bool fRequireStandard = true;
bool fCheckBlockIndex = false;
bool fCheckpointsEnabled = DEFAULT_CHECKPOINTS_ENABLED;
size_t nCoinCacheUsage = 5000 * 300;
uint64_t nPruneTarget = 0;
int64_t nMaxTipAge = DEFAULT_MAX_TIP_AGE;
bool fEnableReplacement = DEFAULT_ENABLE_REPLACEMENT;


CFeeRate minRelayTxFee = CFeeRate(DEFAULT_MIN_RELAY_TX_FEE);
CAmount maxTxFee = DEFAULT_TRANSACTION_MAXFEE;

uint256 hashBestChain = uint256();
CBlockIndex* pindexBest = NULL;

set<pair<COutPoint, unsigned int> > setStakeSeen;

CTxMemPool mempool(::minRelayTxFee);
FeeFilterRounder filterRounder(::minRelayTxFee);

struct IteratorComparator
{
    template<typename I>
    bool operator()(const I& a, const I& b)
    {
        return &(*a) < &(*b);
    }
};

struct COrphanTx {
    CTransaction tx;
    NodeId fromPeer;
    int64_t nTimeExpire;
};
map<uint256, COrphanTx> mapOrphanTransactions GUARDED_BY(cs_main);
map<COutPoint, set<map<uint256, COrphanTx>::iterator, IteratorComparator>> mapOrphanTransactionsByPrev GUARDED_BY(cs_main);
void EraseOrphansFor(NodeId peer) EXCLUSIVE_LOCKS_REQUIRED(cs_main);

/**
 * Returns true if there are nRequired or more blocks of minVersion or above
 * in the last Consensus::Params::nMajorityWindow blocks, starting at pstart and going backwards.
 */
static bool IsSuperMajority(int minVersion, const CBlockIndex* pstart, unsigned nRequired, const Consensus::Params& consensusParams);
static void CheckBlockIndex(const Consensus::Params& consensusParams);

/* Proof of Stake constants */

extern std::set<std::pair<COutPoint, unsigned int> > setStakeSeen;

arith_uint256 bnProofOfStakeLimit(~arith_uint256() >> 20);
arith_uint256 bnProofOfStakeLimitV2(~arith_uint256() >> 20);

/** Constant stuff for coinbase transactions we create: */
CScript COINBASE_FLAGS;

const string strMessageMagic = "Navcoin Signed Message:\n";


enum FlushStateMode {
    FLUSH_STATE_NONE,
    FLUSH_STATE_IF_NEEDED,
    FLUSH_STATE_PERIODIC,
    FLUSH_STATE_ALWAYS
};

// Internal stuff
namespace {

    struct CBlockIndexWorkComparator
    {
        bool operator()(CBlockIndex *pa, CBlockIndex *pb) const {
            // First sort by most total work, ...
            if (pa->nChainWork > pb->nChainWork) return false;
            if (pa->nChainWork < pb->nChainWork) return true;

            // ... then by earliest time received, ...
            if (pa->nSequenceId < pb->nSequenceId) return false;
            if (pa->nSequenceId > pb->nSequenceId) return true;

            // Use pointer address as tie breaker (should only happen with blocks
            // loaded from disk, as those all have id 0).
            if (pa < pb) return false;
            if (pa > pb) return true;

            // Identical blocks.
            return false;
        }
    };

    CBlockIndex *pindexBestInvalid;

    /**
     * The set of all CBlockIndex entries with BLOCK_VALID_TRANSACTIONS (for itself and all ancestors) and
     * as good as our current tip or better. Entries may be failed, though, and pruning nodes may be
     * missing the data for the block.
     */
    set<CBlockIndex*, CBlockIndexWorkComparator> setBlockIndexCandidates;
    /** Number of nodes with fSyncStarted. */
    int nSyncStarted = 0;
    /** All pairs A->B, where A (or one of its ancestors) misses transactions, but B has transactions.
     * Pruned nodes may have entries where B is missing data.
     */
    multimap<CBlockIndex*, CBlockIndex*> mapBlocksUnlinked;

    CCriticalSection cs_LastBlockFile;
    std::vector<CBlockFileInfo> vinfoBlockFile;
    int nLastBlockFile = 0;
    /** Global flag to indicate we should check to see if there are
     *  block/undo files that should be deleted.  Set on startup
     *  or if we allocate more file space when we're in prune mode
     */
    bool fCheckForPruning = false;

    /**
     * Every received block is assigned a unique and increasing identifier, so we
     * know which one to give priority in case of a fork.
     */
    CCriticalSection cs_nBlockSequenceId;
    /** Blocks loaded from disk are assigned id 0, so start the counter at 1. */
    uint32_t nBlockSequenceId = 1;

    /**
     * Sources of received blocks, saved to be able to send them reject
     * messages or ban them when processing happens afterwards. Protected by
     * cs_main.
     */
    map<uint256, NodeId> mapBlockSource;

    /**
     * Filter for transactions that were recently rejected by
     * AcceptToMemoryPool. These are not rerequested until the chain tip
     * changes, at which point the entire filter is reset. Protected by
     * cs_main.
     *
     * Without this filter we'd be re-requesting txs from each of our peers,
     * increasing bandwidth consumption considerably. For instance, with 100
     * peers, half of which relay a tx we don't accept, that might be a 50x
     * bandwidth increase. A flooding attacker attempting to roll-over the
     * filter using minimum-sized, 60byte, transactions might manage to send
     * 1000/sec if we have fast peers, so we pick 120,000 to give our peers a
     * two minute window to send invs to us.
     *
     * Decreasing the false positive rate is fairly cheap, so we pick one in a
     * million to make it highly unlikely for users to have issues with this
     * filter.
     *
     * Memory used: 1.3 MB
     */
    boost::scoped_ptr<CRollingBloomFilter> recentRejects;
    uint256 hashRecentRejectsChainTip;

    /** Blocks that are in flight, and that are in the queue to be downloaded. Protected by cs_main. */
    struct QueuedBlock {
        uint256 hash;
        CBlockIndex* pindex;                                     //!< Optional.
        bool fValidatedHeaders;                                  //!< Whether this block has validated headers at the time of request.
        std::unique_ptr<PartiallyDownloadedBlock> partialBlock;  //!< Optional, used for CMPCTBLOCK downloads
    };
    map<uint256, pair<NodeId, list<QueuedBlock>::iterator> > mapBlocksInFlight;

    /** Stack of nodes which we have set to announce using compact blocks */
    list<NodeId> lNodesAnnouncingHeaderAndIDs;

    /** Number of preferable block download peers. */
    int nPreferredDownload = 0;

    /** Dirty block index entries. */
    set<CBlockIndex*> setDirtyBlockIndex;

    /** Dirty block file entries. */
    set<int> setDirtyFileInfo;

    /** Number of peers from which we're downloading blocks. */
    int nPeersWithValidatedDownloads = 0;

    /** Relay map, protected by cs_main. */
    typedef std::map<uint256, std::shared_ptr<const CTransaction>> MapRelay;
    MapRelay mapRelay;
    /** Expiration-time ordered list of (expire time, relay map entry) pairs, protected by cs_main). */
    std::deque<std::pair<int64_t, MapRelay::iterator>> vRelayExpiration;
} // anon namespace

//////////////////////////////////////////////////////////////////////////////
//
// Registration of network node signals.
//

namespace {

struct CBlockReject {
    unsigned char chRejectCode;
    string strRejectReason;
    uint256 hashBlock;
};

/**
 * Maintain validation-specific state about nodes, protected by cs_main, instead
 * by CNode's own locks. This simplifies asynchronous operation, where
 * processing of incoming data is done after the ProcessMessage call returns,
 * and we're no longer holding the node's locks.
 */
struct CNodeState {
    //! The peer's address
    CService address;
    //! Whether we have a fully established connection.
    bool fCurrentlyConnected;
    //! Accumulated misbehaviour score for this peer.
    int nMisbehavior;
    //! Whether this peer should be disconnected and banned (unless whitelisted).
    bool fShouldBan;
    //! String name of this peer (debugging/logging purposes).
    std::string name;
    //! List of asynchronously-determined block rejections to notify this peer about.
    std::vector<CBlockReject> rejects;
    //! The best known block we know this peer has announced.
    CBlockIndex *pindexBestKnownBlock;
    //! The hash of the last unknown block this peer has announced.
    uint256 hashLastUnknownBlock;
    //! The last full block we both have.
    CBlockIndex *pindexLastCommonBlock;
    //! The best header we have sent our peer.
    CBlockIndex *pindexBestHeaderSent;
    //! Length of current-streak of unconnecting headers announcements
    int nUnconnectingHeaders;
    //! Whether we've started headers synchronization with this peer.
    bool fSyncStarted;
    //! Since when we're stalling block download progress (in microseconds), or 0.
    int64_t nStallingSince;
    list<QueuedBlock> vBlocksInFlight;
    //! When the first entry in vBlocksInFlight started downloading. Don't care when vBlocksInFlight is empty.
    int64_t nDownloadingSince;
    int nBlocksInFlight;
    int nBlocksInFlightValidHeaders;
    //! Whether we consider this a preferred download peer.
    bool fPreferredDownload;
    //! Whether this peer wants invs or headers (when possible) for block announcements.
    bool fPreferHeaders;
    //! Whether this peer wants invs or cmpctblocks (when possible) for block announcements.
    bool fPreferHeaderAndIDs;
    //! Whether this peer will send us cmpctblocks if we request them
    bool fProvidesHeaderAndIDs;
    //! Whether this peer can give us witnesses
    bool fHaveWitness;

    CNodeState() {
        fCurrentlyConnected = false;
        nMisbehavior = 0;
        fShouldBan = false;
        pindexBestKnownBlock = NULL;
        hashLastUnknownBlock.SetNull();
        pindexLastCommonBlock = NULL;
        pindexBestHeaderSent = NULL;
        nUnconnectingHeaders = 0;
        fSyncStarted = false;
        nStallingSince = 0;
        nDownloadingSince = 0;
        nBlocksInFlight = 0;
        nBlocksInFlightValidHeaders = 0;
        fPreferredDownload = false;
        fPreferHeaders = false;
        fPreferHeaderAndIDs = false;
        fProvidesHeaderAndIDs = false;
        fHaveWitness = false;
    }
};

/** Map maintaining per-node state. Requires cs_main. */
map<NodeId, CNodeState> mapNodeState;

// Requires cs_main.
CNodeState *State(NodeId pnode) {
    map<NodeId, CNodeState>::iterator it = mapNodeState.find(pnode);
    if (it == mapNodeState.end())
        return NULL;
    return &it->second;
}

int GetHeight()
{
    LOCK(cs_main);
    return chainActive.Height();
}

void UpdatePreferredDownload(CNode* node, CNodeState* state)
{
    nPreferredDownload -= state->fPreferredDownload;

    // Whether this node should be marked as a preferred download node.
    state->fPreferredDownload = (!node->fInbound || node->fWhitelisted) && !node->fOneShot && !node->fClient;

    nPreferredDownload += state->fPreferredDownload;
}

void InitializeNode(NodeId nodeid, const CNode *pnode) {
    LOCK(cs_main);
    CNodeState &state = mapNodeState.insert(std::make_pair(nodeid, CNodeState())).first->second;
    state.name = pnode->addrName;
    state.address = pnode->addr;
}

void FinalizeNode(NodeId nodeid) {
    LOCK(cs_main);
    CNodeState *state = State(nodeid);

    if (state->fSyncStarted)
        nSyncStarted--;

    if (state->nMisbehavior == 0 && state->fCurrentlyConnected) {
        AddressCurrentlyConnected(state->address);
    }

    BOOST_FOREACH(const QueuedBlock& entry, state->vBlocksInFlight) {
        mapBlocksInFlight.erase(entry.hash);
    }
    EraseOrphansFor(nodeid);
    nPreferredDownload -= state->fPreferredDownload;
    nPeersWithValidatedDownloads -= (state->nBlocksInFlightValidHeaders != 0);
    assert(nPeersWithValidatedDownloads >= 0);

    mapNodeState.erase(nodeid);

    if (mapNodeState.empty()) {
        // Do a consistency check after the last peer is removed.
        assert(mapBlocksInFlight.empty());
        assert(nPreferredDownload == 0);
        assert(nPeersWithValidatedDownloads == 0);
    }
}

// Requires cs_main.
// Returns a bool indicating whether we requested this block.
// Also used if a block was /not/ received and timed out or started with another peer
bool MarkBlockAsReceived(const uint256& hash) {
    map<uint256, pair<NodeId, list<QueuedBlock>::iterator> >::iterator itInFlight = mapBlocksInFlight.find(hash);
    if (itInFlight != mapBlocksInFlight.end()) {
        CNodeState *state = State(itInFlight->second.first);
        state->nBlocksInFlightValidHeaders -= itInFlight->second.second->fValidatedHeaders;
        if (state->nBlocksInFlightValidHeaders == 0 && itInFlight->second.second->fValidatedHeaders) {
            // Last validated block on the queue was received.
            nPeersWithValidatedDownloads--;
        }
        if (state->vBlocksInFlight.begin() == itInFlight->second.second) {
            // First block on the queue was received, update the start download time for the next one
            state->nDownloadingSince = std::max(state->nDownloadingSince, GetTimeMicros());
        }
        state->vBlocksInFlight.erase(itInFlight->second.second);
        state->nBlocksInFlight--;
        state->nStallingSince = 0;
        mapBlocksInFlight.erase(itInFlight);
        return true;
    }
    return false;
}

// Requires cs_main.
// returns false, still setting pit, if the block was already in flight from the same peer
// pit will only be valid as long as the same cs_main lock is being held
bool MarkBlockAsInFlight(NodeId nodeid, const uint256& hash, const Consensus::Params& consensusParams, CBlockIndex *pindex = NULL, list<QueuedBlock>::iterator **pit = NULL) {
    CNodeState *state = State(nodeid);
    assert(state != NULL);

    // Short-circuit most stuff in case its from the same node
    map<uint256, pair<NodeId, list<QueuedBlock>::iterator> >::iterator itInFlight = mapBlocksInFlight.find(hash);
    if (itInFlight != mapBlocksInFlight.end() && itInFlight->second.first == nodeid) {
        *pit = &itInFlight->second.second;
        return false;
    }

    // Make sure it's not listed somewhere already.
    MarkBlockAsReceived(hash);

    list<QueuedBlock>::iterator it = state->vBlocksInFlight.insert(state->vBlocksInFlight.end(),
            {hash, pindex, pindex != NULL, std::unique_ptr<PartiallyDownloadedBlock>(pit ? new PartiallyDownloadedBlock(&mempool) : NULL)});
    state->nBlocksInFlight++;
    state->nBlocksInFlightValidHeaders += it->fValidatedHeaders;
    if (state->nBlocksInFlight == 1) {
        // We're starting a block download (batch) from this peer.
        state->nDownloadingSince = GetTimeMicros();
    }
    if (state->nBlocksInFlightValidHeaders == 1 && pindex != NULL) {
        nPeersWithValidatedDownloads++;
    }
    itInFlight = mapBlocksInFlight.insert(std::make_pair(hash, std::make_pair(nodeid, it))).first;
    if (pit)
        *pit = &itInFlight->second.second;
    return true;
}

/** Check whether the last unknown block a peer advertised is not yet known. */
void ProcessBlockAvailability(NodeId nodeid) {
    CNodeState *state = State(nodeid);
    assert(state != NULL);

    if (!state->hashLastUnknownBlock.IsNull()) {
        BlockMap::iterator itOld = mapBlockIndex.find(state->hashLastUnknownBlock);

        if (itOld != mapBlockIndex.end()) {
            if (state->pindexBestKnownBlock == NULL || itOld->second->nChainWork >= state->pindexBestKnownBlock->nChainWork){
                state->pindexBestKnownBlock = itOld->second;
            }
            state->hashLastUnknownBlock.SetNull();
        }
    }
}

/** Update tracking information about which blocks a peer is assumed to have. */
void UpdateBlockAvailability(NodeId nodeid, const uint256 &hash) {
    CNodeState *state = State(nodeid);
    assert(state != NULL);

    ProcessBlockAvailability(nodeid);

    BlockMap::iterator it = mapBlockIndex.find(hash);
    if (it != mapBlockIndex.end() && it->second->nChainWork > 0) {
        // An actually better block was announced.
        if (state->pindexBestKnownBlock == NULL || it->second->nChainWork >= state->pindexBestKnownBlock->nChainWork)
            state->pindexBestKnownBlock = it->second;
    } else {
        // An unknown block was announced; just assume that the latest one is the best one.
        state->hashLastUnknownBlock = hash;
    }
}

//void MaybeSetPeerAsAnnouncingHeaderAndIDs(const CNodeState* nodestate, CNode* pfrom) {
//    if (nLocalServices & NODE_WITNESS) {
//        // Don't ever request compact blocks when segwit is enabled.
//        return;
//    }
//    if (nodestate->fProvidesHeaderAndIDs) {
//        BOOST_FOREACH(const NodeId nodeid, lNodesAnnouncingHeaderAndIDs)
//            if (nodeid == pfrom->GetId())
//                return;
//        bool fAnnounceUsingCMPCTBLOCK = false;
//        uint64_t nCMPCTBLOCKVersion = 1;
//        if (lNodesAnnouncingHeaderAndIDs.size() >= 3) {
//            // As per BIP152, we only get 3 of our peers to announce
//            // blocks using compact encodings.
//            CNode* pnodeStop = FindNode(lNodesAnnouncingHeaderAndIDs.front());
//            if (pnodeStop) {
//                pnodeStop->PushMessage(NetMsgType::SENDCMPCT, fAnnounceUsingCMPCTBLOCK, nCMPCTBLOCKVersion);
//                lNodesAnnouncingHeaderAndIDs.pop_front();
//            }
//        }
//        fAnnounceUsingCMPCTBLOCK = true;
//        pfrom->PushMessage(NetMsgType::SENDCMPCT, fAnnounceUsingCMPCTBLOCK, nCMPCTBLOCKVersion);
//        lNodesAnnouncingHeaderAndIDs.push_back(pfrom->GetId());
//    }
//}

// Requires cs_main
bool CanDirectFetch(const Consensus::Params &consensusParams)
{
    return chainActive.Tip()->GetBlockTime() > GetAdjustedTime() - consensusParams.nPowTargetSpacing * 20;
}

// Requires cs_main
bool PeerHasHeader(CNodeState *state, CBlockIndex *pindex)
{
    if (state->pindexBestKnownBlock && pindex == state->pindexBestKnownBlock->GetAncestor(pindex->nHeight))
        return true;
    if (state->pindexBestHeaderSent && pindex == state->pindexBestHeaderSent->GetAncestor(pindex->nHeight))
        return true;
    return false;
}

/** Find the last common ancestor two blocks have.
 *  Both pa and pb must be non-NULL. */
CBlockIndex* LastCommonAncestor(CBlockIndex* pa, CBlockIndex* pb) {
    if (pa->nHeight > pb->nHeight) {
        pa = pa->GetAncestor(pb->nHeight);
    } else if (pb->nHeight > pa->nHeight) {
        pb = pb->GetAncestor(pa->nHeight);
    }

    while (pa != pb && pa && pb) {
        pa = pa->pprev;
        pb = pb->pprev;
    }

    // Eventually all chain branches meet at the genesis block.
    assert(pa == pb);
    return pa;
}

/** Update pindexLastCommonBlock and add not-in-flight missing successors to vBlocks, until it has
 *  at most count entries. */
void FindNextBlocksToDownload(NodeId nodeid, unsigned int count, std::vector<CBlockIndex*>& vBlocks, NodeId& nodeStaller) {
    if (count == 0)
        return;

    vBlocks.reserve(vBlocks.size() + count);
    CNodeState *state = State(nodeid);
    assert(state != NULL);

    // Make sure pindexBestKnownBlock is up to date, we'll need it.
    ProcessBlockAvailability(nodeid);

    if (state->pindexBestKnownBlock == NULL || state->pindexBestKnownBlock->nChainWork < chainActive.Tip()->nChainWork) {
        // This peer has nothing interesting.
        return;
    }

    if (state->pindexLastCommonBlock == NULL) {
        // Bootstrap quickly by guessing a parent of our best tip is the forking point.
        // Guessing wrong in either direction is not a problem.
        state->pindexLastCommonBlock = chainActive[std::min(state->pindexBestKnownBlock->nHeight, chainActive.Height())];
    }

    // If the peer reorganized, our previous pindexLastCommonBlock may not be an ancestor
    // of its current tip anymore. Go back enough to fix that.
    state->pindexLastCommonBlock = LastCommonAncestor(state->pindexLastCommonBlock, state->pindexBestKnownBlock);
    if (state->pindexLastCommonBlock == state->pindexBestKnownBlock)
        return;

    std::vector<CBlockIndex*> vToFetch;
    CBlockIndex *pindexWalk = state->pindexLastCommonBlock;
    // Never fetch further than the best block we know the peer has, or more than BLOCK_DOWNLOAD_WINDOW + 1 beyond the last
    // linked block we have in common with this peer. The +1 is so we can detect stalling, namely if we would be able to
    // download that next block if the window were 1 larger.
    int nWindowEnd = state->pindexLastCommonBlock->nHeight + BLOCK_DOWNLOAD_WINDOW;
    int nMaxHeight = std::min<int>(state->pindexBestKnownBlock->nHeight, nWindowEnd + 1);
    NodeId waitingfor = -1;
    while (pindexWalk->nHeight < nMaxHeight) {
        // Read up to 128 (or more, if more blocks than that are needed) successors of pindexWalk (towards
        // pindexBestKnownBlock) into vToFetch. We fetch 128, because CBlockIndex::GetAncestor may be as expensive
        // as iterating over ~100 CBlockIndex* entries anyway.
        int nToFetch = std::min(nMaxHeight - pindexWalk->nHeight, std::max<int>(count - vBlocks.size(), 128));
        vToFetch.resize(nToFetch);
        pindexWalk = state->pindexBestKnownBlock->GetAncestor(pindexWalk->nHeight + nToFetch);
        vToFetch[nToFetch - 1] = pindexWalk;
        for (unsigned int i = nToFetch - 1; i > 0; i--) {
            vToFetch[i - 1] = vToFetch[i]->pprev;
        }

        // Iterate over those blocks in vToFetch (in forward direction), adding the ones that
        // are not yet downloaded and not in flight to vBlocks. In the mean time, update
        // pindexLastCommonBlock as long as all ancestors are already downloaded, or if it's
        // already part of our chain (and therefore don't need it even if pruned).
        BOOST_FOREACH(CBlockIndex* pindex, vToFetch) {
            if (!pindex->IsValid(BLOCK_VALID_TREE)) {
                // We consider the chain that this peer is on invalid.
                return;
            }
            if (pindex->nStatus & BLOCK_HAVE_DATA || chainActive.Contains(pindex)) {
                if (pindex->nChainTx)
                    state->pindexLastCommonBlock = pindex;
            } else if (mapBlocksInFlight.count(pindex->GetBlockHash()) == 0) {
                // The block is not already downloaded, and not yet in flight.
                if (pindex->nHeight > nWindowEnd) {
                    // We reached the end of the window.
                    if (vBlocks.size() == 0 && waitingfor != nodeid) {
                        // We aren't able to fetch anything, but we would be if the download window was one larger.
                        nodeStaller = waitingfor;
                    }
                    return;
                }
                vBlocks.push_back(pindex);
                if (vBlocks.size() == count) {
                    return;
                }
            } else if (waitingfor == -1) {
                // This is the first already-in-flight block.
                waitingfor = mapBlocksInFlight[pindex->GetBlockHash()].first;
            }
        }
    }
}

} // anon namespace

bool GetNodeStateStats(NodeId nodeid, CNodeStateStats &stats) {
    LOCK(cs_main);
    CNodeState *state = State(nodeid);
    if (state == NULL)
        return false;
    stats.nMisbehavior = state->nMisbehavior;
    stats.nSyncHeight = state->pindexBestKnownBlock ? state->pindexBestKnownBlock->nHeight : -1;
    stats.nCommonHeight = state->pindexLastCommonBlock ? state->pindexLastCommonBlock->nHeight : -1;
    BOOST_FOREACH(const QueuedBlock& queue, state->vBlocksInFlight) {
        if (queue.pindex)
            stats.vHeightInFlight.push_back(queue.pindex->nHeight);
    }
    return true;
}

void RegisterNodeSignals(CNodeSignals& nodeSignals)
{
    nodeSignals.GetHeight.connect(&GetHeight);
    nodeSignals.ProcessMessages.connect(&ProcessMessages);
    nodeSignals.SendMessages.connect(&SendMessages);
    nodeSignals.InitializeNode.connect(&InitializeNode);
    nodeSignals.FinalizeNode.connect(&FinalizeNode);
}

void UnregisterNodeSignals(CNodeSignals& nodeSignals)
{
    nodeSignals.GetHeight.disconnect(&GetHeight);
    nodeSignals.ProcessMessages.disconnect(&ProcessMessages);
    nodeSignals.SendMessages.disconnect(&SendMessages);
    nodeSignals.InitializeNode.disconnect(&InitializeNode);
    nodeSignals.FinalizeNode.disconnect(&FinalizeNode);
}

CBlockIndex* FindForkInGlobalIndex(const CChain& chain, const CBlockLocator& locator)
{
    // Find the first block the caller has in the main chain
    BOOST_FOREACH(const uint256& hash, locator.vHave) {
        BlockMap::iterator mi = mapBlockIndex.find(hash);
        if (mi != mapBlockIndex.end())
        {
            CBlockIndex* pindex = (*mi).second;
            if (chain.Contains(pindex))
                return pindex;
            if (pindex->GetAncestor(chain.Height()) == chain.Tip()) {
                return chain.Tip();
            }
        }
    }
    return chain.Genesis();
}

CCoinsViewCache *pcoinsTip = NULL;
CBlockTreeDB *pblocktree = NULL;

//////////////////////////////////////////////////////////////////////////////
//
// mapOrphanTransactions
//

bool AddOrphanTx(const CTransaction& tx, NodeId peer) EXCLUSIVE_LOCKS_REQUIRED(cs_main)
{
    uint256 hash = tx.GetHash();
    if (mapOrphanTransactions.count(hash))
        return false;

    // Ignore big transactions, to avoid a
    // send-big-orphans memory exhaustion attack. If a peer has a legitimate
    // large transaction with a missing parent then we assume
    // it will rebroadcast it later, after the parent transaction(s)
    // have been mined or received.
    // 100 orphans, each of which is at most 99,999 bytes big is
    // at most 10 megabytes of orphans and somewhat more byprev index (in the worst case):
    unsigned int sz = GetTransactionWeight(tx);
    if (sz >= MAX_STANDARD_TX_WEIGHT)
    {
        LogPrint("mempool", "ignoring large orphan tx (size: %u, hash: %s)\n", sz, hash.ToString());
        return false;
    }

    auto ret = mapOrphanTransactions.emplace(hash, COrphanTx{tx, peer, GetTime() + ORPHAN_TX_EXPIRE_TIME});
    assert(ret.second);
    BOOST_FOREACH(const CTxIn& txin, tx.vin) {
        mapOrphanTransactionsByPrev[txin.prevout].insert(ret.first);
    }

    LogPrint("mempool", "stored orphan tx %s (mapsz %u outsz %u)\n", hash.ToString(),
             mapOrphanTransactions.size(), mapOrphanTransactionsByPrev.size());
    return true;
}

int static EraseOrphanTx(uint256 hash) EXCLUSIVE_LOCKS_REQUIRED(cs_main)
{
    map<uint256, COrphanTx>::iterator it = mapOrphanTransactions.find(hash);
    if (it == mapOrphanTransactions.end())
        return 0;
    BOOST_FOREACH(const CTxIn& txin, it->second.tx.vin)
    {
        auto itPrev = mapOrphanTransactionsByPrev.find(txin.prevout);
        if (itPrev == mapOrphanTransactionsByPrev.end())
            continue;
        itPrev->second.erase(it);
        if (itPrev->second.empty())
            mapOrphanTransactionsByPrev.erase(itPrev);
    }
    mapOrphanTransactions.erase(it);
    return 1;
}

void EraseOrphansFor(NodeId peer)
{
    int nErased = 0;
    map<uint256, COrphanTx>::iterator iter = mapOrphanTransactions.begin();
    while (iter != mapOrphanTransactions.end())
    {
        map<uint256, COrphanTx>::iterator maybeErase = iter++; // increment to avoid iterator becoming invalid
        if (maybeErase->second.fromPeer == peer)
        {
            nErased += EraseOrphanTx(maybeErase->second.tx.GetHash());
        }
    }
    if (nErased > 0) LogPrint("mempool", "Erased %d orphan tx from peer %d\n", nErased, peer);
}


unsigned int LimitOrphanTxSize(unsigned int nMaxOrphans) EXCLUSIVE_LOCKS_REQUIRED(cs_main)
{
    unsigned int nEvicted = 0;
    static int64_t nNextSweep;
    int64_t nNow = GetTime();
    if (nNextSweep <= nNow) {
        // Sweep out expired orphan pool entries:
        int nErased = 0;
        int64_t nMinExpTime = nNow + ORPHAN_TX_EXPIRE_TIME - ORPHAN_TX_EXPIRE_INTERVAL;
        map<uint256, COrphanTx>::iterator iter = mapOrphanTransactions.begin();
        while (iter != mapOrphanTransactions.end())
        {
            map<uint256, COrphanTx>::iterator maybeErase = iter++;
            if (maybeErase->second.nTimeExpire <= nNow) {
                nErased += EraseOrphanTx(maybeErase->second.tx.GetHash());
            } else {
                nMinExpTime = std::min(maybeErase->second.nTimeExpire, nMinExpTime);
            }
        }
        // Sweep again 5 minutes after the next entry that expires in order to batch the linear scan.
        nNextSweep = nMinExpTime + ORPHAN_TX_EXPIRE_INTERVAL;
        if (nErased > 0) LogPrint("mempool", "Erased %d orphan tx due to expiration\n", nErased);
    }
    while (mapOrphanTransactions.size() > nMaxOrphans)
    {
        // Evict a random orphan:
        uint256 randomhash = GetRandHash();
        map<uint256, COrphanTx>::iterator it = mapOrphanTransactions.lower_bound(randomhash);
        if (it == mapOrphanTransactions.end())
            it = mapOrphanTransactions.begin();
        EraseOrphanTx(it->first);
        ++nEvicted;
    }
    return nEvicted;
}

bool IsFinalTx(const CTransaction &tx, int nBlockHeight, int64_t nBlockTime)
{
    if (tx.nLockTime == 0)
        return true;
    if ((int64_t)tx.nLockTime < ((int64_t)tx.nLockTime < LOCKTIME_THRESHOLD ? (int64_t)nBlockHeight : nBlockTime))
        return true;
    BOOST_FOREACH(const CTxIn& txin, tx.vin) {
        if (!(txin.nSequence == CTxIn::SEQUENCE_FINAL))
            return false;
    }
    return true;
}

bool CheckFinalTx(const CTransaction &tx, int flags)
{
    AssertLockHeld(cs_main);

    // By convention a negative value for flags indicates that the
    // current network-enforced consensus rules should be used. In
    // a future soft-fork scenario that would mean checking which
    // rules would be enforced for the next block and setting the
    // appropriate flags. At the present time no soft-forks are
    // scheduled, so no flags are set.
    flags = std::max(flags, 0);

    // CheckFinalTx() uses chainActive.Height()+1 to evaluate
    // nLockTime because when IsFinalTx() is called within
    // CBlock::AcceptBlock(), the height of the block *being*
    // evaluated is what is used. Thus if we want to know if a
    // transaction can be part of the *next* block, we need to call
    // IsFinalTx() with one more than chainActive.Height().
    const int nBlockHeight = chainActive.Height() + 1;

    // BIP113 will require that time-locked transactions have nLockTime set to
    // less than the median time of the previous block they're contained in.
    // When the next block is created its previous block will be the current
    // chain tip, so we use that to calculate the median time passed to
    // IsFinalTx() if LOCKTIME_MEDIAN_TIME_PAST is set.
    const int64_t nBlockTime = (flags & LOCKTIME_MEDIAN_TIME_PAST)
                             ? chainActive.Tip()->GetMedianTimePast()
                             : GetAdjustedTime();

    return IsFinalTx(tx, nBlockHeight, nBlockTime);
}

/**
 * Calculates the block height and previous block's median time past at
 * which the transaction will be considered final in the context of BIP 68.
 * Also removes from the vector of input heights any entries which did not
 * correspond to sequence locked inputs as they do not affect the calculation.
 */
static std::pair<int, int64_t> CalculateSequenceLocks(const CTransaction &tx, int flags, std::vector<int>* prevHeights, const CBlockIndex& block)
{
    assert(prevHeights->size() == tx.vin.size());

    // Will be set to the equivalent height- and time-based nLockTime
    // values that would be necessary to satisfy all relative lock-
    // time constraints given our view of block chain history.
    // The semantics of nLockTime are the last invalid height/time, so
    // use -1 to have the effect of any height or time being valid.
    int nMinHeight = -1;
    int64_t nMinTime = -1;

    // tx.nVersion is signed integer so requires cast to unsigned otherwise
    // we would be doing a signed comparison and half the range of nVersion
    // wouldn't support BIP 68.
    bool fEnforceBIP68 = static_cast<uint32_t>(tx.nVersion) >= 2
                      && flags & LOCKTIME_VERIFY_SEQUENCE;

    // Do not enforce sequence numbers as a relative lock time
    // unless we have been instructed to
    if (!fEnforceBIP68) {
        return std::make_pair(nMinHeight, nMinTime);
    }

    for (size_t txinIndex = 0; txinIndex < tx.vin.size(); txinIndex++) {
        const CTxIn& txin = tx.vin[txinIndex];

        // Sequence numbers with the most significant bit set are not
        // treated as relative lock-times, nor are they given any
        // consensus-enforced meaning at this point.
        if (txin.nSequence & CTxIn::SEQUENCE_LOCKTIME_DISABLE_FLAG) {
            // The height of this input is not relevant for sequence locks
            (*prevHeights)[txinIndex] = 0;
            continue;
        }

        int nCoinHeight = (*prevHeights)[txinIndex];

        if (txin.nSequence & CTxIn::SEQUENCE_LOCKTIME_TYPE_FLAG) {
            int64_t nCoinTime = block.GetAncestor(std::max(nCoinHeight-1, 0))->GetMedianTimePast();
            // NOTE: Subtract 1 to maintain nLockTime semantics
            // BIP 68 relative lock times have the semantics of calculating
            // the first block or time at which the transaction would be
            // valid. When calculating the effective block time or height
            // for the entire transaction, we switch to using the
            // semantics of nLockTime which is the last invalid block
            // time or height.  Thus we subtract 1 from the calculated
            // time or height.

            // Time-based relative lock-times are measured from the
            // smallest allowed timestamp of the block containing the
            // txout being spent, which is the median time past of the
            // block prior.
            nMinTime = std::max(nMinTime, nCoinTime + (int64_t)((txin.nSequence & CTxIn::SEQUENCE_LOCKTIME_MASK) << CTxIn::SEQUENCE_LOCKTIME_GRANULARITY) - 1);
        } else {
            nMinHeight = std::max(nMinHeight, nCoinHeight + (int)(txin.nSequence & CTxIn::SEQUENCE_LOCKTIME_MASK) - 1);
        }
    }

    return std::make_pair(nMinHeight, nMinTime);
}

static bool EvaluateSequenceLocks(const CBlockIndex& block, std::pair<int, int64_t> lockPair)
{
    assert(block.pprev);
    int64_t nBlockTime = block.pprev->GetMedianTimePast();
    if (lockPair.first >= block.nHeight || lockPair.second >= nBlockTime)
        return false;

    return true;
}

bool SequenceLocks(const CTransaction &tx, int flags, std::vector<int>* prevHeights, const CBlockIndex& block)
{
    return EvaluateSequenceLocks(block, CalculateSequenceLocks(tx, flags, prevHeights, block));
}

bool TestLockPointValidity(const LockPoints* lp)
{
    AssertLockHeld(cs_main);
    assert(lp);
    // If there are relative lock times then the maxInputBlock will be set
    // If there are no relative lock times, the LockPoints don't depend on the chain
    if (lp->maxInputBlock) {
        // Check whether chainActive is an extension of the block at which the LockPoints
        // calculation was valid.  If not LockPoints are no longer valid
        if (!chainActive.Contains(lp->maxInputBlock)) {
            return false;
        }
    }

    // LockPoints still valid
    return true;
}

bool CheckSequenceLocks(const CTransaction &tx, int flags, LockPoints* lp, bool useExistingLockPoints)
{
    AssertLockHeld(cs_main);
    AssertLockHeld(mempool.cs);

    CBlockIndex* tip = chainActive.Tip();
    CBlockIndex index;
    index.pprev = tip;
    // CheckSequenceLocks() uses chainActive.Height()+1 to evaluate
    // height based locks because when SequenceLocks() is called within
    // ConnectBlock(), the height of the block *being*
    // evaluated is what is used.
    // Thus if we want to know if a transaction can be part of the
    // *next* block, we need to use one more than chainActive.Height()
    index.nHeight = tip->nHeight + 1;

    std::pair<int, int64_t> lockPair;
    if (useExistingLockPoints) {
        assert(lp);
        lockPair.first = lp->height;
        lockPair.second = lp->time;
    }
    else {
        // pcoinsTip contains the UTXO set for chainActive.Tip()
        CCoinsViewMemPool viewMemPool(pcoinsTip, mempool);
        std::vector<int> prevheights;
        prevheights.resize(tx.vin.size());
        for (size_t txinIndex = 0; txinIndex < tx.vin.size(); txinIndex++) {
            const CTxIn& txin = tx.vin[txinIndex];
            CCoins coins;
            if (!viewMemPool.GetCoins(txin.prevout.hash, coins)) {
                return error("%s: Missing input", __func__);
            }
            if (coins.nHeight == MEMPOOL_HEIGHT) {
                // Assume all mempool transaction confirm in the next block
                prevheights[txinIndex] = tip->nHeight + 1;
            } else {
                prevheights[txinIndex] = coins.nHeight;
            }
        }
        lockPair = CalculateSequenceLocks(tx, flags, &prevheights, index);
        if (lp) {
            lp->height = lockPair.first;
            lp->time = lockPair.second;
            // Also store the hash of the block with the highest height of
            // all the blocks which have sequence locked prevouts.
            // This hash needs to still be on the chain
            // for these LockPoint calculations to be valid
            // Note: It is impossible to correctly calculate a maxInputBlock
            // if any of the sequence locked inputs depend on unconfirmed txs,
            // except in the special case where the relative lock time/height
            // is 0, which is equivalent to no sequence lock. Since we assume
            // input height of tip+1 for mempool txs and test the resulting
            // lockPair from CalculateSequenceLocks against tip+1.  We know
            // EvaluateSequenceLocks will fail if there was a non-zero sequence
            // lock on a mempool input, so we can use the return value of
            // CheckSequenceLocks to indicate the LockPoints validity
            int maxInputHeight = 0;
            BOOST_FOREACH(int height, prevheights) {
                // Can ignore mempool inputs since we'll fail if they had non-zero locks
                if (height != tip->nHeight+1) {
                    maxInputHeight = std::max(maxInputHeight, height);
                }
            }
            lp->maxInputBlock = tip->GetAncestor(maxInputHeight);
        }
    }
    return EvaluateSequenceLocks(index, lockPair);
}


unsigned int GetLegacySigOpCount(const CTransaction& tx)
{
    unsigned int nSigOps = 0;
    BOOST_FOREACH(const CTxIn& txin, tx.vin)
    {
        nSigOps += txin.scriptSig.GetSigOpCount(false);
    }
    BOOST_FOREACH(const CTxOut& txout, tx.vout)
    {
        nSigOps += txout.scriptPubKey.GetSigOpCount(false);
    }
    return nSigOps;
}

unsigned int GetP2SHSigOpCount(const CTransaction& tx, const CCoinsViewCache& inputs)
{
    if (tx.IsCoinBase())
        return 0;

    unsigned int nSigOps = 0;
    for (unsigned int i = 0; i < tx.vin.size(); i++)
    {
        const CTxOut &prevout = inputs.GetOutputFor(tx.vin[i]);
        if (prevout.scriptPubKey.IsPayToScriptHash())
            nSigOps += prevout.scriptPubKey.GetSigOpCount(tx.vin[i].scriptSig);
    }
    return nSigOps;
}

int64_t GetTransactionSigOpCost(const CTransaction& tx, const CCoinsViewCache& inputs, int flags)
{
    int64_t nSigOps = GetLegacySigOpCount(tx) * WITNESS_SCALE_FACTOR;

    if (tx.IsCoinBase())
        return nSigOps;

    if (flags & SCRIPT_VERIFY_P2SH) {
        nSigOps += GetP2SHSigOpCount(tx, inputs) * WITNESS_SCALE_FACTOR;
    }

    for (unsigned int i = 0; i < tx.vin.size(); i++)
    {
        const CTxOut &prevout = inputs.GetOutputFor(tx.vin[i]);
        nSigOps += CountWitnessSigOps(tx.vin[i].scriptSig, prevout.scriptPubKey, i < tx.wit.vtxinwit.size() ? &tx.wit.vtxinwit[i].scriptWitness : NULL, flags);
    }
    return nSigOps;
}

bool CheckTransaction(const CTransaction& tx, CValidationState &state)
{

    // Basic checks that don't depend on any context
    if (tx.vin.empty())
        return state.DoS(10, false, REJECT_INVALID, "bad-txns-vin-empty");
    if (tx.vout.empty())
        return state.DoS(10, false, REJECT_INVALID, "bad-txns-vout-empty");
    // Size limits (this doesn't take the witness into account, as that hasn't been checked for malleability)
    if (::GetSerializeSize(tx, SER_NETWORK, PROTOCOL_VERSION | SERIALIZE_TRANSACTION_NO_WITNESS) > MAX_BLOCK_BASE_SIZE)
        return state.DoS(100, false, REJECT_INVALID, "bad-txns-oversize");

    // Check for negative or overflow output values
    CAmount nValueOut = 0;
    BOOST_FOREACH(const CTxOut& txout, tx.vout)
    {
        if (txout.IsEmpty() && !tx.IsCoinBase() && !tx.IsCoinStake())
            return state.DoS(100, error("CTransaction::CheckTransaction() : txout empty for user transaction"));
        if (txout.nValue < 0)
            return state.DoS(100, false, REJECT_INVALID, "bad-txns-vout-negative");
        if (txout.nValue > MAX_MONEY)
            return state.DoS(100, false, REJECT_INVALID, "bad-txns-vout-toolarge");
        nValueOut += txout.nValue;
        if (!MoneyRange(nValueOut))
            return state.DoS(100, false, REJECT_INVALID, "bad-txns-txouttotal-toolarge");
        if(txout.scriptPubKey.IsColdStaking() && !IsColdStakingEnabled(pindexBestHeader, Params().GetConsensus()))
            return state.DoS(100, false, REJECT_INVALID, "cold-staking-not-enabled");
    }

    // Check for duplicate inputs
    set<COutPoint> vInOutPoints;
    BOOST_FOREACH(const CTxIn& txin, tx.vin)
    {
        if (vInOutPoints.count(txin.prevout))
            return state.DoS(100, false, REJECT_INVALID, "bad-txns-inputs-duplicate");
        vInOutPoints.insert(txin.prevout);
    }

    if (tx.IsCoinBase())
    {
        if (tx.vin[0].scriptSig.size() < 2 || tx.vin[0].scriptSig.size() > 100)
            return state.DoS(100, false, REJECT_INVALID, "bad-cb-length");
    }
    else
    {
        BOOST_FOREACH(const CTxIn& txin, tx.vin)
            if (txin.prevout.IsNull())
                return state.DoS(10, false, REJECT_INVALID, "bad-txns-prevout-null");
    }

    return true;
}

void LimitMempoolSize(CTxMemPool& pool, size_t limit, unsigned long age) {
    int expired = pool.Expire(GetTime() - age);
    if (expired != 0)
        LogPrint("mempool", "Expired %i transactions from the memory pool\n", expired);

    std::vector<uint256> vNoSpendsRemaining;
    pool.TrimToSize(limit, &vNoSpendsRemaining);
    BOOST_FOREACH(const uint256& removed, vNoSpendsRemaining)
        pcoinsTip->Uncache(removed);
}

/** Convert CValidationState to a human-readable message for logging */
std::string FormatStateMessage(const CValidationState &state)
{
    return strprintf("%s%s (code %i)",
        state.GetRejectReason(),
        state.GetDebugMessage().empty() ? "" : ", "+state.GetDebugMessage(),
        state.GetRejectCode());
}

bool AcceptToMemoryPoolWorker(CTxMemPool& pool, CValidationState& state, const CTransaction& tx, bool fLimitFree,
                              bool* pfMissingInputs, bool fOverrideMempoolLimit, const CAmount& nAbsurdFee,
                              std::vector<uint256>& vHashTxnToUncache)
{
    const uint256 hash = tx.GetHash();
    AssertLockHeld(cs_main);
    if (pfMissingInputs)
        *pfMissingInputs = false;
    if (!CheckTransaction(tx, state))
        return false; // state filled in by CheckTransaction

    if (IsCommunityFundEnabled(pindexBestHeader, Params().GetConsensus()) && tx.nVersion < CTransaction::TXDZEEL_VERSION_V2)
      return state.DoS(100, false, REJECT_INVALID, "old-version");

    if (IsCommunityFundEnabled(pindexBestHeader, Params().GetConsensus())) {
        if(tx.nVersion == CTransaction::PROPOSAL_VERSION) // Community Fund Proposal
            if(!CFund::IsValidProposal(tx))
                return state.DoS(10, false, REJECT_INVALID, "bad-cfund-proposal");

        if(tx.nVersion == CTransaction::PAYMENT_REQUEST_VERSION) // Community Fund Payment Request
            if(!CFund::IsValidPaymentRequest(tx))
                return state.DoS(10, false, REJECT_INVALID, "bad-cfund-payment-request");
    }

    // Coinbase is only valid in a block, not as a loose transaction
    if (tx.IsCoinBase())
        return state.DoS(100, false, REJECT_INVALID, "coinbase");

    // Coinbase is only valid in a block, not as a loose transaction
    if (tx.IsCoinStake())
        return state.DoS(100, false, REJECT_INVALID, "coinstake");

    // Reject transactions with witness before segregated witness activates (override with -prematurewitness)
    bool witnessEnabled = IsWitnessEnabled(chainActive.Tip(), Params().GetConsensus());
    if (!GetBoolArg("-prematurewitness",false) && !tx.wit.IsNull() && !witnessEnabled) {
        return state.DoS(0, false, REJECT_NONSTANDARD, "no-witness-yet", true);
    }

    // Rather not work on nonstandard transactions (unless -testnet/-regtest)
    string reason;
    if (fRequireStandard && !IsStandardTx(tx, reason, witnessEnabled))
        return state.DoS(0, false, REJECT_NONSTANDARD, reason);

    // Only accept nLockTime-using transactions that can be mined in the next
    // block; we don't want our mempool filled up with transactions that can't
    // be mined yet.
    if (!CheckFinalTx(tx, STANDARD_LOCKTIME_VERIFY_FLAGS))
        return state.DoS(0, false, REJECT_NONSTANDARD, "non-final");

    // is it already in the memory pool?
    if (pool.exists(hash))
        return state.Invalid(false, REJECT_ALREADY_KNOWN, "txn-already-in-mempool");

    // Check for conflicts with in-memory transactions
    set<uint256> setConflicts;
    {
    LOCK(pool.cs); // protect pool.mapNextTx
    BOOST_FOREACH(const CTxIn &txin, tx.vin)
    {
        auto itConflicting = pool.mapNextTx.find(txin.prevout);
        if (itConflicting != pool.mapNextTx.end())
        {
            const CTransaction *ptxConflicting = itConflicting->second;
            if (!setConflicts.count(ptxConflicting->GetHash()))
            {
                // Allow opt-out of transaction replacement by setting
                // nSequence >= maxint-1 on all inputs.
                //
                // maxint-1 is picked to still allow use of nLockTime by
                // non-replacable transactions. All inputs rather than just one
                // is for the sake of multi-party protocols, where we don't
                // want a single party to be able to disable replacement.
                //
                // The opt-out ignores descendants as anyone relying on
                // first-seen mempool behavior should be checking all
                // unconfirmed ancestors anyway; doing otherwise is hopelessly
                // insecure.
                bool fReplacementOptOut = true;
                if (fEnableReplacement)
                {
                    BOOST_FOREACH(const CTxIn &txin, ptxConflicting->vin)
                    {
                        if (txin.nSequence < std::numeric_limits<unsigned int>::max()-1)
                        {
                            fReplacementOptOut = false;
                            break;
                        }
                    }
                }
                if (fReplacementOptOut)
                    return state.Invalid(false, REJECT_CONFLICT, "txn-mempool-conflict");

                setConflicts.insert(ptxConflicting->GetHash());
            }
        }
    }
    }

    {
        CCoinsView dummy;
        CCoinsViewCache view(&dummy);

        CAmount nValueIn = 0;
        LockPoints lp;
        {
        LOCK(pool.cs);
        CCoinsViewMemPool viewMemPool(pcoinsTip, pool);
        view.SetBackend(viewMemPool);

        // do we already have it?
        bool fHadTxInCache = pcoinsTip->HaveCoinsInCache(hash);
        if (view.HaveCoins(hash)) {
            if (!fHadTxInCache)
                vHashTxnToUncache.push_back(hash);
            return state.Invalid(false, REJECT_ALREADY_KNOWN, "txn-already-known");
        }

        // do all inputs exist?
        // Note that this does not check for the presence of actual outputs (see the next check for that),
        // and only helps with filling in pfMissingInputs (to determine missing vs spent).
        BOOST_FOREACH(const CTxIn txin, tx.vin) {
            if (!pcoinsTip->HaveCoinsInCache(txin.prevout.hash))
                vHashTxnToUncache.push_back(txin.prevout.hash);
            if (!view.HaveCoins(txin.prevout.hash)) {
                if (pfMissingInputs)
                    *pfMissingInputs = true;
                return false; // fMissingInputs and !state.IsInvalid() is used to detect this condition, don't set state.Invalid()
            }
        }

        // are the actual inputs available?
        if (!view.HaveInputs(tx))
            return state.Invalid(false, REJECT_DUPLICATE, "bad-txns-inputs-spent");

        // Bring the best block into scope
        view.GetBestBlock();

        nValueIn = view.GetValueIn(tx);

        // we have all inputs cached now, so switch back to dummy, so we don't need to keep lock on mempool
        view.SetBackend(dummy);

        // Only accept BIP68 sequence locked transactions that can be mined in the next
        // block; we don't want our mempool filled up with transactions that can't
        // be mined yet.
        // Must keep pool.cs for this unless we change CheckSequenceLocks to take a
        // CoinsViewCache instead of create its own
        if (!CheckSequenceLocks(tx, STANDARD_LOCKTIME_VERIFY_FLAGS, &lp))
            return state.DoS(0, false, REJECT_NONSTANDARD, "non-BIP68-final");
        }

        // Check for non-standard pay-to-script-hash in inputs
        if (fRequireStandard && !AreInputsStandard(tx, view))
            return state.Invalid(false, REJECT_NONSTANDARD, "bad-txns-nonstandard-inputs");

        int64_t nSigOpsCost = GetTransactionSigOpCost(tx, view, STANDARD_SCRIPT_VERIFY_FLAGS);

        CAmount nValueOut = tx.GetValueOut();
        CAmount nFees = (!tx.IsCoinStake())?nValueIn-nValueOut:0;
        // nModifiedFees includes any fee deltas from PrioritiseTransaction
        CAmount nModifiedFees = nFees;
        double nPriorityDummy = 0;
        pool.ApplyDeltas(hash, nPriorityDummy, nModifiedFees);

        CAmount inChainInputValue;
        double dPriority = view.GetPriority(tx, chainActive.Height(), inChainInputValue);

        // Keep track of transactions that spend a coinbase, which we re-scan
        // during reorgs to ensure COINBASE_MATURITY is still met.
        bool fSpendsCoinbase = false;
        BOOST_FOREACH(const CTxIn &txin, tx.vin) {
            const CCoins *coins = view.AccessCoins(txin.prevout.hash);
            if (coins->IsCoinBase() || coins->IsCoinStake()) {
                fSpendsCoinbase = true;
                break;
            }
        }

        CTxMemPoolEntry entry(tx, nFees, GetTime(), dPriority, chainActive.Height(), pool.HasNoInputsOf(tx), inChainInputValue, fSpendsCoinbase, nSigOpsCost, lp);
        unsigned int nSize = entry.GetTxSize();

        // Check that the transaction doesn't have an excessive number of
        // sigops, making it impossible to mine. Since the coinbase transaction
        // itself can contain sigops MAX_STANDARD_TX_SIGOPS is less than
        // MAX_BLOCK_SIGOPS; we still consider this an invalid rather than
        // merely non-standard transaction.
        if (nSigOpsCost > MAX_STANDARD_TX_SIGOPS_COST)
            return state.DoS(0, false, REJECT_NONSTANDARD, "bad-txns-too-many-sigops", false,
                strprintf("%d", nSigOpsCost));

        CAmount mempoolRejectFee = pool.GetMinFee(GetArg("-maxmempool", DEFAULT_MAX_MEMPOOL_SIZE) * 1000000).GetFee(nSize);
        if (mempoolRejectFee > 0 && nModifiedFees < mempoolRejectFee) {
            return state.DoS(0, false, REJECT_INSUFFICIENTFEE, "mempool min fee not met", false, strprintf("%d < %d", nFees, mempoolRejectFee));
        } else if (GetBoolArg("-relaypriority", DEFAULT_RELAYPRIORITY) && nModifiedFees < ::minRelayTxFee.GetFee(nSize) && !AllowFree(entry.GetPriority(chainActive.Height() + 1))) {
            // Require that free transactions have sufficient priority to be mined in the next block.
            return state.DoS(0, false, REJECT_INSUFFICIENTFEE, "insufficient priority");
        }

        // Continuously rate-limit free (really, very-low-fee) transactions
        // This mitigates 'penny-flooding' -- sending thousands of free transactions just to
        // be annoying or make others' transactions take longer to confirm.
        if (fLimitFree && nModifiedFees < ::minRelayTxFee.GetFee(nSize))
        {
            static CCriticalSection csFreeLimiter;
            static double dFreeCount;
            static int64_t nLastTime;
            int64_t nNow = GetTime();

            LOCK(csFreeLimiter);

            // Use an exponentially decaying ~10-minute window:
            dFreeCount *= pow(1.0 - 1.0/600.0, (double)(nNow - nLastTime));
            nLastTime = nNow;
            // -limitfreerelay unit is thousand-bytes-per-minute
            // At default rate it would take over a month to fill 1GB
            if (dFreeCount + nSize >= GetArg("-limitfreerelay", DEFAULT_LIMITFREERELAY) * 10 * 1000)
                return state.DoS(0, false, REJECT_INSUFFICIENTFEE, "rate limited free transaction");
            LogPrint("mempool", "Rate limit dFreeCount: %g => %g\n", dFreeCount, dFreeCount+nSize);
            dFreeCount += nSize;
        }

        if (nAbsurdFee && nFees > nAbsurdFee)
            return state.Invalid(false,
                REJECT_HIGHFEE, "absurdly-high-fee",
                strprintf("%d > %d", nFees, nAbsurdFee));

        // Calculate in-mempool ancestors, up to a limit.
        CTxMemPool::setEntries setAncestors;
        size_t nLimitAncestors = GetArg("-limitancestorcount", DEFAULT_ANCESTOR_LIMIT);
        size_t nLimitAncestorSize = GetArg("-limitancestorsize", DEFAULT_ANCESTOR_SIZE_LIMIT)*1000;
        size_t nLimitDescendants = GetArg("-limitdescendantcount", DEFAULT_DESCENDANT_LIMIT);
        size_t nLimitDescendantSize = GetArg("-limitdescendantsize", DEFAULT_DESCENDANT_SIZE_LIMIT)*1000;
        std::string errString;
        if (!pool.CalculateMemPoolAncestors(entry, setAncestors, nLimitAncestors, nLimitAncestorSize, nLimitDescendants, nLimitDescendantSize, errString)) {
            return state.DoS(0, false, REJECT_NONSTANDARD, "too-long-mempool-chain", false, errString);
        }

        // A transaction that spends outputs that would be replaced by it is invalid. Now
        // that we have the set of all ancestors we can detect this
        // pathological case by making sure setConflicts and setAncestors don't
        // intersect.
        BOOST_FOREACH(CTxMemPool::txiter ancestorIt, setAncestors)
        {
            const uint256 &hashAncestor = ancestorIt->GetTx().GetHash();
            if (setConflicts.count(hashAncestor))
            {
                return state.DoS(10, false,
                                 REJECT_INVALID, "bad-txns-spends-conflicting-tx", false,
                                 strprintf("%s spends conflicting transaction %s",
                                           hash.ToString(),
                                           hashAncestor.ToString()));
            }
        }

        // Check if it's economically rational to mine this transaction rather
        // than the ones it replaces.
        CAmount nConflictingFees = 0;
        size_t nConflictingSize = 0;
        uint64_t nConflictingCount = 0;
        CTxMemPool::setEntries allConflicting;

        // If we don't hold the lock allConflicting might be incomplete; the
        // subsequent RemoveStaged() and addUnchecked() calls don't guarantee
        // mempool consistency for us.
        LOCK(pool.cs);
        if (setConflicts.size())
        {
            CFeeRate newFeeRate(nModifiedFees, nSize);
            set<uint256> setConflictsParents;
            const int maxDescendantsToVisit = 100;
            CTxMemPool::setEntries setIterConflicting;
            BOOST_FOREACH(const uint256 &hashConflicting, setConflicts)
            {
                CTxMemPool::txiter mi = pool.mapTx.find(hashConflicting);
                if (mi == pool.mapTx.end())
                    continue;

                // Save these to avoid repeated lookups
                setIterConflicting.insert(mi);

                // Don't allow the replacement to reduce the feerate of the
                // mempool.
                //
                // We usually don't want to accept replacements with lower
                // feerates than what they replaced as that would lower the
                // feerate of the next block. Requiring that the feerate always
                // be increased is also an easy-to-reason about way to prevent
                // DoS attacks via replacements.
                //
                // The mining code doesn't (currently) take children into
                // account (CPFP) so we only consider the feerates of
                // transactions being directly replaced, not their indirect
                // descendants. While that does mean high feerate children are
                // ignored when deciding whether or not to replace, we do
                // require the replacement to pay more overall fees too,
                // mitigating most cases.
                CFeeRate oldFeeRate(mi->GetModifiedFee(), mi->GetTxSize());
                if (newFeeRate <= oldFeeRate)
                {
                    return state.DoS(0, false,
                            REJECT_INSUFFICIENTFEE, "insufficient fee", false,
                            strprintf("rejecting replacement %s; new feerate %s <= old feerate %s",
                                  hash.ToString(),
                                  newFeeRate.ToString(),
                                  oldFeeRate.ToString()));
                }

                BOOST_FOREACH(const CTxIn &txin, mi->GetTx().vin)
                {
                    setConflictsParents.insert(txin.prevout.hash);
                }

                nConflictingCount += mi->GetCountWithDescendants();
            }
            // This potentially overestimates the number of actual descendants
            // but we just want to be conservative to avoid doing too much
            // work.
            if (nConflictingCount <= maxDescendantsToVisit) {
                // If not too many to replace, then calculate the set of
                // transactions that would have to be evicted
                BOOST_FOREACH(CTxMemPool::txiter it, setIterConflicting) {
                    pool.CalculateDescendants(it, allConflicting);
                }
                BOOST_FOREACH(CTxMemPool::txiter it, allConflicting) {
                    nConflictingFees += it->GetModifiedFee();
                    nConflictingSize += it->GetTxSize();
                }
            } else {
                return state.DoS(0, false,
                        REJECT_NONSTANDARD, "too many potential replacements", false,
                        strprintf("rejecting replacement %s; too many potential replacements (%d > %d)\n",
                            hash.ToString(),
                            nConflictingCount,
                            maxDescendantsToVisit));
            }

            for (unsigned int j = 0; j < tx.vin.size(); j++)
            {
                // We don't want to accept replacements that require low
                // feerate junk to be mined first. Ideally we'd keep track of
                // the ancestor feerates and make the decision based on that,
                // but for now requiring all new inputs to be confirmed works.
                if (!setConflictsParents.count(tx.vin[j].prevout.hash))
                {
                    // Rather than check the UTXO set - potentially expensive -
                    // it's cheaper to just check if the new input refers to a
                    // tx that's in the mempool.
                    if (pool.mapTx.find(tx.vin[j].prevout.hash) != pool.mapTx.end())
                        return state.DoS(0, false,
                                         REJECT_NONSTANDARD, "replacement-adds-unconfirmed", false,
                                         strprintf("replacement %s adds unconfirmed input, idx %d",
                                                  hash.ToString(), j));
                }
            }

            // The replacement must pay greater fees than the transactions it
            // replaces - if we did the bandwidth used by those conflicting
            // transactions would not be paid for.
            if (nModifiedFees < nConflictingFees)
            {
                return state.DoS(0, false,
                                 REJECT_INSUFFICIENTFEE, "insufficient fee", false,
                                 strprintf("rejecting replacement %s, less fees than conflicting txs; %s < %s",
                                          hash.ToString(), FormatMoney(nModifiedFees), FormatMoney(nConflictingFees)));
            }

            // Finally in addition to paying more fees than the conflicts the
            // new transaction must pay for its own bandwidth.
            CAmount nDeltaFees = nModifiedFees - nConflictingFees;
            if (nDeltaFees < ::minRelayTxFee.GetFee(nSize))
            {
                return state.DoS(0, false,
                        REJECT_INSUFFICIENTFEE, "insufficient fee", false,
                        strprintf("rejecting replacement %s, not enough additional fees to relay; %s < %s",
                              hash.ToString(),
                              FormatMoney(nDeltaFees),
                              FormatMoney(::minRelayTxFee.GetFee(nSize))));
            }
        }

        unsigned int scriptVerifyFlags = STANDARD_SCRIPT_VERIFY_FLAGS;
        if (!Params().RequireStandard()) {
            scriptVerifyFlags = GetArg("-promiscuousmempoolflags", scriptVerifyFlags);
        }

        // Check against previous transactions
        // This is done last to help prevent CPU exhaustion denial-of-service attacks.
        PrecomputedTransactionData txdata(tx);
        if (!CheckInputs(tx, state, view, true, scriptVerifyFlags, true, txdata)) {
            // SCRIPT_VERIFY_CLEANSTACK requires SCRIPT_VERIFY_WITNESS, so we
            // need to turn both off, and compare against just turning off CLEANSTACK
            // to see if the failure is specifically due to witness validation.
            if (CheckInputs(tx, state, view, true, scriptVerifyFlags & ~(SCRIPT_VERIFY_WITNESS | SCRIPT_VERIFY_CLEANSTACK), true, txdata) &&
                !CheckInputs(tx, state, view, true, scriptVerifyFlags & ~SCRIPT_VERIFY_CLEANSTACK, true, txdata)) {
                // Only the witness is wrong, so the transaction itself may be fine.
                state.SetCorruptionPossible();
            }
            return false;
        }

        // Check again against just the consensus-critical mandatory script
        // verification flags, in case of bugs in the standard flags that cause
        // transactions to pass as valid when they're actually invalid. For
        // instance the STRICTENC flag was incorrectly allowing certain
        // CHECKSIG NOT scripts to pass, even though they were invalid.
        //
        // There is a similar check in CreateNewBlock() to prevent creating
        // invalid blocks, however allowing such transactions into the mempool
        // can be exploited as a DoS attack.
        if (!CheckInputs(tx, state, view, true, MANDATORY_SCRIPT_VERIFY_FLAGS, true, txdata))
        {
            return error("%s: BUG! PLEASE REPORT THIS! ConnectInputs failed against MANDATORY but not STANDARD flags %s, %s",
                __func__, hash.ToString(), FormatStateMessage(state));
        }

        // Remove conflicting transactions from the mempool
        BOOST_FOREACH(const CTxMemPool::txiter it, allConflicting)
        {
            LogPrint("mempool", "replacing tx %s with %s for %s BTC additional fees, %d delta bytes\n",
                    it->GetTx().GetHash().ToString(),
                    hash.ToString(),
                    FormatMoney(nModifiedFees - nConflictingFees),
                    (int)nSize - (int)nConflictingSize);
        }
        pool.RemoveStaged(allConflicting, false);

        // Store transaction in memory
        pool.addUnchecked(hash, entry, setAncestors, !IsInitialBlockDownload());

        // Add memory address index
        if (fAddressIndex) {
            pool.addAddressIndex(entry, view);
        }

        // Add memory spent index
        if (fSpentIndex) {
            pool.addSpentIndex(entry, view);
        }

        // trim mempool and check if tx was trimmed
        if (!fOverrideMempoolLimit) {
            LimitMempoolSize(pool, GetArg("-maxmempool", DEFAULT_MAX_MEMPOOL_SIZE) * 1000000, GetArg("-mempoolexpiry", DEFAULT_MEMPOOL_EXPIRY) * 60 * 60);
            if (!pool.exists(hash))
                return state.DoS(0, false, REJECT_INSUFFICIENTFEE, "mempool full");
        }
    }

    SyncWithWallets(tx, NULL, NULL);

    return true;
}

bool AcceptToMemoryPool(CTxMemPool& pool, CValidationState &state, const CTransaction &tx, bool fLimitFree,
                        bool* pfMissingInputs, bool fOverrideMempoolLimit, const CAmount nAbsurdFee)
{
    std::vector<uint256> vHashTxToUncache;
    bool res = AcceptToMemoryPoolWorker(pool, state, tx, fLimitFree, pfMissingInputs, fOverrideMempoolLimit, nAbsurdFee, vHashTxToUncache);
    if (!res) {
        BOOST_FOREACH(const uint256& hashTx, vHashTxToUncache)
            pcoinsTip->Uncache(hashTx);
    }
    return res;
}

bool GetTimestampIndex(const unsigned int &high, const unsigned int &low, const bool fActiveOnly, std::vector<std::pair<uint256, unsigned int> > &hashes)
{
    if (!fTimestampIndex)
        return error("Timestamp index not enabled");

    if (!pblocktree->ReadTimestampIndex(high, low, fActiveOnly, hashes))
        return error("Unable to get hashes for timestamps");

    return true;
}

bool GetSpentIndex(CSpentIndexKey &key, CSpentIndexValue &value)
{
    if (!fSpentIndex)
        return false;

    if (mempool.getSpentIndex(key, value))
        return true;

    if (!pblocktree->ReadSpentIndex(key, value))
        return false;

    return true;
}

bool HashOnchainActive(const uint256 &hash)
{
    CBlockIndex* pblockindex = mapBlockIndex[hash];

    if (!chainActive.Contains(pblockindex)) {
        return false;
    }

    return true;
}

bool GetAddressIndex(uint160 addressHash, int type,
                     std::vector<std::pair<CAddressIndexKey, CAmount> > &addressIndex, int start, int end)
{
    if (!fAddressIndex)
        return error("address index not enabled");

    if (!pblocktree->ReadAddressIndex(addressHash, type, addressIndex, start, end))
        return error("unable to get txids for address");

    return true;
}

bool GetAddressUnspent(uint160 addressHash, int type,
                       std::vector<std::pair<CAddressUnspentKey, CAddressUnspentValue> > &unspentOutputs)
{
    if (!fAddressIndex)
        return error("address index not enabled");

    if (!pblocktree->ReadAddressUnspentIndex(addressHash, type, unspentOutputs))
        return error("unable to get txids for address");

    return true;
}

/** Return transaction in tx, and if it was found inside a block, its hash is placed in hashBlock */
bool GetTransaction(const uint256 &hash, CTransaction &txOut, const Consensus::Params& consensusParams, uint256 &hashBlock, bool fAllowSlow)
{

    CBlockIndex *pindexSlow = NULL;

    LOCK(cs_main);

    std::shared_ptr<const CTransaction> ptx = mempool.get(hash);
    if (ptx)
    {
        txOut = *ptx;
        return true;
    }

    if (fTxIndex) {
        CDiskTxPos postx;
        if (pblocktree->ReadTxIndex(hash, postx)) {
            CAutoFile file(OpenBlockFile(postx, true), SER_DISK, CLIENT_VERSION);
            if (file.IsNull())
                return error("%s: OpenBlockFile failed", __func__);
            CBlockHeader header;
            try {
                file >> header;
                fseek(file.Get(), postx.nTxOffset, SEEK_CUR);
                file >> txOut;
            } catch (const std::exception& e) {
                return error("%s: Deserialize or I/O error - %s", __func__, e.what());
            }
            hashBlock = header.GetHash();
            if (txOut.GetHash() != hash)
                return error("%s: txid mismatch", __func__);
            return true;
        }
    }

    if (fAllowSlow) { // use coin database to locate block that contains transaction, and scan it
        int nHeight = -1;
        {
            const CCoinsViewCache& view = *pcoinsTip;
            const CCoins* coins = view.AccessCoins(hash);
            if (coins)
                nHeight = coins->nHeight;
        }
        if (nHeight > 0)
            pindexSlow = chainActive[nHeight];
    }

    if (pindexSlow) {
        CBlock block;
        if (ReadBlockFromDisk(block, pindexSlow, consensusParams)) {
            BOOST_FOREACH(const CTransaction &tx, block.vtx) {
                if (tx.GetHash() == hash) {
                    txOut = tx;
                    hashBlock = pindexSlow->GetBlockHash();
                    return true;
                }
            }
        }
    }

    return false;
}






//////////////////////////////////////////////////////////////////////////////
//
// CBlock and CBlockIndex
//

bool WriteBlockToDisk(const CBlock& block, CDiskBlockPos& pos, const CMessageHeader::MessageStartChars& messageStart)
{
    // Open history file to append
    CAutoFile fileout(OpenBlockFile(pos), SER_DISK, CLIENT_VERSION);
    if (fileout.IsNull())
        return error("WriteBlockToDisk: OpenBlockFile failed");

    // Write index header
    unsigned int nSize = fileout.GetSerializeSize(block);
    fileout << FLATDATA(messageStart) << nSize;

    // Write block
    long fileOutPos = ftell(fileout.Get());
    if (fileOutPos < 0)
        return error("WriteBlockToDisk: ftell failed");
    pos.nPos = (unsigned int)fileOutPos;
    fileout << block;

    return true;
}

bool ReadBlockFromDisk(CBlock& block, const CDiskBlockPos& pos, const Consensus::Params& consensusParams)
{
    block.SetNull();

    // Open history file to read
    CAutoFile filein(OpenBlockFile(pos, true), SER_DISK, CLIENT_VERSION);
    if (filein.IsNull())
        return error("ReadBlockFromDisk: OpenBlockFile failed for %s", pos.ToString());

    // Read block
    try {
        filein >> block;
    }
    catch (const std::exception& e) {
        return error("%s: Deserialize or I/O error - %s at %s", __func__, e.what(), pos.ToString());
    }

    return true;
}

bool ReadBlockFromDisk(CBlock& block, const CBlockIndex* pindex, const Consensus::Params& consensusParams)
{
    if (!ReadBlockFromDisk(block, pindex->GetBlockPos(), consensusParams))
        return false;
    if (block.GetHash() != pindex->GetBlockHash())
        return error("ReadBlockFromDisk(CBlock&, CBlockIndex*): GetHash() doesn't match index for %s at %s",
                pindex->ToString(), pindex->GetBlockPos().ToString());
    return true;
}

CAmount GetBlockSubsidy(int nHeight, const Consensus::Params& consensusParams)
{

    if (nHeight == 1)
    {
        CAmount nSubsidy = 59800000 * COIN;
        return nSubsidy;
    }

    if (nHeight <= Params().GetConsensus().nLastPOWBlock)
        return CAmount(50 * COIN);

    return 0;
}

bool IsInitialBlockDownload()
{
    const CChainParams& chainParams = Params();

    // Once this function has returned false, it must remain false.
    static std::atomic<bool> latchToFalse{false};
    // Optimization: pre-test latch before taking the lock.
    if (latchToFalse.load(std::memory_order_relaxed))
        return false;

    LOCK(cs_main);
    if (latchToFalse.load(std::memory_order_relaxed))
        return false;
    if (fImporting || fReindex)
        return true;
    if (fCheckpointsEnabled && chainActive.Height() < Checkpoints::GetTotalBlocksEstimate(chainParams.Checkpoints()))
        return true;
    bool state = (chainActive.Height() < pindexBestHeader->nHeight - 24 * 6 ||
            std::max(chainActive.Tip()->GetBlockTime(), pindexBestHeader->GetBlockTime()) < GetTime() - nMaxTipAge);
    if (!state)
        latchToFalse.store(true, std::memory_order_relaxed);
    return state;
}

bool fLargeWorkForkFound = false;
bool fLargeWorkInvalidChainFound = false;
CBlockIndex *pindexBestForkTip = NULL, *pindexBestForkBase = NULL;

void CheckForkWarningConditions()
{
    AssertLockHeld(cs_main);
    // Before we get past initial download, we cannot reliably alert about forks
    // (we assume we don't get stuck on a fork before the last checkpoint)
    if (IsInitialBlockDownload())
        return;

    // If our best fork is no longer within 72 blocks (+/- 12 hours if no one mines it)
    // of our head, drop it
    if (pindexBestForkTip && chainActive.Height() - pindexBestForkTip->nHeight >= 72)
        pindexBestForkTip = NULL;

    if (pindexBestForkTip || (pindexBestInvalid && pindexBestInvalid->nChainWork > chainActive.Tip()->nChainWork + (GetBlockProof(*chainActive.Tip()) * 6)))
    {
        if (!fLargeWorkForkFound && pindexBestForkBase)
        {
            std::string warning = std::string("'Warning: Large-work fork detected, forking after block ") +
                pindexBestForkBase->phashBlock->ToString() + std::string("'");
            AlertNotify(warning);
        }
        if (pindexBestForkTip && pindexBestForkBase)
        {
            LogPrintf("%s: Warning: Large valid fork found\n  forking the chain at height %d (%s)\n  lasting to height %d (%s).\nChain state database corruption likely.\n", __func__,
                   pindexBestForkBase->nHeight, pindexBestForkBase->phashBlock->ToString(),
                   pindexBestForkTip->nHeight, pindexBestForkTip->phashBlock->ToString());
            fLargeWorkForkFound = true;
        }
        else
        {
            LogPrintf("%s: Warning: Found invalid chain at least ~6 blocks longer than our best chain.\nChain state database corruption likely.\n", __func__);
            fLargeWorkInvalidChainFound = true;
        }
    }
    else
    {
        fLargeWorkForkFound = false;
        fLargeWorkInvalidChainFound = false;
    }
}

void CheckForkWarningConditionsOnNewFork(CBlockIndex* pindexNewForkTip)
{
    AssertLockHeld(cs_main);
    // If we are on a fork that is sufficiently large, set a warning flag
    CBlockIndex* pfork = pindexNewForkTip;
    CBlockIndex* plonger = chainActive.Tip();
    while (pfork && pfork != plonger)
    {
        while (plonger && plonger->nHeight > pfork->nHeight)
            plonger = plonger->pprev;
        if (pfork == plonger)
            break;
        pfork = pfork->pprev;
    }

    // We define a condition where we should warn the user about as a fork of at least 7 blocks
    // with a tip within 72 blocks (+/- 12 hours if no one mines it) of ours
    // We use 7 blocks rather arbitrarily as it represents just under 10% of sustained network
    // hash rate operating on the fork.
    // or a chain that is entirely longer than ours and invalid (note that this should be detected by both)
    // We define it this way because it allows us to only store the highest fork tip (+ base) which meets
    // the 7-block condition and from this always have the most-likely-to-cause-warning fork
    if (pfork && (!pindexBestForkTip || (pindexBestForkTip && pindexNewForkTip->nHeight > pindexBestForkTip->nHeight)) &&
            pindexNewForkTip->nChainWork - pfork->nChainWork > (GetBlockProof(*pfork) * 7) &&
            chainActive.Height() - pindexNewForkTip->nHeight < 72)
    {
        pindexBestForkTip = pindexNewForkTip;
        pindexBestForkBase = pfork;
    }

    CheckForkWarningConditions();
}

// Requires cs_main.
void Misbehaving(NodeId pnode, int howmuch)
{
    if (howmuch == 0)
        return;

    CNodeState *state = State(pnode);
    if (state == NULL)
        return;

    state->nMisbehavior += howmuch;
    int banscore = GetArg("-banscore", DEFAULT_BANSCORE_THRESHOLD);
    if (state->nMisbehavior >= banscore && state->nMisbehavior - howmuch < banscore)
    {
        LogPrintf("%s: %s (%d -> %d) BAN THRESHOLD EXCEEDED\n", __func__, state->name, state->nMisbehavior-howmuch, state->nMisbehavior);
        state->fShouldBan = true;
    } else
        LogPrintf("%s: %s (%d -> %d)\n", __func__, state->name, state->nMisbehavior-howmuch, state->nMisbehavior);
}

void static InvalidChainFound(CBlockIndex* pindexNew)
{
    if (!pindexBestInvalid || pindexNew->nChainWork > pindexBestInvalid->nChainWork)
        pindexBestInvalid = pindexNew;

    LogPrintf("%s: invalid block=%s  height=%d  log2_work=%.8g  date=%s\n", __func__,
      pindexNew->GetBlockHash().ToString(), pindexNew->nHeight,
      log(pindexNew->nChainWork.getdouble())/log(2.0), DateTimeStrFormat("%Y-%m-%d %H:%M:%S",
      pindexNew->GetBlockTime()));
    CBlockIndex *tip = chainActive.Tip();
    assert (tip);
    LogPrintf("%s:  current best=%s  height=%d  log2_work=%.8g  date=%s\n", __func__,
      tip->GetBlockHash().ToString(), chainActive.Height(), log(tip->nChainWork.getdouble())/log(2.0),
      DateTimeStrFormat("%Y-%m-%d %H:%M:%S", tip->GetBlockTime()));
    CheckForkWarningConditions();
}

void static InvalidBlockFound(CBlockIndex *pindex, const CValidationState &state) {
    int nDoS = 0;
    if (state.IsInvalid(nDoS)) {
        std::map<uint256, NodeId>::iterator it = mapBlockSource.find(pindex->GetBlockHash());
        if (it != mapBlockSource.end() && State(it->second)) {
            assert (state.GetRejectCode() < REJECT_INTERNAL); // Blocks are never rejected with internal reject codes
            CBlockReject reject = {(unsigned char)state.GetRejectCode(), state.GetRejectReason().substr(0, MAX_REJECT_MESSAGE_LENGTH), pindex->GetBlockHash()};
            State(it->second)->rejects.push_back(reject);
            if (nDoS > 0)
                Misbehaving(it->second, nDoS);
        }
    }
    if (!state.CorruptionPossible()) {
        pindex->nStatus |= BLOCK_FAILED_VALID;
        setDirtyBlockIndex.insert(pindex);
        setBlockIndexCandidates.erase(pindex);
        InvalidChainFound(pindex);
    }
}

void UpdateCoins(const CTransaction& tx, CCoinsViewCache& inputs, CTxUndo &txundo, int nHeight)
{
    // mark inputs spent
    if (!tx.IsCoinBase()) {
        txundo.vprevout.reserve(tx.vin.size());
        BOOST_FOREACH(const CTxIn &txin, tx.vin) {
            CCoinsModifier coins = inputs.ModifyCoins(txin.prevout.hash);
            unsigned nPos = txin.prevout.n;

            if (nPos >= coins->vout.size() || coins->vout[nPos].IsNull())
                assert(false);
            // mark an outpoint spent, and construct undo information
            txundo.vprevout.push_back(CTxInUndo(coins->vout[nPos]));
            coins->Spend(nPos);
            if (coins->vout.size() == 0) {
                CTxInUndo& undo = txundo.vprevout.back();
                undo.nHeight = coins->nHeight;
                undo.fCoinBase = coins->fCoinBase;
                undo.nVersion = coins->nVersion;
            }
        }
    }
    // add outputs
    inputs.ModifyNewCoins(tx.GetHash(), tx.IsCoinBase())->FromTx(tx, nHeight);
}

void UpdateCoins(const CTransaction& tx, CCoinsViewCache& inputs, int nHeight)
{
    CTxUndo txundo;
    UpdateCoins(tx, inputs, txundo, nHeight);
}

bool CScriptCheck::operator()() {
    const CScript &scriptSig = ptxTo->vin[nIn].scriptSig;
    const CScriptWitness *witness = (nIn < ptxTo->wit.vtxinwit.size()) ? &ptxTo->wit.vtxinwit[nIn].scriptWitness : NULL;

    if (!VerifyScript(scriptSig, scriptPubKey, witness, nFlags, CachingTransactionSignatureChecker(ptxTo, nIn, amount, cacheStore, *txdata), &error)) {
        return false;
    }
    return true;
}

int GetSpendHeight(const CCoinsViewCache& inputs)
{
    LOCK(cs_main);
    CBlockIndex* pindexPrev = mapBlockIndex.find(inputs.GetBestBlock())->second;
    return pindexPrev->nHeight + 1;
}

namespace Consensus {
bool CheckTxInputs(const CTransaction& tx, CValidationState& state, const CCoinsViewCache& inputs, int nSpendHeight)
{
        // This doesn't trigger the DoS code on purpose; if it did, it would make it easier
        // for an attacker to attempt to split the network.
        if (!inputs.HaveInputs(tx))
            return state.Invalid(false, 0, "", "Inputs unavailable");
        CAmount nValueIn = 0;
        CAmount nFees = 0;
        for (unsigned int i = 0; i < tx.vin.size(); i++)
        {
            const COutPoint &prevout = tx.vin[i].prevout;
            const CCoins *coins = inputs.AccessCoins(prevout.hash);
            assert(coins);

            // If prev is coinbase, check that it's matured
            if ((coins->IsCoinBase() || coins->IsCoinStake()) && !GetBoolArg("-testnet",false)) {
                if (nSpendHeight - coins->nHeight < COINBASE_MATURITY && nSpendHeight - coins->nHeight > 0)
                    return state.Invalid(false,
                        REJECT_INVALID, "bad-txns-premature-spend-of-coinbase",
                        strprintf("tried to spend %s at depth %d", coins->IsCoinBase() ?"coinbase":"coinstake",nSpendHeight - coins->nHeight));
            }

            // Check for negative or overflow input values
            nValueIn += coins->vout[prevout.n].nValue;
            if (!MoneyRange(coins->vout[prevout.n].nValue) || !MoneyRange(nValueIn))
                return state.DoS(100, false, REJECT_INVALID, "bad-txns-inputvalues-outofrange");

        }

        if(!tx.IsCoinBase() && !tx.IsCoinStake()){
          if (nValueIn < tx.GetValueOut())
              return state.DoS(100, false, REJECT_INVALID, "bad-txns-in-belowout", false,
                  strprintf("value in (%s) < value out (%s)", FormatMoney(nValueIn), FormatMoney(tx.GetValueOut())));

          // Tally transaction fees
          CAmount nTxFee = nValueIn - tx.GetValueOut();
          if (nTxFee < 0)
              return state.DoS(100, false, REJECT_INVALID, "bad-txns-fee-negative");
          nFees += nTxFee;
          if (!MoneyRange(nFees))
              return state.DoS(100, false, REJECT_INVALID, "bad-txns-fee-outofrange");
        }


    return true;
}
}// namespace Consensus

bool CheckInputs(const CTransaction& tx, CValidationState &state, const CCoinsViewCache &inputs, bool fScriptChecks, unsigned int flags, bool cacheStore, PrecomputedTransactionData& txdata, std::vector<CScriptCheck> *pvChecks)
{
    if (!tx.IsCoinBase())
    {
        if (!Consensus::CheckTxInputs(tx, state, inputs, GetSpendHeight(inputs)))
            return false;

        if (pvChecks)
            pvChecks->reserve(tx.vin.size());

        // The first loop above does all the inexpensive checks.
        // Only if ALL inputs pass do we perform expensive ECDSA signature checks.
        // Helps prevent CPU exhaustion attacks.

        // Skip ECDSA signature verification when connecting blocks before the
        // last block chain checkpoint. Assuming the checkpoints are valid this
        // is safe because block merkle hashes are still computed and checked,
        // and any change will be caught at the next checkpoint. Of course, if
        // the checkpoint is for a chain that's invalid due to false scriptSigs
        // this optimisation would allow an invalid chain to be accepted.
        if (fScriptChecks) {
            for (unsigned int i = 0; i < tx.vin.size(); i++) {
                const COutPoint &prevout = tx.vin[i].prevout;
                const CCoins* coins = inputs.AccessCoins(prevout.hash);
                assert(coins);

                CTransaction txPrev;
                uint256 hashBlock = uint256();
                int valid = 1;

                if (!GetTransaction(prevout.hash, txPrev, Params().GetConsensus(), hashBlock, true))
                   valid = 0;

                if (mapBlockIndex.count(hashBlock) == 0)
                   valid = 0;

                if(valid){ // prev out is already checked in CheckTxInputs
                    CBlockIndex* pblockindex = mapBlockIndex[hashBlock];

                    // ppcoin: check transaction timestamp
                    if (txPrev.nTime > tx.nTime && pblockindex->nHeight > 1294597)
                        return state.DoS(100, false, REJECT_INVALID, "tx-timestamp-earlier-as-output");
                }

                // Verify signature
                CScriptCheck check(*coins, tx, i, flags, cacheStore, &txdata);
                if (pvChecks) {
                    pvChecks->push_back(CScriptCheck());
                    check.swap(pvChecks->back());
                } else if (!check()) {
                    if (flags & STANDARD_NOT_MANDATORY_VERIFY_FLAGS) {
                        // Check whether the failure was caused by a
                        // non-mandatory script verification check, such as
                        // non-standard DER encodings or non-null dummy
                        // arguments; if so, don't trigger DoS protection to
                        // avoid splitting the network between upgraded and
                        // non-upgraded nodes.
                        CScriptCheck check2(*coins, tx, i,
                                flags & ~STANDARD_NOT_MANDATORY_VERIFY_FLAGS, cacheStore, &txdata);
                        if (check2())
                            return state.Invalid(false, REJECT_NONSTANDARD, strprintf("non-mandatory-script-verify-flag (%s)", ScriptErrorString(check.GetScriptError())));
                    }
                    // Failures of other flags indicate a transaction that is
                    // invalid in new blocks, e.g. a invalid P2SH. We DoS ban
                    // such nodes as they are not following the protocol. That
                    // said during an upgrade careful thought should be taken
                    // as to the correct behavior - we may want to continue
                    // peering with non-upgraded nodes even after soft-fork
                    // super-majority signaling has occurred.
                    return state.DoS(100,false, REJECT_INVALID, strprintf("mandatory-script-verify-flag-failed (%s)", ScriptErrorString(check.GetScriptError())));
                }
            }
        }
    }

    return true;
}

namespace {

bool UndoWriteToDisk(const CBlockUndo& blockundo, CDiskBlockPos& pos, const uint256& hashBlock, const CMessageHeader::MessageStartChars& messageStart)
{
    // Open history file to append
    CAutoFile fileout(OpenUndoFile(pos), SER_DISK, CLIENT_VERSION);
    if (fileout.IsNull())
        return error("%s: OpenUndoFile failed", __func__);

    // Write index header
    unsigned int nSize = fileout.GetSerializeSize(blockundo);
    fileout << FLATDATA(messageStart) << nSize;

    // Write undo data
    long fileOutPos = ftell(fileout.Get());
    if (fileOutPos < 0)
        return error("%s: ftell failed", __func__);
    pos.nPos = (unsigned int)fileOutPos;
    fileout << blockundo;

    // calculate & write checksum
    CHashWriter hasher(SER_GETHASH, PROTOCOL_VERSION);
    hasher << hashBlock;
    hasher << blockundo;
    fileout << hasher.GetHash();

    return true;
}

bool UndoReadFromDisk(CBlockUndo& blockundo, const CDiskBlockPos& pos, const uint256& hashBlock)
{
    // Open history file to read
    CAutoFile filein(OpenUndoFile(pos, true), SER_DISK, CLIENT_VERSION);
    if (filein.IsNull())
        return error("%s: OpenBlockFile failed", __func__);

    // Read block
    uint256 hashChecksum;
    try {
        filein >> blockundo;
        filein >> hashChecksum;
    }
    catch (const std::exception& e) {
        return error("%s: Deserialize or I/O error - %s", __func__, e.what());
    }

    // Verify checksum
    CHashWriter hasher(SER_GETHASH, PROTOCOL_VERSION);
    hasher << hashBlock;
    hasher << blockundo;
    if (hashChecksum != hasher.GetHash())
        return error("%s: Checksum mismatch", __func__);

    return true;
}

/** Abort with a message */
bool AbortNode(const std::string& strMessage, const std::string& userMessage="")
{
    strMiscWarning = strMessage;
    LogPrintf("*** %s\n", strMessage);
    uiInterface.ThreadSafeMessageBox(
        userMessage.empty() ? _("Error: A fatal internal error occurred, see debug.log for details") : userMessage,
        "", CClientUIInterface::MSG_ERROR);
    StartShutdown();
    return false;
}

bool AbortNode(CValidationState& state, const std::string& strMessage, const std::string& userMessage="")
{
    AbortNode(strMessage, userMessage);
    return state.Error(strMessage);
}

} // anon namespace

/**
 * Apply the undo operation of a CTxInUndo to the given chain state.
 * @param undo The undo object.
 * @param view The coins view to which to apply the changes.
 * @param out The out point that corresponds to the tx input.
 * @return True on success.
 */
static bool ApplyTxInUndo(const CTxInUndo& undo, CCoinsViewCache& view, const COutPoint& out)
{
    bool fClean = true;

    CCoinsModifier coins = view.ModifyCoins(out.hash);
    if (undo.nHeight != 0) {
        // undo data contains height: this is the last output of the prevout tx being spent
        if (!coins->IsPruned())
            fClean = fClean && error("%s: undo data overwriting existing transaction", __func__);
        coins->Clear();
        coins->fCoinBase = undo.fCoinBase;
        coins->nHeight = undo.nHeight;
        coins->nVersion = undo.nVersion;
    } else {
        if (coins->IsPruned())
            fClean = fClean && error("%s: undo data adding output to missing transaction", __func__);
    }
    if (coins->IsAvailable(out.n))
        fClean = fClean && error("%s: undo data overwriting existing output", __func__);
    if (coins->vout.size() < out.n+1)
        coins->vout.resize(out.n+1);
    coins->vout[out.n] = undo.txout;

    return fClean;
}

bool DisconnectBlock(const CBlock& block, CValidationState& state, const CBlockIndex* pindex, CCoinsViewCache& view, bool* pfClean)
{
    assert(pindex->GetBlockHash() == view.GetBestBlock());

    if (pfClean)
        *pfClean = false;

    bool fClean = true;

    CBlockUndo blockUndo;
    CDiskBlockPos pos = pindex->GetUndoPos();
    if (pos.IsNull())
        return error("DisconnectBlock(): no undo data available");
    if (!UndoReadFromDisk(blockUndo, pos, pindex->pprev->GetBlockHash()))
        return error("DisconnectBlock(): failure reading undo data");

    if (blockUndo.vtxundo.size() + 1 != block.vtx.size())
        return error("DisconnectBlock(): block and undo data inconsistent");

    std::vector<std::pair<CAddressIndexKey, CAmount> > addressIndex;
    std::vector<std::pair<CAddressUnspentKey, CAddressUnspentValue> > addressUnspentIndex;
    std::vector<std::pair<CSpentIndexKey, CSpentIndexValue> > spentIndex;

    // undo transactions in reverse order
    for (int i = block.vtx.size() - 1; i >= 0; i--) {
        const CTransaction &tx = block.vtx[i];
        uint256 hash = tx.GetHash();

        if(IsCommunityFundEnabled(pindex->pprev, Params().GetConsensus())) {
            if(tx.nVersion == CTransaction::PROPOSAL_VERSION && CFund::IsValidProposal(tx)) {
                std::vector<std::pair<uint256, CFund::CProposal> > proposalIndex;
                proposalIndex.push_back(make_pair(hash,CFund::CProposal()));
                if (!pfClean && !pblocktree->UpdateProposalIndex(proposalIndex)) {
                    return AbortNode(state, "Failed to write proposal index");
                }
            }

            if(tx.nVersion == CTransaction::PAYMENT_REQUEST_VERSION && CFund::IsValidPaymentRequest(tx)) {
                std::vector<std::pair<uint256, CFund::CProposal> > proposalIndex;
                std::vector<std::pair<uint256, CFund::CPaymentRequest> > paymentRequestIndex;
                paymentRequestIndex.push_back(make_pair(hash,CFund::CPaymentRequest()));
                CFund::CPaymentRequest prequest; CFund::CProposal proposal;
                if(CFund::FindPaymentRequest(tx.hash, prequest) && CFund::FindProposal(prequest.proposalhash, proposal)) {
                    std::vector<uint256>::iterator position = std::find(proposal.vPayments.begin(), proposal.vPayments.end(), prequest.hash);
                    if (position != proposal.vPayments.end()) {
                        proposal.vPayments.erase(position);
                        proposalIndex.push_back(make_pair(proposal.hash,proposal));
                    }
                }
                if (!pfClean && !pblocktree->UpdateProposalIndex(proposalIndex)) {
                    return AbortNode(state, "Failed to write proposal index");
                }

                if (!pfClean && !pblocktree->UpdatePaymentRequestIndex(paymentRequestIndex)) {
                    return AbortNode(state, "Failed to write proposal index");
                }
            }
        }

        if (fAddressIndex) {

            for (unsigned int k = tx.vout.size(); k-- > 0;) {
                const CTxOut &out = tx.vout[k];

                if (out.scriptPubKey.IsPayToScriptHash()) {
                    vector<unsigned char> hashBytes(out.scriptPubKey.begin()+2, out.scriptPubKey.begin()+22);

                    // undo receiving activity
                    addressIndex.push_back(make_pair(CAddressIndexKey(2, uint160(hashBytes), pindex->nHeight, i, hash, k, false), out.nValue));

                    // undo unspent index
                    addressUnspentIndex.push_back(make_pair(CAddressUnspentKey(2, uint160(hashBytes), hash, k), CAddressUnspentValue()));


                }  else if (out.scriptPubKey.IsPayToPublicKey() || out.scriptPubKey.IsColdStaking()) {
                    uint160 hashBytes;
                    int type = 0;
                    CTxDestination destination;
                    ExtractDestination(out.scriptPubKey, destination);
                    CNavCoinAddress address(destination);
                    address.GetIndexKey(hashBytes, type);

                    // undo spending activity
                    addressIndex.push_back(make_pair(CAddressIndexKey(type, uint160(hashBytes), pindex->nHeight, i, hash, k, true), out.nValue));

                    // restore unspent index
                    addressUnspentIndex.push_back(make_pair(CAddressUnspentKey(type, uint160(hashBytes), hash, k), CAddressUnspentValue()));


                } else if (out.scriptPubKey.IsPayToPublicKeyHash()) {
                    vector<unsigned char> hashBytes(out.scriptPubKey.begin()+3, out.scriptPubKey.begin()+23);

                    // undo receiving activity
                    addressIndex.push_back(make_pair(CAddressIndexKey(1, uint160(hashBytes), pindex->nHeight, i, hash, k, false), out.nValue));

                    // undo unspent index
                    addressUnspentIndex.push_back(make_pair(CAddressUnspentKey(1, uint160(hashBytes), hash, k), CAddressUnspentValue()));

                } else {
                    continue;
                }

            }

        }

        // Check that all outputs are available and match the outputs in the block itself
        // exactly.
        {
        CCoinsModifier outs = view.ModifyCoins(hash);
        outs->ClearUnspendable();

        CCoins outsBlock(tx, pindex->nHeight);
        // The CCoins serialization does not serialize negative numbers.
        // No network rules currently depend on the version here, so an inconsistency is harmless
        // but it must be corrected before txout nversion ever influences a network rule.
        if (outsBlock.nVersion < 0)
            outs->nVersion = outsBlock.nVersion;

        if (*outs != outsBlock)
            fClean = fClean && error("DisconnectBlock(): added transaction mismatch? database corrupted");

        // remove outputs
        outs->Clear();
        }

        // restore inputs
        if (i > 0) { // not coinbases
            const CTxUndo &txundo = blockUndo.vtxundo[i-1];
            if (txundo.vprevout.size() != tx.vin.size())
                return error("DisconnectBlock(): transaction and undo data inconsistent");
            for (unsigned int j = tx.vin.size(); j-- > 0;) {
                const COutPoint &out = tx.vin[j].prevout;
                const CTxInUndo &undo = txundo.vprevout[j];
                if (!ApplyTxInUndo(undo, view, out))
                    fClean = false;

                const CTxIn input = tx.vin[j];

                if (fSpentIndex) {
                    // undo and delete the spent index
                    spentIndex.push_back(make_pair(CSpentIndexKey(input.prevout.hash, input.prevout.n), CSpentIndexValue()));
                }

                if (fAddressIndex) {
                    const CTxOut &prevout = view.GetOutputFor(tx.vin[j]);
                    if (prevout.scriptPubKey.IsPayToScriptHash()) {
                        vector<unsigned char> hashBytes(prevout.scriptPubKey.begin()+2, prevout.scriptPubKey.begin()+22);

                        // undo spending activity
                        addressIndex.push_back(make_pair(CAddressIndexKey(2, uint160(hashBytes), pindex->nHeight, i, hash, j, true), prevout.nValue * -1));

                        // restore unspent index
                        addressUnspentIndex.push_back(make_pair(CAddressUnspentKey(2, uint160(hashBytes), input.prevout.hash, input.prevout.n), CAddressUnspentValue(prevout.nValue, prevout.scriptPubKey, undo.nHeight)));


                    } else if (prevout.scriptPubKey.IsPayToPublicKey() || prevout.scriptPubKey.IsColdStaking()) {
                        uint160 hashBytes;
                        int type = 0;
                        CTxDestination destination;
                        ExtractDestination(prevout.scriptPubKey, destination);
                        CNavCoinAddress address(destination);
                        address.GetIndexKey(hashBytes, type);

                        // undo spending activity
                        addressIndex.push_back(make_pair(CAddressIndexKey(type, uint160(hashBytes), pindex->nHeight, i, hash, j, true), prevout.nValue * -1));

                        // restore unspent index
                        addressUnspentIndex.push_back(make_pair(CAddressUnspentKey(type, uint160(hashBytes), input.prevout.hash, input.prevout.n), CAddressUnspentValue(prevout.nValue, prevout.scriptPubKey, undo.nHeight)));


                    } else if (prevout.scriptPubKey.IsPayToPublicKeyHash()) {
                        vector<unsigned char> hashBytes(prevout.scriptPubKey.begin()+3, prevout.scriptPubKey.begin()+23);

                        // undo spending activity
                        addressIndex.push_back(make_pair(CAddressIndexKey(1, uint160(hashBytes), pindex->nHeight, i, hash, j, true), prevout.nValue * -1));

                        // restore unspent index
                        addressUnspentIndex.push_back(make_pair(CAddressUnspentKey(1, uint160(hashBytes), input.prevout.hash, input.prevout.n), CAddressUnspentValue(prevout.nValue, prevout.scriptPubKey, undo.nHeight)));

                    } else {
                        continue;
                    }
                }

            }
        }
    }


    // move best block pointer to prevout block
    view.SetBestBlock(pindex->pprev->GetBlockHash());

    if (pfClean) {
        *pfClean = fClean;
        return true;
    }

    if (fAddressIndex) {
        if (!pblocktree->EraseAddressIndex(addressIndex)) {
            return AbortNode(state, "Failed to delete address index");
        }
        if (!pblocktree->UpdateAddressUnspentIndex(addressUnspentIndex)) {
            return AbortNode(state, "Failed to write address unspent index");
        }
    }

    return fClean;
}

void static FlushBlockFile(bool fFinalize = false)
{
    LOCK(cs_LastBlockFile);

    CDiskBlockPos posOld(nLastBlockFile, 0);

    FILE *fileOld = OpenBlockFile(posOld);
    if (fileOld) {
        if (fFinalize)
            TruncateFile(fileOld, vinfoBlockFile[nLastBlockFile].nSize);
        FileCommit(fileOld);
        fclose(fileOld);
    }

    fileOld = OpenUndoFile(posOld);
    if (fileOld) {
        if (fFinalize)
            TruncateFile(fileOld, vinfoBlockFile[nLastBlockFile].nUndoSize);
        FileCommit(fileOld);
        fclose(fileOld);
    }
}

bool FindUndoPos(CValidationState &state, int nFile, CDiskBlockPos &pos, unsigned int nAddSize);

static CCheckQueue<CScriptCheck> scriptcheckqueue(128);

void ThreadScriptCheck() {
    RenameThread("navcoin-scriptch");
    scriptcheckqueue.Thread();
}

// Protected by cs_main
VersionBitsCache versionbitscache;

int32_t ComputeBlockVersion(const CBlockIndex* pindexPrev, const Consensus::Params& params)
{
    LOCK(cs_main);
    int32_t nVersion = IsSigHFEnabled(Params().GetConsensus(), pindexPrev) ? VERSIONBITS_TOP_BITS_SIG : VERSIONBITS_TOP_BITS;

    for (int i = 0; i < (int)Consensus::MAX_VERSION_BITS_DEPLOYMENTS; i++) {
        ThresholdState state = VersionBitsState(pindexPrev, params, (Consensus::DeploymentPos)i, versionbitscache);
        if ((state == THRESHOLD_LOCKED_IN || state == THRESHOLD_ACTIVE  ||
             (state == THRESHOLD_STARTED && !IsVersionBitRejected(params, (Consensus::DeploymentPos)i)))) {
            nVersion |= VersionBitsMask(params, (Consensus::DeploymentPos)i);
        }
    }

    if(IsWitnessEnabled(pindexPrev,Params().GetConsensus()))
        nVersion |= nSegWitVersionMask;

    if(IsNtpSyncEnabled(pindexPrev,Params().GetConsensus()))
        nVersion |= nNSyncVersionMask;

    if(IsCommunityFundEnabled(pindexPrev,Params().GetConsensus()))
        nVersion |= nCFundVersionMask;

    if(IsCommunityFundAccumulationEnabled(pindexPrev,Params().GetConsensus(), true))
        nVersion |= nCFundAccVersionMask;

    if(IsColdStakingEnabled(pindexPrev,Params().GetConsensus()))
        nVersion |= nColdStakingVersionMask;

<<<<<<< HEAD
    if(IsCommunityFundAccumulationSpreadEnabled(pindexPrev,Params().GetConsensus()))
=======
  if(IsCommunityFundAccumulationSpreadEnabled(pindexPrev,Params().GetConsensus()))
>>>>>>> 4f68669b
        nVersion |= nCFundAccSpreadVersionMask;

    if(IsCommunityFundAmountV2Enabled(pindexPrev,Params().GetConsensus()))
        nVersion |= nCFundAmountV2Mask;

    return nVersion;
}

static bool IsSigHFEnabled(const Consensus::Params &consensus, int64_t nMedianTimePast) {
    return nMedianTimePast >=
           consensus.sigActivationTime;
}

bool IsSigHFEnabled(const Consensus::Params &consensus, const CBlockIndex *pindexPrev) {
    if (pindexPrev == nullptr) {
        return false;
    }

    return IsSigHFEnabled(consensus, pindexPrev->GetMedianTimePast());
}

/**
 * Threshold condition checker that triggers when unknown versionbits are seen on the network.
 */
class WarningBitsConditionChecker : public AbstractThresholdConditionChecker
{
private:
    int bit;

public:
    WarningBitsConditionChecker(int bitIn) : bit(bitIn) {}

    int64_t BeginTime(const Consensus::Params& params) const { return 0; }
    int64_t EndTime(const Consensus::Params& params) const { return std::numeric_limits<int64_t>::max(); }
    int Period(const Consensus::Params& params) const { return params.nMinerConfirmationWindow; }
    int Threshold(const Consensus::Params& params) const { return params.nRuleChangeActivationThreshold; }

    bool Condition(const CBlockIndex* pindex, const Consensus::Params& params) const
    {
        return  (pindex->nVersion & VERSIONBITS_TOP_MASK) == (IsSigHFEnabled(Params().GetConsensus(), pindex) ? VERSIONBITS_TOP_BITS_SIG : VERSIONBITS_TOP_BITS) &&
               ((pindex->nVersion >> bit) & 1) != 0 &&
               ((ComputeBlockVersion(pindex->pprev, params) >> bit) & 1) == 0;
    }
};

// Protected by cs_main
static ThresholdConditionCache warningcache[VERSIONBITS_NUM_BITS];

static int64_t nTimeCheck = 0;
static int64_t nTimeForks = 0;
static int64_t nTimeVerify = 0;
static int64_t nTimeConnect = 0;
static int64_t nTimeIndex = 0;
static int64_t nTimeCallbacks = 0;
static int64_t nTimeTotal = 0;

bool ConnectBlock(const CBlock& block, CValidationState& state, CBlockIndex* pindex,
                  CCoinsViewCache& view, const CChainParams& chainparams, bool fJustCheck, bool fProofOfStake)
{

    AssertLockHeld(cs_main);

    pindex->nCFSupply = pindex->pprev != NULL ? pindex->pprev->nCFSupply : 0;
    pindex->nCFLocked = pindex->pprev != NULL ? pindex->pprev->nCFLocked : 0;

    pindex->vProposalVotes.clear();
    pindex->vPaymentRequestVotes.clear();

    if (block.IsProofOfStake())
    {
        pindex->SetProofOfStake();
        pindex->prevoutStake = block.vtx[1].vin[0].prevout;
        pindex->nStakeTime = block.vtx[1].nTime;
    }
    else
    {
        pindex->prevoutStake.SetNull();
        pindex->nStakeTime = 0;
    }

    int64_t nTimeStart = GetTimeMicros();
    int64_t nStakeReward = 0;

    // Check it again in case a previous version let a bad block in
    if (!CheckBlock(block, state, chainparams.GetConsensus(), !fJustCheck, !fJustCheck, !fJustCheck))
        return error("%s: Consensus::CheckBlock: %s", __func__, FormatStateMessage(state));

    // verify that the view's current state corresponds to the previous block
    uint256 hashPrevBlock = pindex->pprev == NULL ? uint256() : pindex->pprev->GetBlockHash();

    assert(hashPrevBlock == view.GetBestBlock());

    // Special case for the genesis block, skipping connection of its transactions
    // (its coinbase is unspendable)

    if (block.GetHash() == chainparams.GetConsensus().hashGenesisBlock) {
        if (!fJustCheck)
            view.SetBestBlock(pindex->GetBlockHash());
        return true;
    }

    if (pindex->IsProofOfStake())
        setStakeSeen.insert(make_pair(pindex->prevoutStake, pindex->nStakeTime));

    // Check proof of stake
    if (block.nBits != GetNextTargetRequired(pindex->pprev, block.IsProofOfStake())){
        return state.DoS(1,error("ContextualCheckBlock() : incorrect %s at height %d (%d)", !block.IsProofOfStake() ? "proof-of-work" : "proof-of-stake",pindex->pprev->nHeight, block.nBits), REJECT_INVALID, "bad-diffbits");
    }

    arith_uint256 hashProof;

    // Verify hash target and signature of coinstake tx
    if (block.IsProofOfStake())
    {
        arith_uint256 targetProofOfStake;
        // Signature will be checked in CheckInputs(), we can avoid it here (fCheckSignature = false)
        if (!CheckProofOfStake(pindex->pprev, block.vtx[1], block.nBits, hashProof, targetProofOfStake, NULL, false))
        {
              return error("ContextualCheckBlock() : check proof-of-stake signature failed for block %s", block.GetHash().GetHex());
        }
    }

    if (block.IsProofOfWork())
    {
        hashProof = UintToArith256(block.GetPoWHash());
    }



    if (!pindex->SetStakeEntropyBit(block.GetStakeEntropyBit()))
        return state.DoS(1,error("ContextualCheckBlock() : SetStakeEntropyBit() failed"), REJECT_INVALID, "bad-entropy-bit");

    // Record proof hash value
    pindex->hashProof = hashProof;

    uint64_t nStakeModifier = 0;
    bool fGeneratedStakeModifier = false;
    if (!ComputeNextStakeModifier(pindex->pprev, nStakeModifier, fGeneratedStakeModifier))
        return state.DoS(1, error("ContextualCheckBlock() : ComputeNextStakeModifier() failed"), REJECT_INVALID, "bad-stake-modifier");

    pindex->SetStakeModifier(nStakeModifier, fGeneratedStakeModifier);

    // Flag the block index so we can be sure it will be saved on disk
    if (!pindex->IsValid(BLOCK_VALID_STAKE))
    {
        pindex->RaiseValidity(BLOCK_VALID_STAKE);
        setDirtyBlockIndex.insert(pindex);
    }


    bool fScriptChecks = true;
    if (fCheckpointsEnabled) {
        CBlockIndex *pindexLastCheckpoint = Checkpoints::GetLastCheckpoint(chainparams.Checkpoints());
        if (pindexLastCheckpoint && pindexLastCheckpoint->GetAncestor(pindex->nHeight) == pindex) {
            // This block is an ancestor of a checkpoint: disable script checks
            fScriptChecks = false;
        }
    }

    int64_t nTime1 = GetTimeMicros(); nTimeCheck += nTime1 - nTimeStart;
    LogPrint("bench", "    - Sanity checks: %.2fms [%.2fs]\n", 0.001 * (nTime1 - nTimeStart), nTimeCheck * 0.000001);

    // Do not allow blocks that contain transactions which 'overwrite' older transactions,
    // unless those are already completely spent.
    // If such overwrites are allowed, coinbases and transactions depending upon those
    // can be duplicated to remove the ability to spend the first instance -- even after
    // being sent to another address.
    // See BIP30 and http://r6.ca/blog/20120206T005236Z.html for more information.
    // This logic is not necessary for memory pool transactions, as AcceptToMemoryPool
    // already refuses previously-known transaction ids entirely.
    // This rule was originally applied to all blocks with a timestamp after March 15, 2012, 0:00 UTC.
    // Now that the whole chain is irreversibly beyond that time it is applied to all blocks except the
    // two in the chain that violate it. This prevents exploiting the issue against nodes during their
    // initial block download.
    bool fEnforceBIP30 = (!pindex->phashBlock); // || Enforce on CreateNewBlock invocations which don't have a hash.
                          // !((pindex->nHeight==91842 && pindex->GetBlockHash() == uint256S("0x00000000000a4d0a398161ffc163c503763b1f4360639393e0e4c8e300e0caec")) ||
                          //  (pindex->nHeight==91880 && pindex->GetBlockHash() == uint256S("0x00000000000743f190a18c5577a3c2d2a1f610ae9601ac046a38084ccb7cd721")));

    // Once BIP34 activated it was not possible to create new duplicate coinbases and thus other than starting
    // with the 2 existing duplicate coinbase pairs, not possible to create overwriting txs.  But by the
    // time BIP34 activated, in each of the existing pairs the duplicate coinbase had overwritten the first
    // before the first had been spent.  Since those coinbases are sufficiently buried its no longer possible to create further
    // duplicate transactions descending from the known pairs either.
    // If we're on the known chain at height greater than where BIP34 activated, we can save the db accesses needed for the BIP30 check.
    CBlockIndex *pindexBIP34height = pindex->pprev->GetAncestor(chainparams.GetConsensus().BIP34Height);
    //Only continue to enforce if we're below BIP34 activation height or the block hash at that height doesn't correspond.
    fEnforceBIP30 = fEnforceBIP30 && (!pindexBIP34height || !(pindexBIP34height->GetBlockHash() == chainparams.GetConsensus().BIP34Hash));

    if (fEnforceBIP30) {
        BOOST_FOREACH(const CTransaction& tx, block.vtx) {
            const CCoins* coins = view.AccessCoins(tx.GetHash());
            if (coins && !coins->IsPruned())
                return state.DoS(100, error("ConnectBlock(): tried to overwrite transaction"),
                                 REJECT_INVALID, "bad-txns-BIP30");
        }
    }

    // BIP16 didn't become active until Apr 1 2012
    int64_t nBIP16SwitchTime = 1333238400;
    bool fStrictPayToScriptHash = (pindex->GetBlockTime() >= nBIP16SwitchTime);

    unsigned int flags = fStrictPayToScriptHash ? SCRIPT_VERIFY_P2SH : SCRIPT_VERIFY_NONE;

    // Start enforcing the DERSIG (BIP66) rules, for block.nVersion=3 blocks,
    // when 75% of the network has upgraded:
    if (block.nVersion >= 3 && IsSuperMajority(3, pindex->pprev, chainparams.GetConsensus().nMajorityEnforceBlockUpgrade, chainparams.GetConsensus())) {
        flags |= SCRIPT_VERIFY_DERSIG;
    }

    // Start enforcing CHECKLOCKTIMEVERIFY, (BIP65) for block.nVersion=4
    // blocks, when 75% of the network has upgraded:
    if (block.nVersion >= 4 && IsSuperMajority(4, pindex->pprev, chainparams.GetConsensus().nMajorityEnforceBlockUpgrade, chainparams.GetConsensus())) {
        flags |= SCRIPT_VERIFY_CHECKLOCKTIMEVERIFY;
    }

    // Start enforcing BIP68 (sequence locks) and BIP112 (CHECKSEQUENCEVERIFY) using versionbits logic.
    int nLockTimeFlags = 0;
    if (VersionBitsState(pindex->pprev, chainparams.GetConsensus(), Consensus::DEPLOYMENT_CSV, versionbitscache) == THRESHOLD_ACTIVE) {
        flags |= SCRIPT_VERIFY_CHECKSEQUENCEVERIFY;
        nLockTimeFlags |= LOCKTIME_VERIFY_SEQUENCE;
    }

    // Start enforcing WITNESS rules using versionbits logic.
    if (IsWitnessEnabled(pindex->pprev, chainparams.GetConsensus())) {
        flags |= SCRIPT_VERIFY_WITNESS;
    }

    int64_t nTime2 = GetTimeMicros(); nTimeForks += nTime2 - nTime1;
    LogPrint("bench", "    - Fork checks: %.2fms [%.2fs]\n", 0.001 * (nTime2 - nTime1), nTimeForks * 0.000001);

    CBlockUndo blockundo;

    std::vector<uint256> vOrphanErase;
    std::vector<int> prevheights;
    CAmount nFees = 0;
    int nInputs = 0;
    int64_t nSigOpsCost = 0;
    CDiskTxPos pos(pindex->GetBlockPos(), GetSizeOfCompactSize(block.vtx.size()));
    std::vector<std::pair<uint256, CDiskTxPos> > vPos;
    vPos.reserve(block.vtx.size());
    blockundo.vtxundo.reserve(block.vtx.size() - 1);
    std::vector<std::pair<CAddressIndexKey, CAmount> > addressIndex;
    std::vector<std::pair<CAddressUnspentKey, CAddressUnspentValue> > addressUnspentIndex;
    std::vector<std::pair<CSpentIndexKey, CSpentIndexValue> > spentIndex;

    CCheckQueueControl<CScriptCheck> control(fScriptChecks && nScriptCheckThreads ? &scriptcheckqueue : NULL);
    std::vector<PrecomputedTransactionData> txdata;
    txdata.reserve(block.vtx.size()); // Required so that pointers to individual PrecomputedTransactionData don't get invalidated

    for (unsigned int i = 0; i < block.vtx.size(); i++)
    {
        const CTransaction &tx = block.vtx[i];
        const uint256 txhash = tx.GetHash();

        nInputs += tx.vin.size();

        if((tx.IsCoinBase() && IsCommunityFundEnabled(pindex->pprev, chainparams.GetConsensus()))) {
            for (size_t j = 0; j < tx.vout.size(); j++) {
                std::map<uint256, bool> votes; uint256 hash; bool vote;
                if(tx.vout[j].IsVote())
                    tx.vout[j].scriptPubKey.ExtractVote(hash, vote);
                if(tx.vout[j].IsProposalVote()) {
                    if(votes.count(hash) == 0) {
                        votes[hash] = vote;
                        CFund::CProposal proposal;
                        if(CFund::FindProposal(hash, proposal))
                            if(proposal.CanVote())
                                pindex->vProposalVotes.push_back(make_pair(hash, vote));
                    }
                }
                else if (tx.vout[j].IsPaymentRequestVote()) {
                    if(votes.count(hash) == 0){
                        votes[hash] = vote;
                        CFund::CPaymentRequest prequest; CFund::CProposal proposal;
                        if(CFund::FindPaymentRequest(hash, prequest) && CFund::FindProposal(prequest.proposalhash, proposal)) {
                            if (mapBlockIndex.count(proposal.blockhash) == 0)
                                continue;
                            CBlockIndex* pblockindex = mapBlockIndex[proposal.blockhash];
                            if(pblockindex == NULL)
                                continue;
                            if((proposal.CanRequestPayments() || (proposal.fState == CFund::EXPIRED && prequest.nVotingCycle > 0))
                                    && prequest.CanVote()
                                    && pindex->nHeight - pblockindex->nHeight > Params().GetConsensus().nCommunityFundMinAge)
                                pindex->vPaymentRequestVotes.push_back(make_pair(hash, vote));
                        }
                    }
                }
            }
        }

        if (!tx.IsCoinBase())
        {
            if (!view.HaveInputs(tx))
                return state.DoS(100, error("ConnectBlock(): inputs missing/spent"),
                                 REJECT_INVALID, "bad-txns-inputs-missingorspent");

            // Check that transaction is BIP68 final
            // BIP68 lock checks (as opposed to nLockTime checks) must
            // be in ConnectBlock because they require the UTXO set
            prevheights.resize(tx.vin.size());
            for (size_t j = 0; j < tx.vin.size(); j++) {
                prevheights[j] = view.AccessCoins(tx.vin[j].prevout.hash)->nHeight;
            }

            // Which orphan pool entries must we evict?
            for (size_t j = 0; j < tx.vin.size(); j++) {
                auto itByPrev = mapOrphanTransactionsByPrev.find(tx.vin[j].prevout);
                if (itByPrev == mapOrphanTransactionsByPrev.end()) continue;
                for (auto mi = itByPrev->second.begin(); mi != itByPrev->second.end(); ++mi) {
                    const CTransaction& orphanTx = (*mi)->second.tx;
                    const uint256& orphanHash = orphanTx.GetHash();
                    vOrphanErase.push_back(orphanHash);
                }
            }

            if (!SequenceLocks(tx, nLockTimeFlags, &prevheights, *pindex)) {
                return state.DoS(100, error("%s: contains a non-BIP68-final transaction", __func__),
                                 REJECT_INVALID, "bad-txns-nonfinal");
            }

            if (fAddressIndex || fSpentIndex)
            {
                for (size_t j = 0; j < tx.vin.size(); j++) {

                    const CTxIn input = tx.vin[j];
                    const CTxOut &prevout = view.GetOutputFor(tx.vin[j]);
                    uint160 hashBytes;
                    int addressType;

                    if (prevout.scriptPubKey.IsPayToScriptHash()) {
                        hashBytes = uint160(vector <unsigned char>(prevout.scriptPubKey.begin()+2, prevout.scriptPubKey.begin()+22));
                        addressType = 2;
                    } else if (prevout.scriptPubKey.IsPayToPublicKeyHash()) {
                        hashBytes = uint160(vector <unsigned char>(prevout.scriptPubKey.begin()+3, prevout.scriptPubKey.begin()+23));
                        addressType = 1;
                    } else if (prevout.scriptPubKey.IsPayToPublicKey() || prevout.scriptPubKey.IsColdStaking()) {
                        CTxDestination destination;
                        ExtractDestination(prevout.scriptPubKey, destination);
                        CNavCoinAddress address(destination);
                        address.GetIndexKey(hashBytes, addressType);
                    } else {
                        hashBytes.SetNull();
                        addressType = 0;
                    }

                    if (fAddressIndex && addressType > 0) {
                        // record spending activity
                        addressIndex.push_back(make_pair(CAddressIndexKey(addressType, hashBytes, pindex->nHeight, i, txhash, j, true), prevout.nValue * -1));

                        // remove address from unspent index
                        addressUnspentIndex.push_back(make_pair(CAddressUnspentKey(addressType, hashBytes, input.prevout.hash, input.prevout.n), CAddressUnspentValue()));
                    }

                    if (fSpentIndex) {
                        // add the spent index to determine the txid and input that spent an output
                        // and to find the amount and address from an input
                        spentIndex.push_back(make_pair(CSpentIndexKey(input.prevout.hash, input.prevout.n), CSpentIndexValue(txhash, j, pindex->nHeight, prevout.nValue, addressType, hashBytes)));
                    }
                }

            }
        }

        // GetTransactionSigOpCost counts 3 types of sigops:
        // * legacy (always)
        // * p2sh (when P2SH enabled in flags and excludes coinbase)
        // * witness (when witness enabled in flags and excludes coinbase)
        nSigOpsCost += GetTransactionSigOpCost(tx, view, flags);
        if (nSigOpsCost > MAX_BLOCK_SIGOPS_COST)
            return state.DoS(100, error("ConnectBlock(): too many sigops"),
                             REJECT_INVALID, "bad-blk-sigops");

        txdata.emplace_back(tx);

        if (!tx.IsCoinBase())
        {

            if (!tx.IsCoinStake())
              nFees += view.GetValueIn(tx) - tx.GetValueOut();
            if (tx.IsCoinStake())
            {

              nStakeReward = tx.GetValueOut() - view.GetValueIn(tx);
              pindex->strDZeel = tx.strDZeel;

              if(IsCommunityFundAccumulationEnabled(pindex->pprev, Params().GetConsensus(), false))
              {

                  int nMultiplier = 1;

                  if(IsCommunityFundAccumulationSpreadEnabled(pindex->pprev, Params().GetConsensus()))
                  {
                      nMultiplier = (pindex->nHeight % Params().GetConsensus().nBlockSpreadCFundAccumulation) == 0 ? Params().GetConsensus().nBlockSpreadCFundAccumulation : 0;

                  }

                  if(!tx.vout[tx.vout.size() - 1].IsCommunityFundContribution() && nMultiplier > 0)
                    return state.DoS(100, error("ConnectBlock(): block does not contribute to the community fund"),
                                     REJECT_INVALID, "no-cf-amount");


                  if(IsCommunityFundAmountV2Enabled(pindex->pprev, Params().GetConsensus())) {
                      if(tx.vout[tx.vout.size() - 1].nValue != Params().GetConsensus().nCommunityFundAmountV2 * nMultiplier && nMultiplier > 0)
                        return state.DoS(100, error("ConnectBlock(): block pays incorrect amount to community fund (actual=%d vs consensus=%d)",
                                                    tx.vout[tx.vout.size() - 1].nValue, Params().GetConsensus().nCommunityFundAmountV2 * nMultiplier),
                            REJECT_INVALID, "bad-cf-amount");
                  } else {
                      if(tx.vout[tx.vout.size() - 1].nValue != Params().GetConsensus().nCommunityFundAmount * nMultiplier && nMultiplier > 0)
                        return state.DoS(100, error("ConnectBlock(): block pays incorrect amount to community fund (actual=%d vs consensus=%d)",
                                                    tx.vout[tx.vout.size() - 1].nValue, Params().GetConsensus().nCommunityFundAmount * nMultiplier),
                            REJECT_INVALID, "bad-cf-amount");
                  }


                  if(IsCommunityFundAmountV2Enabled(pindex->pprev, Params().GetConsensus()))
                  {
                    nStakeReward -= Params().GetConsensus().nCommunityFundAmountV2 * nMultiplier;
                  } else {
                    nStakeReward -= Params().GetConsensus().nCommunityFundAmount * nMultiplier;
                  }


              }

            }

            std::vector<CScriptCheck> vChecks;
            bool fCacheResults = fJustCheck; /* Don't cache results if we're actually connecting blocks (still consult the cache, though) */
            if (!CheckInputs(tx, state, view, fScriptChecks, flags, fCacheResults, txdata[i], nScriptCheckThreads ? &vChecks : NULL))
                return error("ConnectBlock(): CheckInputs on %s failed with %s",
                    tx.GetHash().ToString(), FormatStateMessage(state));
            control.Add(vChecks);

        } else {
            if (tx.nTime < block.nTime && pindex->nHeight > Params().GetConsensus().nCoinbaseTimeActivationHeight)
                return error("ConnectBlock(): Coinbase timestamp doesn't meet protocol (tx=%d vs block=%d)",
                             tx.nTime, block.nTime);
        }

        if (fAddressIndex) {
            for (unsigned int k = 0; k < tx.vout.size(); k++) {
                const CTxOut &out = tx.vout[k];

                if (out.scriptPubKey.IsPayToScriptHash()) {
                    vector<unsigned char> hashBytes(out.scriptPubKey.begin()+2, out.scriptPubKey.begin()+22);

                    // record receiving activity
                    addressIndex.push_back(make_pair(CAddressIndexKey(2, uint160(hashBytes), pindex->nHeight, i, txhash, k, false), out.nValue));

                    // record unspent output
                    addressUnspentIndex.push_back(make_pair(CAddressUnspentKey(2, uint160(hashBytes), txhash, k), CAddressUnspentValue(out.nValue, out.scriptPubKey, pindex->nHeight)));

                } else if (out.scriptPubKey.IsPayToPublicKey() || out.scriptPubKey.IsColdStaking()) {
                    uint160 hashBytes;
                    int type = 0;
                    CTxDestination destination;
                    ExtractDestination(out.scriptPubKey, destination);
                    CNavCoinAddress address(destination);
                    address.GetIndexKey(hashBytes, type);

                    // undo spending activity
                    addressIndex.push_back(make_pair(CAddressIndexKey(type, uint160(hashBytes), pindex->nHeight, i, txhash, k, true), out.nValue));

                    // restore unspent index
                    addressUnspentIndex.push_back(make_pair(CAddressUnspentKey(type, uint160(hashBytes), txhash, k), CAddressUnspentValue(out.nValue, out.scriptPubKey, pindex->nHeight)));

                } else if (out.scriptPubKey.IsPayToPublicKeyHash()) {
                    vector<unsigned char> hashBytes(out.scriptPubKey.begin()+3, out.scriptPubKey.begin()+23);

                    // record receiving activity
                    addressIndex.push_back(make_pair(CAddressIndexKey(1, uint160(hashBytes), pindex->nHeight, i, txhash, k, false), out.nValue));

                    // record unspent output
                    addressUnspentIndex.push_back(make_pair(CAddressUnspentKey(1, uint160(hashBytes), txhash, k), CAddressUnspentValue(out.nValue, out.scriptPubKey, pindex->nHeight)));

                } else {
                    continue;
                }

            }
        }

        bool fContribution = false;
        CAmount nProposalFee = 0;

        BOOST_FOREACH(const CTxOut& vout, tx.vout)
        {
          if(vout.IsCommunityFundContribution())
          {
            fContribution=true;
            pindex->nCFSupply += vout.nValue;
            nProposalFee += vout.nValue;
          }
        }

        if(IsCommunityFundEnabled(pindex->pprev, Params().GetConsensus())) {
            if(fContribution && tx.nVersion == CTransaction::PROPOSAL_VERSION && CFund::IsValidProposal(tx)){
                std::vector<std::pair<uint256, CFund::CProposal> > proposalIndex;

                UniValue metadata(UniValue::VOBJ);
                try {
                    UniValue valRequest;
                    if (!valRequest.read(tx.strDZeel))
                        return error("ConnectBlock(): Could not read strDZeel of Proposal\n");

                    if (valRequest.isObject())
                        metadata = valRequest.get_obj();
                    else
                        return error("ConnectBlock(): Could not read strDZeel of Proposal\n");

                } catch (const UniValue& objError) {
                    error("ConnectBlock(): Could not read strDZeel of Proposal\n");
                } catch (const std::exception& e) {
                    return error("ConnectBlock(): Could not read strDZeel of Proposal: %s\n", e.what());
                }

                CFund::CProposal proposal;

                proposal.nAmount = find_value(metadata, "n").get_int64();
                proposal.Address = find_value(metadata, "a").get_str();
                proposal.nDeadline = find_value(metadata, "d").get_int64();
                proposal.strDZeel = find_value(metadata, "s").get_str();
                proposal.nVersion = find_value(metadata, "v").isNum() ? find_value(metadata, "v").get_int() : 1;
                proposal.nFee = nProposalFee;
                proposal.hash = tx.GetHash();
                proposal.txblockhash = block.GetHash();

                proposalIndex.push_back(make_pair(tx.GetHash(),proposal));

                if(proposal.nAmount < 0) {
                    return error("ConnectBlock(): Proposal cannot have an amount less than 0\n");
                }

                if (!pblocktree->UpdateProposalIndex(proposalIndex))
                    return AbortNode(state, "Failed to write proposal index");

                LogPrint("cfund","New proposal %s\n",tx.GetHash().ToString());

            }

            if(tx.nVersion == CTransaction::PAYMENT_REQUEST_VERSION && CFund::IsValidPaymentRequest(tx)){
                std::vector<std::pair<uint256, CFund::CProposal> > proposalIndex;
                std::vector<std::pair<uint256, CFund::CPaymentRequest> > paymentRequestIndex;

                UniValue metadata(UniValue::VOBJ);
                try {
                    UniValue valRequest;
                    if (!valRequest.read(tx.strDZeel))
                        return error("ConnectBlock(): Could not read strDZeel of Payment Request\n");

                    if (valRequest.isObject())
                        metadata = valRequest.get_obj();
                    else
                        return error("ConnectBlock(): Could not read strDZeel of Payment Request\n");

                } catch (const UniValue& objError) {
                    return error("ConnectBlock(): Could not read strDZeel of Payment Request\n");
                } catch (const std::exception& e) {
                    return error("ConnectBlock(): Could not read strDZeel of Payment Request: %s\n", e.what());
                }  // May not return ever false, as transactions were already chcked.

                CFund::CPaymentRequest prequest;

                prequest.hash = tx.GetHash();
                prequest.nAmount = find_value(metadata, "n").get_int64();
                prequest.proposalhash = uint256S("0x" + find_value(metadata, "h").get_str());
                prequest.strDZeel = find_value(metadata, "i").get_str();
                prequest.nVersion = find_value(metadata, "v").isNum() ? find_value(metadata, "v").get_int() : 1;
                prequest.txblockhash = block.GetHash();

                if(prequest.nAmount < 0) {
                    return error("ConnectBlock(): Payment request cannot have an amount less than 0\n");
                }

                CFund::CProposal proposal;
                if(!CFund::FindProposal(prequest.proposalhash, proposal))
                    return error("ConnectBlock(): Could not find parent proposal of Payment Request: %s\n",
                                 proposal.hash.ToString(), prequest.proposalhash.ToString());

                std::vector<uint256>::iterator position = std::find(proposal.vPayments.begin(), proposal.vPayments.end(), tx.hash);
                if (position == proposal.vPayments.end())
                    proposal.vPayments.push_back(tx.hash);

                proposalIndex.push_back(make_pair(prequest.proposalhash, proposal));
                paymentRequestIndex.push_back(make_pair(tx.GetHash(), prequest));

                if (!pblocktree->UpdateProposalIndex(proposalIndex))
                    return AbortNode(state, "Failed to write proposal index");

                if (!pblocktree->UpdatePaymentRequestIndex(paymentRequestIndex))
                    return AbortNode(state, "Failed to write payment request index");

                LogPrint("cfund","New payment request %s\n",tx.GetHash().ToString());
            }
        }


        CTxUndo undoDummy;
        if (i > 0) {
            blockundo.vtxundo.push_back(CTxUndo());
        }
        UpdateCoins(tx, view, i == 0 ? undoDummy : blockundo.vtxundo.back(), pindex->nHeight);

        vPos.push_back(std::make_pair(tx.GetHash(), pos));
        pos.nTxOffset += ::GetSerializeSize(tx, SER_DISK, CLIENT_VERSION);
    }

    int64_t nTime3 = GetTimeMicros(); nTimeConnect += nTime3 - nTime2;
    LogPrint("bench", "      - Connect %u transactions: %.2fms (%.3fms/tx, %.3fms/txin) [%.2fs]\n", (unsigned)block.vtx.size(), 0.001 * (nTime3 - nTime2), 0.001 * (nTime3 - nTime2) / block.vtx.size(), nInputs <= 1 ? 0 : 0.001 * (nTime3 - nTime2) / (nInputs-1), nTimeConnect * 0.000001);

    CAmount nPOWBlockReward = nFees + GetBlockSubsidy(pindex->nHeight, chainparams.GetConsensus());

    // Coinbase output can only include outputs with value if:
    //  - its a POW block, POW blocks are allowed and the value meets the consensus rules, or
    //  - if it contains an accepted payment request which is correctly referred on the strDZeel.

    int nPaymentRequestsCount = 0;
    CAmount nAccValue = 0;
    for (unsigned int i = 0; i < block.vtx[0].vout.size(); i++) {
        bool isJson = true;
        UniValue metadata(UniValue::VARR);
        try {
            UniValue valRequest;
            if (!valRequest.read(block.vtx[0].strDZeel))
                isJson = false;

            if (valRequest.isArray())
                metadata = valRequest.get_array();
            else
                isJson = false;

        } catch (const UniValue& objError) {
            isJson = false;
        } catch (const std::exception& e) {
            isJson = false;
        }

        nAccValue += block.vtx[0].vout[i].nValue;

        if(nAccValue > nPOWBlockReward && block.vtx[0].vout[i].nValue > 0) {
            if(!isJson)
                return state.DoS(100, error("CheckBlock() : coinbase pays too much (%d vs %d).", block.vtx[0].GetValueOut(), nPOWBlockReward));
            if(metadata[nPaymentRequestsCount].isStr()) {
                CFund::CPaymentRequest prequest; CFund::CProposal proposal;
                if(!CFund::FindPaymentRequest(metadata[nPaymentRequestsCount].get_str(), prequest))
                    return state.DoS(100, error("CheckBlock() : coinbase strdzeel refers wrong payment request hash."));
                if(!CFund::FindProposal(prequest.proposalhash, proposal))
                    return state.DoS(100, error("CheckBlock() : coinbase strdzeel payment request does not have parent proposal."));
                CTxDestination address;
                bool fValidAddress = ExtractDestination(block.vtx[0].vout[i].scriptPubKey, address);
                if(!fValidAddress)
                    return state.DoS(100, error("CheckBlock() : coinbase cant extract destination from scriptpubkey."));
                if (mapBlockIndex.count(prequest.blockhash) == 0)
                    continue;
                CBlockIndex* pblockindex = mapBlockIndex[prequest.blockhash];
                if(pblockindex == NULL)
                    continue;
                if(!(pindex->pprev->nHeight - pblockindex->nHeight > Params().GetConsensus().nCommunityFundMinAge))
                    return state.DoS(100, error("CheckBlock() : payment request not mature enough."));
                if(block.vtx[0].vout[i].nValue != prequest.nAmount || prequest.fState != CFund::ACCEPTED || proposal.Address != CNavCoinAddress(address).ToString())
                    return state.DoS(100, error("CheckBlock() : coinbase output does not match an accepted payment request"));
                else {
                    std::vector<std::pair<uint256, CFund::CPaymentRequest> > paymentRequestIndex;
                    prequest.paymenthash = block.GetHash();
                    paymentRequestIndex.push_back(make_pair(prequest.hash, prequest));                
                    if (!pblocktree->UpdatePaymentRequestIndex(paymentRequestIndex))
                        return AbortNode(state, "Failed to write payment request index");
                }
            } else {
                return state.DoS(100, error("CheckBlock() : coinbase strdzeel %s array does not include a string (%d) at position %d",
                                            block.vtx[0].strDZeel, metadata[nPaymentRequestsCount].type(), nPaymentRequestsCount));
            }
            nPaymentRequestsCount++;
        }
    }

    if (block.IsProofOfStake())
    {
        // ppcoin: coin stake tx earns reward instead of paying fee
        uint64_t nCoinAge;
        if (!TransactionGetCoinAge(const_cast<CTransaction&>(block.vtx[1]), nCoinAge))
            return error("ConnectBlock() : %s unable to get coin age for coinstake", block.vtx[1].GetHash().ToString());

        int64_t nCalculatedStakeReward = GetProofOfStakeReward(pindex->nHeight, nCoinAge, nFees, pindex->pprev);

        if (nStakeReward > nCalculatedStakeReward)
            return state.DoS(100, error("ConnectBlock() : coinstake pays too much(actual=%d vs calculated=%d)", nStakeReward, nCalculatedStakeReward));
    }

    if (!control.Wait()) {
        return state.DoS(100, false);
    }
    int64_t nTime4 = GetTimeMicros(); nTimeVerify += nTime4 - nTime2;
    LogPrint("bench", "    - Verify %u txins: %.2fms (%.3fms/txin) [%.2fs]\n", nInputs - 1, 0.001 * (nTime4 - nTime2), nInputs <= 1 ? 0 : 0.001 * (nTime4 - nTime2) / (nInputs-1), nTimeVerify * 0.000001);

    if (fJustCheck)
        return true;

    // Write undo information to disk
    if (pindex->GetUndoPos().IsNull() || !pindex->IsValid(BLOCK_VALID_SCRIPTS))
    {
        if (pindex->GetUndoPos().IsNull()) {
            CDiskBlockPos pos;
            if (!FindUndoPos(state, pindex->nFile, pos, ::GetSerializeSize(blockundo, SER_DISK, CLIENT_VERSION) + 40))
                return error("ConnectBlock(): FindUndoPos failed");
            if (!UndoWriteToDisk(blockundo, pos, pindex->pprev->GetBlockHash(), chainparams.MessageStart()))
                return AbortNode(state, "Failed to write undo data");

            // update nUndoPos in block index
            pindex->nUndoPos = pos.nPos;
            pindex->nStatus |= BLOCK_HAVE_UNDO;
        }

        pindex->RaiseValidity(BLOCK_VALID_SCRIPTS);
        setDirtyBlockIndex.insert(pindex);
    }

    if (fTxIndex)
        if (!pblocktree->WriteTxIndex(vPos))
            return AbortNode(state, "Failed to write transaction index");

    if (fAddressIndex) {
        if (!pblocktree->WriteAddressIndex(addressIndex)) {
            return AbortNode(state, "Failed to write address index");
        }

        if (!pblocktree->UpdateAddressUnspentIndex(addressUnspentIndex)) {
            return AbortNode(state, "Failed to write address unspent index");
        }
    }

    if (fSpentIndex)
        if (!pblocktree->UpdateSpentIndex(spentIndex))
            return AbortNode(state, "Failed to write transaction index");

    if (fTimestampIndex) {
        unsigned int logicalTS = pindex->nTime;
        unsigned int prevLogicalTS = 0;

        // retrieve logical timestamp of the previous block
        if (pindex->pprev)
            if (!pblocktree->ReadTimestampBlockIndex(pindex->pprev->GetBlockHash(), prevLogicalTS))
                LogPrintf("%s: Failed to read previous block's logical timestamp\n", __func__);

        if (logicalTS <= prevLogicalTS) {
            logicalTS = prevLogicalTS + 1;
            LogPrintf("%s: Previous logical timestamp is newer Actual[%d] prevLogical[%d] Logical[%d]\n", __func__, pindex->nTime, prevLogicalTS, logicalTS);
        }

        if (!pblocktree->WriteTimestampIndex(CTimestampIndexKey(logicalTS, pindex->GetBlockHash())))
            return AbortNode(state, "Failed to write timestamp index");

        if (!pblocktree->WriteTimestampBlockIndex(CTimestampBlockIndexKey(pindex->GetBlockHash()), CTimestampBlockIndexValue(logicalTS)))
            return AbortNode(state, "Failed to write blockhash index");
    }

    // add this block to the view's block chain
    view.SetBestBlock(pindex->GetBlockHash());

    int64_t nTime5 = GetTimeMicros(); nTimeIndex += nTime5 - nTime4;
    LogPrint("bench", "    - Index writing: %.2fms [%.2fs]\n", 0.001 * (nTime5 - nTime4), nTimeIndex * 0.000001);

    // Watch for changes to the previous coinbase transaction.
    static uint256 hashPrevBestCoinBase;
    GetMainSignals().UpdatedTransaction(hashPrevBestCoinBase);
    hashPrevBestCoinBase = block.vtx[0].GetHash();

    // Erase orphan transactions include or precluded by this block
    if (vOrphanErase.size()) {
        int nErased = 0;
        BOOST_FOREACH(uint256 &orphanHash, vOrphanErase) {
            nErased += EraseOrphanTx(orphanHash);
        }
        LogPrint("mempool", "Erased %d orphan tx included or conflicted by block\n", nErased);
    }

    int64_t nTime6 = GetTimeMicros(); nTimeCallbacks += nTime6 - nTime5;
    LogPrint("bench", "    - Callbacks: %.2fms [%.2fs]\n", 0.001 * (nTime6 - nTime5), nTimeCallbacks * 0.000001);

    return true;
}


/**
 * Update the on-disk chain state.
 * The caches and indexes are flushed depending on the mode we're called with
 * if they're too large, if it's been a while since the last write,
 * or always and in all cases if we're in prune mode and are deleting files.
 */
bool static FlushStateToDisk(CValidationState &state, FlushStateMode mode) {
    const CChainParams& chainparams = Params();
    int64_t nMempoolUsage = mempool.DynamicMemoryUsage();
    LOCK2(cs_main, cs_LastBlockFile);
    static int64_t nLastWrite = 0;
    static int64_t nLastFlush = 0;
    static int64_t nLastSetChain = 0;
    std::set<int> setFilesToPrune;
    bool fFlushForPrune = false;
    try {
    if (fPruneMode && fCheckForPruning && !fReindex) {
        FindFilesToPrune(setFilesToPrune, chainparams.PruneAfterHeight());
        fCheckForPruning = false;
        if (!setFilesToPrune.empty()) {
            fFlushForPrune = true;
            if (!fHavePruned) {
                pblocktree->WriteFlag("prunedblockfiles", true);
                fHavePruned = true;
            }
        }
    }
    int64_t nNow = GetTimeMicros();
    // Avoid writing/flushing immediately after startup.
    if (nLastWrite == 0) {
        nLastWrite = nNow;
    }
    if (nLastFlush == 0) {
        nLastFlush = nNow;
    }
    if (nLastSetChain == 0) {
        nLastSetChain = nNow;
    }

    int64_t nMempoolSizeMax = GetArg("-maxmempool", DEFAULT_MAX_MEMPOOL_SIZE) * 1000000;
    int64_t cacheSize = pcoinsTip->DynamicMemoryUsage() * DB_PEAK_USAGE_FACTOR;
    int64_t nTotalSpace = nCoinCacheUsage + std::max<int64_t>(nMempoolSizeMax - nMempoolUsage, 0);
    // The cache is large and we're within 10% and 200 MiB or 50% and 50MiB of the limit, but we have time now (not in the middle of a block processing).
    bool fCacheLarge = mode == FLUSH_STATE_PERIODIC && cacheSize > std::min(std::max(nTotalSpace / 2, nTotalSpace - MIN_BLOCK_COINSDB_USAGE * 1024 * 1024),
        std::max((9 * nTotalSpace) / 10, nTotalSpace - MAX_BLOCK_COINSDB_USAGE * 1024 * 1024));
    // The cache is over the limit, we have to write now.
    bool fCacheCritical = mode == FLUSH_STATE_IF_NEEDED && cacheSize > (int64_t)nCoinCacheUsage;
    // It's been a while since we wrote the block index to disk. Do this frequently, so we don't need to redownload after a crash.
    bool fPeriodicWrite = mode == FLUSH_STATE_PERIODIC && nNow > nLastWrite + (int64_t)DATABASE_WRITE_INTERVAL * 1000000;
    // It's been very long since we flushed the cache. Do this infrequently, to optimize cache usage.
    bool fPeriodicFlush = mode == FLUSH_STATE_PERIODIC && nNow > nLastFlush + (int64_t)DATABASE_FLUSH_INTERVAL * 1000000;
    // Combine all conditions that result in a full cache flush.
    bool fDoFullFlush = (mode == FLUSH_STATE_ALWAYS) || fCacheLarge || fCacheCritical || fPeriodicFlush || fFlushForPrune;
    // Write blocks and block index to disk.
    if (fDoFullFlush || fPeriodicWrite) {
        // Depend on nMinDiskSpace to ensure we can write block index
        if (!CheckDiskSpace(0))
            return state.Error("out of disk space");
        // First make sure all block and undo data is flushed to disk.
        FlushBlockFile();
        // Then update all block file information (which may refer to block and undo files).
        {
            std::vector<std::pair<int, const CBlockFileInfo*> > vFiles;
            vFiles.reserve(setDirtyFileInfo.size());
            for (set<int>::iterator it = setDirtyFileInfo.begin(); it != setDirtyFileInfo.end(); ) {
                vFiles.push_back(make_pair(*it, &vinfoBlockFile[*it]));
                setDirtyFileInfo.erase(it++);
            }
            std::vector<const CBlockIndex*> vBlocks;
            vBlocks.reserve(setDirtyBlockIndex.size());
            for (set<CBlockIndex*>::iterator it = setDirtyBlockIndex.begin(); it != setDirtyBlockIndex.end(); ) {
                vBlocks.push_back(*it);
                setDirtyBlockIndex.erase(it++);
            }
            if (!pblocktree->WriteBatchSync(vFiles, nLastBlockFile, vBlocks)) {
                return AbortNode(state, "Files to write to block index database");
            }
        }
        // Finally remove any pruned files
        if (fFlushForPrune)
            UnlinkPrunedFiles(setFilesToPrune);
        nLastWrite = nNow;
    }
    // Flush best chain related state. This can only be done if the blocks / block index write was also done.
    if (fDoFullFlush) {
        // Typical CCoins structures on disk are around 128 bytes in size.
        // Pushing a new one to the database can cause it to be written
        // twice (once in the log, and once in the tables). This is already
        // an overestimation, as most will delete an existing entry or
        // overwrite one. Still, use a conservative safety factor of 2.
        if (!CheckDiskSpace(128 * 2 * 2 * pcoinsTip->GetCacheSize()))
            return state.Error("out of disk space");
        // Flush the chainstate (which may refer to block index entries).
        if (!pcoinsTip->Flush())
            return AbortNode(state, "Failed to write to coin database");
        nLastFlush = nNow;
    }
    if (fDoFullFlush || ((mode == FLUSH_STATE_ALWAYS || mode == FLUSH_STATE_PERIODIC) && nNow > nLastSetChain + (int64_t)DATABASE_WRITE_INTERVAL * 1000000)) {
        // Update best block in wallet (so we can detect restored wallets).
        GetMainSignals().SetBestChain(chainActive.GetLocator());
        nLastSetChain = nNow;
    }
    } catch (const std::runtime_error& e) {
        return AbortNode(state, std::string("System error while flushing: ") + e.what());
    }
    return true;
}
//boost

void FlushStateToDisk() {
    CValidationState state;
    FlushStateToDisk(state, FLUSH_STATE_ALWAYS);
}

void FlushStateToDiskIfNeeded() {
    CValidationState state;
    FlushStateToDisk(state, FLUSH_STATE_IF_NEEDED);
}

void PruneAndFlush() {
    CValidationState state;
    fCheckForPruning = true;
    FlushStateToDisk(state, FLUSH_STATE_NONE);
}

/** Update chainActive and related internal data structures. */
void static UpdateTip(CBlockIndex *pindexNew, const CChainParams& chainParams) {
    chainActive.SetTip(pindexNew);

    // New best block
    nTimeBestReceived = GetTime();
    mempool.AddTransactionsUpdated(1);

    cvBlockChange.notify_all();

    static bool fWarned = false;
    std::vector<std::string> warningMessages;
    if (!IsInitialBlockDownload())
    {
        int nUpgraded = 0;
        const CBlockIndex* pindex = chainActive.Tip();
//
// Commented - NavCoin uses now version control
//
//        for (int bit = 0; bit < VERSIONBITS_NUM_BITS; bit++) {
//            WarningBitsConditionChecker checker(bit);
//            ThresholdState state = checker.GetStateFor(pindex, chainParams.GetConsensus(), warningcache[bit], bit);
//            if (state == THRESHOLD_ACTIVE || state == THRESHOLD_LOCKED_IN) {
//                if (state == THRESHOLD_ACTIVE) {
//                    warningMessages.push_back(strprintf(_("Warning: unknown new rules activated (versionbit %i)"), bit));
//                    if (!fWarned) {
//                        AlertNotify(strMiscWarning);
//                        fWarned = true;
//                    }
//                } else {
//                    warningMessages.push_back(strprintf("unknown new rules are about to activate (versionbit %i)", bit));
//                }
//            }
//        }

        // Check the version of the last 1000 blocks to see if we need to upgrade:
        for (int i = 0; i < 1000 && pindex != NULL; i++)
        {
            int32_t nExpectedVersion = CLIENT_VERSION;
            if (atoi(pindex->strDZeel.substr(pindex->strDZeel.find(";") + 1).c_str()) > nExpectedVersion
                    && pindex->strDZeel.find(';') != std::string::npos)
                ++nUpgraded;
            pindex = pindex->pprev;
        }
        if (nUpgraded > 0)
            warningMessages.push_back(strprintf("%d of last 1000 blocks use a new version of the wallet", nUpgraded));
        if (nUpgraded > 1000/2.5)
        {
            // strMiscWarning is read by GetWarnings(), called by Qt and the JSON-RPC code to warn the user:
            strMiscWarning = _("A new version of the wallet has been released. Please update as soon as possible.");
            warningMessages.push_back("A new version of the wallet has been released. Please update as soon as possible.");
            if (!fWarned) {
                AlertNotify(strMiscWarning);
                fWarned = true;
            }
        }
    }
    hashBestChain = chainActive.Tip()->GetBlockHash();

    LogPrintf("%s: new best=%s height=%d version=0x%08x log2_work=%.8g tx=%lu date='%s' progress=%f cache=%.1fMiB(%utx)", __func__,
      chainActive.Tip()->GetBlockHash().ToString(), chainActive.Height(), chainActive.Tip()->nVersion,
      log(chainActive.Tip()->nChainWork.getdouble())/log(2.0), (unsigned long)chainActive.Tip()->nChainTx,
      DateTimeStrFormat("%Y-%m-%d %H:%M:%S", chainActive.Tip()->GetBlockTime()),
      Checkpoints::GuessVerificationProgress(chainParams.Checkpoints(), chainActive.Tip()), pcoinsTip->DynamicMemoryUsage() * (1.0 / (1<<20)), pcoinsTip->GetCacheSize());
    if (!warningMessages.empty())
        LogPrintf(" warning='%s'", boost::algorithm::join(warningMessages, ", "));
    LogPrintf("\n");

}

/** Disconnect chainActive's tip. You probably want to call mempool.removeForReorg and manually re-limit mempool size after this, with cs_main held. */
bool static DisconnectTip(CValidationState& state, const CChainParams& chainparams, bool fBare = false)
{
    CBlockIndex *pindexDelete = chainActive.Tip();
    assert(pindexDelete);
    // Read block from disk.
    CBlock block;
    if (!ReadBlockFromDisk(block, pindexDelete, chainparams.GetConsensus()))
        return AbortNode(state, "Failed to read block");
    // Apply the block atomically to the chain state.
    int64_t nStart = GetTimeMicros();
    {
        CCoinsViewCache view(pcoinsTip);
        if (!DisconnectBlock(block, state, pindexDelete, view))
            return error("DisconnectTip(): DisconnectBlock %s failed", pindexDelete->GetBlockHash().ToString());
        assert(view.Flush());
    }
    LogPrint("bench", "- Disconnect block: %.2fms\n", (GetTimeMicros() - nStart) * 0.001);

    // Write the chain state to disk, if necessary.
    if (!FlushStateToDisk(state, FLUSH_STATE_IF_NEEDED))
        return false;

    if (!fBare) {
        // Resurrect mempool transactions from the disconnected block.
        std::vector<uint256> vHashUpdate;
        BOOST_FOREACH(const CTransaction &tx, block.vtx) {
            // ignore validation errors in resurrected transactions
            list<CTransaction> removed;
            CValidationState stateDummy;
            if (!(tx.IsCoinBase() || tx.IsCoinStake()) || !AcceptToMemoryPool(mempool, stateDummy, tx, false, NULL, true)) {
                mempool.removeRecursive(tx, removed);
            } else if (mempool.exists(tx.GetHash())) {
                vHashUpdate.push_back(tx.GetHash());
            }
        }
        // AcceptToMemoryPool/addUnchecked all assume that new mempool entries have
        // no in-mempool children, which is generally not true when adding
        // previously-confirmed transactions back to the mempool.
        // UpdateTransactionsFromBlock finds descendants of any transactions in this
        // block that were added back and cleans up the mempool state.
        mempool.UpdateTransactionsFromBlock(vHashUpdate);
    }

    // Update chainActive and related variables.
    UpdateTip(pindexDelete->pprev, chainparams);

    std::vector<CFund::CPaymentRequest> vecPaymentRequest;
    std::vector<CFund::CProposal> vecProposal;
    std::vector<std::pair<uint256, CFund::CProposal>> vecProposalsToUpdate;
    std::vector<std::pair<uint256, CFund::CPaymentRequest>> vecPaymentRequestsToUpdate;
    std::map<uint256, std::pair<int, int>> vCacheProposalsToUpdate;
    std::map<uint256, std::pair<int, int>> vCachePaymentRequestToUpdate;
    CFund::CProposal proposal; CFund::CPaymentRequest prequest;
    std::map<uint256, bool> vSeen;

    if(pblocktree->GetPaymentRequestIndex(vecPaymentRequest)){
        for(unsigned int i = 0; i < vecPaymentRequest.size(); i++) {
            prequest = vecPaymentRequest[i];
            bool fUpdate = false;
            if(prequest.paymenthash == pindexDelete->GetBlockHash()) {
                prequest.paymenthash = uint256();
                fUpdate = true;
            }
            if(prequest.blockhash == pindexDelete->GetBlockHash()) {
                prequest.blockhash = uint256();
                prequest.fState = CFund::NIL;
                fUpdate = true;
            }
            if(fUpdate) {
                vecPaymentRequestsToUpdate.push_back(make_pair(prequest.hash, prequest));
                if (!pblocktree->UpdatePaymentRequestIndex(vecPaymentRequestsToUpdate)) {
                    AbortNode(state, "Failed to write payment request index");
                }
                vecPaymentRequestsToUpdate.clear();
            }
        }
    }

    if(pblocktree->GetProposalIndex(vecProposal)){
        for(unsigned int i = 0; i < vecProposal.size(); i++) {
            proposal = vecProposal[i];
            if(proposal.blockhash == pindexDelete->GetBlockHash()) {
                proposal.blockhash = uint256();
                proposal.fState = CFund::NIL;
                vecProposalsToUpdate.push_back(make_pair(proposal.hash, proposal));
                if (!pblocktree->UpdateProposalIndex(vecProposalsToUpdate)) {
                    AbortNode(state, "Failed to write proposal index");
                }
                vecProposalsToUpdate.clear();
            }
        }
    }

    for(unsigned int i = 0; i < pindexDelete->vProposalVotes.size(); i++) {
        if(!CFund::FindProposal(pindexDelete->vProposalVotes[i].first, proposal))
            continue;
        if(vSeen.count(pindexDelete->vProposalVotes[i].first) == 0) {
            if(vCacheProposalsToUpdate.count(pindexDelete->vProposalVotes[i].first) == 0)
                vCacheProposalsToUpdate[pindexDelete->vProposalVotes[i].first] = make_pair(proposal.nVotesYes, proposal.nVotesNo);
            if(pindexDelete->vProposalVotes[i].second)
                vCacheProposalsToUpdate[pindexDelete->vProposalVotes[i].first].first -= 1;
            else
                vCacheProposalsToUpdate[pindexDelete->vProposalVotes[i].first].second -= 1;
            vSeen[pindexDelete->vProposalVotes[i].first]=true;
        }
    }

    vSeen.clear();

    for(unsigned int i = 0; i < pindexDelete->vPaymentRequestVotes.size(); i++) {
        if(!CFund::FindPaymentRequest(pindexDelete->vPaymentRequestVotes[i].first, prequest))
            continue;
        if(!CFund::FindProposal(prequest.proposalhash, proposal))
            continue;
        if (mapBlockIndex.count(proposal.blockhash) == 0)
            continue;
        CBlockIndex* pindexblockparent = mapBlockIndex[proposal.blockhash];
        if(pindexblockparent == NULL)
            continue;
        if(vSeen.count(pindexDelete->vPaymentRequestVotes[i].first) == 0) {
            if(vCachePaymentRequestToUpdate.count(pindexDelete->vPaymentRequestVotes[i].first) == 0)
                vCachePaymentRequestToUpdate[pindexDelete->vPaymentRequestVotes[i].first] = make_pair(prequest.nVotesYes, prequest.nVotesNo);
            if(pindexDelete->vPaymentRequestVotes[i].second)
                vCachePaymentRequestToUpdate[pindexDelete->vPaymentRequestVotes[i].first].first -= 1;
            else
                vCachePaymentRequestToUpdate[pindexDelete->vPaymentRequestVotes[i].first].second -= 1;
            vSeen[pindexDelete->vPaymentRequestVotes[i].first]=true;
        }
    }

    std::map<uint256, std::pair<int, int>>::iterator it;

    for(it = vCacheProposalsToUpdate.begin(); it != vCacheProposalsToUpdate.end(); it++) {
        if(!CFund::FindProposal(it->first, proposal))
            continue;
        if((it->second.first < 0 || it->second.second < 0) && (pindexDelete->nHeight % Params().GetConsensus().nBlocksPerVotingCycle != 0))
            AbortNode(state,"Negative amount of votes when disconnecting tip, possible corrupted DB");
        proposal.nVotesYes = std::max(it->second.first, 0);
        proposal.nVotesNo = std::max(it->second.second, 0);
        vecProposalsToUpdate.push_back(make_pair(proposal.hash, proposal));
    }
    for(it = vCachePaymentRequestToUpdate.begin(); it != vCachePaymentRequestToUpdate.end(); it++) {
        if(!CFund::FindPaymentRequest(it->first, prequest))
            continue;
        if((it->second.first < 0 || it->second.second < 0) && (pindexDelete->nHeight % Params().GetConsensus().nBlocksPerVotingCycle != 0))
            AbortNode(state,"Negative amount of votes when disconnecting tip, possible corrupted DB");
        prequest.nVotesYes = std::max(it->second.first, 0);
        prequest.nVotesNo = std::max(it->second.second, 0);
        vecPaymentRequestsToUpdate.push_back(make_pair(prequest.hash, prequest));
    }

    if (!pblocktree->UpdatePaymentRequestIndex(vecPaymentRequestsToUpdate)) {
        AbortNode(state, "Failed to write payment request index");
    }

    if (!pblocktree->UpdateProposalIndex(vecProposalsToUpdate)) {
        AbortNode(state, "Failed to write proposal index");
    }

    CountVotes(state, pindexDelete->pprev, true);

    // Let wallets know transactions went from 1-confirmed to
    // 0-confirmed or conflicted:
    BOOST_FOREACH(const CTransaction &tx, block.vtx) {
        SyncWithWallets(tx, pindexDelete->pprev, NULL, false);
    }
    return true;
}

static int64_t nTimeReadFromDisk = 0;
static int64_t nTimeConnectTotal = 0;
static int64_t nTimeFlush = 0;
static int64_t nTimeChainState = 0;
static int64_t nTimePostConnect = 0;

/**
 * Connect a new block to chainActive. pblock is either NULL or a pointer to a CBlock
 * corresponding to pindexNew, to bypass loading it again from disk.
 */
bool static ConnectTip(CValidationState& state, const CChainParams& chainparams, CBlockIndex* pindexNew, const CBlock* pblock)
{
    assert(pindexNew->pprev == chainActive.Tip());
    // Read block from disk.
    int64_t nTime1 = GetTimeMicros();
    CBlock block;
    if (!pblock) {
        if (!ReadBlockFromDisk(block, pindexNew, chainparams.GetConsensus()))
            return AbortNode(state, "Failed to read block");
        pblock = &block;
    }
    // Apply the block atomically to the chain state.
    int64_t nTime2 = GetTimeMicros(); nTimeReadFromDisk += nTime2 - nTime1;
    int64_t nTime3;
    LogPrint("bench", "  - Load block from disk: %.2fms [%.2fs]\n", (nTime2 - nTime1) * 0.001, nTimeReadFromDisk * 0.000001);
    {
        CCoinsViewCache view(pcoinsTip);

        bool rv = ConnectBlock(*pblock, state, pindexNew, view, chainparams);

        GetMainSignals().BlockChecked(*pblock, state);
        if (!rv) {
            if (state.IsInvalid())
                InvalidBlockFound(pindexNew, state);
            return error("ConnectTip(): ConnectBlock %s failed: ", pindexNew->GetBlockHash().ToString());
        }
        mapBlockSource.erase(pindexNew->GetBlockHash());
        nTime3 = GetTimeMicros(); nTimeConnectTotal += nTime3 - nTime2;
        LogPrint("bench", "  - Connect total: %.2fms [%.2fs]\n", (nTime3 - nTime2) * 0.001, nTimeConnectTotal * 0.000001);
        assert(view.Flush());
    }
    int64_t nTime4 = GetTimeMicros(); nTimeFlush += nTime4 - nTime3;
    LogPrint("bench", "  - Flush: %.2fms [%.2fs]\n", (nTime4 - nTime3) * 0.001, nTimeFlush * 0.000001);
    // Write the chain state to disk, if necessary.
    if (!FlushStateToDisk(state, FLUSH_STATE_IF_NEEDED))
        return false;
    int64_t nTime5 = GetTimeMicros(); nTimeChainState += nTime5 - nTime4;
    LogPrint("bench", "  - Writing chainstate: %.2fms [%.2fs]\n", (nTime5 - nTime4) * 0.001, nTimeChainState * 0.000001);
    // Remove conflicting transactions from the mempool.
    list<CTransaction> txConflicted;
    mempool.removeForBlock(pblock->vtx, pindexNew->nHeight, txConflicted, !IsInitialBlockDownload());
    // Update chainActive & related variables.
    UpdateTip(pindexNew, chainparams);
    CountVotes(state, pindexNew, false);
    // Tell wallet about transactions that went from mempool
    // to conflicted:
    BOOST_FOREACH(const CTransaction &tx, txConflicted) {
        SyncWithWallets(tx, pindexNew, NULL);
    }
    // ... and about transactions that got confirmed:
    BOOST_FOREACH(const CTransaction &tx, pblock->vtx) {
        SyncWithWallets(tx, pindexNew, pblock);
    }

    int64_t nTime6 = GetTimeMicros(); nTimePostConnect += nTime6 - nTime5; nTimeTotal += nTime6 - nTime1;
    LogPrint("bench", "  - Connect postprocess: %.2fms [%.2fs]\n", (nTime6 - nTime5) * 0.001, nTimePostConnect * 0.000001);
    LogPrint("bench", "- Connect block: %.2fms [%.2fs]\n", (nTime6 - nTime1) * 0.001, nTimeTotal * 0.000001);
    return true;
}

void CountVotes(CValidationState& state, CBlockIndex *pindexNew, bool fUndo)
{
    int64_t nTimeStart = GetTimeMicros();
    CFund::CPaymentRequest prequest; CFund::CProposal proposal;

    int nBlocks = (pindexNew->nHeight % Params().GetConsensus().nBlocksPerVotingCycle) + 1;
    CBlockIndex* pindexblock = pindexNew;

    std::map<uint256, std::pair<int, int>> vCacheProposalsToUpdate;
    std::map<uint256, std::pair<int, int>> vCachePaymentRequestToUpdate;
    std::map<uint256, bool> vSeen;

    vCacheProposalsToUpdate.clear();
    vCachePaymentRequestToUpdate.clear();

    while(nBlocks > 0 && pindexblock != NULL) {
        vSeen.clear();
        for(unsigned int i = 0; i < pindexblock->vProposalVotes.size(); i++) {
            if(!CFund::FindProposal(pindexblock->vProposalVotes[i].first, proposal))
                continue;
            if(vSeen.count(pindexblock->vProposalVotes[i].first) == 0) {
                if(vCacheProposalsToUpdate.count(pindexblock->vProposalVotes[i].first) == 0)
                    vCacheProposalsToUpdate[pindexblock->vProposalVotes[i].first] = make_pair(0, 0);
                if(pindexblock->vProposalVotes[i].second)
                    vCacheProposalsToUpdate[pindexblock->vProposalVotes[i].first].first += 1;
                else
                    vCacheProposalsToUpdate[pindexblock->vProposalVotes[i].first].second += 1;
                vSeen[pindexblock->vProposalVotes[i].first]=true;
            }
        }
        for(unsigned int i = 0; i < pindexblock->vPaymentRequestVotes.size(); i++) {
            if(!CFund::FindPaymentRequest(pindexblock->vPaymentRequestVotes[i].first, prequest))
                continue;
            if(!CFund::FindProposal(prequest.proposalhash, proposal))
                continue;
            if (mapBlockIndex.count(proposal.blockhash) == 0)
                continue;
            CBlockIndex* pindexblockparent = mapBlockIndex[proposal.blockhash];
            if(pindexblockparent == NULL)
                continue;
            if(vSeen.count(pindexblock->vPaymentRequestVotes[i].first) == 0) {
                if(vCachePaymentRequestToUpdate.count(pindexblock->vPaymentRequestVotes[i].first) == 0)
                    vCachePaymentRequestToUpdate[pindexblock->vPaymentRequestVotes[i].first] = make_pair(0, 0);
                if(pindexblock->vPaymentRequestVotes[i].second)
                    vCachePaymentRequestToUpdate[pindexblock->vPaymentRequestVotes[i].first].first += 1;
                else
                    vCachePaymentRequestToUpdate[pindexblock->vPaymentRequestVotes[i].first].second += 1;
                vSeen[pindexblock->vPaymentRequestVotes[i].first]=true;
            }
        }
        pindexblock = pindexblock->pprev;
        nBlocks--;
    }

    vSeen.clear();

    std::map<uint256, std::pair<int, int>>::iterator it;
    std::vector<std::pair<uint256, CFund::CProposal>> vecProposalsToUpdate;
    std::vector<std::pair<uint256, CFund::CPaymentRequest>> vecPaymentRequestsToUpdate;
    for(it = vCacheProposalsToUpdate.begin(); it != vCacheProposalsToUpdate.end(); it++) {
        if(!CFund::FindProposal(it->first, proposal))
            continue;
        proposal.nVotesYes = it->second.first;
        proposal.nVotesNo = it->second.second;
        vSeen[proposal.hash]=true;
        vecProposalsToUpdate.push_back(make_pair(proposal.hash, proposal));
    }
    for(it = vCachePaymentRequestToUpdate.begin(); it != vCachePaymentRequestToUpdate.end(); it++) {
        if(!CFund::FindPaymentRequest(it->first, prequest))
            continue;
        prequest.nVotesYes = it->second.first;
        prequest.nVotesNo = it->second.second;
        vSeen[prequest.hash]=true;
        vecPaymentRequestsToUpdate.push_back(make_pair(prequest.hash, prequest));
    }

    if (!pblocktree->UpdatePaymentRequestIndex(vecPaymentRequestsToUpdate)) {
        AbortNode(state, "Failed to write payment request index");
    }

    if (!pblocktree->UpdateProposalIndex(vecProposalsToUpdate)) {
        AbortNode(state, "Failed to write proposal index");
    }

    std::vector<CFund::CPaymentRequest> vecPaymentRequest;

    if(pblocktree->GetPaymentRequestIndex(vecPaymentRequest)){
        for(unsigned int i = 0; i < vecPaymentRequest.size(); i++) {
            vecPaymentRequestsToUpdate.clear();
            bool fUpdate = false;
            prequest = vecPaymentRequest[i];

            if (mapBlockIndex.count(prequest.txblockhash) == 0){
                LogPrintf("%s: Can't find block %s of payment request %s\n",
                          __func__, prequest.txblockhash.ToString(), prequest.hash.ToString());
                continue;
            }

            CBlockIndex* pblockindex = mapBlockIndex[prequest.txblockhash];

            if(!CFund::FindProposal(prequest.proposalhash, proposal))
                continue;

            auto nCreatedOnCycle = (unsigned )(pblockindex->nHeight / Params().GetConsensus().nBlocksPerVotingCycle);
            auto nCurrentCycle = (unsigned )(pindexNew->nHeight / Params().GetConsensus().nBlocksPerVotingCycle);
            auto nElapsedCycles = nCurrentCycle - nCreatedOnCycle;
            auto nVotingCycles = std::min(nElapsedCycles, Params().GetConsensus().nCyclesPaymentRequestVoting + 1);

            if((prequest.fState == CFund::NIL || fUndo) && nVotingCycles != prequest.nVotingCycle) {
                prequest.nVotingCycle = nVotingCycles;
                fUpdate = true;
            }

            if((pindexNew->nHeight + 1) % Params().GetConsensus().nBlocksPerVotingCycle == 0) {
                if((!prequest.IsExpired() && proposal.fState == CFund::EXPIRED) ||
                        (!prequest.IsRejected() && prequest.fState == CFund::REJECTED)){
                    prequest.fState = CFund::NIL;
                    prequest.blockhash = uint256();
                    fUpdate = true;
                }
                if(!prequest.IsAccepted() && prequest.fState == CFund::ACCEPTED) {
                    prequest.fState = CFund::NIL;
                    prequest.blockhash = uint256();
                    fUpdate = true;
                }

                if(prequest.IsExpired() && prequest.fState != CFund::EXPIRED) {
                    prequest.fState = CFund::EXPIRED;
                    prequest.blockhash = pindexNew->GetBlockHash();
                    fUpdate = true;
                } else if(prequest.IsRejected() && prequest.fState != CFund::REJECTED) {
                    prequest.fState = CFund::REJECTED;
                    prequest.blockhash = pindexNew->GetBlockHash();
                    fUpdate = true;
                } else if(prequest.fState == CFund::NIL){
                    if(proposal.fState == CFund::ACCEPTED && prequest.IsAccepted()) {
                        if(prequest.nAmount <= pindexNew->nCFLocked && prequest.nAmount <= proposal.GetAvailable()) {
                            pindexNew->nCFLocked -= prequest.nAmount;
                            prequest.fState = CFund::ACCEPTED;
                            prequest.blockhash = pindexNew->GetBlockHash();
                            fUpdate = true;
                        }
                    }
                }
            }
            if((pindexNew->nHeight) % Params().GetConsensus().nBlocksPerVotingCycle == 0)
            {
                if (!vSeen.count(prequest.hash) && prequest.fState == CFund::NIL
                        && !(proposal.fState == CFund::ACCEPTED && prequest.IsAccepted())){
                    prequest.nVotesYes = 0;
                    prequest.nVotesNo = 0;
                    fUpdate = true;
                }
            }
            if(fUpdate) {
                vecPaymentRequestsToUpdate.push_back(make_pair(prequest.hash, prequest));
                if (!pblocktree->UpdatePaymentRequestIndex(vecPaymentRequestsToUpdate)) {
                    AbortNode(state, "Failed to write payment request index");
                }
            }
        }
    } else {
        AbortNode(state, "Failed to read payment request index, please restart with -reindex-chainstate");
    }

    std::vector<CFund::CProposal> vecProposal;

    if(pblocktree->GetProposalIndex(vecProposal)){
        for(unsigned int i = 0; i < vecProposal.size(); i++) {
            bool fUpdate = false;
            proposal = vecProposal[i];

            if (mapBlockIndex.count(proposal.txblockhash) == 0) {
                LogPrintf("%s: Can't find block %s of proposal %s\n",
                          __func__, proposal.txblockhash.ToString(), proposal.hash.ToString());
                continue;
            }

            CBlockIndex* pblockindex = mapBlockIndex[proposal.txblockhash];

            auto nCreatedOnCycle = (unsigned int)(pblockindex->nHeight / Params().GetConsensus().nBlocksPerVotingCycle);
            auto nCurrentCycle = (unsigned int)(pindexNew->nHeight / Params().GetConsensus().nBlocksPerVotingCycle);
            auto nElapsedCycles = nCurrentCycle - nCreatedOnCycle;
            auto nVotingCycles = std::min(nElapsedCycles, Params().GetConsensus().nCyclesProposalVoting + 1);

            if((proposal.fState == CFund::NIL || fUndo) && nVotingCycles != proposal.nVotingCycle) {
                proposal.nVotingCycle = nVotingCycles;
                fUpdate = true;
            }

            if((pindexNew->nHeight + 1) % Params().GetConsensus().nBlocksPerVotingCycle == 0) {
                if((!proposal.IsExpired(pindexNew->GetBlockTime()) && proposal.fState == CFund::EXPIRED) ||
                        (!proposal.IsRejected() && proposal.fState == CFund::REJECTED)){
                    proposal.fState = CFund::NIL;
                    proposal.blockhash = uint256();
                    fUpdate = true;
                }
                if(!proposal.IsAccepted() && (proposal.fState == CFund::ACCEPTED || proposal.fState == CFund::PENDING_FUNDS)) {
                    proposal.fState = CFund::NIL;
                    proposal.blockhash = uint256();
                    fUpdate = true;
                }

                if(proposal.IsExpired(pindexNew->GetBlockTime()) && proposal.fState != CFund::EXPIRED) {
                    if(proposal.fState == CFund::ACCEPTED) {
                        pindexNew->nCFSupply += proposal.GetAvailable();
                        pindexNew->nCFLocked -= proposal.GetAvailable();
                    }
                    proposal.fState = CFund::EXPIRED;
                    proposal.blockhash = pindexNew->GetBlockHash();
                    fUpdate = true;
                } else if(proposal.IsRejected() && proposal.fState != CFund::REJECTED) {
                    proposal.fState = CFund::REJECTED;
                    proposal.blockhash = pindexNew->GetBlockHash();
                    fUpdate = true;
                } else if(proposal.IsAccepted() && (proposal.fState == CFund::NIL || proposal.fState == CFund::PENDING_FUNDS)) {
                    if(pindexNew->nCFSupply >= proposal.GetAvailable()) {
                        pindexNew->nCFSupply -= proposal.GetAvailable();
                        pindexNew->nCFLocked += proposal.GetAvailable();
                        proposal.fState = CFund::ACCEPTED;
                        proposal.blockhash = pindexNew->GetBlockHash();
                        fUpdate = true;
                    } else if(proposal.fState != CFund::PENDING_FUNDS) {
                        proposal.fState = CFund::PENDING_FUNDS;
                        proposal.blockhash = uint256();
                        fUpdate = true;
                    }
                }
            }
            if((pindexNew->nHeight) % Params().GetConsensus().nBlocksPerVotingCycle == 0)
            {
                if (!vSeen.count(prequest.hash) && proposal.fState == CFund::NIL){
                    proposal.nVotesYes = 0;
                    proposal.nVotesNo = 0;
                    fUpdate = true;
                }
            }
            if(fUpdate)
                vecProposalsToUpdate.push_back(make_pair(proposal.hash, proposal));
        }
    } else {
        AbortNode(state, "Failed to read proposal index, please restart with -reindex-chainstate");
    }

    if (!pblocktree->UpdatePaymentRequestIndex(vecPaymentRequestsToUpdate)) {
        AbortNode(state, "Failed to write payment request index");
    }

    if (!pblocktree->UpdateProposalIndex(vecProposalsToUpdate)) {
        AbortNode(state, "Failed to write proposal index");
    }

    int64_t nTimeEnd = GetTimeMicros();
    LogPrint("bench", "- CFund count votes: %.2fms\n", (nTimeEnd - nTimeStart) * 0.001);
}

/**
 * Return the tip of the chain with the most work in it, that isn't
 * known to be invalid (it's however far from certain to be valid).
 */
static CBlockIndex* FindMostWorkChain() {
    do {
        CBlockIndex *pindexNew = NULL;

        // Find the best candidate header.
        {
            std::set<CBlockIndex*, CBlockIndexWorkComparator>::reverse_iterator it = setBlockIndexCandidates.rbegin();
            if (it == setBlockIndexCandidates.rend())
                return NULL;
            pindexNew = *it;
        }

        // Check whether all blocks on the path between the currently active chain and the candidate are valid.
        // Just going until the active chain is an optimization, as we know all blocks in it are valid already.
        CBlockIndex *pindexTest = pindexNew;
        bool fInvalidAncestor = false;
        while (pindexTest && !chainActive.Contains(pindexTest)) {
            assert(pindexTest->nChainTx || pindexTest->nHeight == 0);

            // Pruned nodes may have entries in setBlockIndexCandidates for
            // which block files have been deleted.  Remove those as candidates
            // for the most work chain if we come across them; we can't switch
            // to a chain unless we have all the non-active-chain parent blocks.
            bool fFailedChain = pindexTest->nStatus & BLOCK_FAILED_MASK;
            bool fMissingData = !(pindexTest->nStatus & BLOCK_HAVE_DATA);
            if (fFailedChain || fMissingData) {
                // Candidate chain is not usable (either invalid or missing data)
                if (fFailedChain && (pindexBestInvalid == NULL || pindexNew->nChainWork > pindexBestInvalid->nChainWork))
                    pindexBestInvalid = pindexNew;
                CBlockIndex *pindexFailed = pindexNew;
                // Remove the entire chain from the set.
                while (pindexTest != pindexFailed) {
                    if (fFailedChain) {
                        pindexFailed->nStatus |= BLOCK_FAILED_CHILD;
                    } else if (fMissingData) {
                        // If we're missing data, then add back to mapBlocksUnlinked,
                        // so that if the block arrives in the future we can try adding
                        // to setBlockIndexCandidates again.
                        mapBlocksUnlinked.insert(std::make_pair(pindexFailed->pprev, pindexFailed));
                    }
                    setBlockIndexCandidates.erase(pindexFailed);
                    pindexFailed = pindexFailed->pprev;
                }
                setBlockIndexCandidates.erase(pindexTest);
                fInvalidAncestor = true;
                break;
            }
            pindexTest = pindexTest->pprev;
        }
        if (!fInvalidAncestor)
            return pindexNew;
    } while(true);
}

/** Delete all entries in setBlockIndexCandidates that are worse than the current tip. */
static void PruneBlockIndexCandidates() {
    // Note that we can't delete the current block itself, as we may need to return to it later in case a
    // reorganization to a better block fails.
    std::set<CBlockIndex*, CBlockIndexWorkComparator>::iterator it = setBlockIndexCandidates.begin();
    while (it != setBlockIndexCandidates.end() && setBlockIndexCandidates.value_comp()(*it, chainActive.Tip())) {
        setBlockIndexCandidates.erase(it++);
    }
    // Either the current tip or a successor of it we're working towards is left in setBlockIndexCandidates.
    assert(!setBlockIndexCandidates.empty());
}

/**
 * Try to make some progress towards making pindexMostWork the active block.
 * pblock is either NULL or a pointer to a CBlock corresponding to pindexMostWork.
 */
static bool ActivateBestChainStep(CValidationState& state, const CChainParams& chainparams, CBlockIndex* pindexMostWork, const CBlock* pblock, bool& fInvalidFound)
{
    AssertLockHeld(cs_main);
    const CBlockIndex *pindexOldTip = chainActive.Tip();
    const CBlockIndex *pindexFork = chainActive.FindFork(pindexMostWork);

    // Disconnect active blocks which are no longer in the best chain.
    bool fBlocksDisconnected = false;
    while (chainActive.Tip() && chainActive.Tip() != pindexFork) {
        if (!DisconnectTip(state, chainparams))
            return false;
        fBlocksDisconnected = true;
    }

    // Build list of new blocks to connect.
    std::vector<CBlockIndex*> vpindexToConnect;
    bool fContinue = true;
    int nHeight = pindexFork ? pindexFork->nHeight : -1;
    while (fContinue && nHeight != pindexMostWork->nHeight) {
        // Don't iterate the entire list of potential improvements toward the best tip, as we likely only need
        // a few blocks along the way.
        int nTargetHeight = std::min(nHeight + 32, pindexMostWork->nHeight);
        vpindexToConnect.clear();
        vpindexToConnect.reserve(nTargetHeight - nHeight);
        CBlockIndex *pindexIter = pindexMostWork->GetAncestor(nTargetHeight);
        while (pindexIter && pindexIter->nHeight != nHeight) {
            vpindexToConnect.push_back(pindexIter);
            pindexIter = pindexIter->pprev;
        }
        nHeight = nTargetHeight;

        // Connect new blocks.
        BOOST_REVERSE_FOREACH(CBlockIndex *pindexConnect, vpindexToConnect) {
            if (!ConnectTip(state, chainparams, pindexConnect, pindexConnect == pindexMostWork ? pblock : NULL)) {
                if (state.IsInvalid()) {
                    // The block violates a consensus rule.
                    if (!state.CorruptionPossible())
                        InvalidChainFound(vpindexToConnect.back());
                    state = CValidationState();
                    fInvalidFound = true;
                    fContinue = false;
                    break;
                } else {
                    // A system error occurred (disk space, database error, ...).
                    return false;
                }
            } else {
                PruneBlockIndexCandidates();
                if (!pindexOldTip || chainActive.Tip()->nChainWork > pindexOldTip->nChainWork) {
                    // We're in a better position than we were. Return temporarily to release the lock.
                    fContinue = false;
                    break;
                }
            }
        }
    }

    if (fBlocksDisconnected) {
        mempool.removeForReorg(pcoinsTip, chainActive.Tip()->nHeight + 1, STANDARD_LOCKTIME_VERIFY_FLAGS);
        LimitMempoolSize(mempool, GetArg("-maxmempool", DEFAULT_MAX_MEMPOOL_SIZE) * 1000000, GetArg("-mempoolexpiry", DEFAULT_MEMPOOL_EXPIRY) * 60 * 60);
    }
    mempool.check(pcoinsTip);

    // Callbacks/notifications for a new best chain.
    if (fInvalidFound)
        CheckForkWarningConditionsOnNewFork(vpindexToConnect.back());
    else
        CheckForkWarningConditions();

    return true;
}

static void NotifyHeaderTip() {
    bool fNotify = false;
    bool fInitialBlockDownload = false;
    static CBlockIndex* pindexHeaderOld = NULL;
    CBlockIndex* pindexHeader = NULL;
    {
        LOCK(cs_main);
        if (!setBlockIndexCandidates.empty()) {
            pindexHeader = *setBlockIndexCandidates.rbegin();
        }
        if (pindexHeader != pindexHeaderOld) {
            fNotify = true;
            fInitialBlockDownload = IsInitialBlockDownload();
            pindexHeaderOld = pindexHeader;
        }
    }
    // Send block tip changed notifications without cs_main
    if (fNotify) {
        uiInterface.NotifyHeaderTip(fInitialBlockDownload, pindexHeader);
    }
}

/**
 * Make the best chain active, in multiple steps. The result is either failure
 * or an activated best chain. pblock is either NULL or a pointer to a block
 * that is already loaded (to avoid loading it again from disk).
 */
bool ActivateBestChain(CValidationState &state, const CChainParams& chainparams, const CBlock *pblock) {
    CBlockIndex *pindexMostWork = NULL;
    CBlockIndex *pindexNewTip = NULL;
    do {
        boost::this_thread::interruption_point();
        if (ShutdownRequested())
            break;

        const CBlockIndex *pindexFork;
        bool fInitialDownload;
        int nNewHeight;
        {
            LOCK(cs_main);
            CBlockIndex *pindexOldTip = chainActive.Tip();
            if (pindexMostWork == NULL) {
                pindexMostWork = FindMostWorkChain();
            }

            // Whether we have anything to do at all.
            if (pindexMostWork == NULL || pindexMostWork == chainActive.Tip())
                return true;

            bool fInvalidFound = false;
            if (!ActivateBestChainStep(state, chainparams, pindexMostWork, pblock && pblock->GetHash() == pindexMostWork->GetBlockHash() ? pblock : NULL, fInvalidFound))
                return false;

            if (fInvalidFound) {
                // Wipe cache, we may need another branch now.
                pindexMostWork = NULL;
            }
            pindexNewTip = chainActive.Tip();
            pindexFork = chainActive.FindFork(pindexOldTip);
            fInitialDownload = IsInitialBlockDownload();
            nNewHeight = chainActive.Height();
        }
        // When we reach this point, we switched to a new tip (stored in pindexNewTip).

        // Notifications/callbacks that can run without cs_main
        // Always notify the UI if a new block tip was connected
        if (pindexFork != pindexNewTip) {
            uiInterface.NotifyBlockTip(fInitialDownload, pindexNewTip);

            if (!fInitialDownload) {
                // Find the hashes of all blocks that weren't previously in the best chain.
                std::vector<uint256> vHashes;
                CBlockIndex *pindexToAnnounce = pindexNewTip;
                while (pindexToAnnounce != pindexFork) {
                    vHashes.push_back(pindexToAnnounce->GetBlockHash());
                    pindexToAnnounce = pindexToAnnounce->pprev;
                    if (vHashes.size() == MAX_BLOCKS_TO_ANNOUNCE) {
                        // Limit announcements in case of a huge reorganization.
                        // Rely on the peer's synchronization mechanism in that case.
                        break;
                    }
                }
                // Relay inventory, but don't relay old inventory during initial block download.
                int nBlockEstimate = 0;
                if (fCheckpointsEnabled)
                    nBlockEstimate = Checkpoints::GetTotalBlocksEstimate(chainparams.Checkpoints());
                {
                    LOCK(cs_vNodes);
                    BOOST_FOREACH(CNode* pnode, vNodes) {
                        if (nNewHeight > (pnode->nStartingHeight != -1 ? pnode->nStartingHeight - 2000 : nBlockEstimate)) {
                            BOOST_REVERSE_FOREACH(const uint256& hash, vHashes) {
                                pnode->PushBlockHash(hash);
                            }
                        }
                    }
                }
                // Notify external listeners about the new tip.
                if (!vHashes.empty()) {
                    GetMainSignals().UpdatedBlockTip(pindexNewTip);
                }
            }
        }
    } while (pindexNewTip != pindexMostWork);
    CheckBlockIndex(chainparams.GetConsensus());

    // Write changes periodically to disk, after relay.
    if (!FlushStateToDisk(state, FLUSH_STATE_PERIODIC)) {
        return false;
    }

    return true;
}

bool InvalidateBlock(CValidationState& state, const CChainParams& chainparams, CBlockIndex *pindex)
{
    AssertLockHeld(cs_main);

    // Mark the block itself as invalid.
    pindex->nStatus |= BLOCK_FAILED_VALID;
    setDirtyBlockIndex.insert(pindex);
    setBlockIndexCandidates.erase(pindex);

    while (chainActive.Contains(pindex)) {
        CBlockIndex *pindexWalk = chainActive.Tip();
        pindexWalk->nStatus |= BLOCK_FAILED_CHILD;
        setDirtyBlockIndex.insert(pindexWalk);
        setBlockIndexCandidates.erase(pindexWalk);
        // ActivateBestChain considers blocks already in chainActive
        // unconditionally valid already, so force disconnect away from it.
        if (!DisconnectTip(state, chainparams)) {
            mempool.removeForReorg(pcoinsTip, chainActive.Tip()->nHeight + 1, STANDARD_LOCKTIME_VERIFY_FLAGS);
            return false;
        }
    }

    LimitMempoolSize(mempool, GetArg("-maxmempool", DEFAULT_MAX_MEMPOOL_SIZE) * 1000000, GetArg("-mempoolexpiry", DEFAULT_MEMPOOL_EXPIRY) * 60 * 60);

    // The resulting new best tip may not be in setBlockIndexCandidates anymore, so
    // add it again.
    BlockMap::iterator it = mapBlockIndex.begin();
    while (it != mapBlockIndex.end()) {
        if (it->second->IsValid(BLOCK_VALID_TRANSACTIONS) && it->second->nChainTx && !setBlockIndexCandidates.value_comp()(it->second, chainActive.Tip())) {
            setBlockIndexCandidates.insert(it->second);
        }
        it++;
    }

    InvalidChainFound(pindex);
    mempool.removeForReorg(pcoinsTip, chainActive.Tip()->nHeight + 1, STANDARD_LOCKTIME_VERIFY_FLAGS);
    return true;
}

bool ResetBlockFailureFlags(CBlockIndex *pindex) {
    AssertLockHeld(cs_main);

    int nHeight = pindex->nHeight;

    // Remove the invalidity flag from this block and all its descendants.
    BlockMap::iterator it = mapBlockIndex.begin();
    while (it != mapBlockIndex.end()) {
        if (!it->second->IsValid() && it->second->GetAncestor(nHeight) == pindex) {
            it->second->nStatus &= ~BLOCK_FAILED_MASK;
            setDirtyBlockIndex.insert(it->second);
            if (it->second->IsValid(BLOCK_VALID_TRANSACTIONS) && it->second->nChainTx && setBlockIndexCandidates.value_comp()(chainActive.Tip(), it->second)) {
                setBlockIndexCandidates.insert(it->second);
            }
            if (it->second == pindexBestInvalid) {
                // Reset invalid block marker if it was pointing to one of those.
                pindexBestInvalid = NULL;
            }
        }
        it++;
    }

    // Remove the invalidity flag from all ancestors too.
    while (pindex != NULL) {
        if (pindex->nStatus & BLOCK_FAILED_MASK) {
            pindex->nStatus &= ~BLOCK_FAILED_MASK;
            setDirtyBlockIndex.insert(pindex);
        }
        pindex = pindex->pprev;
    }
    return true;
}

CBlockIndex* AddToBlockIndex(const CBlockHeader& block)
{


    // Check for duplicate
    uint256 hash = block.GetHash();
    BlockMap::iterator it = mapBlockIndex.find(hash);
    if (it != mapBlockIndex.end())
        return it->second;

    // Construct new block index object
    CBlockIndex* pindexNew = new CBlockIndex(block);
    assert(pindexNew);
    // We assign the sequence id to blocks only when the full data is available,
    // to avoid miners withholding blocks but broadcasting headers, to get a
    // competitive advantage.
    pindexNew->nSequenceId = 0;
    BlockMap::iterator mi = mapBlockIndex.insert(make_pair(hash, pindexNew)).first;
    pindexNew->phashBlock = &((*mi).first);
    BlockMap::iterator miPrev = mapBlockIndex.find(block.hashPrevBlock);
    if (miPrev != mapBlockIndex.end())
    {
        pindexNew->pprev = (*miPrev).second;
        pindexNew->nHeight = pindexNew->pprev->nHeight + 1;
        pindexNew->BuildSkip();
    }

    // ppcoin: compute chain trust score
    pindexNew->nChainWork = (pindexNew->pprev ? pindexNew->pprev->nChainWork : 0) + GetBlockProof(*pindexNew);

    if (pindexBestHeader == NULL || pindexBestHeader->nChainWork < pindexNew->nChainWork)
        pindexBestHeader = pindexNew;

    pindexNew->RaiseValidity(BLOCK_VALID_TREE);
    setDirtyBlockIndex.insert(pindexNew);

    return pindexNew;
}

/** Mark a block as having its data received and checked (up to BLOCK_VALID_TRANSACTIONS). */
bool ReceivedBlockTransactions(const CBlock &block, CValidationState& state, CBlockIndex *pindexNew, const CDiskBlockPos& pos)
{
    pindexNew->nTx = block.vtx.size();
    pindexNew->nChainTx = 0;
    pindexNew->nFile = pos.nFile;
    pindexNew->nDataPos = pos.nPos;
    pindexNew->nUndoPos = 0;
    pindexNew->nStatus |= BLOCK_HAVE_DATA;
    if (IsWitnessEnabled(pindexNew->pprev, Params().GetConsensus())) {
        pindexNew->nStatus |= BLOCK_OPT_WITNESS;
    }
    pindexNew->RaiseValidity(BLOCK_VALID_TRANSACTIONS);
    setDirtyBlockIndex.insert(pindexNew);

    if (pindexNew->pprev == NULL || pindexNew->pprev->nChainTx) {
        // If pindexNew is the genesis block or all parents are BLOCK_VALID_TRANSACTIONS.
        deque<CBlockIndex*> queue;
        queue.push_back(pindexNew);

        // Recursively process any descendant blocks that now may be eligible to be connected.
        while (!queue.empty()) {
            CBlockIndex *pindex = queue.front();
            queue.pop_front();
            pindex->nChainTx = (pindex->pprev ? pindex->pprev->nChainTx : 0) + pindex->nTx;
            {
                LOCK(cs_nBlockSequenceId);
                pindex->nSequenceId = nBlockSequenceId++;
            }
            if (chainActive.Tip() == NULL || !setBlockIndexCandidates.value_comp()(pindex, chainActive.Tip())) {
                setBlockIndexCandidates.insert(pindex);
            }
            std::pair<std::multimap<CBlockIndex*, CBlockIndex*>::iterator, std::multimap<CBlockIndex*, CBlockIndex*>::iterator> range = mapBlocksUnlinked.equal_range(pindex);
            while (range.first != range.second) {
                std::multimap<CBlockIndex*, CBlockIndex*>::iterator it = range.first;
                queue.push_back(it->second);
                range.first++;
                mapBlocksUnlinked.erase(it);
            }
        }
    } else {
        if (pindexNew->pprev && pindexNew->pprev->IsValid(BLOCK_VALID_TREE)) {
            mapBlocksUnlinked.insert(std::make_pair(pindexNew->pprev, pindexNew));
        }
    }

    return true;
}

bool FindBlockPos(CValidationState &state, CDiskBlockPos &pos, unsigned int nAddSize, unsigned int nHeight, uint64_t nTime, bool fKnown = false)
{
    LOCK(cs_LastBlockFile);

    unsigned int nFile = fKnown ? pos.nFile : nLastBlockFile;
    if (vinfoBlockFile.size() <= nFile) {
        vinfoBlockFile.resize(nFile + 1);
    }

    if (!fKnown) {
        while (vinfoBlockFile[nFile].nSize + nAddSize >= MAX_BLOCKFILE_SIZE) {
            nFile++;
            if (vinfoBlockFile.size() <= nFile) {
                vinfoBlockFile.resize(nFile + 1);
            }
        }
        pos.nFile = nFile;
        pos.nPos = vinfoBlockFile[nFile].nSize;
    }

    if ((int)nFile != nLastBlockFile) {
        if (!fKnown) {
            LogPrintf("Leaving block file %i: %s\n", nLastBlockFile, vinfoBlockFile[nLastBlockFile].ToString());
        }
        FlushBlockFile(!fKnown);
        nLastBlockFile = nFile;
    }

    vinfoBlockFile[nFile].AddBlock(nHeight, nTime);
    if (fKnown)
        vinfoBlockFile[nFile].nSize = std::max(pos.nPos + nAddSize, vinfoBlockFile[nFile].nSize);
    else
        vinfoBlockFile[nFile].nSize += nAddSize;

    if (!fKnown) {
        unsigned int nOldChunks = (pos.nPos + BLOCKFILE_CHUNK_SIZE - 1) / BLOCKFILE_CHUNK_SIZE;
        unsigned int nNewChunks = (vinfoBlockFile[nFile].nSize + BLOCKFILE_CHUNK_SIZE - 1) / BLOCKFILE_CHUNK_SIZE;
        if (nNewChunks > nOldChunks) {
            if (fPruneMode)
                fCheckForPruning = true;
            if (CheckDiskSpace(nNewChunks * BLOCKFILE_CHUNK_SIZE - pos.nPos)) {
                FILE *file = OpenBlockFile(pos);
                if (file) {
                    LogPrintf("Pre-allocating up to position 0x%x in blk%05u.dat\n", nNewChunks * BLOCKFILE_CHUNK_SIZE, pos.nFile);
                    AllocateFileRange(file, pos.nPos, nNewChunks * BLOCKFILE_CHUNK_SIZE - pos.nPos);
                    fclose(file);
                }
            }
            else
                return state.Error("out of disk space");
        }
    }

    setDirtyFileInfo.insert(nFile);
    return true;
}

bool FindUndoPos(CValidationState &state, int nFile, CDiskBlockPos &pos, unsigned int nAddSize)
{
    pos.nFile = nFile;

    LOCK(cs_LastBlockFile);

    unsigned int nNewSize;
    pos.nPos = vinfoBlockFile[nFile].nUndoSize;
    nNewSize = vinfoBlockFile[nFile].nUndoSize += nAddSize;
    setDirtyFileInfo.insert(nFile);

    unsigned int nOldChunks = (pos.nPos + UNDOFILE_CHUNK_SIZE - 1) / UNDOFILE_CHUNK_SIZE;
    unsigned int nNewChunks = (nNewSize + UNDOFILE_CHUNK_SIZE - 1) / UNDOFILE_CHUNK_SIZE;
    if (nNewChunks > nOldChunks) {
        if (fPruneMode)
            fCheckForPruning = true;
        if (CheckDiskSpace(nNewChunks * UNDOFILE_CHUNK_SIZE - pos.nPos)) {
            FILE *file = OpenUndoFile(pos);
            if (file) {
                LogPrintf("Pre-allocating up to position 0x%x in rev%05u.dat\n", nNewChunks * UNDOFILE_CHUNK_SIZE, pos.nFile);
                AllocateFileRange(file, pos.nPos, nNewChunks * UNDOFILE_CHUNK_SIZE - pos.nPos);
                fclose(file);
            }
        }
        else
            return state.Error("out of disk space");
    }

    return true;
}

bool CheckBlockHeader(const CBlockHeader& block, CValidationState& state, const Consensus::Params& consensusParams, bool fCheckPOW)
{
    // Check proof of work matches claimed amount
    CBlockIndex pblock = CBlockIndex(block);
    if (pblock.IsProofOfWork())
        if (!CheckProofOfWork(block.GetHash(), block.nBits, consensusParams))
            return state.DoS(50, false, REJECT_INVALID, "high-hash", false, "proof of work failed");

    return true;
}

bool CheckBlock(const CBlock& block, CValidationState& state, const Consensus::Params& consensusParams, bool fCheckPOW, bool fCheckMerkleRoot, bool fCheckSig)
{
    // These are checks that are independent of context.
    if (block.fChecked)
        return true;

    // Check that the header is valid (particularly PoW).  This is mostly
    // redundant with the call in AcceptBlockHeader.
    if(block.IsProofOfWork())
        if (!CheckBlockHeader(block, state, consensusParams, false))
            return false;

    // Check the merkle root.
    if (fCheckMerkleRoot) {
        bool mutated;
        uint256 hashMerkleRoot2 = BlockMerkleRoot(block, &mutated);

        if (block.hashMerkleRoot != hashMerkleRoot2)
            return state.DoS(100, false, REJECT_INVALID, "bad-txnmrklroot", true, "hashMerkleRoot mismatch");

        // Check for merkle tree malleability (CVE-2012-2459): repeating sequences
        // of transactions in a block without affecting the merkle root of a block,
        // while still invalidating it.
        if (mutated)
            return state.DoS(100, false, REJECT_INVALID, "bad-txns-duplicate", true, "duplicate transaction");
    }

    if (block.IsProofOfStake())
    {
        // Second transaction must be coinstake, the rest must not be
        if (block.vtx.empty() || !block.vtx[1].IsCoinStake())
            return state.DoS(100, error("CheckBlock() : second tx is not coinstake"));
        for (unsigned int i = 2; i < block.vtx.size(); i++)
            if (block.vtx[i].IsCoinStake())
                return state.DoS(100, error("CheckBlock() : more than one coinstake"));
    }

    // All potential-corruption validation must be done before we do any
    // transaction validation, as otherwise we may mark the header as invalid
    // because we receive the wrong transactions for it.
    // Note that witness malleability is checked in ContextualCheckBlock, so no
    // checks that use witness data may be performed here.

    // Size limits
    if (block.vtx.empty() || block.vtx.size() > MAX_BLOCK_BASE_SIZE || ::GetSerializeSize(block, SER_NETWORK, PROTOCOL_VERSION | SERIALIZE_TRANSACTION_NO_WITNESS) > MAX_BLOCK_BASE_SIZE)
        return state.DoS(100, false, REJECT_INVALID, "bad-blk-length", false, "size limits failed");

    // First transaction must be coinbase, the rest must not be
    if (block.vtx.empty() || !block.vtx[0].IsCoinBase())
        return state.DoS(100, false, REJECT_INVALID, "bad-cb-missing", false, "first tx is not coinbase");
    for (unsigned int i = 1; i < block.vtx.size(); i++)
        if (block.vtx[i].IsCoinBase())
            return state.DoS(100, false, REJECT_INVALID, "bad-cb-multiple", false, "more than one coinbase");

    // Check proof-of-stake block signature
    if (fCheckSig && !CheckBlockSignature(block))
    {
        return error("CheckBlock() : bad proof-of-stake block signature");
    }

    // Check transactions
    BOOST_FOREACH(const CTransaction& tx, block.vtx)
        if (!CheckTransaction(tx, state))
            return state.Invalid(false, state.GetRejectCode(), state.GetRejectReason(),
                                 strprintf("Transaction check failed (tx hash %s) %s\n%s", tx.GetHash().ToString(), state.GetDebugMessage(), tx.ToString()));

    unsigned int nSigOps = 0;
    BOOST_FOREACH(const CTransaction& tx, block.vtx)
        nSigOps += GetLegacySigOpCount(tx);

    if (nSigOps * WITNESS_SCALE_FACTOR > MAX_BLOCK_SIGOPS_COST)
        return state.DoS(100, false, REJECT_INVALID, "bad-blk-sigops", false, "out-of-bounds SigOpCount");

    if (fCheckMerkleRoot)
        block.fChecked = true;

    return true;
}

bool CheckBlockSignature(const CBlock& block)
{
    if (block.IsProofOfWork())
    {
        return block.vchBlockSig.empty() ? true : error("CheckBlockSignature: Bad Block - can't check signature of a proof of work block\n");
    }

    if (block.vchBlockSig.empty())
    {
        return error("CheckBlockSignature: Bad Block - vchBlockSig empty\n");
    }

    vector<std::vector<unsigned char>> vSolutions;
    txnouttype whichType;

    const CTxOut& txout = block.vtx[1].vout[1];

    if (!Solver(txout.scriptPubKey, whichType, vSolutions))
    {
        LogPrintf("CheckBlockSignature: Bad Block - wrong signature\n");
        return false;
    }

    if (whichType == TX_PUBKEY)
    {
        std::vector<unsigned char>& vchPubKey = vSolutions[0];
        return CPubKey(vchPubKey).Verify(block.GetHash(), block.vchBlockSig);
    }

    if(whichType == TX_COLDSTAKING) // We need to get the public key from the input's scriptSig
    {
        if(block.vtx[1].vin[0].scriptSig.size() <= 0x21)
            return false;

        vector<unsigned char> signerPubKey(block.vtx[1].vin[0].scriptSig.end()-0x21,block.vtx[1].vin[0].scriptSig.end());
        return CPubKey(signerPubKey).Verify(block.GetHash(), block.vchBlockSig);
    }

    LogPrintf("CheckBlockSignature: Unknown type\n");
    return false;
}

static bool CheckIndexAgainstCheckpoint(const CBlockIndex* pindexPrev, CValidationState& state, const CChainParams& chainparams, const uint256& hash)
{
    if (*pindexPrev->phashBlock == chainparams.GetConsensus().hashGenesisBlock)
        return true;

    int nHeight = pindexPrev->nHeight+1;
    // Don't accept any forks from the main chain prior to last checkpoint
    CBlockIndex* pcheckpoint = Checkpoints::GetLastCheckpoint(chainparams.Checkpoints());
    if (pcheckpoint && nHeight < pcheckpoint->nHeight)
        return state.DoS(100, error("%s: forked chain older than last checkpoint (height %d)", __func__, nHeight));

    return true;
}

bool IsWitnessEnabled(const CBlockIndex* pindexPrev, const Consensus::Params& params)
{
    LOCK(cs_main);
    return (VersionBitsState(pindexPrev, params, Consensus::DEPLOYMENT_SEGWIT, versionbitscache) == THRESHOLD_ACTIVE);
}

bool IsWitnessLocked(const CBlockIndex* pindexPrev, const Consensus::Params& params)
{
    LOCK(cs_main);
    return (VersionBitsState(pindexPrev, params, Consensus::DEPLOYMENT_SEGWIT, versionbitscache) == THRESHOLD_LOCKED_IN);
}

bool IsCommunityFundEnabled(const CBlockIndex* pindexPrev, const Consensus::Params& params)
{
    LOCK(cs_main);
    return (VersionBitsState(pindexPrev, params, Consensus::DEPLOYMENT_COMMUNITYFUND, versionbitscache) == THRESHOLD_ACTIVE);
}

bool IsCommunityFundAccumulationEnabled(const CBlockIndex* pindexPrev, const Consensus::Params& params, bool fStrict)
{
    LOCK(cs_main);
    return (IsCommunityFundEnabled(pindexPrev, params) && !fStrict) ||
          (VersionBitsState(pindexPrev, params, Consensus::DEPLOYMENT_COMMUNITYFUND_ACCUMULATION, versionbitscache) == THRESHOLD_ACTIVE);
}

bool IsCommunityFundAmountV2Enabled(const CBlockIndex* pindexPrev, const Consensus::Params& params)
{
    LOCK(cs_main);
    return (VersionBitsState(pindexPrev, params, Consensus::DEPLOYMENT_COMMUNITYFUND_AMOUNT_V2, versionbitscache) == THRESHOLD_ACTIVE);
}

bool IsCommunityFundAccumulationSpreadEnabled(const CBlockIndex* pindexPrev, const Consensus::Params& params)
{
    LOCK(cs_main);
    return (VersionBitsState(pindexPrev, params, Consensus::DEPLOYMENT_COMMUNITYFUND_ACCUMULATION_SPREAD, versionbitscache) == THRESHOLD_ACTIVE);
}

bool IsNtpSyncEnabled(const CBlockIndex* pindexPrev, const Consensus::Params& params)
{
    LOCK(cs_main);
    return (VersionBitsState(pindexPrev, params, Consensus::DEPLOYMENT_NTPSYNC, versionbitscache) == THRESHOLD_ACTIVE);
}

bool IsCommunityFundLocked(const CBlockIndex* pindexPrev, const Consensus::Params& params)
{
    LOCK(cs_main);
    return (VersionBitsState(pindexPrev, params, Consensus::DEPLOYMENT_COMMUNITYFUND, versionbitscache) == THRESHOLD_LOCKED_IN);
}

bool IsColdStakingEnabled(const CBlockIndex* pindexPrev, const Consensus::Params& params)
{
    LOCK(cs_main);
    return (VersionBitsState(pindexPrev, params, Consensus::DEPLOYMENT_COLDSTAKING, versionbitscache) == THRESHOLD_ACTIVE);
}

// Compute at which vout of the block's coinbase transaction the witness
// commitment occurs, or -1 if not found.
static int GetWitnessCommitmentIndex(const CBlock& block)
{
    int commitpos = -1;
    for (size_t o = 0; o < block.vtx[0].vout.size(); o++) {
        if (block.vtx[0].vout[o].scriptPubKey.size() >= 38 && block.vtx[0].vout[o].scriptPubKey[0] == OP_RETURN && block.vtx[0].vout[o].scriptPubKey[1] == 0x24 && block.vtx[0].vout[o].scriptPubKey[2] == 0xaa && block.vtx[0].vout[o].scriptPubKey[3] == 0x21 && block.vtx[0].vout[o].scriptPubKey[4] == 0xa9 && block.vtx[0].vout[o].scriptPubKey[5] == 0xed) {
            commitpos = o;
        }
    }
    return commitpos;
}

void UpdateUncommittedBlockStructures(CBlock& block, const CBlockIndex* pindexPrev, const Consensus::Params& consensusParams)
{
    int commitpos = GetWitnessCommitmentIndex(block);
    static const std::vector<unsigned char> nonce(32, 0x00);
    if (commitpos != -1 && IsWitnessEnabled(pindexPrev, consensusParams) && block.vtx[0].wit.IsEmpty()) {
        block.vtx[0].wit.vtxinwit.resize(1);
        block.vtx[0].wit.vtxinwit[0].scriptWitness.stack.resize(1);
        block.vtx[0].wit.vtxinwit[0].scriptWitness.stack[0] = nonce;
    }
}

std::vector<unsigned char> GenerateCoinbaseCommitment(CBlock& block, const CBlockIndex* pindexPrev, const Consensus::Params& consensusParams)
{
    std::vector<unsigned char> commitment;
    int commitpos = GetWitnessCommitmentIndex(block);
    bool fHaveWitness = false;
    for (size_t t = 1; t < block.vtx.size(); t++) {
        if (!block.vtx[t].wit.IsNull()) {
            fHaveWitness = true;
            break;
        }
    }
    std::vector<unsigned char> ret(32, 0x00);
    if (fHaveWitness && IsWitnessEnabled(pindexPrev, consensusParams)) {
        if (commitpos == -1) {
            uint256 witnessroot = BlockWitnessMerkleRoot(block, NULL);
            CHash256().Write(witnessroot.begin(), 32).Write(&ret[0], 32).Finalize(witnessroot.begin());
            CTxOut out;
            out.nValue = 0;
            out.scriptPubKey.resize(38);
            out.scriptPubKey[0] = OP_RETURN;
            out.scriptPubKey[1] = 0x24;
            out.scriptPubKey[2] = 0xaa;
            out.scriptPubKey[3] = 0x21;
            out.scriptPubKey[4] = 0xa9;
            out.scriptPubKey[5] = 0xed;
            memcpy(&out.scriptPubKey[6], witnessroot.begin(), 32);
            commitment = std::vector<unsigned char>(out.scriptPubKey.begin(), out.scriptPubKey.end());
            const_cast<std::vector<CTxOut>*>(&block.vtx[0].vout)->push_back(out);
            block.vtx[0].UpdateHash();
        }
    }
    UpdateUncommittedBlockStructures(block, pindexPrev, consensusParams);
    return commitment;
}

bool ContextualCheckBlockHeader(const CBlockHeader& block, CValidationState& state, const Consensus::Params& consensusParams, CBlockIndex * const pindexPrev, int64_t nAdjustedTime)
{

    // Check timestamp
    if (block.GetBlockTime() > nAdjustedTime + (IsNtpSyncEnabled(pindexPrev,Params().GetConsensus()) ? Params().GetConsensus().nMaxFutureDrift : 2 * 60 * 60))
        return state.Invalid(false, REJECT_INVALID, "time-too-new", "block timestamp too far in the future");

    // Reject outdated version blocks when 95% (75% on testnet) of the network has upgraded:
    for (int32_t version = 2; version < 5; ++version) // check for version 2, 3 and 4 upgrades
        if (block.nVersion < version && IsSuperMajority(version, pindexPrev, consensusParams.nMajorityRejectBlockOutdated, consensusParams))
            return state.Invalid(false, REJECT_OBSOLETE, strprintf("bad-version(0x%08x)", version - 1),
                                 strprintf("rejected nVersion=0x%08x block", version - 1));

    if((block.nVersion & VERSIONBITS_TOP_BITS_SIG) != VERSIONBITS_TOP_BITS_SIG && IsSigHFEnabled(Params().GetConsensus(), pindexPrev))
        return state.Invalid(false, REJECT_OBSOLETE, strprintf("bad-version(0x%08x)", block.nVersion),
                           "rejected no sig block");

    if((block.nVersion & nSegWitVersionMask) != nSegWitVersionMask && IsWitnessEnabled(pindexPrev,Params().GetConsensus()))
        return state.Invalid(false, REJECT_OBSOLETE, strprintf("bad-version(0x%08x)", block.nVersion),
                           "rejected no segwit block");

    if((block.nVersion & nCFundVersionMask) != nCFundVersionMask && IsCommunityFundEnabled(pindexPrev,Params().GetConsensus()))
        return state.Invalid(false, REJECT_OBSOLETE, strprintf("bad-version(0x%08x)", block.nVersion),
                           "rejected no cfund block");

    if(!GetBoolArg("-testnet",false)) {
        if((block.nVersion & nCFundAccVersionMask) != nCFundAccVersionMask && IsCommunityFundAccumulationEnabled(pindexPrev,Params().GetConsensus(), true))
            return state.Invalid(false, REJECT_OBSOLETE, strprintf("bad-version(0x%08x)", block.nVersion),
                               "rejected no cfund accumulation block");
        if((block.nVersion & nColdStakingVersionMask) != nColdStakingVersionMask && IsColdStakingEnabled(pindexPrev,Params().GetConsensus()))
            return state.Invalid(false, REJECT_OBSOLETE, strprintf("bad-version(0x%08x)", block.nVersion),
                               "rejected no cold-staking block");
    }

    if((block.nVersion & nCFundAccSpreadVersionMask) != nCFundAccSpreadVersionMask && IsCommunityFundAccumulationSpreadEnabled(pindexPrev,Params().GetConsensus()))
        return state.Invalid(false, REJECT_OBSOLETE, strprintf("bad-version(0x%08x)", block.nVersion),
                           "rejected no cfund accumulation spread block");

    if((block.nVersion & nCFundAmountV2Mask) != nCFundAmountV2Mask && IsCommunityFundAmountV2Enabled(pindexPrev,Params().GetConsensus()))
        return state.Invalid(false, REJECT_OBSOLETE, strprintf("bad-version(0x%08x)", block.nVersion),
                           "rejected no cfund amount v2 block");

    if((block.nVersion & nNSyncVersionMask) != nNSyncVersionMask && IsNtpSyncEnabled(pindexPrev,Params().GetConsensus()))
        return state.Invalid(false, REJECT_OBSOLETE, strprintf("bad-version(0x%08x)", block.nVersion),
                           "rejected no nsync block");

    return true;
}

bool ContextualCheckBlock(const CBlock& block, CValidationState& state, CBlockIndex * const pindexPrev, bool fProofOfStake)
{
    const int nHeight = pindexPrev == NULL ? 0 : pindexPrev->nHeight + 1;
    const Consensus::Params& consensusParams = Params().GetConsensus();

    // Start enforcing BIP113 (Median Time Past) using versionbits logic.
    int nLockTimeFlags = 0;
    if (VersionBitsState(pindexPrev, consensusParams, Consensus::DEPLOYMENT_CSV, versionbitscache) == THRESHOLD_ACTIVE) {
        nLockTimeFlags |= LOCKTIME_MEDIAN_TIME_PAST;
    }

    if (block.IsProofOfWork() && nHeight > Params().GetConsensus().nLastPOWBlock)
        return state.DoS(10, false, REJECT_INVALID, "check-pow-height", "pow-mined blocks not allowed");

    if (IsNtpSyncEnabled(pindexPrev,Params().GetConsensus()) && block.GetBlockTime() < pindexPrev->GetPastTimeLimit())
        return state.Invalid(false, REJECT_INVALID, "too-old", "block goes too far in the past");

    // Check CheckCoinStakeTimestamp
    if (block.IsProofOfStake() && !CheckCoinStakeTimestamp(nHeight, block.GetBlockTime(), (int64_t)block.vtx[1].nTime))
        return state.Invalid(false, REJECT_INVALID, "check-coinstake-timestamp", "coinstake timestamp violation");

    int64_t nLockTimeCutoff = (nLockTimeFlags & LOCKTIME_MEDIAN_TIME_PAST)
                              ? pindexPrev->GetMedianTimePast()
                              : block.GetBlockTime();

    // Check that all transactions are finalized
    BOOST_FOREACH(const CTransaction& tx, block.vtx) {
        if (!IsFinalTx(tx, nHeight, nLockTimeCutoff)) {
            return state.DoS(10, false, REJECT_INVALID, "bad-txns-nonfinal", false, "non-final transaction");
        }
        if(IsCommunityFundEnabled(pindexBestHeader, Params().GetConsensus())) {
            if(tx.nVersion == CTransaction::PROPOSAL_VERSION) // Community Fund Proposal
                if(!CFund::IsValidProposal(tx))
                    return state.DoS(10, false, REJECT_INVALID, "bad-cfund-proposal");

            if(tx.nVersion == CTransaction::PAYMENT_REQUEST_VERSION) // Community Fund Payment Request
                if(!CFund::IsValidPaymentRequest(tx))
                    return state.DoS(10, false, REJECT_INVALID, "bad-cfund-payment-request");
        }
    }

    // Enforce block.nVersion=2 rule that the coinbase starts with serialized block height
    // if 750 of the last 1,000 blocks are version 2 or greater (51/100 if testnet):
    if (block.nVersion >= 2 && IsSuperMajority(2, pindexPrev, consensusParams.nMajorityEnforceBlockUpgrade, consensusParams))
    {
        CScript expect = CScript() << nHeight;
        if (block.vtx[0].vin[0].scriptSig.size() < expect.size() ||
            !std::equal(expect.begin(), expect.end(), block.vtx[0].vin[0].scriptSig.begin())) {
            return state.DoS(100, false, REJECT_INVALID, "bad-cb-height", false, "block height mismatch in coinbase");
        }
    }

    // Validation for witness commitments.
    // * We compute the witness hash (which is the hash including witnesses) of all the block's transactions, except the
    //   coinbase (where 0x0000....0000 is used instead).
    // * The coinbase scriptWitness is a stack of a single 32-byte vector, containing a witness nonce (unconstrained).
    // * We build a merkle tree with all those witness hashes as leaves (similar to the hashMerkleRoot in the block header).
    // * There must be at least one output whose scriptPubKey is a single 36-byte push, the first 4 bytes of which are
    //   {0xaa, 0x21, 0xa9, 0xed}, and the following 32 bytes are SHA256^2(witness root, witness nonce). In case there are
    //   multiple, the last one is used.
    bool fHaveWitness = false;
    if (IsWitnessEnabled(pindexPrev, consensusParams)) {
        int commitpos = GetWitnessCommitmentIndex(block);
        if (commitpos != -1) {
            bool malleated = false;
            uint256 hashWitness = BlockWitnessMerkleRoot(block, &malleated, true);
            // The malleation check is ignored; as the transaction tree itself
            // already does not permit it, it is impossible to trigger in the
            // witness tree.
            if (block.vtx[0].wit.vtxinwit.size() != 1 || block.vtx[0].wit.vtxinwit[0].scriptWitness.stack.size() != 1 || block.vtx[0].wit.vtxinwit[0].scriptWitness.stack[0].size() != 32) {
                return state.DoS(100, error("%s : invalid witness nonce size", __func__), REJECT_INVALID, "bad-witness-nonce-size", true);
            }
            CHash256().Write(hashWitness.begin(), 32).Write(&block.vtx[0].wit.vtxinwit[0].scriptWitness.stack[0][0], 32).Finalize(hashWitness.begin());
            if (memcmp(hashWitness.begin(), &block.vtx[0].vout[commitpos].scriptPubKey[6], 32)) {
                return state.DoS(100, error("%s : witness merkle commitment mismatch", __func__), REJECT_INVALID, "bad-witness-merkle-match", true);
            }
            fHaveWitness = true;
        }
    }

    // No witness data is allowed in blocks that don't commit to witness data, as this would otherwise leave room for spam
    if (!fHaveWitness) {
        for (size_t i = 0; i < block.vtx.size(); i++) {
            if (!block.vtx[i].wit.IsNull()) {
                return state.DoS(100, error("%s : unexpected witness data found", __func__), REJECT_INVALID, "unexpected-witness", true);
            }
        }
    }

    // After the coinbase witness nonce and commitment are verified,
    // we can check if the block weight passes (before we've checked the
    // coinbase witness, it would be possible for the weight to be too
    // large by filling up the coinbase witness, which doesn't change
    // the block hash, so we couldn't mark the block as permanently
    // failed).
    if (GetBlockWeight(block) > MAX_BLOCK_WEIGHT) {
        return state.DoS(100, error("ContextualCheckBlock(): weight limit failed"), REJECT_INVALID, "bad-blk-weight");
    }

    return true;
}

static bool AcceptBlockHeader(const CBlockHeader& block, CValidationState& state, const CChainParams& chainparams, CBlockIndex** ppindex=NULL)
{
    AssertLockHeld(cs_main);
    // Check for duplicate
    uint256 hash = block.GetHash();
    BlockMap::iterator miSelf = mapBlockIndex.find(hash);
    CBlockIndex *pindex = NULL;
    if (hash != chainparams.GetConsensus().hashGenesisBlock) {

        if (miSelf != mapBlockIndex.end()) {
            // Block header is already known.
            pindex = miSelf->second;
            if (ppindex)
                *ppindex = pindex;
            if (pindex->nStatus & BLOCK_FAILED_MASK)
                return state.Invalid(error("%s: block %s is marked invalid", __func__, hash.ToString()), 0, "duplicate");
            return true;
        }

        if (!CheckBlockHeader(block, state, chainparams.GetConsensus(), false))
            return error("%s: Consensus::CheckBlockHeader: %s, %s", __func__, hash.ToString(), FormatStateMessage(state));

        // Get prev block index
        CBlockIndex* pindexPrev = NULL;
        BlockMap::iterator mi = mapBlockIndex.find(block.hashPrevBlock);
        if (mi == mapBlockIndex.end())
            return state.DoS(10, error("%s: prev block not found", __func__), 0, "bad-prevblk");
        pindexPrev = (*mi).second;
        if (pindexPrev->nStatus & BLOCK_FAILED_MASK)
            return state.DoS(100, error("%s: prev block invalid", __func__), REJECT_INVALID, "bad-prevblk");

        assert(pindexPrev);
        if (fCheckpointsEnabled && !CheckIndexAgainstCheckpoint(pindexPrev, state, chainparams, hash))
            return error("%s: CheckIndexAgainstCheckpoint(): %s", __func__, state.GetRejectReason().c_str());

        if (!ContextualCheckBlockHeader(block, state, chainparams.GetConsensus(), pindexPrev, GetAdjustedTime()))
            return error("%s: Consensus::ContextualCheckBlockHeader: %s, %s", __func__, hash.ToString(), FormatStateMessage(state));

    }

    if (pindex == NULL)
        pindex = AddToBlockIndex(block);

    if (ppindex)
        *ppindex = pindex;

    return true;
}

/** Store block on disk. If dbp is non-NULL, the file is known to already reside on disk */
static bool AcceptBlock(const CBlock& block, CValidationState& state, const CChainParams& chainparams, CBlockIndex** ppindex, bool fRequested, const CDiskBlockPos* dbp, bool* fNewBlock)
{
    if (fNewBlock) *fNewBlock = false;
    AssertLockHeld(cs_main);

    CBlockIndex *pindexDummy = NULL;
    CBlockIndex *&pindex = ppindex ? *ppindex : pindexDummy;

    if (!AcceptBlockHeader(block, state, chainparams, &pindex))
        return false;

    // Try to process all requested blocks that we don't have, but only
    // process an unrequested block if it's new and has enough work to
    // advance our tip, and isn't too many blocks ahead.
    bool fAlreadyHave = pindex->nStatus & BLOCK_HAVE_DATA;
    bool fHasMoreWork = (chainActive.Tip() ? pindex->nChainWork > chainActive.Tip()->nChainWork : true);
    // Blocks that are too out-of-order needlessly limit the effectiveness of
    // pruning, because pruning will not delete block files that contain any
    // blocks which are too close in height to the tip.  Apply this test
    // regardless of whether pruning is enabled; it should generally be safe to
    // not process unrequested blocks.
    bool fTooFarAhead = (pindex->nHeight > int(chainActive.Height() + MIN_BLOCKS_TO_KEEP));

    // TODO: deal better with return value and error conditions for duplicate
    // and unrequested blocks.
    if (fAlreadyHave) return true;
    if (!fRequested) {  // If we didn't ask for it:
        if (pindex->nTx != 0) return true;  // This is a previously-processed block that was pruned
        if (!fHasMoreWork) return true;     // Don't process less-work chains
        if (fTooFarAhead) return true;      // Block height is too high
    }
    if (fNewBlock) *fNewBlock = true;

    if ((!CheckBlock(block, state, chainparams.GetConsensus(), GetAdjustedTime())) || !ContextualCheckBlock(block, state, pindex->pprev)) {
        if (state.IsInvalid() && !state.CorruptionPossible()) {
            pindex->nStatus |= BLOCK_FAILED_VALID;
            setDirtyBlockIndex.insert(pindex);
        }
        return error("%s: %s", __func__, FormatStateMessage(state));
    }

    int nHeight = pindex->nHeight;

    // Write block to history file
    try {
        unsigned int nBlockSize = ::GetSerializeSize(block, SER_DISK, CLIENT_VERSION);
        CDiskBlockPos blockPos;
        if (dbp != NULL)
            blockPos = *dbp;
        if (!FindBlockPos(state, blockPos, nBlockSize+8, nHeight, block.GetBlockTime(), dbp != NULL))
            return error("AcceptBlock(): FindBlockPos failed");
        if (dbp == NULL)
            if (!WriteBlockToDisk(block, blockPos, chainparams.MessageStart()))
                AbortNode(state, "Failed to write block");
        if (!ReceivedBlockTransactions(block, state, pindex, blockPos))
            return error("AcceptBlock(): ReceivedBlockTransactions failed");
    } catch (const std::runtime_error& e) {
        return AbortNode(state, std::string("System error: ") + e.what());
    }

    if (fCheckForPruning)
        FlushStateToDisk(state, FLUSH_STATE_NONE); // we just allocated more disk space for block files

    return true;
}

static bool IsSuperMajority(int minVersion, const CBlockIndex* pstart, unsigned nRequired, const Consensus::Params& consensusParams)
{
    unsigned int nFound = 0;
    for (int i = 0; i < consensusParams.nMajorityWindow && nFound < nRequired && pstart != NULL; i++)
    {
        if (pstart->nVersion >= minVersion)
            ++nFound;
        pstart = pstart->pprev;
    }
    return (nFound >= nRequired);
}


bool ProcessNewBlock(CValidationState& state, const CChainParams& chainparams, CNode* pfrom, const CBlock* pblock, bool fForceProcessing, const CDiskBlockPos* dbp)
{
    {
        LOCK(cs_main);
        bool fRequested = MarkBlockAsReceived(pblock->GetHash());
        fRequested |= fForceProcessing;

        // Store to disk
        CBlockIndex *pindex = NULL;
        bool fNewBlock = false;

        bool ret = AcceptBlock(*pblock, state, chainparams, &pindex, fRequested, dbp, &fNewBlock);
        if (pindex && pfrom) {
            mapBlockSource[pindex->GetBlockHash()] = pfrom->GetId();
            if (fNewBlock) pfrom->nLastBlockTime = GetTime();
        }

        CheckBlockIndex(chainparams.GetConsensus());

        if (!ret)
            return error("%s: AcceptBlock FAILED", __func__);
    }

    NotifyHeaderTip();

    if (!ActivateBestChain(state, chainparams, pblock)){
      return error("%s: ActivateBestChain failed", __func__);
    }

    return true;
}

bool TestBlockValidity(CValidationState& state, const CChainParams& chainparams, const CBlock& block, CBlockIndex* pindexPrev, bool fCheckPOW, bool fCheckMerkleRoot, bool fCheckSig)
{
    AssertLockHeld(cs_main);
    assert(pindexPrev && pindexPrev == chainActive.Tip());
    if (fCheckpointsEnabled && !CheckIndexAgainstCheckpoint(pindexPrev, state, chainparams, block.GetHash()))
        return error("%s: CheckIndexAgainstCheckpoint(): %s", __func__, state.GetRejectReason().c_str());

    CCoinsViewCache viewNew(pcoinsTip);
    CBlockIndex indexDummy(block);
    indexDummy.pprev = pindexPrev;
    indexDummy.nHeight = pindexPrev->nHeight + 1;

    // NOTE: CheckBlockHeader is called by CheckBlock
    if (!ContextualCheckBlockHeader(block, state, chainparams.GetConsensus(), pindexPrev, GetAdjustedTime()))
        return error("%s: Consensus::ContextualCheckBlockHeader: %s", __func__, FormatStateMessage(state));
    if (!CheckBlock(block, state, chainparams.GetConsensus(), fCheckPOW, fCheckMerkleRoot, fCheckSig))
        return error("%s: Consensus::CheckBlock: %s", __func__, FormatStateMessage(state));
    if (!ContextualCheckBlock(block, state, pindexPrev, !fCheckPOW))
        return error("%s: Consensus::ContextualCheckBlock: %s", __func__, FormatStateMessage(state));
    if (!ConnectBlock(block, state, &indexDummy, viewNew, chainparams, true, !fCheckPOW))
        return false;
    assert(state.IsValid());

    return true;
}

/**
 * BLOCK PRUNING CODE
 */

/* Calculate the amount of disk space the block & undo files currently use */
uint64_t CalculateCurrentUsage()
{
    uint64_t retval = 0;
    BOOST_FOREACH(const CBlockFileInfo &file, vinfoBlockFile) {
        retval += file.nSize + file.nUndoSize;
    }
    return retval;
}

/* Prune a block file (modify associated database entries)*/
void PruneOneBlockFile(const int fileNumber)
{
    for (BlockMap::iterator it = mapBlockIndex.begin(); it != mapBlockIndex.end(); ++it) {
        CBlockIndex* pindex = it->second;
        if (pindex->nFile == fileNumber) {
            pindex->nStatus &= ~BLOCK_HAVE_DATA;
            pindex->nStatus &= ~BLOCK_HAVE_UNDO;
            pindex->nFile = 0;
            pindex->nDataPos = 0;
            pindex->nUndoPos = 0;
            setDirtyBlockIndex.insert(pindex);

            // Prune from mapBlocksUnlinked -- any block we prune would have
            // to be downloaded again in order to consider its chain, at which
            // point it would be considered as a candidate for
            // mapBlocksUnlinked or setBlockIndexCandidates.
            std::pair<std::multimap<CBlockIndex*, CBlockIndex*>::iterator, std::multimap<CBlockIndex*, CBlockIndex*>::iterator> range = mapBlocksUnlinked.equal_range(pindex->pprev);
            while (range.first != range.second) {
                std::multimap<CBlockIndex *, CBlockIndex *>::iterator it = range.first;
                range.first++;
                if (it->second == pindex) {
                    mapBlocksUnlinked.erase(it);
                }
            }
        }
    }

    vinfoBlockFile[fileNumber].SetNull();
    setDirtyFileInfo.insert(fileNumber);
}


void UnlinkPrunedFiles(std::set<int>& setFilesToPrune)
{
    for (set<int>::iterator it = setFilesToPrune.begin(); it != setFilesToPrune.end(); ++it) {
        CDiskBlockPos pos(*it, 0);
        boost::filesystem::remove(GetBlockPosFilename(pos, "blk"));
        boost::filesystem::remove(GetBlockPosFilename(pos, "rev"));
        LogPrintf("Prune: %s deleted blk/rev (%05u)\n", __func__, *it);
    }
}

/* Calculate the block/rev files that should be deleted to remain under target*/
void FindFilesToPrune(std::set<int>& setFilesToPrune, uint64_t nPruneAfterHeight)
{
    LOCK2(cs_main, cs_LastBlockFile);
    if (chainActive.Tip() == NULL || nPruneTarget == 0) {
        return;
    }
    if ((uint64_t)chainActive.Tip()->nHeight <= nPruneAfterHeight) {
        return;
    }

    unsigned int nLastBlockWeCanPrune = chainActive.Tip()->nHeight - MIN_BLOCKS_TO_KEEP;
    uint64_t nCurrentUsage = CalculateCurrentUsage();
    // We don't check to prune until after we've allocated new space for files
    // So we should leave a buffer under our target to account for another allocation
    // before the next pruning.
    uint64_t nBuffer = BLOCKFILE_CHUNK_SIZE + UNDOFILE_CHUNK_SIZE;
    uint64_t nBytesToPrune;
    int count=0;

    if (nCurrentUsage + nBuffer >= nPruneTarget) {
        for (int fileNumber = 0; fileNumber < nLastBlockFile; fileNumber++) {
            nBytesToPrune = vinfoBlockFile[fileNumber].nSize + vinfoBlockFile[fileNumber].nUndoSize;

            if (vinfoBlockFile[fileNumber].nSize == 0)
                continue;

            if (nCurrentUsage + nBuffer < nPruneTarget)  // are we below our target?
                break;

            // don't prune files that could have a block within MIN_BLOCKS_TO_KEEP of the main chain's tip but keep scanning
            if (vinfoBlockFile[fileNumber].nHeightLast > nLastBlockWeCanPrune)
                continue;

            PruneOneBlockFile(fileNumber);
            // Queue up the files for removal
            setFilesToPrune.insert(fileNumber);
            nCurrentUsage -= nBytesToPrune;
            count++;
        }
    }

    LogPrint("prune", "Prune: target=%dMiB actual=%dMiB diff=%dMiB max_prune_height=%d removed %d blk/rev pairs\n",
           nPruneTarget/1024/1024, nCurrentUsage/1024/1024,
           ((int64_t)nPruneTarget - (int64_t)nCurrentUsage)/1024/1024,
           nLastBlockWeCanPrune, count);
}

bool CheckDiskSpace(uint64_t nAdditionalBytes)
{
    uint64_t nFreeBytesAvailable = boost::filesystem::space(GetDataDir()).available;

    // Check for nMinDiskSpace bytes (currently 50MB)
    if (nFreeBytesAvailable < nMinDiskSpace + nAdditionalBytes)
        return AbortNode("Disk space is low!", _("Error: Disk space is low!"));

    return true;
}

FILE* OpenDiskFile(const CDiskBlockPos &pos, const char *prefix, bool fReadOnly)
{
    if (pos.IsNull())
        return NULL;
    boost::filesystem::path path = GetBlockPosFilename(pos, prefix);
    boost::filesystem::create_directories(path.parent_path());
    FILE* file = fopen(path.string().c_str(), "rb+");
    if (!file && !fReadOnly)
        file = fopen(path.string().c_str(), "wb+");
    if (!file) {
        LogPrintf("Unable to open file %s\n", path.string());
        return NULL;
    }
    if (pos.nPos) {
        if (fseek(file, pos.nPos, SEEK_SET)) {
            LogPrintf("Unable to seek to position %u of %s\n", pos.nPos, path.string());
            fclose(file);
            return NULL;
        }
    }
    return file;
}

FILE* OpenBlockFile(const CDiskBlockPos &pos, bool fReadOnly) {
    return OpenDiskFile(pos, "blk", fReadOnly);
}

FILE* OpenUndoFile(const CDiskBlockPos &pos, bool fReadOnly) {
    return OpenDiskFile(pos, "rev", fReadOnly);
}

boost::filesystem::path GetBlockPosFilename(const CDiskBlockPos &pos, const char *prefix)
{
    return GetDataDir() / "blocks" / strprintf("%s%05u.dat", prefix, pos.nFile);
}

CBlockIndex * InsertBlockIndex(uint256 hash)
{
    if (hash.IsNull())
        return NULL;

    // Return existing
    BlockMap::iterator mi = mapBlockIndex.find(hash);
    if (mi != mapBlockIndex.end())
        return (*mi).second;

    // Create new
    CBlockIndex* pindexNew = new CBlockIndex();
    if (!pindexNew)
        throw runtime_error("LoadBlockIndex(): new CBlockIndex failed");
    mi = mapBlockIndex.insert(make_pair(hash, pindexNew)).first;
    pindexNew->phashBlock = &((*mi).first);

    return pindexNew;
}

bool static LoadBlockIndexDB()
{
    const CChainParams& chainparams = Params();
    if (!pblocktree->LoadBlockIndexGuts(InsertBlockIndex))
        return false;

    boost::this_thread::interruption_point();

    // Calculate nChainWork
    vector<pair<int, CBlockIndex*> > vSortedByHeight;
    vSortedByHeight.reserve(mapBlockIndex.size());
    BOOST_FOREACH(const PAIRTYPE(uint256, CBlockIndex*)& item, mapBlockIndex)
    {
        CBlockIndex* pindex = item.second;
        vSortedByHeight.push_back(make_pair(pindex->nHeight, pindex));
    }
    sort(vSortedByHeight.begin(), vSortedByHeight.end());
    BOOST_FOREACH(const PAIRTYPE(int, CBlockIndex*)& item, vSortedByHeight)
    {
        CBlockIndex* pindex = item.second;
        pindex->nChainWork = (pindex->pprev ? pindex->pprev->nChainWork : 0) + GetBlockProof(*pindex);
        // We can link the chain of blocks for which we've received transactions at some point.
        // Pruned nodes may have deleted the block.
        if (pindex->nTx > 0) {
            if (pindex->pprev) {
                if (pindex->pprev->nChainTx) {
                    pindex->nChainTx = pindex->pprev->nChainTx + pindex->nTx;
                } else {
                    pindex->nChainTx = 0;
                    mapBlocksUnlinked.insert(std::make_pair(pindex->pprev, pindex));
                }
            } else {
                pindex->nChainTx = pindex->nTx;
            }
        }
        if (pindex->IsValid(BLOCK_VALID_TRANSACTIONS) && (pindex->nChainTx || pindex->pprev == NULL))
            setBlockIndexCandidates.insert(pindex);
        if (pindex->nStatus & BLOCK_FAILED_MASK && (!pindexBestInvalid || pindex->nChainWork > pindexBestInvalid->nChainWork))
            pindexBestInvalid = pindex;
        if (pindex->pprev)
            pindex->BuildSkip();
        if (pindex->IsValid(BLOCK_VALID_TREE) && (pindexBestHeader == NULL || CBlockIndexWorkComparator()(pindexBestHeader, pindex)))
            pindexBestHeader = pindex;
    }

    // Load block file info
    pblocktree->ReadLastBlockFile(nLastBlockFile);
    vinfoBlockFile.resize(nLastBlockFile + 1);
    LogPrintf("%s: last block file = %i\n", __func__, nLastBlockFile);
    for (int nFile = 0; nFile <= nLastBlockFile; nFile++) {
        pblocktree->ReadBlockFileInfo(nFile, vinfoBlockFile[nFile]);
    }
    LogPrintf("%s: last block file info: %s\n", __func__, vinfoBlockFile[nLastBlockFile].ToString());
    for (int nFile = nLastBlockFile + 1; true; nFile++) {
        CBlockFileInfo info;
        if (pblocktree->ReadBlockFileInfo(nFile, info)) {
            vinfoBlockFile.push_back(info);
        } else {
            break;
        }
    }

    // Check presence of blk files
    LogPrintf("Checking all blk files are present...\n");
    set<int> setBlkDataFiles;
    BOOST_FOREACH(const PAIRTYPE(uint256, CBlockIndex*)& item, mapBlockIndex)
    {
        CBlockIndex* pindex = item.second;
        if (pindex->nStatus & BLOCK_HAVE_DATA) {
            setBlkDataFiles.insert(pindex->nFile);
        }
    }
    for (std::set<int>::iterator it = setBlkDataFiles.begin(); it != setBlkDataFiles.end(); it++)
    {
        CDiskBlockPos pos(*it, 0);
        if (CAutoFile(OpenBlockFile(pos, true), SER_DISK, CLIENT_VERSION).IsNull()) {
            return false;
        }
    }

    // Check whether we have ever pruned block & undo files
    pblocktree->ReadFlag("prunedblockfiles", fHavePruned);
    if (fHavePruned)
        LogPrintf("LoadBlockIndexDB(): Block files have previously been pruned\n");

    // Check whether we need to continue reindexing
    bool fReindexing = false;
    pblocktree->ReadReindexing(fReindexing);
    fReindex |= fReindexing;

    // Check whether we have a transaction index
    pblocktree->ReadFlag("txindex", fTxIndex);
    LogPrintf("%s: transaction index %s\n", __func__, fTxIndex ? "enabled" : "disabled");

    // Check whether we have an address index
    pblocktree->ReadFlag("addressindex", fAddressIndex);
    LogPrintf("%s: address index %s\n", __func__, fAddressIndex ? "enabled" : "disabled");

    // Check whether we have a timestamp index
    pblocktree->ReadFlag("timestampindex", fTimestampIndex);
    LogPrintf("%s: timestamp index %s\n", __func__, fTimestampIndex ? "enabled" : "disabled");

    // Check whether we have a spent index
    pblocktree->ReadFlag("spentindex", fSpentIndex);
    LogPrintf("%s: spent index %s\n", __func__, fSpentIndex ? "enabled" : "disabled");

    // Load pointer to end of best chain
    BlockMap::iterator it = mapBlockIndex.find(pcoinsTip->GetBestBlock());
    if (it == mapBlockIndex.end())
        return true;
    chainActive.SetTip(it->second);

    PruneBlockIndexCandidates();

    LogPrintf("%s: hashBestChain=%s height=%d date=%s progress=%f\n", __func__,
        chainActive.Tip()->GetBlockHash().ToString(), chainActive.Height(),
        DateTimeStrFormat("%Y-%m-%d %H:%M:%S", chainActive.Tip()->GetBlockTime()),
        Checkpoints::GuessVerificationProgress(chainparams.Checkpoints(), chainActive.Tip()));

    hashBestChain = chainActive.Tip()->GetBlockHash();

    return true;
}

CVerifyDB::CVerifyDB()
{
    uiInterface.ShowProgress(_("Verifying blocks..."), 0);
}

CVerifyDB::~CVerifyDB()
{
    uiInterface.ShowProgress("", 100);
}

bool CVerifyDB::VerifyDB(const CChainParams& chainparams, CCoinsView *coinsview, int nCheckLevel, int nCheckDepth)
{
    LOCK(cs_main);
    if (chainActive.Tip() == NULL || chainActive.Tip()->pprev == NULL)
        return true;

    // Verify blocks in the best chain
    if (nCheckDepth <= 0)
        nCheckDepth = 1000000000; // suffices until the year 19000
    if (nCheckDepth > chainActive.Height())
        nCheckDepth = chainActive.Height();
    nCheckLevel = std::max(0, std::min(4, nCheckLevel));
    LogPrintf("Verifying last %i blocks at level %i\n", nCheckDepth, nCheckLevel);
    CCoinsViewCache coins(coinsview);
    CBlockIndex* pindexState = chainActive.Tip();
    CBlockIndex* pindexFailure = NULL;
    int nGoodTransactions = 0;
    CValidationState state;
    int reportDone = 0;
    LogPrintf("[0%]...");
    for (CBlockIndex* pindex = chainActive.Tip(); pindex && pindex->pprev; pindex = pindex->pprev)
    {
        boost::this_thread::interruption_point();
        int percentageDone = std::max(1, std::min(99, (int)(((double)(chainActive.Height() - pindex->nHeight)) / (double)nCheckDepth * (nCheckLevel >= 4 ? 50 : 100))));
        if (reportDone < percentageDone/10) {
            // report every 10% step
            LogPrintf("[%d%%]...", percentageDone);
            reportDone = percentageDone/10;
        }
        uiInterface.ShowProgress(_("Verifying blocks..."), percentageDone);
        if (pindex->nHeight < chainActive.Height()-nCheckDepth)
            break;
        if (fPruneMode && !(pindex->nStatus & BLOCK_HAVE_DATA)) {
            // If pruning, only go back as far as we have data.
            LogPrintf("VerifyDB(): block verification stopping at height %d (pruning, no data)\n", pindex->nHeight);
            break;
        }
        CBlock block;
        // check level 0: read from disk
        if (!ReadBlockFromDisk(block, pindex, chainparams.GetConsensus()))
            return error("VerifyDB(): *** ReadBlockFromDisk failed at %d, hash=%s", pindex->nHeight, pindex->GetBlockHash().ToString());
        // check level 1: verify block validity
        if (nCheckLevel >= 1 && !CheckBlock(block, state, chainparams.GetConsensus()))
            return error("%s: *** found bad block at %d, hash=%s (%s)\n", __func__,
                         pindex->nHeight, pindex->GetBlockHash().ToString(), FormatStateMessage(state));
        // check level 2: verify undo validity
        if (nCheckLevel >= 2 && pindex) {
            CBlockUndo undo;
            CDiskBlockPos pos = pindex->GetUndoPos();
            if (!pos.IsNull()) {
                if (!UndoReadFromDisk(undo, pos, pindex->pprev->GetBlockHash()))
                    return error("VerifyDB(): *** found bad undo data at %d, hash=%s\n", pindex->nHeight, pindex->GetBlockHash().ToString());
            }
        }
        // check level 3: check for inconsistencies during memory-only disconnect of tip blocks
        if (nCheckLevel >= 3 && pindex == pindexState && (coins.DynamicMemoryUsage() + pcoinsTip->DynamicMemoryUsage()) <= nCoinCacheUsage) {
            bool fClean = true;
            if (!DisconnectBlock(block, state, pindex, coins, &fClean))
                return error("VerifyDB(): *** irrecoverable inconsistency in block data at %d, hash=%s", pindex->nHeight, pindex->GetBlockHash().ToString());
            pindexState = pindex->pprev;
            if (!fClean) {
                nGoodTransactions = 0;
                pindexFailure = pindex;
            } else
                nGoodTransactions += block.vtx.size();
        }
        if (ShutdownRequested())
            return true;
    }
    if (pindexFailure)
        return error("VerifyDB(): *** coin database inconsistencies found (last %i blocks, %i good transactions before that)\n", chainActive.Height() - pindexFailure->nHeight + 1, nGoodTransactions);

    // check level 4: try reconnecting blocks
    if (nCheckLevel >= 4) {
        CBlockIndex *pindex = pindexState;
        while (pindex != chainActive.Tip()) {
            boost::this_thread::interruption_point();
            uiInterface.ShowProgress(_("Verifying blocks..."), std::max(1, std::min(99, 100 - (int)(((double)(chainActive.Height() - pindex->nHeight)) / (double)nCheckDepth * 50))));
            pindex = chainActive.Next(pindex);
            CBlock block;
            if (!ReadBlockFromDisk(block, pindex, chainparams.GetConsensus()))
                return error("VerifyDB(): *** ReadBlockFromDisk failed at %d, hash=%s", pindex->nHeight, pindex->GetBlockHash().ToString());
            if (!ConnectBlock(block, state, pindex, coins, chainparams))
                return error("VerifyDB(): *** found unconnectable block at %d, hash=%s", pindex->nHeight, pindex->GetBlockHash().ToString());
        }
    }

    LogPrintf("[DONE].\n");
    LogPrintf("No coin database inconsistencies in last %i blocks (%i transactions)\n", chainActive.Height() - pindexState->nHeight, nGoodTransactions);

    return true;
}

bool RewindBlockIndex(const CChainParams& params)
{
    LOCK(cs_main);

    int nHeight = 1;
    while (nHeight <= chainActive.Height()) {
        if (IsWitnessEnabled(chainActive[nHeight - 1], params.GetConsensus()) && !(chainActive[nHeight]->nStatus & BLOCK_OPT_WITNESS)) {
            break;
        }
        nHeight++;
    }

    // nHeight is now the height of the first insufficiently-validated block, or tipheight + 1
    CValidationState state;
    CBlockIndex* pindex = chainActive.Tip();
    while (chainActive.Height() >= nHeight) {
        if (fPruneMode && !(chainActive.Tip()->nStatus & BLOCK_HAVE_DATA)) {
            // If pruning, don't try rewinding past the HAVE_DATA point;
            // since older blocks can't be served anyway, there's
            // no need to walk further, and trying to DisconnectTip()
            // will fail (and require a needless reindex/redownload
            // of the blockchain).
            break;
        }
        if (!DisconnectTip(state, params, true)) {
            return error("RewindBlockIndex: unable to disconnect block at height %i", pindex->nHeight);
        }
        // Occasionally flush state to disk.
        if (!FlushStateToDisk(state, FLUSH_STATE_PERIODIC))
            return false;
    }

    // Reduce validity flag and have-data flags.
    // We do this after actual disconnecting, otherwise we'll end up writing the lack of data
    // to disk before writing the chainstate, resulting in a failure to continue if interrupted.
    for (BlockMap::iterator it = mapBlockIndex.begin(); it != mapBlockIndex.end(); it++) {
        CBlockIndex* pindexIter = it->second;

        // Note: If we encounter an insufficiently validated block that
        // is on chainActive, it must be because we are a pruning node, and
        // this block or some successor doesn't HAVE_DATA, so we were unable to
        // rewind all the way.  Blocks remaining on chainActive at this point
        // must not have their validity reduced.
        if (IsWitnessEnabled(pindexIter->pprev, params.GetConsensus()) && !(pindexIter->nStatus & BLOCK_OPT_WITNESS) && !chainActive.Contains(pindexIter)) {
            // Reduce validity
            pindexIter->nStatus = std::min<unsigned int>(pindexIter->nStatus & BLOCK_VALID_MASK, BLOCK_VALID_TREE) | (pindexIter->nStatus & ~BLOCK_VALID_MASK);
            // Remove have-data flags.
            pindexIter->nStatus &= ~(BLOCK_HAVE_DATA | BLOCK_HAVE_UNDO);
            // Remove storage location.
            pindexIter->nFile = 0;
            pindexIter->nDataPos = 0;
            pindexIter->nUndoPos = 0;
            // Remove various other things
            pindexIter->nTx = 0;
            pindexIter->nChainTx = 0;
            pindexIter->nSequenceId = 0;
            // Make sure it gets written.
            setDirtyBlockIndex.insert(pindexIter);
            // Update indexes
            setBlockIndexCandidates.erase(pindexIter);
            std::pair<std::multimap<CBlockIndex*, CBlockIndex*>::iterator, std::multimap<CBlockIndex*, CBlockIndex*>::iterator> ret = mapBlocksUnlinked.equal_range(pindexIter->pprev);
            while (ret.first != ret.second) {
                if (ret.first->second == pindexIter) {
                    mapBlocksUnlinked.erase(ret.first++);
                } else {
                    ++ret.first;
                }
            }
        } else if (pindexIter->IsValid(BLOCK_VALID_TRANSACTIONS) && pindexIter->nChainTx) {
            setBlockIndexCandidates.insert(pindexIter);
        }
    }

    PruneBlockIndexCandidates();

    CheckBlockIndex(params.GetConsensus());

    if (!FlushStateToDisk(state, FLUSH_STATE_ALWAYS)) {
        return false;
    }

    return true;
}

void UnloadBlockIndex()
{
    LOCK(cs_main);
    setBlockIndexCandidates.clear();
    chainActive.SetTip(NULL);
    pindexBestInvalid = NULL;
    pindexBestHeader = NULL;
    mempool.clear();
    mapOrphanTransactions.clear();
    mapOrphanTransactionsByPrev.clear();
    nSyncStarted = 0;
    mapBlocksUnlinked.clear();
    vinfoBlockFile.clear();
    nLastBlockFile = 0;
    nBlockSequenceId = 1;
    mapBlockSource.clear();
    mapBlocksInFlight.clear();
    nPreferredDownload = 0;
    setDirtyBlockIndex.clear();
    setDirtyFileInfo.clear();
    mapNodeState.clear();
    recentRejects.reset(NULL);
    versionbitscache.Clear();
    for (int b = 0; b < VERSIONBITS_NUM_BITS; b++) {
        warningcache[b].clear();
    }

    BOOST_FOREACH(BlockMap::value_type& entry, mapBlockIndex) {
        delete entry.second;
    }
    mapBlockIndex.clear();
    fHavePruned = false;
}

bool LoadBlockIndex()
{
    // Load block index from databases
    if (!fReindex && !LoadBlockIndexDB())
        return false;
    return true;
}

bool InitBlockIndex(const CChainParams& chainparams)
{
    LOCK(cs_main);

    // Initialize global variables that cannot be constructed at startup.
    recentRejects.reset(new CRollingBloomFilter(120000, 0.000001));

    // Check whether we're already initialized
    if (chainActive.Genesis() != NULL)
        return true;

    // Use the provided setting for -txindex in the new database
    fTxIndex = GetBoolArg("-txindex", DEFAULT_TXINDEX);
    pblocktree->WriteFlag("txindex", fTxIndex);
    LogPrintf("%s: transaction index %s\n", __func__, fTxIndex ? "enabled" : "disabled");

    // Use the provided setting for -addressindex in the new database
    fAddressIndex = GetBoolArg("-addressindex", DEFAULT_ADDRESSINDEX);
    pblocktree->WriteFlag("addressindex", fAddressIndex);
    LogPrintf("%s: address index %s\n", __func__, fAddressIndex ? "enabled" : "disabled");

    // Use the provided setting for -timestampindex in the new database
    fTimestampIndex = GetBoolArg("-timestampindex", DEFAULT_TIMESTAMPINDEX);
    pblocktree->WriteFlag("timestampindex", fTimestampIndex);
    LogPrintf("%s: timestamp index %s\n", __func__, fTimestampIndex ? "enabled" : "disabled");

    // Use the provided setting for -spentindex in the new database
    fSpentIndex = GetBoolArg("-spentindex", DEFAULT_SPENTINDEX);
    pblocktree->WriteFlag("spentindex", fSpentIndex);
    LogPrintf("%s: spent index %s\n", __func__, fSpentIndex ? "enabled" : "disabled");

    LogPrintf("Initializing databases...\n");

    // Only add the genesis block if not reindexing (in which case we reuse the one already on disk)
    if (!fReindex) {
        try {
            CBlock &block = const_cast<CBlock&>(chainparams.GenesisBlock());
            // Start new block file
            unsigned int nBlockSize = ::GetSerializeSize(block, SER_DISK, CLIENT_VERSION);
            CDiskBlockPos blockPos;
            CValidationState state;
            if (!FindBlockPos(state, blockPos, nBlockSize+8, 0, block.GetBlockTime()))
                return error("LoadBlockIndex(): FindBlockPos failed");
            if (!WriteBlockToDisk(block, blockPos, chainparams.MessageStart()))
                return error("LoadBlockIndex(): writing genesis block to disk failed");
            CBlockIndex *pindex = AddToBlockIndex(block);
            if (!ReceivedBlockTransactions(block, state, pindex, blockPos))
                return error("LoadBlockIndex(): genesis block not accepted");
            if (!ActivateBestChain(state, chainparams, &block))
                return error("LoadBlockIndex(): genesis block cannot be activated");
            // Force a chainstate write so that when we VerifyDB in a moment, it doesn't check stale data
            return FlushStateToDisk(state, FLUSH_STATE_ALWAYS);
        } catch (const std::runtime_error& e) {
            return error("LoadBlockIndex(): failed to initialize block database: %s", e.what());
        }
    }

    return true;
}

bool LoadExternalBlockFile(const CChainParams& chainparams, FILE* fileIn, CDiskBlockPos *dbp)
{
    // Map of disk positions for blocks with unknown parent (only used for reindex)
    static std::multimap<uint256, CDiskBlockPos> mapBlocksUnknownParent;
    int64_t nStart = GetTimeMillis();

    int nLoaded = 0;
    try {
        // This takes over fileIn and calls fclose() on it in the CBufferedFile destructor
        CBufferedFile blkdat(fileIn, 2*MAX_BLOCK_SERIALIZED_SIZE, MAX_BLOCK_SERIALIZED_SIZE+8, SER_DISK, CLIENT_VERSION);
        uint64_t nRewind = blkdat.GetPos();
        while (!blkdat.eof()) {
            boost::this_thread::interruption_point();

            blkdat.SetPos(nRewind);
            nRewind++; // start one byte further next time, in case of failure
            blkdat.SetLimit(); // remove former limit
            unsigned int nSize = 0;
            try {
                // locate a header
                unsigned char buf[MESSAGE_START_SIZE];
                blkdat.FindByte(chainparams.MessageStart()[0]);
                nRewind = blkdat.GetPos()+1;
                blkdat >> FLATDATA(buf);
                if (memcmp(buf, chainparams.MessageStart(), MESSAGE_START_SIZE))
                    continue;
                // read size
                blkdat >> nSize;
                if (nSize < 80 || nSize > MAX_BLOCK_SERIALIZED_SIZE)
                    continue;
            } catch (const std::exception&) {
                // no valid block header found; don't complain
                break;
            }
            try {
                // read block
                uint64_t nBlockPos = blkdat.GetPos();
                if (dbp)
                    dbp->nPos = nBlockPos;
                blkdat.SetLimit(nBlockPos + nSize);
                blkdat.SetPos(nBlockPos);
                CBlock block;
                blkdat >> block;
                nRewind = blkdat.GetPos();

                // detect out of order blocks, and store them for later
                uint256 hash = block.GetHash();
                if (hash != chainparams.GetConsensus().hashGenesisBlock && mapBlockIndex.find(block.hashPrevBlock) == mapBlockIndex.end()) {
                    LogPrint("reindex", "%s: Out of order block %s, parent %s not known\n", __func__, hash.ToString(),
                            block.hashPrevBlock.ToString());
                    if (dbp)
                        mapBlocksUnknownParent.insert(std::make_pair(block.hashPrevBlock, *dbp));
                    continue;
                }

                // process in case the block isn't known yet
                if (mapBlockIndex.count(hash) == 0 || (mapBlockIndex[hash]->nStatus & BLOCK_HAVE_DATA) == 0) {
                    LOCK(cs_main);
                    CValidationState state;
                    if (AcceptBlock(block, state, chainparams, NULL, true, dbp, NULL))
                        nLoaded++;
                    if (state.IsError())
                        break;
                } else if (hash != chainparams.GetConsensus().hashGenesisBlock && mapBlockIndex[hash]->nHeight % 1000 == 0) {
                    LogPrint("reindex", "Block Import: already had block %s at height %d\n", hash.ToString(), mapBlockIndex[hash]->nHeight);
                }

                // Activate the genesis block so normal node progress can continue
                if (hash == chainparams.GetConsensus().hashGenesisBlock) {
                    CValidationState state;
                    if (!ActivateBestChain(state, chainparams)) {
                        break;
                    }
                }

                NotifyHeaderTip();

                // Recursively process earlier encountered successors of this block
                deque<uint256> queue;
                queue.push_back(hash);
                while (!queue.empty()) {
                    uint256 head = queue.front();
                    queue.pop_front();
                    std::pair<std::multimap<uint256, CDiskBlockPos>::iterator, std::multimap<uint256, CDiskBlockPos>::iterator> range = mapBlocksUnknownParent.equal_range(head);
                    while (range.first != range.second) {
                        std::multimap<uint256, CDiskBlockPos>::iterator it = range.first;
                        if (ReadBlockFromDisk(block, it->second, chainparams.GetConsensus()))
                        {
                            LogPrint("reindex", "%s: Processing out of order child %s of %s\n", __func__, block.GetHash().ToString(),
                                    head.ToString());
                            LOCK(cs_main);
                            CValidationState dummy;

                            if (AcceptBlock(block, dummy, chainparams, NULL, true, &it->second, NULL))
                            {
                                nLoaded++;
                                queue.push_back(block.GetHash());
                            }
                        }
                        range.first++;
                        mapBlocksUnknownParent.erase(it);
                        NotifyHeaderTip();
                    }
                }
            } catch (const std::exception& e) {
                LogPrintf("%s: Deserialize or I/O error - %s\n", __func__, e.what());
            }
        }
    } catch (const std::runtime_error& e) {
        AbortNode(std::string("System error: ") + e.what());
    }
    if (nLoaded > 0)
        LogPrintf("Loaded %i blocks from external file in %dms\n", nLoaded, GetTimeMillis() - nStart);
    return nLoaded > 0;
}

void static CheckBlockIndex(const Consensus::Params& consensusParams)
{
    if (!fCheckBlockIndex) {
        return;
    }

    LOCK(cs_main);

    // During a reindex, we read the genesis block and call CheckBlockIndex before ActivateBestChain,
    // so we have the genesis block in mapBlockIndex but no active chain.  (A few of the tests when
    // iterating the block tree require that chainActive has been initialized.)
    if (chainActive.Height() < 0) {
        assert(mapBlockIndex.size() <= 1);
        return;
    }

    // Build forward-pointing map of the entire block tree.
    std::multimap<CBlockIndex*,CBlockIndex*> forward;
    for (BlockMap::iterator it = mapBlockIndex.begin(); it != mapBlockIndex.end(); it++) {
        forward.insert(std::make_pair(it->second->pprev, it->second));
    }

    assert(forward.size() == mapBlockIndex.size());

    std::pair<std::multimap<CBlockIndex*,CBlockIndex*>::iterator,std::multimap<CBlockIndex*,CBlockIndex*>::iterator> rangeGenesis = forward.equal_range(NULL);
    CBlockIndex *pindex = rangeGenesis.first->second;
    rangeGenesis.first++;
    assert(rangeGenesis.first == rangeGenesis.second); // There is only one index entry with parent NULL.

    // Iterate over the entire block tree, using depth-first search.
    // Along the way, remember whether there are blocks on the path from genesis
    // block being explored which are the first to have certain properties.
    size_t nNodes = 0;
    int nHeight = 0;
    CBlockIndex* pindexFirstInvalid = NULL; // Oldest ancestor of pindex which is invalid.
    CBlockIndex* pindexFirstMissing = NULL; // Oldest ancestor of pindex which does not have BLOCK_HAVE_DATA.
    CBlockIndex* pindexFirstNeverProcessed = NULL; // Oldest ancestor of pindex for which nTx == 0.
    CBlockIndex* pindexFirstNotTreeValid = NULL; // Oldest ancestor of pindex which does not have BLOCK_VALID_TREE (regardless of being valid or not).
    CBlockIndex* pindexFirstNotTransactionsValid = NULL; // Oldest ancestor of pindex which does not have BLOCK_VALID_TRANSACTIONS (regardless of being valid or not).
    CBlockIndex* pindexFirstNotChainValid = NULL; // Oldest ancestor of pindex which does not have BLOCK_VALID_CHAIN (regardless of being valid or not).
    CBlockIndex* pindexFirstNotScriptsValid = NULL; // Oldest ancestor of pindex which does not have BLOCK_VALID_SCRIPTS (regardless of being valid or not).
    CBlockIndex* pindexFirstNotStakeValid = NULL; // Oldest ancestor of pindex which does not have BLOCK_VALID_STAKE (regardless of being valid or not).
    while (pindex != NULL) {
        nNodes++;
        if (pindexFirstInvalid == NULL && pindex->nStatus & BLOCK_FAILED_VALID) pindexFirstInvalid = pindex;
        if (pindexFirstMissing == NULL && !(pindex->nStatus & BLOCK_HAVE_DATA)) pindexFirstMissing = pindex;
        if (pindexFirstNeverProcessed == NULL && pindex->nTx == 0) pindexFirstNeverProcessed = pindex;
        if (pindex->pprev != NULL && pindexFirstNotTreeValid == NULL && (pindex->nStatus & BLOCK_VALID_MASK) < BLOCK_VALID_TREE) pindexFirstNotTreeValid = pindex;
        if (pindex->pprev != NULL && pindexFirstNotTransactionsValid == NULL && (pindex->nStatus & BLOCK_VALID_MASK) < BLOCK_VALID_TRANSACTIONS) pindexFirstNotTransactionsValid = pindex;
        if (pindex->pprev != NULL && pindexFirstNotChainValid == NULL && (pindex->nStatus & BLOCK_VALID_MASK) < BLOCK_VALID_CHAIN) pindexFirstNotChainValid = pindex;
        if (pindex->pprev != NULL && pindexFirstNotStakeValid == NULL && (pindex->nStatus & BLOCK_VALID_MASK) < BLOCK_VALID_STAKE) pindexFirstNotStakeValid = pindex;
        if (pindex->pprev != NULL && pindexFirstNotScriptsValid == NULL && (pindex->nStatus & BLOCK_VALID_MASK) < BLOCK_VALID_SCRIPTS) pindexFirstNotScriptsValid = pindex;

        // Begin: actual consistency checks.
        if (pindex->pprev == NULL) {
            // Genesis block checks.
            assert(pindex->GetBlockHash() == consensusParams.hashGenesisBlock); // Genesis block's hash must match.
            assert(pindex == chainActive.Genesis()); // The current active chain's genesis block must be this block.
        }
        if (pindex->nChainTx == 0) assert(pindex->nSequenceId == 0);  // nSequenceId can't be set for blocks that aren't linked
        // VALID_TRANSACTIONS is equivalent to nTx > 0 for all nodes (whether or not pruning has occurred).
        // HAVE_DATA is only equivalent to nTx > 0 (or VALID_TRANSACTIONS) if no pruning has occurred.
        if (!fHavePruned) {
            // If we've never pruned, then HAVE_DATA should be equivalent to nTx > 0
            assert(!(pindex->nStatus & BLOCK_HAVE_DATA) == (pindex->nTx == 0));
            assert(pindexFirstMissing == pindexFirstNeverProcessed);
        } else {
            // If we have pruned, then we can only say that HAVE_DATA implies nTx > 0
            if (pindex->nStatus & BLOCK_HAVE_DATA) assert(pindex->nTx > 0);
        }
        if (pindex->nStatus & BLOCK_HAVE_UNDO) assert(pindex->nStatus & BLOCK_HAVE_DATA);
        assert(((pindex->nStatus & BLOCK_VALID_MASK) >= BLOCK_VALID_TRANSACTIONS) == (pindex->nTx > 0)); // This is pruning-independent.
        // All parents having had data (at some point) is equivalent to all parents being VALID_TRANSACTIONS, which is equivalent to nChainTx being set.
        assert((pindexFirstNeverProcessed != NULL) == (pindex->nChainTx == 0)); // nChainTx != 0 is used to signal that all parent blocks have been processed (but may have been pruned).
        assert((pindexFirstNotTransactionsValid != NULL) == (pindex->nChainTx == 0));
        assert(pindex->nHeight == nHeight); // nHeight must be consistent.
        assert(pindex->pprev == NULL || pindex->nChainWork >= pindex->pprev->nChainWork); // For every block except the genesis block, the chainwork must be larger than the parent's.
        assert(nHeight < 2 || (pindex->pskip && (pindex->pskip->nHeight < nHeight))); // The pskip pointer must point back for all but the first 2 blocks.
        assert(pindexFirstNotTreeValid == NULL); // All mapBlockIndex entries must at least be TREE valid
        if ((pindex->nStatus & BLOCK_VALID_MASK) >= BLOCK_VALID_TREE) assert(pindexFirstNotTreeValid == NULL); // TREE valid implies all parents are TREE valid
        if ((pindex->nStatus & BLOCK_VALID_MASK) >= BLOCK_VALID_CHAIN) assert(pindexFirstNotChainValid == NULL); // CHAIN valid implies all parents are CHAIN valid
        if ((pindex->nStatus & BLOCK_VALID_MASK) >= BLOCK_VALID_STAKE) assert(pindexFirstNotStakeValid == NULL); // STAKE valid implies all parents are STAKE valid
        if ((pindex->nStatus & BLOCK_VALID_MASK) >= BLOCK_VALID_SCRIPTS) assert(pindexFirstNotScriptsValid == NULL); // SCRIPTS valid implies all parents are SCRIPTS valid
        if (pindexFirstInvalid == NULL) {
            // Checks for not-invalid blocks.
            assert((pindex->nStatus & BLOCK_FAILED_MASK) == 0); // The failed mask cannot be set for blocks without invalid parents.
        }
        if (!CBlockIndexWorkComparator()(pindex, chainActive.Tip()) && pindexFirstNeverProcessed == NULL) {
            if (pindexFirstInvalid == NULL) {
                // If this block sorts at least as good as the current tip and
                // is valid and we have all data for its parents, it must be in
                // setBlockIndexCandidates.  chainActive.Tip() must also be there
                // even if some data has been pruned.
                if (pindexFirstMissing == NULL || pindex == chainActive.Tip()) {
                    assert(setBlockIndexCandidates.count(pindex));
                }
                // If some parent is missing, then it could be that this block was in
                // setBlockIndexCandidates but had to be removed because of the missing data.
                // In this case it must be in mapBlocksUnlinked -- see test below.
            }
        } else { // If this block sorts worse than the current tip or some ancestor's block has never been seen, it cannot be in setBlockIndexCandidates.
            assert(setBlockIndexCandidates.count(pindex) == 0);
        }
        // Check whether this block is in mapBlocksUnlinked.
        std::pair<std::multimap<CBlockIndex*,CBlockIndex*>::iterator,std::multimap<CBlockIndex*,CBlockIndex*>::iterator> rangeUnlinked = mapBlocksUnlinked.equal_range(pindex->pprev);
        bool foundInUnlinked = false;
        while (rangeUnlinked.first != rangeUnlinked.second) {
            assert(rangeUnlinked.first->first == pindex->pprev);
            if (rangeUnlinked.first->second == pindex) {
                foundInUnlinked = true;
                break;
            }
            rangeUnlinked.first++;
        }
        if (pindex->pprev && (pindex->nStatus & BLOCK_HAVE_DATA) && pindexFirstNeverProcessed != NULL && pindexFirstInvalid == NULL) {
            // If this block has block data available, some parent was never received, and has no invalid parents, it must be in mapBlocksUnlinked.
            assert(foundInUnlinked);
        }
        if (!(pindex->nStatus & BLOCK_HAVE_DATA)) assert(!foundInUnlinked); // Can't be in mapBlocksUnlinked if we don't HAVE_DATA
        if (pindexFirstMissing == NULL) assert(!foundInUnlinked); // We aren't missing data for any parent -- cannot be in mapBlocksUnlinked.
        if (pindex->pprev && (pindex->nStatus & BLOCK_HAVE_DATA) && pindexFirstNeverProcessed == NULL && pindexFirstMissing != NULL) {
            // We HAVE_DATA for this block, have received data for all parents at some point, but we're currently missing data for some parent.
            assert(fHavePruned); // We must have pruned.
            // This block may have entered mapBlocksUnlinked if:
            //  - it has a descendant that at some point had more work than the
            //    tip, and
            //  - we tried switching to that descendant but were missing
            //    data for some intermediate block between chainActive and the
            //    tip.
            // So if this block is itself better than chainActive.Tip() and it wasn't in
            // setBlockIndexCandidates, then it must be in mapBlocksUnlinked.
            if (!CBlockIndexWorkComparator()(pindex, chainActive.Tip()) && setBlockIndexCandidates.count(pindex) == 0) {
                if (pindexFirstInvalid == NULL) {
                    assert(foundInUnlinked);
                }
            }
        }
        // assert(pindex->GetBlockHash() == pindex->GetBlockHeader().GetHash()); // Perhaps too slow
        // End: actual consistency checks.

        // Try descending into the first subnode.
        std::pair<std::multimap<CBlockIndex*,CBlockIndex*>::iterator,std::multimap<CBlockIndex*,CBlockIndex*>::iterator> range = forward.equal_range(pindex);
        if (range.first != range.second) {
            // A subnode was found.
            pindex = range.first->second;
            nHeight++;
            continue;
        }
        // This is a leaf node.
        // Move upwards until we reach a node of which we have not yet visited the last child.
        while (pindex) {
            // We are going to either move to a parent or a sibling of pindex.
            // If pindex was the first with a certain property, unset the corresponding variable.
            if (pindex == pindexFirstInvalid) pindexFirstInvalid = NULL;
            if (pindex == pindexFirstMissing) pindexFirstMissing = NULL;
            if (pindex == pindexFirstNeverProcessed) pindexFirstNeverProcessed = NULL;
            if (pindex == pindexFirstNotTreeValid) pindexFirstNotTreeValid = NULL;
            if (pindex == pindexFirstNotTransactionsValid) pindexFirstNotTransactionsValid = NULL;
            if (pindex == pindexFirstNotChainValid) pindexFirstNotChainValid = NULL;
            if (pindex == pindexFirstNotStakeValid) pindexFirstNotStakeValid = NULL;
            if (pindex == pindexFirstNotScriptsValid) pindexFirstNotScriptsValid = NULL;
            // Find our parent.
            CBlockIndex* pindexPar = pindex->pprev;
            // Find which child we just visited.
            std::pair<std::multimap<CBlockIndex*,CBlockIndex*>::iterator,std::multimap<CBlockIndex*,CBlockIndex*>::iterator> rangePar = forward.equal_range(pindexPar);
            while (rangePar.first->second != pindex) {
                assert(rangePar.first != rangePar.second); // Our parent must have at least the node we're coming from as child.
                rangePar.first++;
            }
            // Proceed to the next one.
            rangePar.first++;
            if (rangePar.first != rangePar.second) {
                // Move to the sibling.
                pindex = rangePar.first->second;
                break;
            } else {
                // Move up further.
                pindex = pindexPar;
                nHeight--;
                continue;
            }
        }
    }

    // Check that we actually traversed the entire map.
    assert(nNodes == forward.size());
}

std::string GetWarnings(const std::string& strFor)
{
    string strStatusBar;
    string strRPC;
    string strGUI;

    if (!CLIENT_VERSION_IS_RELEASE)
    {
        strStatusBar = "This is a pre-release Test build - use at your own risk - please make sure your wallet is backed up";
        strGUI = _("This is a pre-release Test build - use at your own risk - please make sure your wallet is backed up");

        if(CLIENT_BUILD_IS_RELEASE_CANDIDATE)
        {
            strStatusBar = "This is a Release Candidate build - use at your own risk - please make sure your wallet is backed up";
            strGUI = _("This is a Release Candidate build - use at your own risk - please make sure your wallet is backed up");
        }

    }

    if (GetBoolArg("-testsafemode", DEFAULT_TESTSAFEMODE))
        strStatusBar = strRPC = strGUI = "testsafemode enabled";

    // Misc warnings like out of disk space and clock is wrong
    if (strMiscWarning != "")
    {
        strStatusBar = strGUI = strMiscWarning;
    }

    if (fLargeWorkForkFound)
    {
        strStatusBar = strRPC = "Warning: The network does not appear to fully agree! Some miners appear to be experiencing issues.";
        strGUI = _("Warning: The network does not appear to fully agree! Some miners appear to be experiencing issues.");
    }
    else if (fLargeWorkInvalidChainFound)
    {
        strStatusBar = strRPC = "Warning: We do not appear to fully agree with our peers! You may need to upgrade, or other nodes may need to upgrade.";
        strGUI = _("Warning: We do not appear to fully agree with our peers! You may need to upgrade, or other nodes may need to upgrade.");
    }

    if (strFor == "gui")
        return strGUI;
    else if (strFor == "statusbar")
        return strStatusBar;
    else if (strFor == "rpc")
        return strRPC;
    assert(!"GetWarnings(): invalid parameter");
    return "error";
}








//////////////////////////////////////////////////////////////////////////////
//
// Messages
//


bool static AlreadyHave(const CInv& inv) EXCLUSIVE_LOCKS_REQUIRED(cs_main)
{
    switch (inv.type)
    {
    case MSG_TX:
    case MSG_WITNESS_TX:
        {
            assert(recentRejects);
            if (chainActive.Tip()->GetBlockHash() != hashRecentRejectsChainTip)
            {
                // If the chain tip has changed previously rejected transactions
                // might be now valid, e.g. due to a nLockTime'd tx becoming valid,
                // or a double-spend. Reset the rejects filter and give those
                // txs a second chance.
                hashRecentRejectsChainTip = chainActive.Tip()->GetBlockHash();
                recentRejects->reset();
            }

            // Use pcoinsTip->HaveCoinsInCache as a quick approximation to exclude
            // requesting or processing some txs which have already been included in a block
            return recentRejects->contains(inv.hash) ||
                   mempool.exists(inv.hash) ||
                   mapOrphanTransactions.count(inv.hash) ||
                   pcoinsTip->HaveCoinsInCache(inv.hash);
        }
    case MSG_BLOCK:
    case MSG_WITNESS_BLOCK:
        return mapBlockIndex.count(inv.hash);
    }
    // Don't know what it is, just say we already got one
    return true;
}

void static ProcessGetData(CNode* pfrom, const Consensus::Params& consensusParams)
{
    std::deque<CInv>::iterator it = pfrom->vRecvGetData.begin();

    vector<CInv> vNotFound;

    LOCK(cs_main);

    while (it != pfrom->vRecvGetData.end()) {
        // Don't bother if send buffer is too full to respond anyway
        if (pfrom->nSendSize >= SendBufferSize())
            break;

        const CInv &inv = *it;
        {
            boost::this_thread::interruption_point();
            it++;

            if (inv.type == MSG_BLOCK || inv.type == MSG_FILTERED_BLOCK || inv.type == MSG_CMPCT_BLOCK || inv.type == MSG_WITNESS_BLOCK)
            {
                bool send = false;
                BlockMap::iterator mi = mapBlockIndex.find(inv.hash);
                if (mi != mapBlockIndex.end())
                {
                    if (chainActive.Contains(mi->second)) {
                        send = true;
                    } else {
                        static const int nOneMonth = 30 * 24 * 60 * 60;
                        // To prevent fingerprinting attacks, only send blocks outside of the active
                        // chain if they are valid, and no more than a month older (both in time, and in
                        // best equivalent proof of work) than the best header chain we know about.
                        send = mi->second->IsValid(BLOCK_VALID_SCRIPTS) && (pindexBestHeader != NULL) &&
                            (pindexBestHeader->GetBlockTime() - mi->second->GetBlockTime() < nOneMonth) &&
                            (GetBlockProofEquivalentTime(*pindexBestHeader, *mi->second, *pindexBestHeader, consensusParams) < nOneMonth);
                        if (!send) {
                            LogPrintf("%s: ignoring request from peer=%i for old block that isn't in the main chain\n", __func__, pfrom->GetId());
                        }
                    }
                }
                // disconnect node in case we have reached the outbound limit for serving historical blocks
                // never disconnect whitelisted nodes
                static const int nOneWeek = 7 * 24 * 60 * 60; // assume > 1 week = historical
                if (send && CNode::OutboundTargetReached(true) && ( ((pindexBestHeader != NULL) && (pindexBestHeader->GetBlockTime() - mi->second->GetBlockTime() > nOneWeek)) || inv.type == MSG_FILTERED_BLOCK) && !pfrom->fWhitelisted)
                {
                    LogPrint("net", "historical block serving limit reached, disconnect peer=%d\n", pfrom->GetId());

                    //disconnect node
                    pfrom->fDisconnect = true;
                    send = false;
                }
                // Pruned nodes may have deleted the block, so check whether
                // it's available before trying to send.
                if (send && (mi->second->nStatus & BLOCK_HAVE_DATA))
                {
                    // Send block from disk
                    CBlock block;
                    if (!ReadBlockFromDisk(block, (*mi).second, consensusParams))
                        assert(!"cannot load block from disk");
                    if (inv.type == MSG_BLOCK)
                        pfrom->PushMessageWithFlag(SERIALIZE_TRANSACTION_NO_WITNESS, NetMsgType::BLOCK, block);
                    else if (inv.type == MSG_WITNESS_BLOCK)
                        pfrom->PushMessage(NetMsgType::BLOCK, block);
                    else if (inv.type == MSG_FILTERED_BLOCK)
                    {
                        LOCK(pfrom->cs_filter);
                        if (pfrom->pfilter)
                        {
                            CMerkleBlock merkleBlock(block, *pfrom->pfilter);
                            pfrom->PushMessage(NetMsgType::MERKLEBLOCK, merkleBlock);
                            // CMerkleBlock just contains hashes, so also push any transactions in the block the client did not see
                            // This avoids hurting performance by pointlessly requiring a round-trip
                            // Note that there is currently no way for a node to request any single transactions we didn't send here -
                            // they must either disconnect and retry or request the full block.
                            // Thus, the protocol spec specified allows for us to provide duplicate txn here,
                            // however we MUST always provide at least what the remote peer needs
                            typedef std::pair<unsigned int, uint256> PairType;
                            BOOST_FOREACH(PairType& pair, merkleBlock.vMatchedTxn)
                                pfrom->PushMessageWithFlag(SERIALIZE_TRANSACTION_NO_WITNESS, NetMsgType::TX, block.vtx[pair.first]);
                        }
                        // else
                            // no response
                    }
                    else if (inv.type == MSG_CMPCT_BLOCK)
                    {
                        // If a peer is asking for old blocks, we're almost guaranteed
                        // they wont have a useful mempool to match against a compact block,
                        // and we dont feel like constructing the object for them, so
                        // instead we respond with the full, non-compact block.
//                        if (mi->second->nHeight >= chainActive.Height() - 10) {
//                            CBlockHeaderAndShortTxIDs cmpctblock(block);
//                            pfrom->PushMessageWithFlag(SERIALIZE_TRANSACTION_NO_WITNESS, NetMsgType::CMPCTBLOCK, cmpctblock);
//                        } else
                            pfrom->PushMessageWithFlag(SERIALIZE_TRANSACTION_NO_WITNESS, NetMsgType::BLOCK, block);
                    }

                    // Trigger the peer node to send a getblocks request for the next batch of inventory
                    if (inv.hash == pfrom->hashContinue)
                    {
                        // Bypass PushInventory, this must send even if redundant,
                        // and we want it right after the last block so they don't
                        // wait for other stuff first.
                        vector<CInv> vInv;
                        vInv.push_back(CInv(MSG_BLOCK, chainActive.Tip()->GetBlockHash()));
                        pfrom->PushMessage(NetMsgType::INV, vInv);
                        pfrom->hashContinue.SetNull();
                    }
                }
            }
            else if (inv.type == MSG_TX || inv.type == MSG_WITNESS_TX)
            {
                // Send stream from relay memory
                bool push = false;
                auto mi = mapRelay.find(inv.hash);
                if (mi != mapRelay.end()) {
                    pfrom->PushMessageWithFlag(inv.type == MSG_TX ? SERIALIZE_TRANSACTION_NO_WITNESS : 0, NetMsgType::TX, *mi->second);
                    push = true;
                } else if (pfrom->timeLastMempoolReq) {
                    auto txinfo = mempool.info(inv.hash);
                    // To protect privacy, do not answer getdata using the mempool when
                    // that TX couldn't have been INVed in reply to a MEMPOOL request.
                    if (txinfo.tx && txinfo.nTime <= pfrom->timeLastMempoolReq) {
                        pfrom->PushMessageWithFlag(inv.type == MSG_TX ? SERIALIZE_TRANSACTION_NO_WITNESS : 0, NetMsgType::TX, *txinfo.tx);
                        push = true;
                    }
                }
                if (!push) {
                    vNotFound.push_back(inv);
                }
            }

            // Track requests for our stuff.
            GetMainSignals().Inventory(inv.hash);

            if (inv.type == MSG_BLOCK || inv.type == MSG_FILTERED_BLOCK || inv.type == MSG_CMPCT_BLOCK || inv.type == MSG_WITNESS_BLOCK)
                break;
        }
    }

    pfrom->vRecvGetData.erase(pfrom->vRecvGetData.begin(), it);

    if (!vNotFound.empty()) {
        // Let the peer know that we didn't find what it asked for, so it doesn't
        // have to wait around forever. Currently only SPV clients actually care
        // about this message: it's needed when they are recursively walking the
        // dependencies of relevant unconfirmed transactions. SPV clients want to
        // do that because they want to know about (and store and rebroadcast and
        // risk analyze) the dependencies of transactions relevant to them, without
        // having to download the entire memory pool.
        pfrom->PushMessage(NetMsgType::NOTFOUND, vNotFound);
    }
}

uint32_t GetFetchFlags(CNode* pfrom, CBlockIndex* pprev, const Consensus::Params& chainparams) {
    uint32_t nFetchFlags = 0;
    if (IsWitnessEnabled(pprev, chainparams) && State(pfrom->GetId())->fHaveWitness) {
        nFetchFlags |= MSG_WITNESS_FLAG;
    }
    return nFetchFlags;
}

bool static ProcessMessage(CNode* pfrom, string strCommand, CDataStream& vRecv, int64_t nTimeReceived, const CChainParams& chainparams)
{
    LogPrint("net", "received: %s (%u bytes) peer=%d\n", SanitizeString(strCommand), vRecv.size(), pfrom->id);

    if (mapArgs.count("-dropmessagestest") && GetRand(atoi(mapArgs["-dropmessagestest"])) == 0)
    {
        LogPrintf("dropmessagestest DROPPING RECV MESSAGE\n");
        return true;
    }


    if (!(nLocalServices & NODE_BLOOM) &&
              (strCommand == NetMsgType::FILTERLOAD ||
               strCommand == NetMsgType::FILTERADD ||
               strCommand == NetMsgType::FILTERCLEAR))
    {
        if (pfrom->nVersion >= NO_BLOOM_VERSION) {
            LOCK(cs_main);
            Misbehaving(pfrom->GetId(), 100);
            return false;
        } else {
            pfrom->fDisconnect = true;
            return false;
        }
    }

    if (pfrom->nVersion != 0)
    {
        bool fObsolete = false;
        string reason = "";

        if(pfrom->nVersion < 70015)
        {
            reason = "You are using an old version of NavCoin, please update.";
            fObsolete = true;
        }

        if(pfrom->nVersion < 70017 && IsWitnessEnabled(chainActive.Tip(), Params().GetConsensus()))
        {
            reason = "Segregated Witness has been enabled and you are using an old version of NavCoin, please update.";
            fObsolete = true;
        }

        if(pfrom->nVersion < 70020 && IsCommunityFundEnabled(chainActive.Tip(), Params().GetConsensus()))
        {
            reason = "Community Fund has been enabled and you are using an old version of NavCoin, please update.";
            fObsolete = true;
        }

        if(fObsolete)
        {
            pfrom->PushMessage(NetMsgType::REJECT, strCommand, REJECT_OBSOLETE, reason);
            LOCK(cs_main);
            Misbehaving(pfrom->GetId(), 100);
            return false;
        }
    }


    if (strCommand == NetMsgType::VERSION)
    {
        // Each connection can only send one version message
        if (pfrom->nVersion != 0)
        {
            pfrom->PushMessage(NetMsgType::REJECT, strCommand, REJECT_DUPLICATE, string("Duplicate version message"));
            LOCK(cs_main);
            Misbehaving(pfrom->GetId(), 1);
            return false;
        }

        int64_t nTime;
        CAddress addrMe;
        CAddress addrFrom;
        uint64_t nNonce = 1;
        uint64_t nServiceInt;
        vRecv >> pfrom->nVersion >> nServiceInt >> nTime >> addrMe;

        pfrom->nServices = ServiceFlags(nServiceInt);
        if (!pfrom->fInbound)
        {
            addrman.SetServices(pfrom->addr, pfrom->nServices);
        }
        if (pfrom->nServicesExpected & ~pfrom->nServices)
        {
            LogPrint("net", "peer=%d does not offer the expected services (%08x offered, %08x expected); disconnecting\n", pfrom->id, pfrom->nServices, pfrom->nServicesExpected);
            pfrom->PushMessage(NetMsgType::REJECT, strCommand, REJECT_NONSTANDARD,
                               strprintf("Expected to offer services %08x", pfrom->nServicesExpected));
            pfrom->fDisconnect = true;
            return false;
        }

        if (pfrom->nVersion < MIN_PEER_PROTO_VERSION)
        {
            // disconnect from peers older than this proto version
            LogPrintf("peer=%d using obsolete version %i; disconnecting\n", pfrom->id, pfrom->nVersion);
            pfrom->PushMessage(NetMsgType::REJECT, strCommand, REJECT_OBSOLETE,
                               strprintf("Version must be %d or greater", MIN_PEER_PROTO_VERSION));
            pfrom->fDisconnect = true;
            return false;
        }

        if (pfrom->nVersion == 10300)
            pfrom->nVersion = 300;
        if (!vRecv.empty())
            vRecv >> addrFrom >> nNonce;
        if (!vRecv.empty()) {
            vRecv >> LIMITED_STRING(pfrom->strSubVer, MAX_SUBVERSION_LENGTH);
            pfrom->cleanSubVer = SanitizeString(pfrom->strSubVer);
        }
        if (!vRecv.empty()) {
            vRecv >> pfrom->nStartingHeight;
        }
        {
            LOCK(pfrom->cs_filter);
            if (!vRecv.empty())
                vRecv >> pfrom->fRelayTxes; // set to true after we get the first filter* message
            else
                pfrom->fRelayTxes = true;
        }

        // Disconnect if we connected to ourself
        if (nNonce == nLocalHostNonce && nNonce > 1)
        {
            LogPrintf("connected to self at %s, disconnecting\n", pfrom->addr.ToString());
            pfrom->fDisconnect = true;
            return true;
        }

        pfrom->addrLocal = addrMe;
        if (pfrom->fInbound && addrMe.IsRoutable())
        {
            SeenLocal(addrMe);
        }

        // Be shy and don't send version until we hear
        if (pfrom->fInbound)
            pfrom->PushVersion();

        pfrom->fClient = !(pfrom->nServices & NODE_NETWORK);

        if((pfrom->nServices & NODE_WITNESS))
        {
            LOCK(cs_main);
            State(pfrom->GetId())->fHaveWitness = true;
        }

        // Potentially mark this peer as a preferred download peer.
        {
        LOCK(cs_main);
        UpdatePreferredDownload(pfrom, State(pfrom->GetId()));
        }

        // Change version
        pfrom->PushMessage(NetMsgType::VERACK);
        pfrom->ssSend.SetVersion(min(pfrom->nVersion, PROTOCOL_VERSION));

        if (!pfrom->fInbound)
        {
            // Advertise our address
            if (fListen && !IsInitialBlockDownload())
            {
                CAddress addr = GetLocalAddress(&pfrom->addr);
                if (addr.IsRoutable())
                {
                    LogPrintf("ProcessMessages: advertising address %s\n", addr.ToString());
                    pfrom->PushAddress(addr);
                } else if (IsPeerAddrLocalGood(pfrom)) {
                    addr.SetIP(pfrom->addrLocal);
                    LogPrintf("ProcessMessages: advertising address %s\n", addr.ToString());
                    pfrom->PushAddress(addr);
                }
            }

            // Get recent addresses
            if (pfrom->fOneShot || pfrom->nVersion >= CADDR_TIME_VERSION || addrman.size() < 1000)
            {
                pfrom->PushMessage(NetMsgType::GETADDR);
                pfrom->fGetAddr = true;
            }
            addrman.Good(pfrom->addr);
        } else {
            if (((CNetAddr)pfrom->addr) == (CNetAddr)addrFrom)
            {
                addrman.Add(addrFrom, addrFrom);
                addrman.Good(addrFrom);
            }
        }

        string remoteAddr;
        if (fLogIPs)
            remoteAddr = ", peeraddr=" + pfrom->addr.ToString();

        LogPrintf("receive version message: %s: version %d, blocks=%d, us=%s, peer=%d%s\n",
                  pfrom->cleanSubVer, pfrom->nVersion,
                  pfrom->nStartingHeight, addrMe.ToString(), pfrom->id,
                  remoteAddr);
	    
        if (mapMultiArgs.count("-banversion") > 0)
        {
            std::vector<std::string> vBannedVersions = mapMultiArgs["-banversion"];
            bool fBanned = false;

            for (unsigned int i = 0; i <= vBannedVersions.size(); i++)
            {
                if(vBannedVersions[i] == pfrom->cleanSubVer)
                {
                    fBanned = true;
                    break;
                }
            }

            if(fBanned)
            {
                LOCK(cs_main);
                Misbehaving(pfrom->GetId(), 100);
                return false;
            }
        }

        int64_t nTimeOffset = nTime - GetTime();
        pfrom->nTimeOffset = nTimeOffset;
        if(IsNtpSyncEnabled(chainActive.Tip(), Params().GetConsensus()) && abs64(pfrom->nTimeOffset) > GetArg("-maxtimeoffset", MAXIMUM_TIME_OFFSET))
        {
            LogPrintf("peer=%d clock drifts too much (%d); disconnecting\n", pfrom->id, pfrom->nTimeOffset);
            pfrom->PushMessage(NetMsgType::REJECT, strCommand, REJECT_INVALID,
                               strprintf("Clock drift cannot be greater than %d. Please, adjust your clock.", GetArg("-maxtimeoffset", MAXIMUM_TIME_OFFSET)));
            pfrom->fDisconnect = true;
            return false;
        }
        pfrom->fSuccessfullyConnected = true;

    }


    else if (pfrom->nVersion == 0)
    {
        // Must have a version message before anything else
        LOCK(cs_main);
        Misbehaving(pfrom->GetId(), 1);
        return false;
    }


    else if (strCommand == NetMsgType::VERACK)
    {
        pfrom->SetRecvVersion(min(pfrom->nVersion, PROTOCOL_VERSION));

        // Mark this node as currently connected, so we update its timestamp later.
        if (pfrom->fNetworkNode) {
            LOCK(cs_main);
            State(pfrom->GetId())->fCurrentlyConnected = true;
        }

        if (pfrom->nVersion >= SENDHEADERS_VERSION) {
            // Tell our peer we prefer to receive headers rather than inv's
            // We send this to non-NODE NETWORK peers as well, because even
            // non-NODE NETWORK peers can announce blocks (such as pruning
            // nodes)
            pfrom->PushMessage(NetMsgType::SENDHEADERS);
        }
        if (pfrom->nVersion >= SHORT_IDS_BLOCKS_VERSION) {
            // Tell our peer we are willing to provide version-1 cmpctblocks
            // However, we do not request new block announcements using
            // cmpctblock messages.
            // We send this to non-NODE NETWORK peers as well, because
            // they may wish to request compact blocks from us
//            bool fAnnounceUsingCMPCTBLOCK = false;
//            uint64_t nCMPCTBLOCKVersion = 1;
//            pfrom->PushMessage(NetMsgType::SENDCMPCT, fAnnounceUsingCMPCTBLOCK, nCMPCTBLOCKVersion);
        }
    }


    else if (strCommand == NetMsgType::ADDR)
    {
        vector<CAddress> vAddr;
        vRecv >> vAddr;

        // Don't want addr from older versions unless seeding
        if (pfrom->nVersion < CADDR_TIME_VERSION && addrman.size() > 1000)
            return true;
        if (vAddr.size() > 1000)
        {
            LOCK(cs_main);
            Misbehaving(pfrom->GetId(), 20);
            return error("message addr size() = %u", vAddr.size());
        }

        // Store the new addresses
        vector<CAddress> vAddrOk;
        int64_t nNow = GetAdjustedTime();
        int64_t nSince = nNow - 10 * 60;
        BOOST_FOREACH(CAddress& addr, vAddr)
        {
            boost::this_thread::interruption_point();

            if ((addr.nServices & REQUIRED_SERVICES) != REQUIRED_SERVICES)
                continue;

            if (addr.nTime <= 100000000 || addr.nTime > nNow + 10 * 60)
                addr.nTime = nNow - 5 * 24 * 60 * 60;
            pfrom->AddAddressKnown(addr);
            bool fReachable = IsReachable(addr);
            if (addr.nTime > nSince && !pfrom->fGetAddr && vAddr.size() <= 10 && addr.IsRoutable())
            {
                // Relay to a limited number of other nodes
                {
                    LOCK(cs_vNodes);
                    // Use deterministic randomness to send to the same nodes for 24 hours
                    // at a time so the addrKnowns of the chosen nodes prevent repeats
                    static const uint64_t salt0 = GetRand(std::numeric_limits<uint64_t>::max());
                    static const uint64_t salt1 = GetRand(std::numeric_limits<uint64_t>::max());
                    uint64_t hashAddr = addr.GetHash();
                    multimap<uint64_t, CNode*> mapMix;
                    const CSipHasher hasher = CSipHasher(salt0, salt1).Write(hashAddr << 32).Write((GetTime() + hashAddr) / (24*60*60));
                    BOOST_FOREACH(CNode* pnode, vNodes)
                    {
                        if (pnode->nVersion < CADDR_TIME_VERSION)
                            continue;
                        uint64_t hashKey = CSipHasher(hasher).Write(pnode->id).Finalize();
                        mapMix.insert(make_pair(hashKey, pnode));
                    }
                    int nRelayNodes = fReachable ? 2 : 1; // limited relaying of addresses outside our network(s)
                    for (multimap<uint64_t, CNode*>::iterator mi = mapMix.begin(); mi != mapMix.end() && nRelayNodes-- > 0; ++mi)
                        ((*mi).second)->PushAddress(addr);
                }
            }
            // Do not store addresses outside our network
            if (fReachable)
                vAddrOk.push_back(addr);
        }
        addrman.Add(vAddrOk, pfrom->addr, 2 * 60 * 60);
        if (vAddr.size() < 1000)
            pfrom->fGetAddr = false;
        if (pfrom->fOneShot)
            pfrom->fDisconnect = true;
    }

    else if (strCommand == NetMsgType::SENDHEADERS)
    {
        LOCK(cs_main);
        State(pfrom->GetId())->fPreferHeaders = true;
    }

    else if (strCommand == NetMsgType::SENDCMPCT)
    {
        bool fAnnounceUsingCMPCTBLOCK = false;
        uint64_t nCMPCTBLOCKVersion = 1;
        vRecv >> fAnnounceUsingCMPCTBLOCK >> nCMPCTBLOCKVersion;
        if (nCMPCTBLOCKVersion == 1) {
            LOCK(cs_main);
            State(pfrom->GetId())->fProvidesHeaderAndIDs = true;
            State(pfrom->GetId())->fPreferHeaderAndIDs = fAnnounceUsingCMPCTBLOCK;
        }
    }


    else if (strCommand == NetMsgType::INV)
    {
        vector<CInv> vInv;
        vRecv >> vInv;
        if (vInv.size() > MAX_INV_SZ)
        {
            LOCK(cs_main);
            Misbehaving(pfrom->GetId(), 20);
            return error("message inv size() = %u", vInv.size());
        }

        bool fBlocksOnly = !fRelayTxes;

        // Allow whitelisted peers to send data other than blocks in blocks only mode if whitelistrelay is true
        if (pfrom->fWhitelisted && GetBoolArg("-whitelistrelay", DEFAULT_WHITELISTRELAY))
            fBlocksOnly = false;

        LOCK(cs_main);

        uint32_t nFetchFlags = GetFetchFlags(pfrom, chainActive.Tip(), chainparams.GetConsensus());

        std::vector<CInv> vToFetch;

        for (unsigned int nInv = 0; nInv < vInv.size(); nInv++)
        {
            CInv &inv = vInv[nInv];

            boost::this_thread::interruption_point();

            bool fAlreadyHave = AlreadyHave(inv);
            LogPrint("net", "got inv: %s  %s peer=%d\n", inv.ToString(), fAlreadyHave ? "have" : "new", pfrom->id);

            if (inv.type == MSG_TX) {
                inv.type |= nFetchFlags;
            }

            if (inv.type == MSG_BLOCK) {
                UpdateBlockAvailability(pfrom->GetId(), inv.hash);
                if (!fAlreadyHave && !fImporting && !fReindex && !mapBlocksInFlight.count(inv.hash)) {
                    // First request the headers preceding the announced block. In the normal fully-synced
                    // case where a new block is announced that succeeds the current tip (no reorganization),
                    // there are no such headers.
                    // Secondly, and only when we are close to being synced, we request the announced block directly,
                    // to avoid an extra round-trip. Note that we must *first* ask for the headers, so by the
                    // time the block arrives, the header chain leading up to it is already validated. Not
                    // doing this will result in the received block being rejected as an orphan in case it is
                    // not a direct successor.
                    pfrom->PushMessage(NetMsgType::GETHEADERS, chainActive.GetLocator(pindexBestHeader), inv.hash);
                    CNodeState *nodestate = State(pfrom->GetId());
                    if (CanDirectFetch(chainparams.GetConsensus()) &&
                        nodestate->nBlocksInFlight < MAX_BLOCKS_IN_TRANSIT_PER_PEER &&
                        (!IsWitnessEnabled(chainActive.Tip(), chainparams.GetConsensus()) || State(pfrom->GetId())->fHaveWitness)) {
                        inv.type |= nFetchFlags;
//                        if (nodestate->fProvidesHeaderAndIDs && !(nLocalServices & NODE_WITNESS))
//                            vToFetch.push_back(CInv(MSG_CMPCT_BLOCK, inv.hash));
//                        else
                            vToFetch.push_back(inv);
                        // Mark block as in flight already, even though the actual "getdata" message only goes out
                        // later (within the same cs_main lock, though).
                        MarkBlockAsInFlight(pfrom->GetId(), inv.hash, chainparams.GetConsensus());
                    }
                    LogPrint("net", "getheaders (%d) %s to peer=%d\n", pindexBestHeader->nHeight, inv.hash.ToString(), pfrom->id);
                }
            }
            else
            {
                pfrom->AddInventoryKnown(inv);
                if (fBlocksOnly)
                    LogPrint("net", "transaction (%s) inv sent in violation of protocol peer=%d\n", inv.hash.ToString(), pfrom->id);
                else if (!fAlreadyHave && !fImporting && !fReindex && !IsInitialBlockDownload())
                    pfrom->AskFor(inv);
            }

            // Track requests for our stuff
            GetMainSignals().Inventory(inv.hash);

            if (pfrom->nSendSize > (SendBufferSize() * 2)) {
                Misbehaving(pfrom->GetId(), 50);
                return error("send buffer size() = %u", pfrom->nSendSize);
            }
        }

        if (!vToFetch.empty())
            pfrom->PushMessage(NetMsgType::GETDATA, vToFetch);
    }


    else if (strCommand == NetMsgType::GETDATA)
    {
        vector<CInv> vInv;
        vRecv >> vInv;
        if (vInv.size() > MAX_INV_SZ)
        {
            LOCK(cs_main);
            Misbehaving(pfrom->GetId(), 20);
            return error("message getdata size() = %u", vInv.size());
        }

        if (fDebug || (vInv.size() != 1))
            LogPrint("net", "received getdata (%u invsz) peer=%d\n", vInv.size(), pfrom->id);

        if ((fDebug && vInv.size() > 0) || (vInv.size() == 1))
            LogPrint("net", "received getdata for: %s peer=%d\n", vInv[0].ToString(), pfrom->id);

        pfrom->vRecvGetData.insert(pfrom->vRecvGetData.end(), vInv.begin(), vInv.end());
        ProcessGetData(pfrom, chainparams.GetConsensus());
    }


    else if (strCommand == NetMsgType::GETBLOCKS)
    {
        CBlockLocator locator;
        uint256 hashStop;
        vRecv >> locator >> hashStop;

        LOCK(cs_main);

        // Find the last block the caller has in the main chain
        CBlockIndex* pindex = FindForkInGlobalIndex(chainActive, locator);

        // Send the rest of the chain
        if (pindex)
            pindex = chainActive.Next(pindex);
        int nLimit = 500;
        LogPrint("net", "getblocks %d to %s limit %d from peer=%d\n", (pindex ? pindex->nHeight : -1), hashStop.IsNull() ? "end" : hashStop.ToString(), nLimit, pfrom->id);
        for (; pindex; pindex = chainActive.Next(pindex))
        {
            if (pindex->GetBlockHash() == hashStop)
            {
                LogPrint("net", "  getblocks stopping at %d %s\n", pindex->nHeight, pindex->GetBlockHash().ToString());
                break;
            }
            // If pruning, don't inv blocks unless we have on disk and are likely to still have
            // for some reasonable time window (1 hour) that block relay might require.
            const int nPrunedBlocksLikelyToHave = MIN_BLOCKS_TO_KEEP - 3600 / chainparams.GetConsensus().nPowTargetSpacing;
            if (fPruneMode && (!(pindex->nStatus & BLOCK_HAVE_DATA) || pindex->nHeight <= chainActive.Tip()->nHeight - nPrunedBlocksLikelyToHave))
            {
                LogPrint("net", " getblocks stopping, pruned or too old block at %d %s\n", pindex->nHeight, pindex->GetBlockHash().ToString());
                break;
            }
            pfrom->PushInventory(CInv(MSG_BLOCK, pindex->GetBlockHash()));
            if (--nLimit <= 0)
            {
                // When this block is requested, we'll send an inv that'll
                // trigger the peer to getblocks the next batch of inventory.
                LogPrint("net", "  getblocks stopping at limit %d %s\n", pindex->nHeight, pindex->GetBlockHash().ToString());
                pfrom->hashContinue = pindex->GetBlockHash();
                break;
            }
        }
    }


    else if (strCommand == NetMsgType::GETBLOCKTXN)
    {
        BlockTransactionsRequest req;
        vRecv >> req;

        BlockMap::iterator it = mapBlockIndex.find(req.blockhash);
        if (it == mapBlockIndex.end() || !(it->second->nStatus & BLOCK_HAVE_DATA)) {
            LogPrintf("Peer %d sent us a getblocktxn for a block we don't have", pfrom->id);
            return true;
        }

        if (it->second->nHeight < chainActive.Height() - 15) {
            LogPrint("net", "Peer %d sent us a getblocktxn for a block > 15 deep", pfrom->id);
            return true;
        }

        CBlock block;
        assert(ReadBlockFromDisk(block, it->second, chainparams.GetConsensus()));

        BlockTransactions resp(req);
        for (size_t i = 0; i < req.indexes.size(); i++) {
            if (req.indexes[i] >= block.vtx.size()) {
                Misbehaving(pfrom->GetId(), 100);
                LogPrintf("Peer %d sent us a getblocktxn with out-of-bounds tx indices", pfrom->id);
                return true;
            }
            resp.txn[i] = block.vtx[req.indexes[i]];
        }
        pfrom->PushMessageWithFlag(SERIALIZE_TRANSACTION_NO_WITNESS, NetMsgType::BLOCKTXN, resp);
    }


    else if (strCommand == NetMsgType::GETHEADERS)
    {
        CBlockLocator locator;
        uint256 hashStop;
        vRecv >> locator >> hashStop;

        LOCK(cs_main);
        if (IsInitialBlockDownload() && !pfrom->fWhitelisted) {
            LogPrint("net", "Ignoring getheaders from peer=%d because node is in initial block download\n", pfrom->id);
            return true;
        }

        CNodeState *nodestate = State(pfrom->GetId());
        CBlockIndex* pindex = NULL;
        if (locator.IsNull())
        {
            // If locator is null, return the hashStop block
            BlockMap::iterator mi = mapBlockIndex.find(hashStop);
            if (mi == mapBlockIndex.end())
                return true;
            pindex = (*mi).second;
        }
        else
        {
            // Find the last block the caller has in the main chain
            pindex = FindForkInGlobalIndex(chainActive, locator);
            if (pindex)
                pindex = chainActive.Next(pindex);
        }

        // we must use CBlocks, as CBlockHeaders won't include the 0x00 nTx count at the end
        vector<CBlock> vHeaders;
        int nLimit = MAX_HEADERS_RESULTS;
        LogPrint("net", "getheaders %d to %s from peer=%d\n", (pindex ? pindex->nHeight : -1), hashStop.ToString(), pfrom->id);
        for (; pindex; pindex = chainActive.Next(pindex))
        {
            vHeaders.push_back(pindex->GetBlockHeader());
            if (--nLimit <= 0 || pindex->GetBlockHash() == hashStop)
                break;
        }
        // pindex can be NULL either if we sent chainActive.Tip() OR
        // if our peer has chainActive.Tip() (and thus we are sending an empty
        // headers message). In both cases it's safe to update
        // pindexBestHeaderSent to be our tip.
        nodestate->pindexBestHeaderSent = pindex ? pindex : chainActive.Tip();
        pfrom->PushMessage(NetMsgType::HEADERS, vHeaders);
    }


    else if (strCommand == NetMsgType::TX)
    {
        // Stop processing the transaction early if
        // We are in blocks only mode and peer is either not whitelisted or whitelistrelay is off
        if (!fRelayTxes && (!pfrom->fWhitelisted || !GetBoolArg("-whitelistrelay", DEFAULT_WHITELISTRELAY)))
        {
            LogPrint("net", "transaction sent in violation of protocol peer=%d\n", pfrom->id);
            return true;
        }

        deque<COutPoint> vWorkQueue;
        vector<uint256> vEraseQueue;
        CTransaction tx;
        vRecv >> tx;

	LogPrint("net", "Received tx %s peer=%d\n%s\n", tx.GetHash().ToString(), pfrom->id, tx.ToString());

        CInv inv(MSG_TX, tx.GetHash());
        pfrom->AddInventoryKnown(inv);

        LOCK(cs_main);

        bool fMissingInputs = false;
        CValidationState state;

        pfrom->setAskFor.erase(inv.hash);
        mapAlreadyAskedFor.erase(inv.hash);

        if (!AlreadyHave(inv) && AcceptToMemoryPool(mempool, state, tx, true, &fMissingInputs)) {
            mempool.check(pcoinsTip);
            RelayTransaction(tx);
            for (unsigned int i = 0; i < tx.vout.size(); i++) {
                vWorkQueue.emplace_back(inv.hash, i);
            }

            pfrom->nLastTXTime = GetTime();

            LogPrint("mempool", "AcceptToMemoryPool: peer=%d: accepted %s (poolsz %u txn, %u kB)\n",
                pfrom->id,
                tx.GetHash().ToString(),
                mempool.size(), mempool.DynamicMemoryUsage() / 1000);

            // Recursively process any orphan transactions that depended on this one
            set<NodeId> setMisbehaving;
            while (!vWorkQueue.empty()) {
                auto itByPrev = mapOrphanTransactionsByPrev.find(vWorkQueue.front());
                vWorkQueue.pop_front();
                if (itByPrev == mapOrphanTransactionsByPrev.end())
                    continue;
                for (auto mi = itByPrev->second.begin();
                     mi != itByPrev->second.end();
                     ++mi)
                {
                    const CTransaction& orphanTx = (*mi)->second.tx;
                    const uint256& orphanHash = orphanTx.GetHash();
                    NodeId fromPeer = (*mi)->second.fromPeer;
                    bool fMissingInputs2 = false;
                    // Use a dummy CValidationState so someone can't setup nodes to counter-DoS based on orphan
                    // resolution (that is, feeding people an invalid transaction based on LegitTxX in order to get
                    // anyone relaying LegitTxX banned)
                    CValidationState stateDummy;


                    if (setMisbehaving.count(fromPeer))
                        continue;
                    if (AcceptToMemoryPool(mempool, stateDummy, orphanTx, true, &fMissingInputs2)) {
                        LogPrint("mempool", "   accepted orphan tx %s\n", orphanHash.ToString());
                        RelayTransaction(orphanTx);
                        for (unsigned int i = 0; i < orphanTx.vout.size(); i++) {
                            vWorkQueue.emplace_back(orphanHash, i);
                        }
                        vEraseQueue.push_back(orphanHash);
                    }
                    else if (!fMissingInputs2)
                    {
                        int nDos = 0;
                        if (stateDummy.IsInvalid(nDos) && nDos > 0 && (!state.CorruptionPossible() || State(fromPeer)->fHaveWitness))
                        {
                            // Punish peer that gave us an invalid orphan tx
                            Misbehaving(fromPeer, nDos);
                            setMisbehaving.insert(fromPeer);
                            LogPrint("mempool", "   invalid orphan tx %s\n", orphanHash.ToString());
                        }
                        // Has inputs but not accepted to mempool
                        // Probably non-standard or insufficient fee/priority
                        LogPrint("mempool", "   removed orphan tx %s\n", orphanHash.ToString());
                        vEraseQueue.push_back(orphanHash);
                        if (!stateDummy.CorruptionPossible()) {
                            assert(recentRejects);
                            recentRejects->insert(orphanHash);
                        }
                    }
                    mempool.check(pcoinsTip);
                }
            }

            BOOST_FOREACH(uint256 hash, vEraseQueue)
                EraseOrphanTx(hash);
        }
        else if (fMissingInputs)
        {
            bool fRejectedParents = false; // It may be the case that the orphans parents have all been rejected
            BOOST_FOREACH(const CTxIn& txin, tx.vin) {
                if (recentRejects->contains(txin.prevout.hash)) {
                    fRejectedParents = true;
                    break;
                }
            }
            if (!fRejectedParents) {
                BOOST_FOREACH(const CTxIn& txin, tx.vin) {
                    CInv inv(MSG_TX, txin.prevout.hash);
                    pfrom->AddInventoryKnown(inv);
                    if (!AlreadyHave(inv)) pfrom->AskFor(inv);
                }
                AddOrphanTx(tx, pfrom->GetId());

                // DoS prevention: do not allow mapOrphanTransactions to grow unbounded
                unsigned int nMaxOrphanTx = (unsigned int)std::max((int64_t)0, GetArg("-maxorphantx", DEFAULT_MAX_ORPHAN_TRANSACTIONS));
                unsigned int nEvicted = LimitOrphanTxSize(nMaxOrphanTx);
                if (nEvicted > 0)
                    LogPrint("mempool", "mapOrphan overflow, removed %u tx\n", nEvicted);
            } else {
                LogPrint("mempool", "not keeping orphan with rejected parents %s\n",tx.GetHash().ToString());
            }
        } else {
            if (!state.CorruptionPossible()) {
                assert(recentRejects);
                recentRejects->insert(tx.GetHash());
            }

            if (pfrom->fWhitelisted && GetBoolArg("-whitelistforcerelay", DEFAULT_WHITELISTFORCERELAY)) {
                // Always relay transactions received from whitelisted peers, even
                // if they were already in the mempool or rejected from it due
                // to policy, allowing the node to function as a gateway for
                // nodes hidden behind it.
                //
                // Never relay transactions that we would assign a non-zero DoS
                // score for, as we expect peers to do the same with us in that
                // case.
                int nDoS = 0;
                if (!state.IsInvalid(nDoS) || nDoS == 0) {
                    LogPrintf("Force relaying tx %s from whitelisted peer=%d\n", tx.GetHash().ToString(), pfrom->id);
                    RelayTransaction(tx);
                } else {
                    LogPrintf("Not relaying invalid transaction %s from whitelisted peer=%d (%s)\n", tx.GetHash().ToString(), pfrom->id, FormatStateMessage(state));
                }
            }
        }
        int nDoS = 0;
        if (state.IsInvalid(nDoS))
        {
            LogPrint("mempoolrej", "%s from peer=%d was not accepted: %s\n", tx.GetHash().ToString(),
                pfrom->id,
                FormatStateMessage(state));
            if (state.GetRejectCode() < REJECT_INTERNAL) // Never send AcceptToMemoryPool's internal codes over P2P
                pfrom->PushMessage(NetMsgType::REJECT, strCommand, (unsigned char)state.GetRejectCode(),
                                   state.GetRejectReason().substr(0, MAX_REJECT_MESSAGE_LENGTH), inv.hash);
            if (nDoS > 0 && (!state.CorruptionPossible() || State(pfrom->id)->fHaveWitness)) {
                // When a non-witness-supporting peer gives us a transaction that would
                // be accepted if witness validation was off, we can't blame them for it.
                Misbehaving(pfrom->GetId(), nDoS);
            }
        }
        FlushStateToDisk(state, FLUSH_STATE_PERIODIC);
    }


    else if (strCommand == NetMsgType::CMPCTBLOCK && !fImporting && !fReindex) // Ignore blocks received while importing
    {
        CBlockHeaderAndShortTxIDs cmpctblock;
        vRecv >> cmpctblock;

        LOCK(cs_main);

        if (mapBlockIndex.find(cmpctblock.header.hashPrevBlock) == mapBlockIndex.end()) {
            // Doesn't connect (or is genesis), instead of DoSing in AcceptBlockHeader, request deeper headers
            if (!IsInitialBlockDownload())
                pfrom->PushMessage(NetMsgType::GETHEADERS, chainActive.GetLocator(pindexBestHeader), uint256());
            return true;
        }

        CBlockIndex *pindex = NULL;
        CValidationState state;
        if (!AcceptBlockHeader(cmpctblock.header, state, chainparams, &pindex)) {
            int nDoS;
            if (state.IsInvalid(nDoS)) {
                if (nDoS > 0)
                    Misbehaving(pfrom->GetId(), nDoS);
                LogPrintf("Peer %d sent us invalid header via cmpctblock\n", pfrom->id);
                return true;
            }
        }

        // If AcceptBlockHeader returned true, it set pindex
        assert(pindex);
        UpdateBlockAvailability(pfrom->GetId(), pindex->GetBlockHash());

        std::map<uint256, pair<NodeId, list<QueuedBlock>::iterator> >::iterator blockInFlightIt = mapBlocksInFlight.find(pindex->GetBlockHash());
        bool fAlreadyInFlight = blockInFlightIt != mapBlocksInFlight.end();

        if (pindex->nStatus & BLOCK_HAVE_DATA) // Nothing to do here
            return true;

        if (pindex->nChainWork <= chainActive.Tip()->nChainWork || // We know something better
                pindex->nTx != 0) { // We had this block at some point, but pruned it
            if (fAlreadyInFlight) {
                // We requested this block for some reason, but our mempool will probably be useless
                // so we just grab the block via normal getdata
                std::vector<CInv> vInv(1);
                vInv[0] = CInv(MSG_BLOCK, cmpctblock.header.GetHash());
                pfrom->PushMessage(NetMsgType::GETDATA, vInv);
            }
            return true;
        }

        // If we're not close to tip yet, give up and let parallel block fetch work its magic
        if (!fAlreadyInFlight && !CanDirectFetch(chainparams.GetConsensus()))
            return true;

        CNodeState *nodestate = State(pfrom->GetId());

        // We want to be a bit conservative just to be extra careful about DoS
        // possibilities in compact block processing...
        if (pindex->nHeight <= chainActive.Height() + 2) {
            if ((!fAlreadyInFlight && nodestate->nBlocksInFlight < MAX_BLOCKS_IN_TRANSIT_PER_PEER) ||
                 (fAlreadyInFlight && blockInFlightIt->second.first == pfrom->GetId())) {
                list<QueuedBlock>::iterator *queuedBlockIt = NULL;
                if (!MarkBlockAsInFlight(pfrom->GetId(), pindex->GetBlockHash(), chainparams.GetConsensus(), pindex, &queuedBlockIt)) {
                    if (!(*queuedBlockIt)->partialBlock)
                        (*queuedBlockIt)->partialBlock.reset(new PartiallyDownloadedBlock(&mempool));
                    else {
                        // The block was already in flight using compact blocks from the same peer
                        LogPrint("net", "Peer sent us compact block we were already syncing!\n");
                        return true;
                    }
                }

                PartiallyDownloadedBlock& partialBlock = *(*queuedBlockIt)->partialBlock;
                ReadStatus status = partialBlock.InitData(cmpctblock);
                if (status == READ_STATUS_INVALID) {
                    MarkBlockAsReceived(pindex->GetBlockHash()); // Reset in-flight state in case of whitelist
                    Misbehaving(pfrom->GetId(), 100);
                    LogPrintf("Peer %d sent us invalid compact block\n", pfrom->id);
                    return true;
                } else if (status == READ_STATUS_FAILED) {
                    // Duplicate txindexes, the block is now in-flight, so just request it
                    std::vector<CInv> vInv(1);
                    vInv[0] = CInv(MSG_BLOCK, cmpctblock.header.GetHash());
                    pfrom->PushMessage(NetMsgType::GETDATA, vInv);
                    return true;
                }

                BlockTransactionsRequest req;
                for (size_t i = 0; i < cmpctblock.BlockTxCount(); i++) {
                    if (!partialBlock.IsTxAvailable(i))
                        req.indexes.push_back(i);
                }
                if (req.indexes.empty()) {
                    // Dirty hack to jump to BLOCKTXN code (TODO: move message handling into their own functions)
                    BlockTransactions txn;
                    txn.blockhash = cmpctblock.header.GetHash();
                    CDataStream blockTxnMsg(SER_NETWORK, PROTOCOL_VERSION);
                    blockTxnMsg << txn;
                    return ProcessMessage(pfrom, NetMsgType::BLOCKTXN, blockTxnMsg, nTimeReceived, chainparams);
                } else {
                    req.blockhash = pindex->GetBlockHash();
                    pfrom->PushMessage(NetMsgType::GETBLOCKTXN, req);
                }
            }
        } else {
            if (fAlreadyInFlight) {
                // We requested this block, but its far into the future, so our
                // mempool will probably be useless - request the block normally
                std::vector<CInv> vInv(1);
                vInv[0] = CInv(MSG_BLOCK, cmpctblock.header.GetHash());
                pfrom->PushMessage(NetMsgType::GETDATA, vInv);
                return true;
            } else {
                // If this was an announce-cmpctblock, we want the same treatment as a header message
                // Dirty hack to process as if it were just a headers message (TODO: move message handling into their own functions)
                std::vector<CBlock> headers;
                headers.push_back(cmpctblock.header);
                CDataStream vHeadersMsg(SER_NETWORK, PROTOCOL_VERSION);
                vHeadersMsg << headers;
                return ProcessMessage(pfrom, NetMsgType::HEADERS, vHeadersMsg, nTimeReceived, chainparams);
            }
        }

        CheckBlockIndex(chainparams.GetConsensus());
    }

    else if (strCommand == NetMsgType::BLOCKTXN && !fImporting && !fReindex) // Ignore blocks received while importing
    {
        BlockTransactions resp;
        vRecv >> resp;

        LOCK(cs_main);

        map<uint256, pair<NodeId, list<QueuedBlock>::iterator> >::iterator it = mapBlocksInFlight.find(resp.blockhash);
        if (it == mapBlocksInFlight.end() || !it->second.second->partialBlock ||
                it->second.first != pfrom->GetId()) {
            LogPrint("net", "Peer %d sent us block transactions for block we weren't expecting\n", pfrom->id);
            return true;
        }

        PartiallyDownloadedBlock& partialBlock = *it->second.second->partialBlock;
        CBlock block;
        ReadStatus status = partialBlock.FillBlock(block, resp.txn);
        if (status == READ_STATUS_INVALID) {
            MarkBlockAsReceived(resp.blockhash); // Reset in-flight state in case of whitelist
            LogPrintf("Peer %d sent us invalid compact block/non-matching block transactions\n", pfrom->id);
            return true;
        } else if (status == READ_STATUS_FAILED) {
            // Might have collided, fall back to getdata now :(
            std::vector<CInv> invs;
            invs.push_back(CInv(MSG_BLOCK, resp.blockhash));
            pfrom->PushMessage(NetMsgType::GETDATA, invs);
        } else {
            CValidationState state;
            ProcessNewBlock(state, chainparams, pfrom, &block, false, NULL);
            int nDoS;
            if (state.IsInvalid(nDoS)) {
                assert (state.GetRejectCode() < REJECT_INTERNAL); // Blocks are never rejected with internal reject codes
                pfrom->PushMessage(NetMsgType::REJECT, strCommand, (unsigned char)state.GetRejectCode(),
                                   state.GetRejectReason().substr(0, MAX_REJECT_MESSAGE_LENGTH), block.GetHash());
                if (nDoS > 0) {
                    LOCK(cs_main);
                    Misbehaving(pfrom->GetId(), nDoS);
                }
            }
        }
    }


    else if (strCommand == NetMsgType::HEADERS && !fImporting && !fReindex) // Ignore headers received while importing
    {
        std::vector<CBlock> headers;

        // Bypass the normal CBlock deserialization, as we don't want to risk deserializing 2000 full blocks.
        unsigned int nCount = ReadCompactSize(vRecv);

        if (nCount > MAX_HEADERS_RESULTS) {
            LOCK(cs_main);
            Misbehaving(pfrom->GetId(), 20);
            return error("headers message size = %u", nCount);
        }
        headers.resize(nCount);

        for (unsigned int n = 0; n < nCount; n++) {

            vRecv >> headers[n];

            //ReadCompactSize(vRecv); // ignore tx count; assume it is 0.
        }

        {
        LOCK(cs_main);

        if (nCount == 0) {
            // Nothing interesting. Stop asking this peers for more headers.
            return true;
        }

        CNodeState *nodestate = State(pfrom->GetId());

        // If this looks like it could be a block announcement (nCount <
        // MAX_BLOCKS_TO_ANNOUNCE), use special logic for handling headers that
        // don't connect:
        // - Send a getheaders message in response to try to connect the chain.
        // - The peer can send up to MAX_UNCONNECTING_HEADERS in a row that
        //   don't connect before giving DoS points
        // - Once a headers message is received that is valid and does connect,
        //   nUnconnectingHeaders gets reset back to 0.
        if (mapBlockIndex.find(headers[0].hashPrevBlock) == mapBlockIndex.end() && nCount < MAX_BLOCKS_TO_ANNOUNCE) {
            nodestate->nUnconnectingHeaders++;
            pfrom->PushMessage(NetMsgType::GETHEADERS, chainActive.GetLocator(pindexBestHeader), uint256());
            LogPrint("net", "received header %s: missing prev block %s, sending getheaders (%d) to end (peer=%d, nUnconnectingHeaders=%d)\n",
                    headers[0].GetHash().ToString(),
                    headers[0].hashPrevBlock.ToString(),
                    pindexBestHeader->nHeight,
                    pfrom->id, nodestate->nUnconnectingHeaders);
            // Set hashLastUnknownBlock for this peer, so that if we
            // eventually get the headers - even from a different peer -
            // we can use this peer to download.
            UpdateBlockAvailability(pfrom->GetId(), headers.back().GetHash());

            if (nodestate->nUnconnectingHeaders % MAX_UNCONNECTING_HEADERS == 0) {
                Misbehaving(pfrom->GetId(), 20);
            }

            return true;
        }

        CBlockIndex *pindexLast = NULL;
        BOOST_FOREACH(const CBlock& header, headers) {
            CValidationState state;
            if (pindexLast != NULL && header.hashPrevBlock != pindexLast->GetBlockHash()) {
                Misbehaving(pfrom->GetId(), 20);
                return error("non-continuous headers sequence");
            }
            CBlockHeader pblockheader = CBlockHeader(header);
            if (!AcceptBlockHeader(pblockheader, state, chainparams, &pindexLast)) {

                int nDoS;
                if (state.IsInvalid(nDoS)) {
                    if (nDoS > 0)
                        Misbehaving(pfrom->GetId(), nDoS);
                    return error("invalid header received");
                }
            }
        }

        if (nodestate->nUnconnectingHeaders > 0) {
            LogPrint("net", "peer=%d: resetting nUnconnectingHeaders (%d -> 0)\n", pfrom->id, nodestate->nUnconnectingHeaders);
        }
        nodestate->nUnconnectingHeaders = 0;

        assert(pindexLast);
        UpdateBlockAvailability(pfrom->GetId(), pindexLast->GetBlockHash());

        if (nCount == MAX_HEADERS_RESULTS) {
            // Headers message had its maximum size; the peer may have more headers.
            // TODO: optimize: if pindexLast is an ancestor of chainActive.Tip or pindexBestHeader, continue
            // from there instead.
            LogPrint("net", "more getheaders (%d) to end to peer=%d (startheight:%d)\n", pindexLast->nHeight, pfrom->id, pfrom->nStartingHeight);
            pfrom->PushMessage(NetMsgType::GETHEADERS, chainActive.GetLocator(pindexLast), uint256());
        }

        bool fCanDirectFetch = CanDirectFetch(chainparams.GetConsensus());

        // If this set of headers is valid and ends in a block with at least as
        // much work as our tip, download as much as possible.
        if (fCanDirectFetch && pindexLast->IsValid(BLOCK_VALID_TREE) && chainActive.Tip()->nChainWork <= pindexLast->nChainWork) {
            vector<CBlockIndex *> vToFetch;
            CBlockIndex *pindexWalk = pindexLast;
            // Calculate all the blocks we'd need to switch to pindexLast, up to a limit.
            while (pindexWalk && !chainActive.Contains(pindexWalk) && vToFetch.size() <= MAX_BLOCKS_IN_TRANSIT_PER_PEER) {
                if (!(pindexWalk->nStatus & BLOCK_HAVE_DATA) &&
                        !mapBlocksInFlight.count(pindexWalk->GetBlockHash()) &&
                        (!IsWitnessEnabled(pindexWalk->pprev, chainparams.GetConsensus()) || State(pfrom->GetId())->fHaveWitness)) {
                    // We don't have this block, and it's not yet in flight.
                    vToFetch.push_back(pindexWalk);
                }
                pindexWalk = pindexWalk->pprev;
            }
            // If pindexWalk still isn't on our main chain, we're looking at a
            // very large reorg at a time we think we're close to caught up to
            // the main chain -- this shouldn't really happen.  Bail out on the
            // direct fetch and rely on parallel download instead.
            if (!chainActive.Contains(pindexWalk)) {
                LogPrint("net", "Large reorg, won't direct fetch to %s (%d)\n",
                        pindexLast->GetBlockHash().ToString(),
                        pindexLast->nHeight);
            } else {
                vector<CInv> vGetData;
                // Download as much as possible, from earliest to latest.
                BOOST_REVERSE_FOREACH(CBlockIndex *pindex, vToFetch) {
                    if (nodestate->nBlocksInFlight >= MAX_BLOCKS_IN_TRANSIT_PER_PEER) {
                        // Can't download any more from this peer
                        break;
                    }
                    uint32_t nFetchFlags = GetFetchFlags(pfrom, pindex->pprev, chainparams.GetConsensus());
                    vGetData.push_back(CInv(MSG_BLOCK | nFetchFlags, pindex->GetBlockHash()));
                    MarkBlockAsInFlight(pfrom->GetId(), pindex->GetBlockHash(), chainparams.GetConsensus(), pindex);
                    LogPrint("net", "Requesting block %s from  peer=%d\n",
                            pindex->GetBlockHash().ToString(), pfrom->id);
                }
                if (vGetData.size() > 1) {
                    LogPrint("net", "Downloading blocks toward %s (%d) via headers direct fetch\n",
                            pindexLast->GetBlockHash().ToString(), pindexLast->nHeight);
                }
                if (vGetData.size() > 0) {
//                    if (nodestate->fProvidesHeaderAndIDs && vGetData.size() == 1 && mapBlocksInFlight.size() == 1 && pindexLast->pprev->IsValid(BLOCK_VALID_CHAIN) && !(nLocalServices & NODE_WITNESS)) {
//                        // We seem to be rather well-synced, so it appears pfrom was the first to provide us
//                        // with this block! Let's get them to announce using compact blocks in the future.
//                        MaybeSetPeerAsAnnouncingHeaderAndIDs(nodestate, pfrom);
//                        // In any case, we want to download using a compact block, not a regular one
//                        vGetData[0] = CInv(MSG_CMPCT_BLOCK, vGetData[0].hash);
//                    }
                    pfrom->PushMessage(NetMsgType::GETDATA, vGetData);
                }
            }
        }

        CheckBlockIndex(chainparams.GetConsensus());
        }

        NotifyHeaderTip();
    }

    else if (strCommand == NetMsgType::BLOCK && !fImporting && !fReindex) // Ignore blocks received while importing
    {
        CBlock block;
        vRecv >> block;

        LogPrint("net", "received block %s peer=%d\n%s\n", block.GetHash().ToString(), pfrom->id, block.ToString());

        CValidationState state;
        // Process all blocks from whitelisted peers, even if not requested,
        // unless we're still syncing with the network.
        // Such an unrequested block may still be processed, subject to the
        // conditions in AcceptBlock().
        bool forceProcessing = pfrom->fWhitelisted && !IsInitialBlockDownload();
        ProcessNewBlock(state, chainparams, pfrom, &block, forceProcessing, NULL);
        int nDoS;
        if (state.IsInvalid(nDoS)) {
            assert (state.GetRejectCode() < REJECT_INTERNAL); // Blocks are never rejected with internal reject codes
            pfrom->PushMessage(NetMsgType::REJECT, strCommand, (unsigned char)state.GetRejectCode(),
                               state.GetRejectReason().substr(0, MAX_REJECT_MESSAGE_LENGTH), block.GetHash());
            if (nDoS > 0) {
                LOCK(cs_main);
                Misbehaving(pfrom->GetId(), nDoS);
            }
        }

    }


    else if (strCommand == NetMsgType::GETADDR)
    {
        // This asymmetric behavior for inbound and outbound connections was introduced
        // to prevent a fingerprinting attack: an attacker can send specific fake addresses
        // to users' AddrMan and later request them by sending getaddr messages.
        // Making nodes which are behind NAT and can only make outgoing connections ignore
        // the getaddr message mitigates the attack.
        if (!pfrom->fInbound) {
            LogPrint("net", "Ignoring \"getaddr\" from outbound connection. peer=%d\n", pfrom->id);
            return true;
        }

        // Only send one GetAddr response per connection to reduce resource waste
        //  and discourage addr stamping of INV announcements.
        if (pfrom->fSentAddr) {
            LogPrint("net", "Ignoring repeated \"getaddr\". peer=%d\n", pfrom->id);
            return true;
        }
        pfrom->fSentAddr = true;

        pfrom->vAddrToSend.clear();
        vector<CAddress> vAddr = addrman.GetAddr();
        BOOST_FOREACH(const CAddress &addr, vAddr)
            pfrom->PushAddress(addr);
    }


    else if (strCommand == NetMsgType::MEMPOOL)
    {
        if (!(nLocalServices & NODE_BLOOM) && !pfrom->fWhitelisted)
        {
            LogPrint("net", "mempool request with bloom filters disabled, disconnect peer=%d\n", pfrom->GetId());
            pfrom->fDisconnect = true;
            return true;
        }

        if (CNode::OutboundTargetReached(false) && !pfrom->fWhitelisted)
        {
            LogPrint("net", "mempool request with bandwidth limit reached, disconnect peer=%d\n", pfrom->GetId());
            pfrom->fDisconnect = true;
            return true;
        }

        LOCK(pfrom->cs_inventory);
        pfrom->fSendMempool = true;
    }


    else if (strCommand == NetMsgType::PING)
    {
        if (pfrom->nVersion > BIP0031_VERSION)
        {
            uint64_t nonce = 0;
            vRecv >> nonce;
            // Echo the message back with the nonce. This allows for two useful features:
            //
            // 1) A remote node can quickly check if the connection is operational
            // 2) Remote nodes can measure the latency of the network thread. If this node
            //    is overloaded it won't respond to pings quickly and the remote node can
            //    avoid sending us more work, like chain download requests.
            //
            // The nonce stops the remote getting confused between different pings: without
            // it, if the remote node sends a ping once per second and this node takes 5
            // seconds to respond to each, the 5th ping the remote sends would appear to
            // return very quickly.
            pfrom->PushMessage(NetMsgType::PONG, nonce);
        }
    }


    else if (strCommand == NetMsgType::PONG)
    {
        int64_t pingUsecEnd = nTimeReceived;
        uint64_t nonce = 0;
        size_t nAvail = vRecv.in_avail();
        bool bPingFinished = false;
        std::string sProblem;

        if (nAvail >= sizeof(nonce)) {
            vRecv >> nonce;

            // Only process pong message if there is an outstanding ping (old ping without nonce should never pong)
            if (pfrom->nPingNonceSent != 0) {
                if (nonce == pfrom->nPingNonceSent) {
                    // Matching pong received, this ping is no longer outstanding
                    bPingFinished = true;
                    int64_t pingUsecTime = pingUsecEnd - pfrom->nPingUsecStart;
                    if (pingUsecTime > 0) {
                        // Successful ping time measurement, replace previous
                        pfrom->nPingUsecTime = pingUsecTime;
                        pfrom->nMinPingUsecTime = std::min(pfrom->nMinPingUsecTime, pingUsecTime);
                    } else {
                        // This should never happen
                        sProblem = "Timing mishap";
                    }
                } else {
                    // Nonce mismatches are normal when pings are overlapping
                    sProblem = "Nonce mismatch";
                    if (nonce == 0) {
                        // This is most likely a bug in another implementation somewhere; cancel this ping
                        bPingFinished = true;
                        sProblem = "Nonce zero";
                    }
                }
            } else {
                sProblem = "Unsolicited pong without ping";
            }
        } else {
            // This is most likely a bug in another implementation somewhere; cancel this ping
            bPingFinished = true;
            sProblem = "Short payload";
        }

        if (!(sProblem.empty())) {
            LogPrint("net", "pong peer=%d: %s, %x expected, %x received, %u bytes\n",
                pfrom->id,
                sProblem,
                pfrom->nPingNonceSent,
                nonce,
                nAvail);
        }
        if (bPingFinished) {
            pfrom->nPingNonceSent = 0;
        }
    }


    else if (strCommand == NetMsgType::FILTERLOAD)
    {
        CBloomFilter filter;
        vRecv >> filter;

        LOCK(pfrom->cs_filter);

        if (!filter.IsWithinSizeConstraints())
        {
            // There is no excuse for sending a too-large filter
            LOCK(cs_main);
            Misbehaving(pfrom->GetId(), 100);
        }
        else
        {
            delete pfrom->pfilter;
            pfrom->pfilter = new CBloomFilter(filter);
            pfrom->pfilter->UpdateEmptyFull();
        }
        pfrom->fRelayTxes = true;
    }


    else if (strCommand == NetMsgType::FILTERADD)
    {
        vector<unsigned char> vData;
        vRecv >> vData;

        // Nodes must NEVER send a data item > 520 bytes (the max size for a script data object,
        // and thus, the maximum size any matched object can have) in a filteradd message
        if (vData.size() > MAX_SCRIPT_ELEMENT_SIZE)
        {
            LOCK(cs_main);
            Misbehaving(pfrom->GetId(), 100);
        } else {
            LOCK(pfrom->cs_filter);
            if (pfrom->pfilter)
                pfrom->pfilter->insert(vData);
            else
            {
                LOCK(cs_main);
                Misbehaving(pfrom->GetId(), 100);
            }
        }
    }


    else if (strCommand == NetMsgType::FILTERCLEAR)
    {
        LOCK(pfrom->cs_filter);
        delete pfrom->pfilter;
        pfrom->pfilter = new CBloomFilter();
        pfrom->fRelayTxes = true;
    }


    else if (strCommand == NetMsgType::REJECT)
    {
        try {
            string strMsg; unsigned char ccode; string strReason;
            vRecv >> LIMITED_STRING(strMsg, CMessageHeader::COMMAND_SIZE) >> ccode >> LIMITED_STRING(strReason, MAX_REJECT_MESSAGE_LENGTH);

            ostringstream ss;
            ss << strMsg << " code " << itostr(ccode) << ": " << strReason;

            if (strMsg == NetMsgType::BLOCK || strMsg == NetMsgType::TX)
            {
                uint256 hash;
                vRecv >> hash;
                ss << ": hash " << hash.ToString();
            }
            if(fDebug || ccode == REJECT_OBSOLETE)
                LogPrintf("Nodes are rejecting our messages. Reason: %s\n", SanitizeString(ss.str()));
        } catch (const std::ios_base::failure&) {
            // Avoid feedback loops by preventing reject messages from triggering a new reject message.
            if(fDebug)
                LogPrint("net", "Unparseable reject message received\n");
        }
    }

    else if (strCommand == NetMsgType::FEEFILTER) {
        CAmount newFeeFilter = 0;
        vRecv >> newFeeFilter;
        if (MoneyRange(newFeeFilter)) {
            {
                LOCK(pfrom->cs_feeFilter);
                pfrom->minFeeFilter = newFeeFilter;
            }
            LogPrint("net", "received: feefilter of %s from peer=%d\n", CFeeRate(newFeeFilter).ToString(), pfrom->id);
        }
    }

    else {
        // Ignore unknown commands for extensibility
        LogPrint("net", "Unknown command \"%s\" from peer=%d\n", SanitizeString(strCommand), pfrom->id);
    }



    return true;
}

// requires LOCK(cs_vRecvMsg)
bool ProcessMessages(CNode* pfrom)
{
    const CChainParams& chainparams = Params();
    //if (fDebug)
    //    LogPrintf("%s(%u messages)\n", __func__, pfrom->vRecvMsg.size());

    //
    // Message format
    //  (4) message start
    //  (12) command
    //  (4) size
    //  (4) checksum
    //  (x) data
    //
    bool fOk = true;

    if (!pfrom->vRecvGetData.empty())
        ProcessGetData(pfrom, chainparams.GetConsensus());

    // this maintains the order of responses
    if (!pfrom->vRecvGetData.empty()) return fOk;

    std::deque<CNetMessage>::iterator it = pfrom->vRecvMsg.begin();
    while (!pfrom->fDisconnect && it != pfrom->vRecvMsg.end()) {
        // Don't bother if send buffer is too full to respond anyway
        if (pfrom->nSendSize >= SendBufferSize())
            break;

        // get next message
        CNetMessage& msg = *it;

        //if (fDebug)
        //    LogPrintf("%s(message %u msgsz, %u bytes, complete:%s)\n", __func__,
        //            msg.hdr.nMessageSize, msg.vRecv.size(),
        //            msg.complete() ? "Y" : "N");

        // end, if an incomplete message is found
        if (!msg.complete())
            break;

        // at this point, any failure means we can delete the current message
        it++;

        // Scan for message start
        if (memcmp(msg.hdr.pchMessageStart, chainparams.MessageStart(), MESSAGE_START_SIZE) != 0) {
            LogPrintf("PROCESSMESSAGE: INVALID MESSAGESTART %s peer=%d\n", SanitizeString(msg.hdr.GetCommand()), pfrom->id);
            fOk = false;
            break;
        }

        // Read header
        CMessageHeader& hdr = msg.hdr;
        if (!hdr.IsValid(chainparams.MessageStart()))
        {
            LogPrintf("PROCESSMESSAGE: ERRORS IN HEADER %s peer=%d\n", SanitizeString(hdr.GetCommand()), pfrom->id);
            continue;
        }
        string strCommand = hdr.GetCommand();

        // Message size
        unsigned int nMessageSize = hdr.nMessageSize;

        // Checksum
        CDataStream& vRecv = msg.vRecv;
        uint256 hash = Hash(vRecv.begin(), vRecv.begin() + nMessageSize);
        unsigned int nChecksum = ReadLE32((unsigned char*)&hash);
        if (nChecksum != hdr.nChecksum)
        {
            LogPrintf("%s(%s, %u bytes): CHECKSUM ERROR nChecksum=%08x hdr.nChecksum=%08x\n", __func__,
               SanitizeString(strCommand), nMessageSize, nChecksum, hdr.nChecksum);
            continue;
        }

        // Process message
        bool fRet = false;
        try
        {
            fRet = ProcessMessage(pfrom, strCommand, vRecv, msg.nTime, chainparams);
            boost::this_thread::interruption_point();
        }
        catch (const std::ios_base::failure& e)
        {
            pfrom->PushMessage(NetMsgType::REJECT, strCommand, REJECT_MALFORMED, string("error parsing message"));
            if (strstr(e.what(), "end of data"))
            {
                // Allow exceptions from under-length message on vRecv
                LogPrintf("%s(%s, %u bytes): Exception '%s' caught, normally caused by a message being shorter than its stated length\n", __func__, SanitizeString(strCommand), nMessageSize, e.what());
            }
            else if (strstr(e.what(), "size too large"))
            {
                // Allow exceptions from over-long size
                LogPrintf("%s(%s, %u bytes): Exception '%s' caught\n", __func__, SanitizeString(strCommand), nMessageSize, e.what());
            }
            else if (strstr(e.what(), "non-canonical ReadCompactSize()"))
            {
                // Allow exceptions from non-canonical encoding
                LogPrintf("%s(%s, %u bytes): Exception '%s' caught\n", __func__, SanitizeString(strCommand), nMessageSize, e.what());
            }
            else
            {
                PrintExceptionContinue(&e, "ProcessMessages()");
            }
        }
        catch (const boost::thread_interrupted&) {
            throw;
        }
        catch (const std::exception& e) {
            PrintExceptionContinue(&e, "ProcessMessages()");
        } catch (...) {
            PrintExceptionContinue(NULL, "ProcessMessages()");
        }

        if (!fRet)
            LogPrintf("%s(%s, %u bytes) FAILED peer=%d\n", __func__, SanitizeString(strCommand), nMessageSize, pfrom->id);

        break;
    }

    // In case the connection got shut down, its receive buffer was wiped
    if (!pfrom->fDisconnect)
        pfrom->vRecvMsg.erase(pfrom->vRecvMsg.begin(), it);

    return fOk;
}

class CompareInvMempoolOrder
{
    CTxMemPool *mp;
public:
    CompareInvMempoolOrder(CTxMemPool *mempool)
    {
        mp = mempool;
    }

    bool operator()(std::set<uint256>::iterator a, std::set<uint256>::iterator b)
    {
        /* As std::make_heap produces a max-heap, we want the entries with the
         * fewest ancestors/highest fee to sort later. */
        return mp->CompareDepthAndScore(*b, *a);
    }
};

bool SendMessages(CNode* pto)
{
    const Consensus::Params& consensusParams = Params().GetConsensus();
    {
        // Don't send anything until we get its version message
        if (pto->nVersion == 0)
            return true;

        //
        // Message: ping
        //
        bool pingSend = false;
        if (pto->fPingQueued) {
            // RPC ping request by user
            pingSend = true;
        }
        if (pto->nPingNonceSent == 0 && pto->nPingUsecStart + PING_INTERVAL * 1000000 < GetTimeMicros()) {
            // Ping automatically sent as a latency probe & keepalive.
            pingSend = true;
        }
        if (pingSend) {
            uint64_t nonce = 0;
            while (nonce == 0) {
                GetRandBytes((unsigned char*)&nonce, sizeof(nonce));
            }
            pto->fPingQueued = false;
            pto->nPingUsecStart = GetTimeMicros();
            if (pto->nVersion > BIP0031_VERSION) {
                pto->nPingNonceSent = nonce;
                pto->PushMessage(NetMsgType::PING, nonce);
            } else {
                // Peer is too old to support ping command with nonce, pong will never arrive.
                pto->nPingNonceSent = 0;
                pto->PushMessage(NetMsgType::PING);
            }
        }

        TRY_LOCK(cs_main, lockMain); // Acquire cs_main for IsInitialBlockDownload() and CNodeState()
        if (!lockMain)
            return true;

        // Address refresh broadcast
        int64_t nNow = GetTimeMicros();
        if (!IsInitialBlockDownload() && pto->nNextLocalAddrSend < nNow) {
            AdvertiseLocal(pto);
            pto->nNextLocalAddrSend = PoissonNextSend(nNow, AVG_LOCAL_ADDRESS_BROADCAST_INTERVAL);
        }

        //
        // Message: addr
        //
        if (pto->nNextAddrSend < nNow) {
            pto->nNextAddrSend = PoissonNextSend(nNow, AVG_ADDRESS_BROADCAST_INTERVAL);
            vector<CAddress> vAddr;
            vAddr.reserve(pto->vAddrToSend.size());
            BOOST_FOREACH(const CAddress& addr, pto->vAddrToSend)
            {
                if (!pto->addrKnown.contains(addr.GetKey()))
                {
                    pto->addrKnown.insert(addr.GetKey());
                    vAddr.push_back(addr);
                    // receiver rejects addr messages larger than 1000
                    if (vAddr.size() >= 1000)
                    {
                        pto->PushMessage(NetMsgType::ADDR, vAddr);
                        vAddr.clear();
                    }
                }
            }
            pto->vAddrToSend.clear();
            if (!vAddr.empty())
                pto->PushMessage(NetMsgType::ADDR, vAddr);
            // we only send the big addr message once
            if (pto->vAddrToSend.capacity() > 40)
                pto->vAddrToSend.shrink_to_fit();
        }

        CNodeState &state = *State(pto->GetId());
        if (state.fShouldBan) {
            if (pto->fWhitelisted)
                LogPrintf("Warning: not punishing whitelisted peer %s!\n", pto->addr.ToString());
            else {
                pto->fDisconnect = true;
                if (pto->addr.IsLocal())
                    LogPrintf("Warning: not banning local peer %s!\n", pto->addr.ToString());
                else
                {
                    CNode::Ban(pto->addr, BanReasonNodeMisbehaving);
                }
            }
            state.fShouldBan = false;
        }

        BOOST_FOREACH(const CBlockReject& reject, state.rejects)
            pto->PushMessage(NetMsgType::REJECT, (string)NetMsgType::BLOCK, reject.chRejectCode, reject.strRejectReason, reject.hashBlock);
        state.rejects.clear();

        // Start block sync
        if (pindexBestHeader == NULL)
            pindexBestHeader = chainActive.Tip();

        bool fFetch = state.fPreferredDownload || (nPreferredDownload == 0 && !pto->fClient && !pto->fOneShot); // Download if this is a nice peer, or we have no nice peers and this one might do.
        if (!state.fSyncStarted && !pto->fClient && !fImporting && !fReindex) {
            // Only actively request headers from a single peer, unless we're close to today.
            if ((nSyncStarted == 0 && fFetch) || pindexBestHeader->GetBlockTime() > GetAdjustedTime() - 24 * 60 * 60) {
                state.fSyncStarted = true;
                nSyncStarted++;
                const CBlockIndex *pindexStart = pindexBestHeader;
                /* If possible, start at the block preceding the currently
                   best known header.  This ensures that we always get a
                   non-empty list of headers back as long as the peer
                   is up-to-date.  With a non-empty response, we can initialise
                   the peer's known best block.  This wouldn't be possible
                   if we requested starting at pindexBestHeader and
                   got back an empty response.  */
                if (pindexStart->pprev)
                    pindexStart = pindexStart->pprev;
                LogPrint("net", "initial getheaders (%d) to peer=%d (startheight:%d)\n", pindexStart->nHeight, pto->id, pto->nStartingHeight);
                pto->PushMessage(NetMsgType::GETHEADERS, chainActive.GetLocator(pindexStart), uint256());
            }
        }

        // Resend wallet transactions that haven't gotten in a block yet
        // Except during reindex, importing and IBD, when old wallet
        // transactions become unconfirmed and spams other nodes.
        if (!fReindex && !fImporting && !IsInitialBlockDownload())
        {
            GetMainSignals().Broadcast(nTimeBestReceived);
        }

        //
        // Try sending block announcements via headers
        //
        {
            // If we have less than MAX_BLOCKS_TO_ANNOUNCE in our
            // list of block hashes we're relaying, and our peer wants
            // headers announcements, then find the first header
            // not yet known to our peer but would connect, and send.
            // If no header would connect, or if we have too many
            // blocks, or if the peer doesn't want headers, just
            // add all to the inv queue.
            LOCK(pto->cs_inventory);
            vector<CBlock> vHeaders;
            bool fRevertToInv = ((!state.fPreferHeaders &&
                                 (!state.fPreferHeaderAndIDs || pto->vBlockHashesToAnnounce.size() > 1)) ||
                                pto->vBlockHashesToAnnounce.size() > MAX_BLOCKS_TO_ANNOUNCE);
            CBlockIndex *pBestIndex = NULL; // last header queued for delivery
            ProcessBlockAvailability(pto->id); // ensure pindexBestKnownBlock is up-to-date

            if (!fRevertToInv) {
                bool fFoundStartingHeader = false;
                // Try to find first header that our peer doesn't have, and
                // then send all headers past that one.  If we come across any
                // headers that aren't on chainActive, give up.
                BOOST_FOREACH(const uint256 &hash, pto->vBlockHashesToAnnounce) {
                    BlockMap::iterator mi = mapBlockIndex.find(hash);
                    assert(mi != mapBlockIndex.end());
                    CBlockIndex *pindex = mi->second;
                    if (chainActive[pindex->nHeight] != pindex) {
                        // Bail out if we reorged away from this block
                        fRevertToInv = true;
                        break;
                    }
                    if (pBestIndex != NULL && pindex->pprev != pBestIndex) {
                        // This means that the list of blocks to announce don't
                        // connect to each other.
                        // This shouldn't really be possible to hit during
                        // regular operation (because reorgs should take us to
                        // a chain that has some block not on the prior chain,
                        // which should be caught by the prior check), but one
                        // way this could happen is by using invalidateblock /
                        // reconsiderblock repeatedly on the tip, causing it to
                        // be added multiple times to vBlockHashesToAnnounce.
                        // Robustly deal with this rare situation by reverting
                        // to an inv.
                        fRevertToInv = true;
                        break;
                    }
                    pBestIndex = pindex;
                    if (fFoundStartingHeader) {
                        // add this to the headers message
                        vHeaders.push_back(pindex->GetBlockHeader());
                    } else if (PeerHasHeader(&state, pindex)) {
                        continue; // keep looking for the first new block
                    } else if (pindex->pprev == NULL || PeerHasHeader(&state, pindex->pprev)) {
                        // Peer doesn't have this header but they do have the prior one.
                        // Start sending headers.
                        fFoundStartingHeader = true;
                        vHeaders.push_back(pindex->GetBlockHeader());
                    } else {
                        // Peer doesn't have this header or the prior one -- nothing will
                        // connect, so bail out.
                        fRevertToInv = true;
                        break;
                    }
                }
            }
            if (!fRevertToInv && !vHeaders.empty()) {
                if (vHeaders.size() == 1 && state.fPreferHeaderAndIDs) {
                    // We only send up to 1 block as header-and-ids, as otherwise
                    // probably means we're doing an initial-ish-sync or they're slow
                    LogPrint("net", "%s sending header-and-ids %s to peer %d\n", __func__,
                            vHeaders.front().GetHash().ToString(), pto->id);
                    //TODO: Shouldn't need to reload block from disk, but requires refactor
                    CBlock block;
                    assert(ReadBlockFromDisk(block, pBestIndex, consensusParams));
                    CBlockHeaderAndShortTxIDs cmpctblock(block);
                    pto->PushMessageWithFlag(SERIALIZE_TRANSACTION_NO_WITNESS, NetMsgType::CMPCTBLOCK, cmpctblock);
                    state.pindexBestHeaderSent = pBestIndex;
                } else if (state.fPreferHeaders) {
                    if (vHeaders.size() > 1) {
                        LogPrint("net", "%s: %u headers, range (%s, %s), to peer=%d\n", __func__,
                                vHeaders.size(),
                                vHeaders.front().GetHash().ToString(),
                                vHeaders.back().GetHash().ToString(), pto->id);
                    } else {
                        LogPrint("net", "%s: sending header %s to peer=%d\n", __func__,
                                vHeaders.front().GetHash().ToString(), pto->id);
                    }
                    pto->PushMessage(NetMsgType::HEADERS, vHeaders);
                    state.pindexBestHeaderSent = pBestIndex;
                } else
                    fRevertToInv = true;
            }
            if (fRevertToInv) {
                // If falling back to using an inv, just try to inv the tip.
                // The last entry in vBlockHashesToAnnounce was our tip at some point
                // in the past.
                if (!pto->vBlockHashesToAnnounce.empty()) {
                    const uint256 &hashToAnnounce = pto->vBlockHashesToAnnounce.back();
                    BlockMap::iterator mi = mapBlockIndex.find(hashToAnnounce);
                    assert(mi != mapBlockIndex.end());
                    CBlockIndex *pindex = mi->second;

                    // Warn if we're announcing a block that is not on the main chain.
                    // This should be very rare and could be optimized out.
                    // Just log for now.
                    if (chainActive[pindex->nHeight] != pindex) {
                        LogPrint("net", "Announcing block %s not on main chain (tip=%s)\n",
                            hashToAnnounce.ToString(), chainActive.Tip()->GetBlockHash().ToString());
                    }

                    // If the peer's chain has this block, don't inv it back.
                    if (!PeerHasHeader(&state, pindex)) {
                        pto->PushInventory(CInv(MSG_BLOCK, hashToAnnounce));
                        LogPrint("net", "%s: sending inv peer=%d hash=%s\n", __func__,
                            pto->id, hashToAnnounce.ToString());
                    }
                }
            }
            pto->vBlockHashesToAnnounce.clear();
        }

        //
        // Message: inventory
        //
        vector<CInv> vInv;
        {
            LOCK(pto->cs_inventory);
            vInv.reserve(std::max<size_t>(pto->vInventoryBlockToSend.size(), INVENTORY_BROADCAST_MAX));

            // Add blocks
            BOOST_FOREACH(const uint256& hash, pto->vInventoryBlockToSend) {
                vInv.push_back(CInv(MSG_BLOCK, hash));
                if (vInv.size() == MAX_INV_SZ) {
                    pto->PushMessage(NetMsgType::INV, vInv);
                    vInv.clear();
                }
            }
            pto->vInventoryBlockToSend.clear();

            // Check whether periodic sends should happen
            bool fSendTrickle = pto->fWhitelisted;
            if (pto->nNextInvSend < nNow) {
                fSendTrickle = true;
                // Use half the delay for outbound peers, as there is less privacy concern for them.
                pto->nNextInvSend = PoissonNextSend(nNow, INVENTORY_BROADCAST_INTERVAL >> !pto->fInbound);
            }

            // Time to send but the peer has requested we not relay transactions.
            if (fSendTrickle) {
                LOCK(pto->cs_filter);
                if (!pto->fRelayTxes) pto->setInventoryTxToSend.clear();
            }

            // Respond to BIP35 mempool requests
            if (fSendTrickle && pto->fSendMempool) {
                auto vtxinfo = mempool.infoAll();
                pto->fSendMempool = false;
                CAmount filterrate = 0;
                {
                    LOCK(pto->cs_feeFilter);
                    filterrate = pto->minFeeFilter;
                }

                LOCK(pto->cs_filter);

                for (const auto& txinfo : vtxinfo) {
                    const uint256& hash = txinfo.tx->GetHash();
                    CInv inv(MSG_TX, hash);
                    pto->setInventoryTxToSend.erase(hash);
                    if (filterrate) {
                        if (txinfo.feeRate.GetFeePerK() < filterrate)
                            continue;
                    }
                    if (pto->pfilter) {
                        if (!pto->pfilter->IsRelevantAndUpdate(*txinfo.tx)) continue;
                    }
                    pto->filterInventoryKnown.insert(hash);
                    vInv.push_back(inv);
                    if (vInv.size() == MAX_INV_SZ) {
                        pto->PushMessage(NetMsgType::INV, vInv);
                        vInv.clear();
                    }
                }
                pto->timeLastMempoolReq = GetTime();
            }

            // Determine transactions to relay
            if (fSendTrickle) {
                // Produce a vector with all candidates for sending
                vector<std::set<uint256>::iterator> vInvTx;
                vInvTx.reserve(pto->setInventoryTxToSend.size());
                for (std::set<uint256>::iterator it = pto->setInventoryTxToSend.begin(); it != pto->setInventoryTxToSend.end(); it++) {
                    vInvTx.push_back(it);
                }
                CAmount filterrate = 0;
                {
                    LOCK(pto->cs_feeFilter);
                    filterrate = pto->minFeeFilter;
                }
                // Topologically and fee-rate sort the inventory we send for privacy and priority reasons.
                // A heap is used so that not all items need sorting if only a few are being sent.
                CompareInvMempoolOrder compareInvMempoolOrder(&mempool);
                std::make_heap(vInvTx.begin(), vInvTx.end(), compareInvMempoolOrder);
                // No reason to drain out at many times the network's capacity,
                // especially since we have many peers and some will draw much shorter delays.
                unsigned int nRelayedTransactions = 0;
                LOCK(pto->cs_filter);
                while (!vInvTx.empty() && nRelayedTransactions < INVENTORY_BROADCAST_MAX) {
                    // Fetch the top element from the heap
                    std::pop_heap(vInvTx.begin(), vInvTx.end(), compareInvMempoolOrder);
                    std::set<uint256>::iterator it = vInvTx.back();
                    vInvTx.pop_back();
                    uint256 hash = *it;
                    // Remove it from the to-be-sent set
                    pto->setInventoryTxToSend.erase(it);
                    // Check if not in the filter already
                    if (pto->filterInventoryKnown.contains(hash)) {
                        continue;
                    }
                    // Not in the mempool anymore? don't bother sending it.
                    auto txinfo = mempool.info(hash);
                    if (!txinfo.tx) {
                        continue;
                    }
                    if (filterrate && txinfo.feeRate.GetFeePerK() < filterrate) {
                        continue;
                    }
                    if (pto->pfilter && !pto->pfilter->IsRelevantAndUpdate(*txinfo.tx)) continue;
                    // Send
                    vInv.push_back(CInv(MSG_TX, hash));
                    nRelayedTransactions++;
                    {
                        // Expire old relay messages
                        while (!vRelayExpiration.empty() && vRelayExpiration.front().first < nNow)
                        {
                            mapRelay.erase(vRelayExpiration.front().second);
                            vRelayExpiration.pop_front();
                        }

                        auto ret = mapRelay.insert(std::make_pair(hash, std::move(txinfo.tx)));
                        if (ret.second) {
                            vRelayExpiration.push_back(std::make_pair(nNow + 15 * 60 * 1000000, ret.first));
                        }
                    }
                    if (vInv.size() == MAX_INV_SZ) {
                        pto->PushMessage(NetMsgType::INV, vInv);
                        vInv.clear();
                    }
                    pto->filterInventoryKnown.insert(hash);
                }
            }
        }
        if (!vInv.empty())
            pto->PushMessage(NetMsgType::INV, vInv);

        // Detect whether we're stalling
        nNow = GetTimeMicros();
        if (!pto->fDisconnect && state.nStallingSince && state.nStallingSince < nNow - 1000000 * BLOCK_STALLING_TIMEOUT) {
            // Stalling only triggers when the block download window cannot move. During normal steady state,
            // the download window should be much larger than the to-be-downloaded set of blocks, so disconnection
            // should only happen during initial block download.
            LogPrintf("Peer=%d is stalling block download, disconnecting\n", pto->id);
            pto->fDisconnect = true;
        }
        // In case there is a block that has been in flight from this peer for 2 + 0.5 * N times the block interval
        // (with N the number of peers from which we're downloading validated blocks), disconnect due to timeout.
        // We compensate for other peers to prevent killing off peers due to our own downstream link
        // being saturated. We only count validated in-flight blocks so peers can't advertise non-existing block hashes
        // to unreasonably increase our timeout.
        if (!pto->fDisconnect && state.vBlocksInFlight.size() > 0) {
            QueuedBlock &queuedBlock = state.vBlocksInFlight.front();
            int nOtherPeersWithValidatedDownloads = nPeersWithValidatedDownloads - (state.nBlocksInFlightValidHeaders > 0);
            if (nNow > state.nDownloadingSince + consensusParams.nPowTargetSpacing * (BLOCK_DOWNLOAD_TIMEOUT_BASE + BLOCK_DOWNLOAD_TIMEOUT_PER_PEER * nOtherPeersWithValidatedDownloads)) {
                LogPrintf("Timeout downloading block %s from peer=%d, disconnecting\n", queuedBlock.hash.ToString(), pto->id);
                pto->fDisconnect = true;
            }
        }

        //
        // Message: getdata (blocks)
        //
        vector<CInv> vGetData;


        if (!pto->fDisconnect && !pto->fClient && (fFetch || !IsInitialBlockDownload()) && state.nBlocksInFlight < MAX_BLOCKS_IN_TRANSIT_PER_PEER) {
            vector<CBlockIndex*> vToDownload;
            NodeId staller = -1;

            FindNextBlocksToDownload(pto->GetId(), MAX_BLOCKS_IN_TRANSIT_PER_PEER - state.nBlocksInFlight, vToDownload, staller);
            BOOST_FOREACH(CBlockIndex *pindex, vToDownload) {
                if (State(pto->GetId())->fHaveWitness || !IsWitnessEnabled(pindex->pprev, consensusParams)) {
                    uint32_t nFetchFlags = GetFetchFlags(pto, pindex->pprev, consensusParams);
                    vGetData.push_back(CInv(MSG_BLOCK | nFetchFlags, pindex->GetBlockHash()));
                    MarkBlockAsInFlight(pto->GetId(), pindex->GetBlockHash(), consensusParams, pindex);
                    LogPrint("net", "Requesting block %s (%d) peer=%d\n", pindex->GetBlockHash().ToString(),
                        pindex->nHeight, pto->id);
                }
            }
            if (state.nBlocksInFlight == 0 && staller != -1  && State(pto->GetId())->fHaveWitness) {
                if (State(staller)->nStallingSince == 0) {
                    State(staller)->nStallingSince = nNow;
                    LogPrint("net", "Stall started peer=%d\n", staller);
                }
            }
        }

        //
        // Message: getdata (non-blocks)
        //
        while (!pto->fDisconnect && !pto->mapAskFor.empty() && (*pto->mapAskFor.begin()).first <= nNow)
        {
            const CInv& inv = (*pto->mapAskFor.begin()).second;
            if (!AlreadyHave(inv))
            {
                if (fDebug)
                    LogPrint("net", "Requesting %s peer=%d\n", inv.ToString(), pto->id);
                vGetData.push_back(inv);
                if (vGetData.size() >= 1000)
                {
                    pto->PushMessage(NetMsgType::GETDATA, vGetData);
                    vGetData.clear();
                }
            } else {
                //If we're not going to ask, don't expect a response.
                pto->setAskFor.erase(inv.hash);
            }
            pto->mapAskFor.erase(pto->mapAskFor.begin());
        }
        if (!vGetData.empty())
            pto->PushMessage(NetMsgType::GETDATA, vGetData);

        //
        // Message: feefilter
        //
        // We don't want white listed peers to filter txs to us if we have -whitelistforcerelay
        if (pto->nVersion >= FEEFILTER_VERSION && GetBoolArg("-feefilter", DEFAULT_FEEFILTER) &&
            !(pto->fWhitelisted && GetBoolArg("-whitelistforcerelay", DEFAULT_WHITELISTFORCERELAY))) {
            CAmount currentFilter = mempool.GetMinFee(GetArg("-maxmempool", DEFAULT_MAX_MEMPOOL_SIZE) * 1000000).GetFeePerK();
            int64_t timeNow = GetTimeMicros();
            if (timeNow > pto->nextSendTimeFeeFilter) {
                CAmount filterToSend = filterRounder.round(currentFilter);
                if (filterToSend != pto->lastSentFeeFilter) {
                    pto->PushMessage(NetMsgType::FEEFILTER, filterToSend);
                    pto->lastSentFeeFilter = filterToSend;
                }
                pto->nextSendTimeFeeFilter = PoissonNextSend(timeNow, AVG_FEEFILTER_BROADCAST_INTERVAL);
            }
            // If the fee filter has changed substantially and it's still more than MAX_FEEFILTER_CHANGE_DELAY
            // until scheduled broadcast, then move the broadcast to within MAX_FEEFILTER_CHANGE_DELAY.
            else if (timeNow + MAX_FEEFILTER_CHANGE_DELAY * 1000000 < pto->nextSendTimeFeeFilter &&
                     (currentFilter < 3 * pto->lastSentFeeFilter / 4 || currentFilter > 4 * pto->lastSentFeeFilter / 3)) {
                pto->nextSendTimeFeeFilter = timeNow + (insecure_rand() % MAX_FEEFILTER_CHANGE_DELAY) * 1000000;
            }
        }
    }
    return true;
}

 std::string CBlockFileInfo::ToString() const {
     return strprintf("CBlockFileInfo(blocks=%u, size=%u, heights=%u...%u, time=%s...%s)", nBlocks, nSize, nHeightFirst, nHeightLast, DateTimeStrFormat("%Y-%m-%d", nTimeFirst), DateTimeStrFormat("%Y-%m-%d", nTimeLast));
 }

ThresholdState VersionBitsTipState(const Consensus::Params& params, Consensus::DeploymentPos pos)
{
    LOCK(cs_main);
    return VersionBitsState(chainActive.Tip(), params, pos, versionbitscache);
}

class CMainCleanup
{
public:
    CMainCleanup() {}
    ~CMainCleanup() {
        // block headers
        BlockMap::iterator it1 = mapBlockIndex.begin();
        for (; it1 != mapBlockIndex.end(); it1++)
            delete (*it1).second;
        mapBlockIndex.clear();

        // orphan transactions
        mapOrphanTransactions.clear();
        mapOrphanTransactionsByPrev.clear();
    }
} instance_of_cmaincleanup;

// ppcoin: find last block index up to pindex
const CBlockIndex* GetLastBlockIndex(const CBlockIndex* pindex, bool fProofOfStake)
{
    while (pindex && pindex->pprev && (pindex->IsProofOfStake() != fProofOfStake))
        pindex = pindex->pprev;
    return pindex;
}

unsigned int ComputedMinStake(unsigned int nBase, int64_t nTime, unsigned int nBlockTime)
{
  return ComputeMaxBits(bnProofOfStakeLimit, nBase, nTime);
}

unsigned int GetNextTargetRequired(const CBlockIndex* pindexLast, bool fProofOfStake)
{

    arith_uint256 bnTargetLimit = fProofOfStake ? GetProofOfStakeLimit(pindexLast->nHeight) : Params().ProofOfWorkLimit();

    if (pindexLast == NULL)
        return bnTargetLimit.GetCompact(); // genesis block


    const CBlockIndex* pindexPrev = GetLastBlockIndex(pindexLast, fProofOfStake);
    if (pindexPrev->pprev == NULL)
        return bnTargetLimit.GetCompact(); // first block

    const CBlockIndex* pindexPrevPrev = GetLastBlockIndex(pindexPrev->pprev, fProofOfStake);
    if (pindexPrevPrev->pprev == NULL)
        return bnTargetLimit.GetCompact(); // second block

    int64_t nActualSpacing = pindexPrev->GetBlockTime() - pindexPrevPrev->GetBlockTime();

    if (nActualSpacing < 0)
        nActualSpacing = Params().GetConsensus().nTargetSpacing;

    // ppcoin: target change every block
    // ppcoin: retarget with exponential moving toward target spacing
    arith_uint256 bnNew;
    bnNew.SetCompact(pindexPrev->nBits);

    arith_uint256 nInterval = (Params().GetConsensus().nTargetTimespan) / (Params().GetConsensus().nTargetSpacing);
    bnNew *= (((nInterval - 1)) * (Params().GetConsensus().nTargetSpacing) + (nActualSpacing) + (nActualSpacing));
    bnNew /= (((nInterval + 1)) * (Params().GetConsensus().nTargetSpacing));

    if (bnNew <= 0 || bnNew > bnTargetLimit)
        bnNew = bnTargetLimit;

    return bnNew.GetCompact();
}

arith_uint256 GetProofOfStakeLimit(int nHeight)
{
    return (bnProofOfStakeLimitV2);
}

bool TransactionGetCoinAge(CTransaction& transaction, uint64_t& nCoinAge)
{
    arith_uint256 bnCentSecond = 0;  // coin age in the unit of cent-seconds
    nCoinAge = 0;

    if (transaction.IsCoinBase())
        return true;

    BOOST_FOREACH(const CTxIn& txin, transaction.vin)
    {
        // First try finding the previous transaction in database
        CTransaction txPrev;
        uint256 hashBlock = uint256();

        if (!GetTransaction(txin.prevout.hash, txPrev, Params().GetConsensus(), hashBlock, true))
            continue;  // previous transaction not in main chain

        if (transaction.nTime < txPrev.nTime)
            return false;  // Transaction timestamp violation

        if (mapBlockIndex.count(hashBlock) == 0)
            return false; //Block not found

        CBlockIndex* pblockindex = mapBlockIndex[hashBlock];

        if (pblockindex->nTime + Params().GetConsensus().nStakeMinAge > transaction.nTime)
            continue; // only count coins meeting min age requirement

        int64_t nValueIn = txPrev.vout[txin.prevout.n].nValue;
        bnCentSecond += arith_uint256(nValueIn) * (transaction.nTime-txPrev.nTime) / CENT;


        LogPrint("coinage", "coin age nValueIn=%d nTimeDiff=%d bnCentSecond=%s\n", nValueIn, transaction.nTime - txPrev.nTime, bnCentSecond.ToString());
    }


    arith_uint256 bnCoinDay = ((bnCentSecond * CENT) / COIN) / (24 * 60 * 60);
    LogPrint("coinage", "coin age bnCoinDay=%s\n", bnCoinDay.ToString());
    nCoinAge = bnCoinDay.GetLow64();

    return true;
}

using namespace std;

// Get time weight
int64_t GetWeight(int64_t nIntervalBeginning, int64_t nIntervalEnd)
{
    // Kernel hash weight starts from 0 at the min age
    // this change increases active coins participating the hash and helps
    // to secure the network when proof-of-stake difficulty is low

    return nIntervalEnd - nIntervalBeginning - Params().GetConsensus().nStakeMinAge;
}

// Get the last stake modifier and its generation time from a given block
static bool GetLastStakeModifier(const CBlockIndex* pindex, uint64_t& nStakeModifier, int64_t& nModifierTime)
{
    if (!pindex)
        return error("GetLastStakeModifier: null pindex");
    while (pindex && pindex->pprev && !pindex->GeneratedStakeModifier())
        pindex = pindex->pprev;
    if (!pindex->GeneratedStakeModifier()){
        nStakeModifier = 1;
        nModifierTime = pindex->GetBlockTime();
        return true;
    }
    nStakeModifier = pindex->nStakeModifier;
    nModifierTime = pindex->GetBlockTime();
    return true;
}

// Get selection interval section (in seconds)
static int64_t GetStakeModifierSelectionIntervalSection(int nSection)
{
    assert (nSection >= 0 && nSection < 64);
    return (Params().GetConsensus().nModifierInterval * 63 / (63 + ((63 - nSection) * (MODIFIER_INTERVAL_RATIO - 1))));
}

// Get stake modifier selection interval (in seconds)
static int64_t GetStakeModifierSelectionInterval()
{
    int64_t nSelectionInterval = 0;
    for (int nSection=0; nSection<64; nSection++)
        nSelectionInterval += GetStakeModifierSelectionIntervalSection(nSection);
    return nSelectionInterval;
}

// select a block from the candidate blocks in vSortedByTimestamp, excluding
// already selected blocks in vSelectedBlocks, and with timestamp up to
// nSelectionIntervalStop.
static bool SelectBlockFromCandidates(vector<pair<int64_t, uint256> >& vSortedByTimestamp, map<uint256, const CBlockIndex*>& mapSelectedBlocks,
    int64_t nSelectionIntervalStop, uint64_t nStakeModifierPrev, const CBlockIndex** pindexSelected)
{
    bool fSelected = false;
    uint256 hashBest = uint256();
    *pindexSelected = (const CBlockIndex*) 0;
    BOOST_FOREACH(const PAIRTYPE(int64_t, uint256)& item, vSortedByTimestamp)
    {
        if (!mapBlockIndex.count(item.second))
            return error("SelectBlockFromCandidates: failed to find block index for candidate block %s", item.second.ToString());
        const CBlockIndex* pindex = mapBlockIndex[item.second];
        if (fSelected && pindex->GetBlockTime() > nSelectionIntervalStop){
//            LogPrint("stakemodifier", "SelectBlockFromCandidates: selection hash=%s index=%d proofhash=%s nStakeModifierPrev=%08x\n", hashBest.ToString(), pindex->nHeight, pindex->hashProof.ToString(), nStakeModifierPrev);
            break;

        }

        if (mapSelectedBlocks.count(pindex->GetBlockHash()) > 0)
            continue;
        // compute the selection hash by hashing its proof-hash and the
        // previous proof-of-stake modifier
        CDataStream ss(SER_GETHASH, 0);
        ss << ArithToUint256(pindex->hashProof) << nStakeModifierPrev;
        uint256 hashSelection = Hash(ss.begin(), ss.end());


        // the selection hash is divided by 2**32 so that proof-of-stake block
        // is always favored over proof-of-work block. this is to preserve
        // the energy efficiency property
        if (pindex->IsProofOfStake())
            hashSelection = ArithToUint256(UintToArith256(hashSelection) >> 32);

        if (fSelected && hashSelection < hashBest)
        {
            hashBest = hashSelection;
            *pindexSelected = (const CBlockIndex*) pindex;
        }
        else if (!fSelected)
        {
            fSelected = true;
            hashBest = hashSelection;
            *pindexSelected = (const CBlockIndex*) pindex;
        }
    }
    return fSelected;
}

// Stake Modifier (hash modifier of proof-of-stake):
// The purpose of stake modifier is to prevent a txout (coin) owner from
// computing future proof-of-stake generated by this txout at the time
// of transaction confirmation. To meet kernel protocol, the txout
// must hash with a future stake modifier to generate the proof.
// Stake modifier consists of bits each of which is contributed from a
// selected block of a given block group in the past.
// The selection of a block is based on a hash of the block's proof-hash and
// the previous stake modifier.
// Stake modifier is recomputed at a fixed time interval instead of every
// block. This is to make it difficult for an attacker to gain control of
// additional bits in the stake modifier, even after generating a chain of
// blocks.
bool ComputeNextStakeModifier(const CBlockIndex* pindexPrev, uint64_t& nStakeModifier, bool& fGeneratedStakeModifier)
{
    nStakeModifier = 0;
    fGeneratedStakeModifier = false;
    if (!pindexPrev)
    {
        fGeneratedStakeModifier = true;
        return error("ComputeNextStakeModifier(): Could not find pindexPrev");  // genesis block's modifier is 0
    }
    // First find current stake modifier and its generation block time
    // if it's not old enough, return the same stake modifier
    int64_t nModifierTime = 0;
    if (!GetLastStakeModifier(pindexPrev, nStakeModifier, nModifierTime))
        return error("ComputeNextStakeModifier: unable to get last modifier");
//    LogPrint("stakemodifier", "ComputeNextStakeModifier: prev modifier=0x%016x time=%s\n", nStakeModifier, DateTimeStrFormat("%Y-%m-%d %H:%M:%S", nModifierTime));
    if (nModifierTime / Params().GetConsensus().nModifierInterval >= pindexPrev->GetBlockTime() / Params().GetConsensus().nModifierInterval)
        return true;

    // Sort candidate blocks by timestamp
    vector<pair<int64_t, uint256> > vSortedByTimestamp;
    vSortedByTimestamp.reserve(64 * Params().GetConsensus().nModifierInterval / GetTargetSpacing(pindexPrev->nHeight));
    int64_t nSelectionInterval = GetStakeModifierSelectionInterval();
    int64_t nSelectionIntervalStart = (pindexPrev->GetBlockTime() / Params().GetConsensus().nModifierInterval)
            * Params().GetConsensus().nModifierInterval - nSelectionInterval;
//    LogPrint("stakemodifier", "nSelectionInterval = %d nSelectionIntervalStart = %d\n",nSelectionInterval,nSelectionIntervalStart);

    const CBlockIndex* pindex = pindexPrev;
    while (pindex && pindex->GetBlockTime() >= nSelectionIntervalStart)
    {
        vSortedByTimestamp.push_back(make_pair(pindex->GetBlockTime(), pindex->GetBlockHash()));
        pindex = pindex->pprev;
    }
    int nHeightFirstCandidate = pindex ? (pindex->nHeight + 1) : 0;
    reverse(vSortedByTimestamp.begin(), vSortedByTimestamp.end());
    sort(vSortedByTimestamp.begin(), vSortedByTimestamp.end());

    // Select 64 blocks from candidate blocks to generate stake modifier
    uint64_t nStakeModifierNew = 0;
    int64_t nSelectionIntervalStop = nSelectionIntervalStart;
    map<uint256, const CBlockIndex*> mapSelectedBlocks;
    for (int nRound=0; nRound<min(64, (int)vSortedByTimestamp.size()); nRound++)
    {
        // add an interval section to the current selection round
        nSelectionIntervalStop += GetStakeModifierSelectionIntervalSection(nRound);
        // select a block from the candidates of current round
        if (!SelectBlockFromCandidates(vSortedByTimestamp, mapSelectedBlocks, nSelectionIntervalStop, nStakeModifier, &pindex))
            return error("ComputeNextStakeModifier: unable to select block at round %d", nRound);
        // write the entropy bit of the selected block
        nStakeModifierNew |= (((uint64_t)pindex->GetStakeEntropyBit()) << nRound);
        // add the selected block from candidates to selected list
        mapSelectedBlocks.insert(make_pair(pindex->GetBlockHash(), pindex));
//        LogPrint("stakemodifier", "ComputeNextStakeModifier: selected round %d stop=%s height=%d bit=%d\n", nRound, DateTimeStrFormat("%Y-%m-%d %H:%M:%S", nSelectionIntervalStop), pindex->nHeight, pindex->GetStakeEntropyBit());
    }

    // Print selection map for visualization of the selected blocks
    if (LogAcceptCategory("stakemodifier"))
    {
        string strSelectionMap = "";
        // '-' indicates proof-of-work blocks not selected
        strSelectionMap.insert(0, pindexPrev->nHeight - nHeightFirstCandidate + 1, '-');
        pindex = pindexPrev;
        while (pindex && pindex->nHeight >= nHeightFirstCandidate)
        {
            // '=' indicates proof-of-stake blocks not selected
            if (pindex->IsProofOfStake())
                strSelectionMap.replace(pindex->nHeight - nHeightFirstCandidate, 1, "=");
            pindex = pindex->pprev;
        }
        BOOST_FOREACH(const PAIRTYPE(uint256, const CBlockIndex*)& item, mapSelectedBlocks)
        {
            // 'S' indicates selected proof-of-stake blocks
            // 'W' indicates selected proof-of-work blocks
            strSelectionMap.replace(item.second->nHeight - nHeightFirstCandidate, 1, item.second->IsProofOfStake()? "S" : "W");
        }
//        LogPrintf("ComputeNextStakeModifier: selection height [%d, %d] map %s\n", nHeightFirstCandidate, pindexPrev->nHeight, strSelectionMap);
    }
//    LogPrint("stakemodifier", "ComputeNextStakeModifier: new modifier=0x%016x time=%s\n", nStakeModifierNew, DateTimeStrFormat("%Y-%m-%d %H:%M:%S", pindexPrev->GetBlockTime()));

    nStakeModifier = nStakeModifierNew;
    fGeneratedStakeModifier = true;
    return true;
}


static bool CheckStakeKernelHashV2(CBlockIndex* pindexPrev, unsigned int nBits, unsigned int nTimeBlockFrom, const CTransaction& txPrev, const COutPoint& prevout, unsigned int nTimeTx, arith_uint256& hashProofOfStake, arith_uint256& targetProofOfStake, bool fPrintProofOfStake)
{

    if (nTimeTx < txPrev.nTime)  // Transaction timestamp violation
        return error("CheckStakeKernelHash() : nTime violation");


    if (nTimeBlockFrom + Params().GetConsensus().nStakeMinAge > nTimeTx) // Min age requirement
        return error("CheckStakeKernelHash() : min age violation");

    // Base target
    targetProofOfStake.SetCompact(nBits);

    // Weighted target
    int64_t nValueIn = txPrev.vout[prevout.n].nValue;
    arith_uint512 bnWeight = arith_uint512(nValueIn);

    // We need to convert to uint512 to prevent overflow when multiplying by 1st block coins
    base_uint<512> targetProofOfStake512(targetProofOfStake.GetHex());
    targetProofOfStake512 *= bnWeight;

    uint64_t nStakeModifier = pindexPrev->nStakeModifier;
    int nStakeModifierHeight = pindexPrev->nHeight;
    int64_t nStakeModifierTime = pindexPrev->nTime;

    // Calculate hash
    CDataStream ss(SER_GETHASH, 0);
    ss << nStakeModifier << nTimeBlockFrom << txPrev.nTime << prevout.hash << prevout.n << nTimeTx;
    hashProofOfStake = UintToArith256(Hash(ss.begin(), ss.end()));

    if (fPrintProofOfStake)
    {
        LogPrint("stakemodifier","CheckStakeKernelHash() : using modifier 0x%016x at height=%d timestamp=%s for block from timestamp=%s\n",
            nStakeModifier, nStakeModifierHeight,
            DateTimeStrFormat("%Y-%m-%d %H:%M:%S", nStakeModifierTime),
            DateTimeStrFormat("%Y-%m-%d %H:%M:%S", nTimeBlockFrom));
        LogPrint("stakemodifier","CheckStakeKernelHash() : check modifier=0x%016x nTimeBlockFrom=%u nTimeTxPrev=%u nPrevout=%u nTimeTx=%u hashProof=%s bnTarget=%s nBits=%08x nValueIn=%d bnWeight=%s\n",
            nStakeModifier,
            nTimeBlockFrom, txPrev.nTime, prevout.n, nTimeTx,
            hashProofOfStake.ToString(), targetProofOfStake512.ToString(), nBits, nValueIn,bnWeight.ToString());
    }

    // We need to convert type so it can be compared to target
    base_uint<512> hashProofOfStake512(hashProofOfStake.GetHex());

    // Now check if proof-of-stake hash meets target protocol
    if (hashProofOfStake512 > targetProofOfStake512)
      return false;

    if (fDebug && !fPrintProofOfStake)
    {
        LogPrint("stakemodifier","CheckStakeKernelHash() : using modifier 0x%016x at height=%d timestamp=%s for block from timestamp=%s\n",
            nStakeModifier, nStakeModifierHeight,
            DateTimeStrFormat("%Y-%m-%d %H:%M:%S", nStakeModifierTime),
            DateTimeStrFormat("%Y-%m-%d %H:%M:%S", nTimeBlockFrom));
        LogPrint("stakemodifier","CheckStakeKernelHash() : pass modifier=0x%016x nTimeBlockFrom=%u nTimeTxPrev=%u nPrevout=%u nTimeTx=%u hashProof=%s\n",
            nStakeModifier,
            nTimeBlockFrom, txPrev.nTime, prevout.n, nTimeTx,
            hashProofOfStake.ToString());
    }

    return true;
}

bool CheckStakeKernelHash(CBlockIndex* pindexPrev, unsigned int nBits, CBlockIndex& blockFrom, const CTransaction& txPrev, const COutPoint& prevout, unsigned int nTimeTx, arith_uint256& hashProofOfStake, arith_uint256& targetProofOfStake, bool fPrintProofOfStake)
{
    // if (IsProtocolV2(pindexPrev->nHeight+1))
        return CheckStakeKernelHashV2(pindexPrev, nBits, blockFrom.GetBlockTime(), txPrev, prevout, nTimeTx, hashProofOfStake, targetProofOfStake, true);
    // else
        // return CheckStakeKernelHashV1(nBits, blockFrom, nTxPrevOffset, txPrev, prevout, nTimeTx, hashProofOfStake, targetProofOfStake, fPrintProofOfStake);
}

//Check kernel hash target and coinstake signature
bool CheckProofOfStake(CBlockIndex* pindexPrev, const CTransaction& tx, unsigned int nBits, arith_uint256& hashProofOfStake, arith_uint256& targetProofOfStake, std::vector<CScriptCheck> *pvChecks, bool fCHeckSignature)
{
    if (!tx.IsCoinStake())
        return error("CheckProofOfStake() : called on non-coinstake %s", tx.GetHash().ToString());

    // Kernel (input 0) must match the stake hash target per coin age (nBits)
    const CTxIn& txin = tx.vin[0];

    CTransaction txPrev;
    uint256 hashBlock = uint256();
    if (!GetTransaction(txin.prevout.hash, txPrev, Params().GetConsensus(), hashBlock, true))
        return error("CheckProofOfStake() : INFO: read txPrev failed %s",txin.prevout.hash.GetHex());  // previous transaction not in main chain, may occur during initial download

    if (txPrev.vout[txin.prevout.n].scriptPubKey.IsColdStaking())
        for(unsigned int i = 1; i < tx.vout.size() - 1; i++) // First output is empty, last is CFund contribution
            if(tx.vout[i].scriptPubKey != txPrev.vout[txin.prevout.n].scriptPubKey)
                return error(strprintf("CheckProofOfStake(): Coinstake output %d tried to move cold staking coins to a non authorised script. (%s vs. %s)",
                                       i, ScriptToAsmStr(txPrev.vout[txin.prevout.n].scriptPubKey), ScriptToAsmStr(tx.vout[i].scriptPubKey)));

    if (pvChecks)
        pvChecks->reserve(tx.vin.size());

    CCoinsViewCache inputs(pcoinsTip);

    if(fCHeckSignature)
    {
        PrecomputedTransactionData txdata(tx);
        const COutPoint &prevout = tx.vin[0].prevout;
        const CCoins* coins = inputs.AccessCoins(prevout.hash);
        assert(coins);

        // Verify signature
        CScriptCheck check(*coins, tx, 0, SCRIPT_VERIFY_NONE, false, &txdata);
        if (pvChecks) {
            pvChecks->push_back(CScriptCheck());
            check.swap(pvChecks->back());
        } else if (!check())
            return error("CheckProofOfStake() : script-verify-failed %s",ScriptErrorString(check.GetScriptError()));
    }

    if (mapBlockIndex.count(hashBlock) == 0)
        return fDebug? error("CheckProofOfStake() : read block failed") : false; // unable to read block of previous transaction

    CBlockIndex* pblockindex = mapBlockIndex[hashBlock];

    if (txin.prevout.hash != txPrev.GetHash())
        return error("CheckProofOfStake(): Coinstake input does not match previous output %s",txin.prevout.hash.GetHex());

    if (!CheckStakeKernelHash(pindexPrev, nBits, *pblockindex, txPrev, txin.prevout, tx.nTime, hashProofOfStake, targetProofOfStake, fDebug))
        return error("CheckProofOfStake() : INFO: check kernel failed on coinstake %s, hashProof=%s", tx.GetHash().ToString(), hashProofOfStake.ToString()); // may occur during initial download or if behind on block chain sync

    return true;
}

// Check whether the coinstake timestamp meets protocol
bool CheckCoinStakeTimestamp(int nHeight, int64_t nTimeBlock, int64_t nTimeTx)
{
    if (nHeight > 0)
        return (nTimeBlock == nTimeTx) && ((nTimeTx & STAKE_TIMESTAMP_MASK) == 0);
    else
        return (nTimeBlock == nTimeTx);
}

bool CheckKernel(CBlockIndex* pindexPrev, unsigned int nBits, int64_t nTime, const COutPoint& prevout, int64_t* pBlockTime)
{
    arith_uint256 hashProofOfStake, targetProofOfStake;

    CTransaction txPrev;
    uint256 hashBlock = uint256();
    if (!GetTransaction(prevout.hash, txPrev, Params().GetConsensus(), hashBlock, true)){
        LogPrintf("CheckKernel : Could not find previous transaction %s\n",prevout.hash.ToString());
        return false;
    }

    if (mapBlockIndex.count(hashBlock) == 0){
        LogPrintf("CheckKernel : Could not find block of previous transaction %s\n",hashBlock.ToString());
        return false;
    }

    CBlockIndex* pblockindex = mapBlockIndex[hashBlock];

    if (pblockindex->GetBlockTime() + Params().GetConsensus().nStakeMinAge > nTime)
        return false;

    if (pBlockTime)
        *pBlockTime = pblockindex->GetBlockTime();


    if (!pwalletMain->mapWallet.count(prevout.hash))
        return("CheckProofOfStake(): Couldn't get Tx Index");

    return CheckStakeKernelHash(pindexPrev, nBits, *pblockindex, txPrev, prevout, nTime, hashProofOfStake, targetProofOfStake);
}

// staker's coin stake reward based on coin age spent (coin-days)
int64_t GetProofOfStakeReward(int nHeight, int64_t nCoinAge, int64_t nFees, CBlockIndex* pindexPrev)
{
    int64_t nRewardCoinYear;
    nRewardCoinYear = MAX_MINT_PROOF_OF_STAKE;

    if(nHeight-1 < 7 * Params().GetConsensus().nDailyBlockCount)
        nRewardCoinYear = 1 * MAX_MINT_PROOF_OF_STAKE;
    else if(nHeight-1 < (365 * Params().GetConsensus().nDailyBlockCount))
        nRewardCoinYear = 0.5 * MAX_MINT_PROOF_OF_STAKE;
    else if(nHeight-1 < (730 * Params().GetConsensus().nDailyBlockCount))
        nRewardCoinYear = 0.5 * MAX_MINT_PROOF_OF_STAKE;
    else if(IsCommunityFundAccumulationEnabled(pindexPrev, Params().GetConsensus(), false))
        nRewardCoinYear = 0.4 * MAX_MINT_PROOF_OF_STAKE;
    else
        nRewardCoinYear = 0.5 * MAX_MINT_PROOF_OF_STAKE;

    int64_t nSubsidy = nCoinAge * nRewardCoinYear / 365;

    return  nSubsidy + nFees;
}

unsigned int ComputeMaxBits(arith_uint256 bnTargetLimit, unsigned int nBase, int64_t nTime)
{
    arith_uint256 bnResult;
    bnResult.SetCompact(nBase);
    bnResult *= 2;
    while (nTime > 0 && bnResult < bnTargetLimit)
    {
        // Maximum 200% adjustment per day...
        bnResult *= 2;
        nTime -= 24 * 60 * 60;
    }
    if (bnResult > bnTargetLimit)
        bnResult = bnTargetLimit;
    return bnResult.GetCompact();
}<|MERGE_RESOLUTION|>--- conflicted
+++ resolved
@@ -2530,11 +2530,7 @@
     if(IsColdStakingEnabled(pindexPrev,Params().GetConsensus()))
         nVersion |= nColdStakingVersionMask;
 
-<<<<<<< HEAD
     if(IsCommunityFundAccumulationSpreadEnabled(pindexPrev,Params().GetConsensus()))
-=======
-  if(IsCommunityFundAccumulationSpreadEnabled(pindexPrev,Params().GetConsensus()))
->>>>>>> 4f68669b
         nVersion |= nCFundAccSpreadVersionMask;
 
     if(IsCommunityFundAmountV2Enabled(pindexPrev,Params().GetConsensus()))
