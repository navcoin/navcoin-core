// Copyright (c) 2009-2010 Satoshi Nakamoto
// Copyright (c) 2009-2015 The Bitcoin Core developers
// Copyright (c) 2017-2019 The NavCoin Core developers
// Distributed under the MIT software license, see the accompanying
// file COPYING or http://www.opensource.org/licenses/mit-license.php.

#include "main.h"

#include "addrman.h"
#include "base58.h"
#include "blockencodings.h"
#include "chainparams.h"
#include "checkpoints.h"
#include "checkqueue.h"
#include "consensus/consensus.h"
#include "consensus/merkle.h"
#include "consensus/validation.h"
#include "core_io.h"
#include "hash.h"
#include "init.h"
#include "merkleblock.h"
#include "net.h"
#include "policy/fees.h"
#include "policy/policy.h"
#include "pow.h"
#include "primitives/block.h"
#include "primitives/transaction.h"
#include "random.h"
#include "script/script.h"
#include "script/sigcache.h"
#include "script/standard.h"
#include "tinyformat.h"
#include "timedata.h"
#include "txdb.h"
#include "txmempool.h"
#include "ui_interface.h"
#include "undo.h"
#include "util.h"
#include "utilmoneystr.h"
#include "utilstrencodings.h"
#include "validationinterface.h"
#include "versionbits.h"
#include "wallet/wallet.h"
#include "zerochain.h"
#include "zerotx.h"
#include "wallet/zeropos.h"

#include <atomic>
#include <sstream>

#include <boost/algorithm/string/replace.hpp>
#include <boost/algorithm/string/join.hpp>
#include <boost/filesystem.hpp>
#include <boost/filesystem/fstream.hpp>
#include <boost/math/distributions/poisson.hpp>
#include <boost/thread.hpp>

using namespace std;

#if defined(NDEBUG)
# error "Navcoin cannot be compiled without assertions."
#endif

/**
 * Global state
 */

CCriticalSection cs_main;
CCriticalSection cs_coinspend_cache;

BlockMap mapBlockIndex;
CChain chainActive;
CBlockIndex *pindexBestHeader = NULL;
int64_t nTimeBestReceived = 0;
CWaitableCriticalSection csBestBlock;
CConditionVariable cvBlockChange;
int nScriptCheckThreads = 0;
bool fImporting = false;
bool fReindex = false;
bool fTxIndex = false;
bool fAddressIndex = false;
bool fTimestampIndex = false;
bool fSpentIndex = false;
bool fHavePruned = false;
bool fPruneMode = false;
bool fIsBareMultisigStd = DEFAULT_PERMIT_BAREMULTISIG;
bool fRequireStandard = true;
bool fCheckBlockIndex = false;
bool fCheckpointsEnabled = DEFAULT_CHECKPOINTS_ENABLED;
size_t nCoinCacheUsage = 5000 * 300;
uint64_t nPruneTarget = 0;
int64_t nMaxTipAge = DEFAULT_MAX_TIP_AGE;
bool fEnableReplacement = DEFAULT_ENABLE_REPLACEMENT;


CFeeRate minRelayTxFee = CFeeRate(DEFAULT_MIN_RELAY_TX_FEE);
CAmount maxTxFee = DEFAULT_TRANSACTION_MAXFEE;

uint256 hashBestChain = uint256();
CBlockIndex* pindexBest = NULL;

set<pair<COutPoint, unsigned int> > setStakeSeen;

CTxMemPool mempool(::minRelayTxFee);
FeeFilterRounder filterRounder(::minRelayTxFee);

struct IteratorComparator
{
    template<typename I>
    bool operator()(const I& a, const I& b)
    {
        return &(*a) < &(*b);
    }
};

struct COrphanTx {
    CTransaction tx;
    NodeId fromPeer;
    int64_t nTimeExpire;
};
map<uint256, COrphanTx> mapOrphanTransactions GUARDED_BY(cs_main);
map<COutPoint, set<map<uint256, COrphanTx>::iterator, IteratorComparator>> mapOrphanTransactionsByPrev GUARDED_BY(cs_main);
void EraseOrphansFor(NodeId peer) EXCLUSIVE_LOCKS_REQUIRED(cs_main);

/**
 * Returns true if there are nRequired or more blocks of minVersion or above
 * in the last Consensus::Params::nMajorityWindow blocks, starting at pstart and going backwards.
 */
static bool IsSuperMajority(int minVersion, const CBlockIndex* pstart, unsigned nRequired, const Consensus::Params& consensusParams);
static void CheckBlockIndex(const Consensus::Params& consensusParams);

/* Proof of Stake constants */

extern std::set<std::pair<COutPoint, unsigned int> > setStakeSeen;

uint256 bnProofOfStakeLimit(~uint256() >> 20);
uint256 bnProofOfStakeLimitV2(~uint256() >> 20);

/** Constant stuff for coinbase transactions we create: */
CScript COINBASE_FLAGS;

const string strMessageMagic = "Navcoin Signed Message:\n";


enum FlushStateMode {
    FLUSH_STATE_NONE,
    FLUSH_STATE_IF_NEEDED,
    FLUSH_STATE_PERIODIC,
    FLUSH_STATE_ALWAYS
};

// Internal stuff
namespace {

    struct CBlockIndexWorkComparator
    {
        bool operator()(CBlockIndex *pa, CBlockIndex *pb) const {
            // First sort by most total work, ...
            if (pa->nChainWork > pb->nChainWork) return false;
            if (pa->nChainWork < pb->nChainWork) return true;

            // ... then by earliest time received, ...
            if (pa->nSequenceId < pb->nSequenceId) return false;
            if (pa->nSequenceId > pb->nSequenceId) return true;

            // Use pointer address as tie breaker (should only happen with blocks
            // loaded from disk, as those all have id 0).
            if (pa < pb) return false;
            if (pa > pb) return true;

            // Identical blocks.
            return false;
        }
    };

    CBlockIndex *pindexBestInvalid;

    /**
     * The set of all CBlockIndex entries with BLOCK_VALID_TRANSACTIONS (for itself and all ancestors) and
     * as good as our current tip or better. Entries may be failed, though, and pruning nodes may be
     * missing the data for the block.
     */
    set<CBlockIndex*, CBlockIndexWorkComparator> setBlockIndexCandidates;
    /** Number of nodes with fSyncStarted. */
    int nSyncStarted = 0;
    /** All pairs A->B, where A (or one of its ancestors) misses transactions, but B has transactions.
     * Pruned nodes may have entries where B is missing data.
     */
    multimap<CBlockIndex*, CBlockIndex*> mapBlocksUnlinked;

    CCriticalSection cs_LastBlockFile;
    std::vector<CBlockFileInfo> vinfoBlockFile;
    int nLastBlockFile = 0;
    /** Global flag to indicate we should check to see if there are
     *  block/undo files that should be deleted.  Set on startup
     *  or if we allocate more file space when we're in prune mode
     */
    bool fCheckForPruning = false;

    /**
     * Every received block is assigned a unique and increasing identifier, so we
     * know which one to give priority in case of a fork.
     */
    CCriticalSection cs_nBlockSequenceId;
    /** Blocks loaded from disk are assigned id 0, so start the counter at 1. */
    uint32_t nBlockSequenceId = 1;

    /**
     * Sources of received blocks, saved to be able to send them reject
     * messages or ban them when processing happens afterwards. Protected by
     * cs_main.
     */
    map<uint256, NodeId> mapBlockSource;

    /**
     * Filter for transactions that were recently rejected by
     * AcceptToMemoryPool. These are not rerequested until the chain tip
     * changes, at which point the entire filter is reset. Protected by
     * cs_main.
     *
     * Without this filter we'd be re-requesting txs from each of our peers,
     * increasing bandwidth consumption considerably. For instance, with 100
     * peers, half of which relay a tx we don't accept, that might be a 50x
     * bandwidth increase. A flooding attacker attempting to roll-over the
     * filter using minimum-sized, 60byte, transactions might manage to send
     * 1000/sec if we have fast peers, so we pick 120,000 to give our peers a
     * two minute window to send invs to us.
     *
     * Decreasing the false positive rate is fairly cheap, so we pick one in a
     * million to make it highly unlikely for users to have issues with this
     * filter.
     *
     * Memory used: 1.3 MB
     */
    boost::scoped_ptr<CRollingBloomFilter> recentRejects;
    uint256 hashRecentRejectsChainTip;

    /** Blocks that are in flight, and that are in the queue to be downloaded. Protected by cs_main. */
    struct QueuedBlock {
        uint256 hash;
        CBlockIndex* pindex;                                     //!< Optional.
        bool fValidatedHeaders;                                  //!< Whether this block has validated headers at the time of request.
        std::unique_ptr<PartiallyDownloadedBlock> partialBlock;  //!< Optional, used for CMPCTBLOCK downloads
    };
    map<uint256, pair<NodeId, list<QueuedBlock>::iterator> > mapBlocksInFlight;

    /** Stack of nodes which we have set to announce using compact blocks */
    list<NodeId> lNodesAnnouncingHeaderAndIDs;

    /** Number of preferable block download peers. */
    int nPreferredDownload = 0;

    /** Dirty block index entries. */
    set<CBlockIndex*> setDirtyBlockIndex;

    /** Dirty block file entries. */
    set<int> setDirtyFileInfo;

    /** Number of peers from which we're downloading blocks. */
    int nPeersWithValidatedDownloads = 0;

    /** Relay map, protected by cs_main. */
    typedef std::map<uint256, std::shared_ptr<const CTransaction>> MapRelay;
    MapRelay mapRelay;
    /** Expiration-time ordered list of (expire time, relay map entry) pairs, protected by cs_main). */
    std::deque<std::pair<int64_t, MapRelay::iterator>> vRelayExpiration;
} // anon namespace

//////////////////////////////////////////////////////////////////////////////
//
// Registration of network node signals.
//

namespace {

struct CBlockReject {
    unsigned char chRejectCode;
    string strRejectReason;
    uint256 hashBlock;
};

class CNodeHeaders
{
public:
    CNodeHeaders():
        maxSize(0),
        maxAvg(0)
    {
        maxSize = GetArg("-headerspamfiltermaxsize", DEFAULT_HEADER_SPAM_FILTER_MAX_SIZE);
        maxAvg = GetArg("-headerspamfiltermaxavg", DEFAULT_HEADER_SPAM_FILTER_MAX_AVG);
    }

    bool addHeaders(int nBegin, int nEnd)
    {

        if(nBegin > 0 && nEnd > 0 && maxSize && maxAvg)
        {

            for(int point = nBegin; point<= nEnd; point++)
            {
                addPoint(point);
            }

            return true;
        }

        return false;
    }

    bool updateState(CValidationState& state, bool ret)
    {
        // No headers
        size_t size = points.size();
        if(size == 0)
            return ret;

        // Compute the number of the received headers
        size_t nHeaders = 0;
        for(auto point : points)
        {
            nHeaders += point.second;
        }

        // Compute the average value per height
        double nAvgValue = (double)nHeaders / size;

        // Ban the node if try to spam
        bool banNode = (nAvgValue >= 1.5 * maxAvg && size >= maxAvg) ||
                (nAvgValue >= maxAvg && nHeaders >= maxSize) ||
                (nHeaders >= maxSize * 3);
        if(banNode)
        {
            // Clear the points and ban the node
            points.clear();
            return state.DoS(100, false, REJECT_INVALID, "header-spam", false, "ban node for sending spam");
        }

        return ret;
    }

private:
    void addPoint(int height)
    {
        // Erace the last element in the list
        if(points.size() == maxSize)
        {
            points.erase(points.begin());
        }

        // Add the point to the list
        int occurrence = 0;
        auto mi = points.find(height);
         if (mi != points.end())
             occurrence = (*mi).second;
         occurrence++;
         points[height] = occurrence;
     }

 private:
     std::map<int,int> points;
     size_t maxSize;
     size_t maxAvg;
 };

/**
 * Maintain validation-specific state about nodes, protected by cs_main, instead
 * by CNode's own locks. This simplifies asynchronous operation, where
 * processing of incoming data is done after the ProcessMessage call returns,
 * and we're no longer holding the node's locks.
 */
struct CNodeState {
    //! The peer's address
    CService address;
    //! Whether we have a fully established connection.
    bool fCurrentlyConnected;
    //! Accumulated misbehaviour score for this peer.
    int nMisbehavior;
    //! Whether this peer should be disconnected and banned (unless whitelisted).
    bool fShouldBan;
    //! String name of this peer (debugging/logging purposes).
    std::string name;
    //! List of asynchronously-determined block rejections to notify this peer about.
    std::vector<CBlockReject> rejects;
    //! The best known block we know this peer has announced.
    CBlockIndex *pindexBestKnownBlock;
    //! The hash of the last unknown block this peer has announced.
    uint256 hashLastUnknownBlock;
    //! The last full block we both have.
    CBlockIndex *pindexLastCommonBlock;
    //! The best header we have sent our peer.
    CBlockIndex *pindexBestHeaderSent;
    //! Length of current-streak of unconnecting headers announcements
    int nUnconnectingHeaders;
    //! Whether we've started headers synchronization with this peer.
    bool fSyncStarted;
    //! Since when we're stalling block download progress (in microseconds), or 0.
    int64_t nStallingSince;
    list<QueuedBlock> vBlocksInFlight;
    //! When the first entry in vBlocksInFlight started downloading. Don't care when vBlocksInFlight is empty.
    int64_t nDownloadingSince;
    int nBlocksInFlight;
    int nBlocksInFlightValidHeaders;
    //! Whether we consider this a preferred download peer.
    bool fPreferredDownload;
    //! Whether this peer wants invs or headers (when possible) for block announcements.
    bool fPreferHeaders;
    //! Whether this peer wants invs or cmpctblocks (when possible) for block announcements.
    bool fPreferHeaderAndIDs;
    //! Whether this peer will send us cmpctblocks if we request them
    bool fProvidesHeaderAndIDs;
    //! Whether this peer can give us witnesses
    bool fHaveWitness;

    CNodeHeaders headers;

    CNodeState() {
        fCurrentlyConnected = false;
        nMisbehavior = 0;
        fShouldBan = false;
        pindexBestKnownBlock = NULL;
        hashLastUnknownBlock.SetNull();
        pindexLastCommonBlock = NULL;
        pindexBestHeaderSent = NULL;
        nUnconnectingHeaders = 0;
        fSyncStarted = false;
        nStallingSince = 0;
        nDownloadingSince = 0;
        nBlocksInFlight = 0;
        nBlocksInFlightValidHeaders = 0;
        fPreferredDownload = false;
        fPreferHeaders = false;
        fPreferHeaderAndIDs = false;
        fProvidesHeaderAndIDs = false;
        fHaveWitness = false;
    }
};

/** Map maintaining per-node state. Requires cs_main. */
map<NodeId, CNodeState> mapNodeState;

// Requires cs_main.
CNodeState *State(NodeId pnode) {
    map<NodeId, CNodeState>::iterator it = mapNodeState.find(pnode);
    if (it == mapNodeState.end())
        return NULL;
    return &it->second;
}

int GetHeight()
{
    LOCK(cs_main);
    return chainActive.Height();
}

void UpdatePreferredDownload(CNode* node, CNodeState* state)
{
    nPreferredDownload -= state->fPreferredDownload;

    // Whether this node should be marked as a preferred download node.
    state->fPreferredDownload = (!node->fInbound || node->fWhitelisted) && !node->fOneShot && !node->fClient;

    nPreferredDownload += state->fPreferredDownload;
}

void InitializeNode(NodeId nodeid, const CNode *pnode) {
    LOCK(cs_main);
    CNodeState &state = mapNodeState.insert(std::make_pair(nodeid, CNodeState())).first->second;
    state.name = pnode->addrName;
    state.address = pnode->addr;
}

void FinalizeNode(NodeId nodeid) {
    LOCK(cs_main);
    CNodeState *state = State(nodeid);

    if (state->fSyncStarted)
        nSyncStarted--;

    if (state->nMisbehavior == 0 && state->fCurrentlyConnected) {
        AddressCurrentlyConnected(state->address);
    }

    BOOST_FOREACH(const QueuedBlock& entry, state->vBlocksInFlight) {
        mapBlocksInFlight.erase(entry.hash);
    }
    EraseOrphansFor(nodeid);
    nPreferredDownload -= state->fPreferredDownload;
    nPeersWithValidatedDownloads -= (state->nBlocksInFlightValidHeaders != 0);
    assert(nPeersWithValidatedDownloads >= 0);

    mapNodeState.erase(nodeid);

    if (mapNodeState.empty()) {
        // Do a consistency check after the last peer is removed.
        assert(mapBlocksInFlight.empty());
        assert(nPreferredDownload == 0);
        assert(nPeersWithValidatedDownloads == 0);
    }
}

// Requires cs_main.
// Returns a bool indicating whether we requested this block.
// Also used if a block was /not/ received and timed out or started with another peer
bool MarkBlockAsReceived(const uint256& hash) {
    map<uint256, pair<NodeId, list<QueuedBlock>::iterator> >::iterator itInFlight = mapBlocksInFlight.find(hash);
    if (itInFlight != mapBlocksInFlight.end()) {
        CNodeState *state = State(itInFlight->second.first);
        state->nBlocksInFlightValidHeaders -= itInFlight->second.second->fValidatedHeaders;
        if (state->nBlocksInFlightValidHeaders == 0 && itInFlight->second.second->fValidatedHeaders) {
            // Last validated block on the queue was received.
            nPeersWithValidatedDownloads--;
        }
        if (state->vBlocksInFlight.begin() == itInFlight->second.second) {
            // First block on the queue was received, update the start download time for the next one
            state->nDownloadingSince = std::max(state->nDownloadingSince, GetTimeMicros());
        }
        state->vBlocksInFlight.erase(itInFlight->second.second);
        state->nBlocksInFlight--;
        state->nStallingSince = 0;
        mapBlocksInFlight.erase(itInFlight);
        return true;
    }
    return false;
}

// Requires cs_main.
// returns false, still setting pit, if the block was already in flight from the same peer
// pit will only be valid as long as the same cs_main lock is being held
bool MarkBlockAsInFlight(NodeId nodeid, const uint256& hash, const Consensus::Params& consensusParams, CBlockIndex *pindex = NULL, list<QueuedBlock>::iterator **pit = NULL) {
    CNodeState *state = State(nodeid);
    assert(state != NULL);

    // Short-circuit most stuff in case its from the same node
    map<uint256, pair<NodeId, list<QueuedBlock>::iterator> >::iterator itInFlight = mapBlocksInFlight.find(hash);
    if (itInFlight != mapBlocksInFlight.end() && itInFlight->second.first == nodeid) {
        *pit = &itInFlight->second.second;
        return false;
    }

    // Make sure it's not listed somewhere already.
    MarkBlockAsReceived(hash);

    list<QueuedBlock>::iterator it = state->vBlocksInFlight.insert(state->vBlocksInFlight.end(),
            {hash, pindex, pindex != NULL, std::unique_ptr<PartiallyDownloadedBlock>(pit ? new PartiallyDownloadedBlock(&mempool) : NULL)});
    state->nBlocksInFlight++;
    state->nBlocksInFlightValidHeaders += it->fValidatedHeaders;
    if (state->nBlocksInFlight == 1) {
        // We're starting a block download (batch) from this peer.
        state->nDownloadingSince = GetTimeMicros();
    }
    if (state->nBlocksInFlightValidHeaders == 1 && pindex != NULL) {
        nPeersWithValidatedDownloads++;
    }
    itInFlight = mapBlocksInFlight.insert(std::make_pair(hash, std::make_pair(nodeid, it))).first;
    if (pit)
        *pit = &itInFlight->second.second;
    return true;
}

/** Check whether the last unknown block a peer advertised is not yet known. */
void ProcessBlockAvailability(NodeId nodeid) {
    CNodeState *state = State(nodeid);
    assert(state != NULL);

    if (!state->hashLastUnknownBlock.IsNull()) {
        BlockMap::iterator itOld = mapBlockIndex.find(state->hashLastUnknownBlock);

        if (itOld != mapBlockIndex.end()) {
            if (state->pindexBestKnownBlock == NULL || itOld->second->nChainWork >= state->pindexBestKnownBlock->nChainWork){
                state->pindexBestKnownBlock = itOld->second;
            }
            state->hashLastUnknownBlock.SetNull();
        }
    }
}

/** Update tracking information about which blocks a peer is assumed to have. */
void UpdateBlockAvailability(NodeId nodeid, const uint256 &hash) {
    CNodeState *state = State(nodeid);
    assert(state != NULL);

    ProcessBlockAvailability(nodeid);

    BlockMap::iterator it = mapBlockIndex.find(hash);
    if (it != mapBlockIndex.end() && it->second->nChainWork > 0) {
        // An actually better block was announced.
        if (state->pindexBestKnownBlock == NULL || it->second->nChainWork >= state->pindexBestKnownBlock->nChainWork)
            state->pindexBestKnownBlock = it->second;
    } else {
        // An unknown block was announced; just assume that the latest one is the best one.
        state->hashLastUnknownBlock = hash;
    }
}

//void MaybeSetPeerAsAnnouncingHeaderAndIDs(const CNodeState* nodestate, CNode* pfrom) {
//    if (nLocalServices & NODE_WITNESS) {
//        // Don't ever request compact blocks when segwit is enabled.
//        return;
//    }
//    if (nodestate->fProvidesHeaderAndIDs) {
//        BOOST_FOREACH(const NodeId nodeid, lNodesAnnouncingHeaderAndIDs)
//            if (nodeid == pfrom->GetId())
//                return;
//        bool fAnnounceUsingCMPCTBLOCK = false;
//        uint64_t nCMPCTBLOCKVersion = 1;
//        if (lNodesAnnouncingHeaderAndIDs.size() >= 3) {
//            // As per BIP152, we only get 3 of our peers to announce
//            // blocks using compact encodings.
//            CNode* pnodeStop = FindNode(lNodesAnnouncingHeaderAndIDs.front());
//            if (pnodeStop) {
//                pnodeStop->PushMessage(NetMsgType::SENDCMPCT, fAnnounceUsingCMPCTBLOCK, nCMPCTBLOCKVersion);
//                lNodesAnnouncingHeaderAndIDs.pop_front();
//            }
//        }
//        fAnnounceUsingCMPCTBLOCK = true;
//        pfrom->PushMessage(NetMsgType::SENDCMPCT, fAnnounceUsingCMPCTBLOCK, nCMPCTBLOCKVersion);
//        lNodesAnnouncingHeaderAndIDs.push_back(pfrom->GetId());
//    }
//}

// Requires cs_main
bool CanDirectFetch(const Consensus::Params &consensusParams)
{
    return chainActive.Tip()->GetBlockTime() > GetAdjustedTime() - consensusParams.nPowTargetSpacing * 20;
}

// Requires cs_main
bool PeerHasHeader(CNodeState *state, CBlockIndex *pindex)
{
    if (state->pindexBestKnownBlock && pindex == state->pindexBestKnownBlock->GetAncestor(pindex->nHeight))
        return true;
    if (state->pindexBestHeaderSent && pindex == state->pindexBestHeaderSent->GetAncestor(pindex->nHeight))
        return true;
    return false;
}

/** Find the last common ancestor two blocks have.
 *  Both pa and pb must be non-NULL. */
CBlockIndex* LastCommonAncestor(CBlockIndex* pa, CBlockIndex* pb) {
    if (pa->nHeight > pb->nHeight) {
        pa = pa->GetAncestor(pb->nHeight);
    } else if (pb->nHeight > pa->nHeight) {
        pb = pb->GetAncestor(pa->nHeight);
    }

    while (pa != pb && pa && pb) {
        pa = pa->pprev;
        pb = pb->pprev;
    }

    // Eventually all chain branches meet at the genesis block.
    assert(pa == pb);
    return pa;
}

/** Update pindexLastCommonBlock and add not-in-flight missing successors to vBlocks, until it has
 *  at most count entries. */
void FindNextBlocksToDownload(NodeId nodeid, unsigned int count, std::vector<CBlockIndex*>& vBlocks, NodeId& nodeStaller) {
    if (count == 0)
        return;

    vBlocks.reserve(vBlocks.size() + count);
    CNodeState *state = State(nodeid);
    assert(state != NULL);

    // Make sure pindexBestKnownBlock is up to date, we'll need it.
    ProcessBlockAvailability(nodeid);

    if (state->pindexBestKnownBlock == NULL || state->pindexBestKnownBlock->nChainWork < chainActive.Tip()->nChainWork) {
        // This peer has nothing interesting.
        return;
    }

    if (state->pindexLastCommonBlock == NULL) {
        // Bootstrap quickly by guessing a parent of our best tip is the forking point.
        // Guessing wrong in either direction is not a problem.
        state->pindexLastCommonBlock = chainActive[std::min(state->pindexBestKnownBlock->nHeight, chainActive.Height())];
    }

    // If the peer reorganized, our previous pindexLastCommonBlock may not be an ancestor
    // of its current tip anymore. Go back enough to fix that.
    state->pindexLastCommonBlock = LastCommonAncestor(state->pindexLastCommonBlock, state->pindexBestKnownBlock);
    if (state->pindexLastCommonBlock == state->pindexBestKnownBlock)
        return;

    std::vector<CBlockIndex*> vToFetch;
    CBlockIndex *pindexWalk = state->pindexLastCommonBlock;
    // Never fetch further than the best block we know the peer has, or more than BLOCK_DOWNLOAD_WINDOW + 1 beyond the last
    // linked block we have in common with this peer. The +1 is so we can detect stalling, namely if we would be able to
    // download that next block if the window were 1 larger.
    int nWindowEnd = state->pindexLastCommonBlock->nHeight + BLOCK_DOWNLOAD_WINDOW;
    int nMaxHeight = std::min<int>(state->pindexBestKnownBlock->nHeight, nWindowEnd + 1);
    NodeId waitingfor = -1;
    while (pindexWalk->nHeight < nMaxHeight) {
        // Read up to 128 (or more, if more blocks than that are needed) successors of pindexWalk (towards
        // pindexBestKnownBlock) into vToFetch. We fetch 128, because CBlockIndex::GetAncestor may be as expensive
        // as iterating over ~100 CBlockIndex* entries anyway.
        int nToFetch = std::min(nMaxHeight - pindexWalk->nHeight, std::max<int>(count - vBlocks.size(), 128));
        vToFetch.resize(nToFetch);
        pindexWalk = state->pindexBestKnownBlock->GetAncestor(pindexWalk->nHeight + nToFetch);
        vToFetch[nToFetch - 1] = pindexWalk;
        for (unsigned int i = nToFetch - 1; i > 0; i--) {
            vToFetch[i - 1] = vToFetch[i]->pprev;
        }

        // Iterate over those blocks in vToFetch (in forward direction), adding the ones that
        // are not yet downloaded and not in flight to vBlocks. In the mean time, update
        // pindexLastCommonBlock as long as all ancestors are already downloaded, or if it's
        // already part of our chain (and therefore don't need it even if pruned).
        BOOST_FOREACH(CBlockIndex* pindex, vToFetch) {
            if (!pindex->IsValid(BLOCK_VALID_TREE)) {
                // We consider the chain that this peer is on invalid.
                return;
            }
            if (pindex->nStatus & BLOCK_HAVE_DATA || chainActive.Contains(pindex)) {
                if (pindex->nChainTx)
                    state->pindexLastCommonBlock = pindex;
            } else if (mapBlocksInFlight.count(pindex->GetBlockHash()) == 0) {
                // The block is not already downloaded, and not yet in flight.
                if (pindex->nHeight > nWindowEnd) {
                    // We reached the end of the window.
                    if (vBlocks.size() == 0 && waitingfor != nodeid) {
                        // We aren't able to fetch anything, but we would be if the download window was one larger.
                        nodeStaller = waitingfor;
                    }
                    return;
                }
                vBlocks.push_back(pindex);
                if (vBlocks.size() == count) {
                    return;
                }
            } else if (waitingfor == -1) {
                // This is the first already-in-flight block.
                waitingfor = mapBlocksInFlight[pindex->GetBlockHash()].first;
            }
        }
    }
}

} // anon namespace

bool GetNodeStateStats(NodeId nodeid, CNodeStateStats &stats) {
    LOCK(cs_main);
    CNodeState *state = State(nodeid);
    if (state == NULL)
        return false;
    stats.nMisbehavior = state->nMisbehavior;
    stats.nSyncHeight = state->pindexBestKnownBlock ? state->pindexBestKnownBlock->nHeight : -1;
    stats.nCommonHeight = state->pindexLastCommonBlock ? state->pindexLastCommonBlock->nHeight : -1;
    BOOST_FOREACH(const QueuedBlock& queue, state->vBlocksInFlight) {
        if (queue.pindex)
            stats.vHeightInFlight.push_back(queue.pindex->nHeight);
    }
    return true;
}

void RegisterNodeSignals(CNodeSignals& nodeSignals)
{
    nodeSignals.GetHeight.connect(&GetHeight);
    nodeSignals.ProcessMessages.connect(&ProcessMessages);
    nodeSignals.SendMessages.connect(&SendMessages);
    nodeSignals.InitializeNode.connect(&InitializeNode);
    nodeSignals.FinalizeNode.connect(&FinalizeNode);
}

void UnregisterNodeSignals(CNodeSignals& nodeSignals)
{
    nodeSignals.GetHeight.disconnect(&GetHeight);
    nodeSignals.ProcessMessages.disconnect(&ProcessMessages);
    nodeSignals.SendMessages.disconnect(&SendMessages);
    nodeSignals.InitializeNode.disconnect(&InitializeNode);
    nodeSignals.FinalizeNode.disconnect(&FinalizeNode);
}

CBlockIndex* FindForkInGlobalIndex(const CChain& chain, const CBlockLocator& locator)
{
    // Find the first block the caller has in the main chain
    BOOST_FOREACH(const uint256& hash, locator.vHave) {
        BlockMap::iterator mi = mapBlockIndex.find(hash);
        if (mi != mapBlockIndex.end())
        {
            CBlockIndex* pindex = (*mi).second;
            if (chain.Contains(pindex))
                return pindex;
            if (pindex->GetAncestor(chain.Height()) == chain.Tip()) {
                return chain.Tip();
            }
        }
    }
    return chain.Genesis();
}

CCoinsViewCache *pcoinsTip = NULL;
CBlockTreeDB *pblocktree = NULL;

//////////////////////////////////////////////////////////////////////////////
//
// mapOrphanTransactions
//

bool AddOrphanTx(const CTransaction& tx, NodeId peer) EXCLUSIVE_LOCKS_REQUIRED(cs_main)
{
    uint256 hash = tx.GetHash();
    if (mapOrphanTransactions.count(hash))
        return false;

    // Ignore big transactions, to avoid a
    // send-big-orphans memory exhaustion attack. If a peer has a legitimate
    // large transaction with a missing parent then we assume
    // it will rebroadcast it later, after the parent transaction(s)
    // have been mined or received.
    // 100 orphans, each of which is at most 99,999 bytes big is
    // at most 10 megabytes of orphans and somewhat more byprev index (in the worst case):
    unsigned int sz = GetTransactionWeight(tx);
    if (sz >= (tx.IsZeroCTSpend() ? MAX_PRIVATE_TX_WEIGHT : MAX_STANDARD_TX_WEIGHT))
    {
        LogPrint("mempool", "ignoring large orphan tx (size: %u, hash: %s)\n", sz, hash.ToString());
        return false;
    }

    auto ret = mapOrphanTransactions.emplace(hash, COrphanTx{tx, peer, GetTime() + ORPHAN_TX_EXPIRE_TIME});
    assert(ret.second);
    BOOST_FOREACH(const CTxIn& txin, tx.vin) {
        mapOrphanTransactionsByPrev[txin.prevout].insert(ret.first);
    }

    LogPrint("mempool", "stored orphan tx %s (mapsz %u outsz %u)\n", hash.ToString(),
             mapOrphanTransactions.size(), mapOrphanTransactionsByPrev.size());
    return true;
}

int static EraseOrphanTx(uint256 hash) EXCLUSIVE_LOCKS_REQUIRED(cs_main)
{
    map<uint256, COrphanTx>::iterator it = mapOrphanTransactions.find(hash);
    if (it == mapOrphanTransactions.end())
        return 0;
    BOOST_FOREACH(const CTxIn& txin, it->second.tx.vin)
    {
        auto itPrev = mapOrphanTransactionsByPrev.find(txin.prevout);
        if (itPrev == mapOrphanTransactionsByPrev.end())
            continue;
        itPrev->second.erase(it);
        if (itPrev->second.empty())
            mapOrphanTransactionsByPrev.erase(itPrev);
    }
    mapOrphanTransactions.erase(it);
    return 1;
}

void EraseOrphansFor(NodeId peer)
{
    int nErased = 0;
    map<uint256, COrphanTx>::iterator iter = mapOrphanTransactions.begin();
    while (iter != mapOrphanTransactions.end())
    {
        map<uint256, COrphanTx>::iterator maybeErase = iter++; // increment to avoid iterator becoming invalid
        if (maybeErase->second.fromPeer == peer)
        {
            nErased += EraseOrphanTx(maybeErase->second.tx.GetHash());
        }
    }
    if (nErased > 0) LogPrint("mempool", "Erased %d orphan tx from peer %d\n", nErased, peer);
}


unsigned int LimitOrphanTxSize(unsigned int nMaxOrphans) EXCLUSIVE_LOCKS_REQUIRED(cs_main)
{
    unsigned int nEvicted = 0;
    static int64_t nNextSweep;
    int64_t nNow = GetTime();
    if (nNextSweep <= nNow) {
        // Sweep out expired orphan pool entries:
        int nErased = 0;
        int64_t nMinExpTime = nNow + ORPHAN_TX_EXPIRE_TIME - ORPHAN_TX_EXPIRE_INTERVAL;
        map<uint256, COrphanTx>::iterator iter = mapOrphanTransactions.begin();
        while (iter != mapOrphanTransactions.end())
        {
            map<uint256, COrphanTx>::iterator maybeErase = iter++;
            if (maybeErase->second.nTimeExpire <= nNow) {
                nErased += EraseOrphanTx(maybeErase->second.tx.GetHash());
            } else {
                nMinExpTime = std::min(maybeErase->second.nTimeExpire, nMinExpTime);
            }
        }
        // Sweep again 5 minutes after the next entry that expires in order to batch the linear scan.
        nNextSweep = nMinExpTime + ORPHAN_TX_EXPIRE_INTERVAL;
        if (nErased > 0) LogPrint("mempool", "Erased %d orphan tx due to expiration\n", nErased);
    }
    while (mapOrphanTransactions.size() > nMaxOrphans)
    {
        // Evict a random orphan:
        uint256 randomhash = GetRandHash();
        map<uint256, COrphanTx>::iterator it = mapOrphanTransactions.lower_bound(randomhash);
        if (it == mapOrphanTransactions.end())
            it = mapOrphanTransactions.begin();
        EraseOrphanTx(it->first);
        ++nEvicted;
    }
    return nEvicted;
}

bool IsFinalTx(const CTransaction &tx, int nBlockHeight, int64_t nBlockTime)
{
    if (tx.nLockTime == 0)
        return true;
    if ((int64_t)tx.nLockTime < ((int64_t)tx.nLockTime < LOCKTIME_THRESHOLD ? (int64_t)nBlockHeight : nBlockTime))
        return true;
    BOOST_FOREACH(const CTxIn& txin, tx.vin) {
        if (!(txin.nSequence == CTxIn::SEQUENCE_FINAL))
            return false;
    }
    return true;
}

bool CheckFinalTx(const CTransaction &tx, int flags)
{
    AssertLockHeld(cs_main);

    // By convention a negative value for flags indicates that the
    // current network-enforced consensus rules should be used. In
    // a future soft-fork scenario that would mean checking which
    // rules would be enforced for the next block and setting the
    // appropriate flags. At the present time no soft-forks are
    // scheduled, so no flags are set.
    flags = std::max(flags, 0);

    // CheckFinalTx() uses chainActive.Height()+1 to evaluate
    // nLockTime because when IsFinalTx() is called within
    // CBlock::AcceptBlock(), the height of the block *being*
    // evaluated is what is used. Thus if we want to know if a
    // transaction can be part of the *next* block, we need to call
    // IsFinalTx() with one more than chainActive.Height().
    const int nBlockHeight = chainActive.Height() + 1;

    // BIP113 will require that time-locked transactions have nLockTime set to
    // less than the median time of the previous block they're contained in.
    // When the next block is created its previous block will be the current
    // chain tip, so we use that to calculate the median time passed to
    // IsFinalTx() if LOCKTIME_MEDIAN_TIME_PAST is set.
    const int64_t nBlockTime = (flags & LOCKTIME_MEDIAN_TIME_PAST)
                             ? chainActive.Tip()->GetMedianTimePast()
                             : GetAdjustedTime();

    return IsFinalTx(tx, nBlockHeight, nBlockTime);
}

/**
 * Calculates the block height and previous block's median time past at
 * which the transaction will be considered final in the context of BIP 68.
 * Also removes from the vector of input heights any entries which did not
 * correspond to sequence locked inputs as they do not affect the calculation.
 */
static std::pair<int, int64_t> CalculateSequenceLocks(const CTransaction &tx, int flags, std::vector<int>* prevHeights, const CBlockIndex& block)
{
    assert(prevHeights->size() == tx.vin.size());

    // Will be set to the equivalent height- and time-based nLockTime
    // values that would be necessary to satisfy all relative lock-
    // time constraints given our view of block chain history.
    // The semantics of nLockTime are the last invalid height/time, so
    // use -1 to have the effect of any height or time being valid.
    int nMinHeight = -1;
    int64_t nMinTime = -1;

    // tx.nVersion is signed integer so requires cast to unsigned otherwise
    // we would be doing a signed comparison and half the range of nVersion
    // wouldn't support BIP 68.
    bool fEnforceBIP68 = static_cast<uint32_t>(tx.nVersion) >= 2
                      && flags & LOCKTIME_VERIFY_SEQUENCE;

    // Do not enforce sequence numbers as a relative lock time
    // unless we have been instructed to
    if (!fEnforceBIP68) {
        return std::make_pair(nMinHeight, nMinTime);
    }

    for (size_t txinIndex = 0; txinIndex < tx.vin.size(); txinIndex++) {
        const CTxIn& txin = tx.vin[txinIndex];

        // Sequence numbers with the most significant bit set are not
        // treated as relative lock-times, nor are they given any
        // consensus-enforced meaning at this point.
        if (txin.nSequence & CTxIn::SEQUENCE_LOCKTIME_DISABLE_FLAG) {
            // The height of this input is not relevant for sequence locks
            (*prevHeights)[txinIndex] = 0;
            continue;
        }

        int nCoinHeight = (*prevHeights)[txinIndex];

        if (txin.nSequence & CTxIn::SEQUENCE_LOCKTIME_TYPE_FLAG) {
            int64_t nCoinTime = block.GetAncestor(std::max(nCoinHeight-1, 0))->GetMedianTimePast();
            // NOTE: Subtract 1 to maintain nLockTime semantics
            // BIP 68 relative lock times have the semantics of calculating
            // the first block or time at which the transaction would be
            // valid. When calculating the effective block time or height
            // for the entire transaction, we switch to using the
            // semantics of nLockTime which is the last invalid block
            // time or height.  Thus we subtract 1 from the calculated
            // time or height.

            // Time-based relative lock-times are measured from the
            // smallest allowed timestamp of the block containing the
            // txout being spent, which is the median time past of the
            // block prior.
            nMinTime = std::max(nMinTime, nCoinTime + (int64_t)((txin.nSequence & CTxIn::SEQUENCE_LOCKTIME_MASK) << CTxIn::SEQUENCE_LOCKTIME_GRANULARITY) - 1);
        } else {
            nMinHeight = std::max(nMinHeight, nCoinHeight + (int)(txin.nSequence & CTxIn::SEQUENCE_LOCKTIME_MASK) - 1);
        }
    }

    return std::make_pair(nMinHeight, nMinTime);
}

static bool EvaluateSequenceLocks(const CBlockIndex& block, std::pair<int, int64_t> lockPair)
{
    assert(block.pprev);
    int64_t nBlockTime = block.pprev->GetMedianTimePast();
    if (lockPair.first >= block.nHeight || lockPair.second >= nBlockTime)
        return false;

    return true;
}

bool SequenceLocks(const CTransaction &tx, int flags, std::vector<int>* prevHeights, const CBlockIndex& block)
{
    return EvaluateSequenceLocks(block, CalculateSequenceLocks(tx, flags, prevHeights, block));
}

bool TestLockPointValidity(const LockPoints* lp)
{
    AssertLockHeld(cs_main);
    assert(lp);
    // If there are relative lock times then the maxInputBlock will be set
    // If there are no relative lock times, the LockPoints don't depend on the chain
    if (lp->maxInputBlock) {
        // Check whether chainActive is an extension of the block at which the LockPoints
        // calculation was valid.  If not LockPoints are no longer valid
        if (!chainActive.Contains(lp->maxInputBlock)) {
            return false;
        }
    }

    // LockPoints still valid
    return true;
}

bool CheckSequenceLocks(const CTransaction &tx, int flags, LockPoints* lp, bool useExistingLockPoints)
{
    AssertLockHeld(cs_main);
    AssertLockHeld(mempool.cs);

    if (tx.IsZeroCTSpend())
        return true;

    CBlockIndex* tip = chainActive.Tip();
    CBlockIndex index;
    index.pprev = tip;
    // CheckSequenceLocks() uses chainActive.Height()+1 to evaluate
    // height based locks because when SequenceLocks() is called within
    // ConnectBlock(), the height of the block *being*
    // evaluated is what is used.
    // Thus if we want to know if a transaction can be part of the
    // *next* block, we need to use one more than chainActive.Height()
    index.nHeight = tip->nHeight + 1;

    std::pair<int, int64_t> lockPair;
    if (useExistingLockPoints) {
        assert(lp);
        lockPair.first = lp->height;
        lockPair.second = lp->time;
    }
    else {
        // pcoinsTip contains the UTXO set for chainActive.Tip()
        CCoinsViewMemPool viewMemPool(pcoinsTip, mempool);
        std::vector<int> prevheights;
        prevheights.resize(tx.vin.size());
        for (size_t txinIndex = 0; txinIndex < tx.vin.size(); txinIndex++) {
            const CTxIn& txin = tx.vin[txinIndex];
            CCoins coins;
            if (!viewMemPool.GetCoins(txin.prevout.hash, coins)) {
                return error("%s: Missing input", __func__);
            }
            if (coins.nHeight == MEMPOOL_HEIGHT) {
                // Assume all mempool transaction confirm in the next block
                prevheights[txinIndex] = tip->nHeight + 1;
            } else {
                prevheights[txinIndex] = coins.nHeight;
            }
        }
        lockPair = CalculateSequenceLocks(tx, flags, &prevheights, index);
        if (lp) {
            lp->height = lockPair.first;
            lp->time = lockPair.second;
            // Also store the hash of the block with the highest height of
            // all the blocks which have sequence locked prevouts.
            // This hash needs to still be on the chain
            // for these LockPoint calculations to be valid
            // Note: It is impossible to correctly calculate a maxInputBlock
            // if any of the sequence locked inputs depend on unconfirmed txs,
            // except in the special case where the relative lock time/height
            // is 0, which is equivalent to no sequence lock. Since we assume
            // input height of tip+1 for mempool txs and test the resulting
            // lockPair from CalculateSequenceLocks against tip+1.  We know
            // EvaluateSequenceLocks will fail if there was a non-zero sequence
            // lock on a mempool input, so we can use the return value of
            // CheckSequenceLocks to indicate the LockPoints validity
            int maxInputHeight = 0;
            BOOST_FOREACH(int height, prevheights) {
                // Can ignore mempool inputs since we'll fail if they had non-zero locks
                if (height != tip->nHeight+1) {
                    maxInputHeight = std::max(maxInputHeight, height);
                }
            }
            lp->maxInputBlock = tip->GetAncestor(maxInputHeight);
        }
    }
    return EvaluateSequenceLocks(index, lockPair);
}


unsigned int GetLegacySigOpCount(const CTransaction& tx)
{
    unsigned int nSigOps = 0;
    BOOST_FOREACH(const CTxIn& txin, tx.vin)
    {
        nSigOps += txin.scriptSig.GetSigOpCount(false);
    }
    BOOST_FOREACH(const CTxOut& txout, tx.vout)
    {
        nSigOps += txout.scriptPubKey.GetSigOpCount(false);
    }
    return nSigOps;
}

unsigned int GetP2SHSigOpCount(const CTransaction& tx, const CCoinsViewCache& inputs)
{
    if (tx.IsCoinBase() && !tx.IsZeroCTSpend())
        return 0;

    unsigned int nSigOps = 0;
    for (unsigned int i = 0; i < tx.vin.size(); i++)
    {
        if (tx.vin[i].scriptSig.IsZeroCTSpend())
            continue;
        const CTxOut &prevout = inputs.GetOutputFor(tx.vin[i]);
        if (prevout.scriptPubKey.IsPayToScriptHash())
            nSigOps += prevout.scriptPubKey.GetSigOpCount(tx.vin[i].scriptSig);
    }
    return nSigOps;
}

int64_t GetTransactionSigOpCost(const CTransaction& tx, const CCoinsViewCache& inputs, int flags)
{
    int64_t nSigOps = GetLegacySigOpCount(tx) * WITNESS_SCALE_FACTOR;

    if (tx.IsCoinBase() && !tx.IsZeroCTSpend())
        return nSigOps;

    if (flags & SCRIPT_VERIFY_P2SH) {
        nSigOps += GetP2SHSigOpCount(tx, inputs) * WITNESS_SCALE_FACTOR;
    }

    for (unsigned int i = 0; i < tx.vin.size(); i++)
    {
        if (tx.vin[i].scriptSig.IsZeroCTSpend())
            continue;
        const CTxOut &prevout = inputs.GetOutputFor(tx.vin[i]);
        nSigOps += CountWitnessSigOps(tx.vin[i].scriptSig, prevout.scriptPubKey, i < tx.wit.vtxinwit.size() ? &tx.wit.vtxinwit[i].scriptWitness : NULL, flags);
    }
    return nSigOps;
}

bool CheckTransaction(const CTransaction& tx, CValidationState &state)
{

    // Basic checks that don't depend on any context
    if (tx.vin.empty())
        return state.DoS(10, false, REJECT_INVALID, "bad-txns-vin-empty");
    if (tx.vout.empty())
        return state.DoS(10, false, REJECT_INVALID, "bad-txns-vout-empty");
    // Size limits (this doesn't take the witness into account, as that hasn't been checked for malleability)
    if (::GetSerializeSize(tx, SER_NETWORK, PROTOCOL_VERSION | SERIALIZE_TRANSACTION_NO_WITNESS) > MAX_BLOCK_BASE_SIZE)
        return state.DoS(100, false, REJECT_INVALID, "bad-txns-oversize");

    // Check for negative or overflow output values
    CAmount nValueOut = 0;
    BOOST_FOREACH(const CTxOut& txout, tx.vout)
    {
        if (txout.IsEmpty() && !tx.IsCoinBase() && !tx.IsCoinStake())
            return state.DoS(100, error("CTransaction::CheckTransaction() : txout empty for user transaction"));
        if (txout.nValue < 0)
            return state.DoS(100, false, REJECT_INVALID, "bad-txns-vout-negative");
        if (txout.nValue > MAX_MONEY)
            return state.DoS(100, false, REJECT_INVALID, "bad-txns-vout-toolarge");
        nValueOut += txout.nValue;
        if (!MoneyRange(nValueOut))
            return state.DoS(100, false, REJECT_INVALID, "bad-txns-txouttotal-toolarge");
        if(txout.scriptPubKey.IsColdStaking() && !IsColdStakingEnabled(pindexBestHeader, Params().GetConsensus()))
            return state.DoS(100, false, REJECT_INVALID, "cold-staking-not-enabled");
    }

    if (tx.IsZeroCT()) {
        if (!(tx.HasZeroCTMint() || tx.IsZeroCTSpend()))
            return state.DoS(10, false, REJECT_INVALID, "bad-zeroct-tx-no-zeroct");
    } else {
        if (tx.HasZeroCTMint() || tx.IsZeroCTSpend())
            return state.DoS(10, false, REJECT_INVALID, "bad-normal-tx-has-zeroct");
    }

    // Check for duplicate/invalid inputs
    set<COutPoint> vInOutPoints;
    set<CScript> vZeroInOutPoints;
    BOOST_FOREACH(const CTxIn& txin, tx.vin)
    {
        if (!txin.scriptSig.IsZeroCTSpend() && vInOutPoints.count(txin.prevout))
            return state.DoS(100, false, REJECT_INVALID, "bad-txns-inputs-duplicate", false, strprintf("Duplicated input %s", txin.prevout.ToString()));

        if (txin.scriptSig.IsZeroCTSpend() && vZeroInOutPoints.count(txin.scriptSig))
            return state.DoS(100, false, REJECT_INVALID, "bad-zero-txns-inputs-duplicate");

        if ((tx.IsZeroCTSpend() && !txin.scriptSig.IsZeroCTSpend())
                || (!tx.IsZeroCTSpend() && txin.scriptSig.IsZeroCTSpend())) {
            return state.DoS(100, false, REJECT_INVALID, "bad-mix-zeroct-and-transparent-inputs");
        }

        if (txin.scriptSig.IsZeroCTSpend())
            vZeroInOutPoints.insert(txin.scriptSig);
        else
            vInOutPoints.insert(txin.prevout);
    }

    if (tx.IsCoinBase() && !tx.IsZeroCTSpend())
    {
        if (tx.vin[0].scriptSig.size() < 2 || tx.vin[0].scriptSig.size() > 100)
            return state.DoS(100, false, REJECT_INVALID, "bad-cb-length");
    }
    else
    {
        BOOST_FOREACH(const CTxIn& txin, tx.vin)
            if (!txin.scriptSig.IsZeroCTSpend() && txin.prevout.IsNull())
                return state.DoS(10, false, REJECT_INVALID, "bad-txns-prevout-null");
    }

    return true;
}

void LimitMempoolSize(CTxMemPool& pool, size_t limit, unsigned long age) {
    int expired = pool.Expire(GetTime() - age);
    if (expired != 0)
        LogPrint("mempool", "Expired %i transactions from the memory pool\n", expired);

    std::vector<uint256> vNoSpendsRemaining;
    pool.TrimToSize(limit, &vNoSpendsRemaining);
    BOOST_FOREACH(const uint256& removed, vNoSpendsRemaining)
        pcoinsTip->Uncache(removed);
}

/** Convert CValidationState to a human-readable message for logging */
std::string FormatStateMessage(const CValidationState &state)
{
    return strprintf("%s%s (code %i)",
        state.GetRejectReason(),
        state.GetDebugMessage().empty() ? "" : ", "+state.GetDebugMessage(),
        state.GetRejectCode());
}

bool IsBlockHashInChain(const uint256& hashBlock)
{
    if (hashBlock == 0 || !mapBlockIndex.count(hashBlock))
        return false;

    return chainActive.Contains(mapBlockIndex[hashBlock]);
}

bool IsTransactionInChain(const uint256& txId, int& nHeightTx, const CCoinsViewCache& view, CTransaction& tx)
{
    uint256 hashBlock;
    if (!GetTransaction(txId, tx, view, Params().GetConsensus(), hashBlock, true))
        return false;
    if (!IsBlockHashInChain(hashBlock))
        return false;

    nHeightTx = mapBlockIndex.at(hashBlock)->nHeight;
    return true;
}

bool IsTransactionInChain(const uint256& txId, const CCoinsViewCache& view, int& nHeightTx)
{
    CTransaction tx;
    return IsTransactionInChain(txId, nHeightTx, view, tx);
}


bool AcceptToMemoryPoolWorker(CTxMemPool& pool, CValidationState& state, const CTransaction& tx, bool fLimitFree,
                              bool* pfMissingInputs, bool fOverrideMempoolLimit, const CAmount& nAbsurdFee,
                              std::vector<uint256>& vHashTxnToUncache)
{
    const uint256 hash = tx.GetHash();
    AssertLockHeld(cs_main);
    if (pfMissingInputs)
        *pfMissingInputs = false;
    if (!CheckTransaction(tx, state))
        return error("%s: CheckTransaction(): %s", __func__, state.GetRejectReason().c_str());
    if (IsCommunityFundEnabled(pindexBestHeader, Params().GetConsensus()) && tx.nVersion < CTransaction::TXDZEEL_VERSION_V2)
      return state.DoS(100, false, REJECT_INVALID, "old-version");

    if (IsCommunityFundEnabled(pindexBestHeader, Params().GetConsensus())) {
        bool fReducedQuorum = IsReducedCFundQuorumEnabled(pindexBestHeader, Params().GetConsensus());
        int nMaxVersionProposal = fReducedQuorum ? Params().GetConsensus().nProposalMaxVersion : 2;
        int nMaxVersionPaymentRequest = fReducedQuorum ? Params().GetConsensus().nPaymentRequestMaxVersion : 2;

        if(tx.nVersion == CTransaction::PROPOSAL_VERSION) // Community Fund Proposal
            if(!CFund::IsValidProposal(tx, nMaxVersionProposal))
                return state.DoS(10, false, REJECT_INVALID, "bad-cfund-proposal");

        if(tx.nVersion == CTransaction::PAYMENT_REQUEST_VERSION) // Community Fund Payment Request
            if(!CFund::IsValidPaymentRequest(tx, nMaxVersionPaymentRequest))
                return state.DoS(10, false, REJECT_INVALID, "bad-cfund-payment-request");
    }

    // Coinbase is only valid in a block, not as a loose transaction
    if (tx.IsCoinBase() && !tx.IsZeroCTSpend())
        return state.DoS(100, false, REJECT_INVALID, "coinbase");

    // Coinbase is only valid in a block, not as a loose transaction
    if (tx.IsCoinStake())
        return state.DoS(100, false, REJECT_INVALID, "coinstake");

    // Reject transactions with witness before segregated witness activates (override with -prematurewitness)
    bool witnessEnabled = IsWitnessEnabled(chainActive.Tip(), Params().GetConsensus());
    if (!GetBoolArg("-prematurewitness",false) && !tx.wit.IsNull() && !witnessEnabled) {
        return state.DoS(0, false, REJECT_NONSTANDARD, "no-witness-yet", true);
    }

    if (tx.HasZeroCTMint()) {
        if (!IsZeroCTEnabled(chainActive.Tip(), Params().GetConsensus()))
            return state.DoS(0, false, REJECT_NONSTANDARD, "no-zeroct-yet", true);
    }

    // Rather not work on nonstandard transactions (unless -testnet/-regtest)
    string reason;
    if (fRequireStandard && !IsStandardTx(tx, reason, witnessEnabled))
        return state.DoS(0, false, REJECT_NONSTANDARD, reason);

    // Only accept nLockTime-using transactions that can be mined in the next
    // block; we don't want our mempool filled up with transactions that can't
    // be mined yet.
    if (!CheckFinalTx(tx, STANDARD_LOCKTIME_VERIFY_FLAGS))
        return state.DoS(0, false, REJECT_NONSTANDARD, "non-final");

    // is it already in the memory pool?
    if (pool.exists(hash))
        return state.Invalid(false, REJECT_ALREADY_KNOWN, "txn-already-in-mempool");

    // Check for conflicts with in-memory transactions
    set<uint256> setConflicts;
    {
    LOCK(pool.cs); // protect pool.mapNextTx
    BOOST_FOREACH(const CTxIn &txin, tx.vin)
    {
        auto itConflicting = pool.mapNextTx.find(txin.prevout);
        if (itConflicting != pool.mapNextTx.end())
        {
            const CTransaction *ptxConflicting = itConflicting->second;
            if (!setConflicts.count(ptxConflicting->GetHash()))
            {
                // Allow opt-out of transaction replacement by setting
                // nSequence >= maxint-1 on all inputs.
                //
                // maxint-1 is picked to still allow use of nLockTime by
                // non-replacable transactions. All inputs rather than just one
                // is for the sake of multi-party protocols, where we don't
                // want a single party to be able to disable replacement.
                //
                // The opt-out ignores descendants as anyone relying on
                // first-seen mempool behavior should be checking all
                // unconfirmed ancestors anyway; doing otherwise is hopelessly
                // insecure.
                bool fReplacementOptOut = true;
                if (fEnableReplacement)
                {
                    BOOST_FOREACH(const CTxIn &txin, ptxConflicting->vin)
                    {
                        if (txin.nSequence < std::numeric_limits<unsigned int>::max()-1)
                        {
                            fReplacementOptOut = false;
                            break;
                        }
                    }
                }
                if (fReplacementOptOut)
                    return state.Invalid(false, REJECT_CONFLICT, "txn-mempool-conflict");

                setConflicts.insert(ptxConflicting->GetHash());
            }
        }
    }
    }

    {
        const libzeroct::ZeroCTParams* params = &Params().GetConsensus().ZeroCT_Params;

        CCoinsView dummy;
        CCoinsViewCache view(&dummy);

        CAmount nValueIn = 0;
        LockPoints lp;
        {
        LOCK(pool.cs);
        CCoinsViewMemPool viewMemPool(pcoinsTip, pool);
        view.SetBackend(viewMemPool);

        // do we already have it?
        bool fHadTxInCache = pcoinsTip->HaveCoinsInCache(hash);
        if (view.HaveCoins(hash)) {
            if (!fHadTxInCache)
                vHashTxnToUncache.push_back(hash);
            return state.Invalid(false, REJECT_ALREADY_KNOWN, "txn-already-known");
        }

        if (tx.IsZeroCTSpend()) {
            BOOST_FOREACH(const CTxIn txin, tx.vin) {
                if (!txin.scriptSig.IsZeroCTSpend())
                    return state.DoS(100, false, REJECT_INVALID, "bad-mix-zeroct-and-transparent-inputs");
                if (!CheckZeroCTSpend(params, txin, view, state))
                    return state.DoS(100, false, REJECT_INVALID, "bad-zeroct-spend");
            }
        } else {
            // do all inputs exist?
            // Note that this does not check for the presence of actual outputs (see the next check for that),
            // and only helps with filling in pfMissingInputs (to determine missing vs spent).
            BOOST_FOREACH(const CTxIn txin, tx.vin) {
                if (!pcoinsTip->HaveCoinsInCache(txin.prevout.hash))
                    vHashTxnToUncache.push_back(txin.prevout.hash);
                if (!view.HaveCoins(txin.prevout.hash)) {
                    if (pfMissingInputs)
                        *pfMissingInputs = true;
                    return error("%s: Missing prev out of input %s", __func__, txin.ToString()); // fMissingInputs and !state.IsInvalid() is used to detect this condition, don't set state.Invalid()
                }
            }

            // are the actual inputs available?
            if (!view.HaveInputs(tx))
                return state.Invalid(false, REJECT_DUPLICATE, "bad-txns-inputs-spent");
        }

        // Bring the best block into scope
        view.GetBestBlock();
        nValueIn = view.GetValueIn(tx);

        // we have all inputs cached now, so switch back to dummy, so we don't need to keep lock on mempool
        view.SetBackend(dummy);

        // Only accept BIP68 sequence locked transactions that can be mined in the next
        // block; we don't want our mempool filled up with transactions that can't
        // be mined yet.
        // Must keep pool.cs for this unless we change CheckSequenceLocks to take a
        // CoinsViewCache instead of create its own
        if (!CheckSequenceLocks(tx, STANDARD_LOCKTIME_VERIFY_FLAGS, &lp))
            return state.DoS(0, false, REJECT_NONSTANDARD, "non-BIP68-final");
        }

        // Check for non-standard pay-to-script-hash in inputs
        if (fRequireStandard && !AreInputsStandard(tx, view))
            return state.Invalid(false, REJECT_NONSTANDARD, "bad-txns-nonstandard-inputs");

        int64_t nSigOpsCost = GetTransactionSigOpCost(tx, view, STANDARD_SCRIPT_VERIFY_FLAGS);

        CAmount nValueOut = tx.GetValueOut();
        CAmount nFees = (!tx.IsCoinStake()&&!tx.IsCoinBase())?nValueIn-nValueOut:0;
        if (tx.HasZeroCTMint())
            nFees = tx.GetFee();
        // nModifiedFees includes any fee deltas from PrioritiseTransaction
        CAmount nModifiedFees = nFees;
        double nPriorityDummy = 0;
        pool.ApplyDeltas(hash, nPriorityDummy, nModifiedFees);

        CAmount inChainInputValue;
        double dPriority = view.GetPriority(tx, chainActive.Height(), inChainInputValue);

        // Keep track of transactions that spend a coinbase, which we re-scan
        // during reorgs to ensure COINBASE_MATURITY is still met.
        bool fSpendsCoinbase = false;
        if (!tx.IsZeroCTSpend()) {
            BOOST_FOREACH(const CTxIn &txin, tx.vin) {
                const CCoins *coins = view.AccessCoins(txin.prevout.hash);
                if (coins->IsCoinBase() || coins->IsCoinStake()) {
                    fSpendsCoinbase = true;
                    break;
                }
            }
        }

        CBN_matrix mValueCommitments;
        CBN_vector valueCommitments;

        if (tx.HasZeroCTMint())
        {
            if (tx.vchRangeProof.empty())
                return state.DoS(100, false, REJECT_INVALID, "empty-bulletproof-rangeproof");

            std::vector<std::pair<CBigNum, PublicMintChainData>> vSeen;

            BOOST_FOREACH(const CTxOut &txout, tx.vout)
            {
                if (!txout.IsZeroCTMint())
                    continue;

                libzeroct::PublicCoin pubCoin(params);

                if (!CheckZeroCTMint(params, txout, view, state, &pubCoin))
                    return state.DoS(100, false, REJECT_INVALID, "bad-zeroct-mint");

                valueCommitments.push_back(pubCoin.getAmountCommitment());
            }

            std::vector<unsigned char> dataBpRp;

            dataBpRp.clear();
            dataBpRp.insert(dataBpRp.end(), tx.vchRangeProof.begin(), tx.vchRangeProof.end());

            CDataStream serializedRangeProof(dataBpRp, SER_NETWORK, PROTOCOL_VERSION);

            BulletproofsRangeproof bprp(&params->coinCommitmentGroup, serializedRangeProof);

            mValueCommitments.push_back(valueCommitments);
            std::vector<BulletproofsRangeproof> proofs;
            proofs.push_back(bprp);

            if (!VerifyBulletproof(&params->coinCommitmentGroup, proofs, mValueCommitments))
            {
                return state.DoS(100, false, REJECT_INVALID, "bad-bulletproof-rangeproof");
            }
        }

        CTxMemPoolEntry entry(tx, nFees, GetTime(), dPriority, chainActive.Height(), pool.HasNoInputsOf(tx), inChainInputValue, fSpendsCoinbase, nSigOpsCost, lp);
        unsigned int nSize = entry.GetTxSize();

        // Check that the transaction doesn't have an excessive number of
        // sigops, making it impossible to mine. Since the coinbase transaction
        // itself can contain sigops MAX_STANDARD_TX_SIGOPS is less than
        // MAX_BLOCK_SIGOPS; we still consider this an invalid rather than
        // merely non-standard transaction.
        if (nSigOpsCost > MAX_STANDARD_TX_SIGOPS_COST)
            return state.DoS(0, false, REJECT_NONSTANDARD, "bad-txns-too-many-sigops", false,
                strprintf("%d", nSigOpsCost));

        CAmount mempoolRejectFee = pool.GetMinFee(GetArg("-maxmempool", DEFAULT_MAX_MEMPOOL_SIZE) * 1000000).GetFee(nSize);
        if (mempoolRejectFee > 0 && nModifiedFees < mempoolRejectFee) {
            return state.DoS(0, false, REJECT_INSUFFICIENTFEE, "mempool min fee not met", false, strprintf("%d < %d", nFees, mempoolRejectFee));
        } else if (GetBoolArg("-relaypriority", DEFAULT_RELAYPRIORITY) && nModifiedFees < ::minRelayTxFee.GetFee(nSize) && !AllowFree(entry.GetPriority(chainActive.Height() + 1))) {
            // Require that free transactions have sufficient priority to be mined in the next block.
            return state.DoS(0, false, REJECT_INSUFFICIENTFEE, "insufficient priority");
        }

        // Continuously rate-limit free (really, very-low-fee) transactions
        // This mitigates 'penny-flooding' -- sending thousands of free transactions just to
        // be annoying or make others' transactions take longer to confirm.
        if (fLimitFree && nModifiedFees < ::minRelayTxFee.GetFee(nSize))
        {
            static CCriticalSection csFreeLimiter;
            static double dFreeCount;
            static int64_t nLastTime;
            int64_t nNow = GetTime();

            LOCK(csFreeLimiter);

            // Use an exponentially decaying ~10-minute window:
            dFreeCount *= pow(1.0 - 1.0/600.0, (double)(nNow - nLastTime));
            nLastTime = nNow;
            // -limitfreerelay unit is thousand-bytes-per-minute
            // At default rate it would take over a month to fill 1GB
            if (dFreeCount + nSize >= GetArg("-limitfreerelay", DEFAULT_LIMITFREERELAY) * 10 * 1000)
                return state.DoS(0, false, REJECT_INSUFFICIENTFEE, "rate limited free transaction");
            LogPrint("mempool", "Rate limit dFreeCount: %g => %g\n", dFreeCount, dFreeCount+nSize);
            dFreeCount += nSize;
        }

        if (nAbsurdFee && nFees > nAbsurdFee)
            return state.Invalid(false,
                REJECT_HIGHFEE, "absurdly-high-fee",
                strprintf("%d > %d", nFees, nAbsurdFee));

        // Calculate in-mempool ancestors, up to a limit.
        CTxMemPool::setEntries setAncestors;
        size_t nLimitAncestors = GetArg("-limitancestorcount", DEFAULT_ANCESTOR_LIMIT);
        size_t nLimitAncestorSize = GetArg("-limitancestorsize", DEFAULT_ANCESTOR_SIZE_LIMIT)*1000;
        size_t nLimitDescendants = GetArg("-limitdescendantcount", DEFAULT_DESCENDANT_LIMIT);
        size_t nLimitDescendantSize = GetArg("-limitdescendantsize", DEFAULT_DESCENDANT_SIZE_LIMIT)*1000;
        std::string errString;
        if (!pool.CalculateMemPoolAncestors(entry, setAncestors, nLimitAncestors, nLimitAncestorSize, nLimitDescendants, nLimitDescendantSize, errString)) {
            return state.DoS(0, false, REJECT_NONSTANDARD, "too-long-mempool-chain", false, errString);
        }

        // A transaction that spends outputs that would be replaced by it is invalid. Now
        // that we have the set of all ancestors we can detect this
        // pathological case by making sure setConflicts and setAncestors don't
        // intersect.
        BOOST_FOREACH(CTxMemPool::txiter ancestorIt, setAncestors)
        {
            const uint256 &hashAncestor = ancestorIt->GetTx().GetHash();
            if (setConflicts.count(hashAncestor))
            {
                return state.DoS(10, false,
                                 REJECT_INVALID, "bad-txns-spends-conflicting-tx", false,
                                 strprintf("%s spends conflicting transaction %s",
                                           hash.ToString(),
                                           hashAncestor.ToString()));
            }
        }

        // Check if it's economically rational to mine this transaction rather
        // than the ones it replaces.
        CAmount nConflictingFees = 0;
        size_t nConflictingSize = 0;
        uint64_t nConflictingCount = 0;
        CTxMemPool::setEntries allConflicting;

        // If we don't hold the lock allConflicting might be incomplete; the
        // subsequent RemoveStaged() and addUnchecked() calls don't guarantee
        // mempool consistency for us.
        LOCK(pool.cs);
        if (setConflicts.size())
        {
            CFeeRate newFeeRate(nModifiedFees, nSize);
            set<uint256> setConflictsParents;
            const int maxDescendantsToVisit = 100;
            CTxMemPool::setEntries setIterConflicting;
            BOOST_FOREACH(const uint256 &hashConflicting, setConflicts)
            {
                CTxMemPool::txiter mi = pool.mapTx.find(hashConflicting);
                if (mi == pool.mapTx.end())
                    continue;

                // Save these to avoid repeated lookups
                setIterConflicting.insert(mi);

                // Don't allow the replacement to reduce the feerate of the
                // mempool.
                //
                // We usually don't want to accept replacements with lower
                // feerates than what they replaced as that would lower the
                // feerate of the next block. Requiring that the feerate always
                // be increased is also an easy-to-reason about way to prevent
                // DoS attacks via replacements.
                //
                // The mining code doesn't (currently) take children into
                // account (CPFP) so we only consider the feerates of
                // transactions being directly replaced, not their indirect
                // descendants. While that does mean high feerate children are
                // ignored when deciding whether or not to replace, we do
                // require the replacement to pay more overall fees too,
                // mitigating most cases.
                CFeeRate oldFeeRate(mi->GetModifiedFee(), mi->GetTxSize());
                if (newFeeRate <= oldFeeRate)
                {
                    return state.DoS(0, false,
                            REJECT_INSUFFICIENTFEE, "insufficient fee", false,
                            strprintf("rejecting replacement %s; new feerate %s <= old feerate %s",
                                  hash.ToString(),
                                  newFeeRate.ToString(),
                                  oldFeeRate.ToString()));
                }

                BOOST_FOREACH(const CTxIn &txin, mi->GetTx().vin)
                {
                    setConflictsParents.insert(txin.prevout.hash);
                }

                nConflictingCount += mi->GetCountWithDescendants();
            }
            // This potentially overestimates the number of actual descendants
            // but we just want to be conservative to avoid doing too much
            // work.
            if (nConflictingCount <= maxDescendantsToVisit) {
                // If not too many to replace, then calculate the set of
                // transactions that would have to be evicted
                BOOST_FOREACH(CTxMemPool::txiter it, setIterConflicting) {
                    pool.CalculateDescendants(it, allConflicting);
                }
                BOOST_FOREACH(CTxMemPool::txiter it, allConflicting) {
                    nConflictingFees += it->GetModifiedFee();
                    nConflictingSize += it->GetTxSize();
                }
            } else {
                return state.DoS(0, false,
                        REJECT_NONSTANDARD, "too many potential replacements", false,
                        strprintf("rejecting replacement %s; too many potential replacements (%d > %d)\n",
                            hash.ToString(),
                            nConflictingCount,
                            maxDescendantsToVisit));
            }

            for (unsigned int j = 0; j < tx.vin.size(); j++)
            {
                // We don't want to accept replacements that require low
                // feerate junk to be mined first. Ideally we'd keep track of
                // the ancestor feerates and make the decision based on that,
                // but for now requiring all new inputs to be confirmed works.
                if (!setConflictsParents.count(tx.vin[j].prevout.hash))
                {
                    // Rather than check the UTXO set - potentially expensive -
                    // it's cheaper to just check if the new input refers to a
                    // tx that's in the mempool.
                    if (pool.mapTx.find(tx.vin[j].prevout.hash) != pool.mapTx.end())
                        return state.DoS(0, false,
                                         REJECT_NONSTANDARD, "replacement-adds-unconfirmed", false,
                                         strprintf("replacement %s adds unconfirmed input, idx %d",
                                                  hash.ToString(), j));
                }
            }

            // The replacement must pay greater fees than the transactions it
            // replaces - if we did the bandwidth used by those conflicting
            // transactions would not be paid for.
            if (nModifiedFees < nConflictingFees)
            {
                return state.DoS(0, false,
                                 REJECT_INSUFFICIENTFEE, "insufficient fee", false,
                                 strprintf("rejecting replacement %s, less fees than conflicting txs; %s < %s",
                                          hash.ToString(), FormatMoney(nModifiedFees), FormatMoney(nConflictingFees)));
            }

            // Finally in addition to paying more fees than the conflicts the
            // new transaction must pay for its own bandwidth.
            CAmount nDeltaFees = nModifiedFees - nConflictingFees;
            if (nDeltaFees < ::minRelayTxFee.GetFee(nSize))
            {
                return state.DoS(0, false,
                        REJECT_INSUFFICIENTFEE, "insufficient fee", false,
                        strprintf("rejecting replacement %s, not enough additional fees to relay; %s < %s",
                              hash.ToString(),
                              FormatMoney(nDeltaFees),
                              FormatMoney(::minRelayTxFee.GetFee(nSize))));
            }
        }

        unsigned int scriptVerifyFlags = STANDARD_SCRIPT_VERIFY_FLAGS;
        if (!Params().RequireStandard()) {
            scriptVerifyFlags = GetArg("-promiscuousmempoolflags", scriptVerifyFlags);
        }

        // Check against previous transactions
        // This is done last to help prevent CPU exhaustion denial-of-service attacks.
        PrecomputedTransactionData txdata(tx);
        if (!CheckInputs(tx, state, view, true, scriptVerifyFlags, true, txdata)) {
            // SCRIPT_VERIFY_CLEANSTACK requires SCRIPT_VERIFY_WITNESS, so we
            // need to turn both off, and compare against just turning off CLEANSTACK
            // to see if the failure is specifically due to witness validation.
            if (CheckInputs(tx, state, view, true, scriptVerifyFlags & ~(SCRIPT_VERIFY_WITNESS | SCRIPT_VERIFY_CLEANSTACK), true, txdata) &&
                !CheckInputs(tx, state, view, true, scriptVerifyFlags & ~SCRIPT_VERIFY_CLEANSTACK, true, txdata)) {
                // Only the witness is wrong, so the transaction itself may be fine.
                state.SetCorruptionPossible();
            }
            return error("%s: CheckInputs failed", __func__);
        }

        // Check again against just the consensus-critical mandatory script
        // verification flags, in case of bugs in the standard flags that cause
        // transactions to pass as valid when they're actually invalid. For
        // instance the STRICTENC flag was incorrectly allowing certain
        // CHECKSIG NOT scripts to pass, even though they were invalid.
        //
        // There is a similar check in CreateNewBlock() to prevent creating
        // invalid blocks, however allowing such transactions into the mempool
        // can be exploited as a DoS attack.
        if (!CheckInputs(tx, state, view, true, MANDATORY_SCRIPT_VERIFY_FLAGS, true, txdata))
        {
            return error("%s: BUG! PLEASE REPORT THIS! ConnectInputs failed against MANDATORY but not STANDARD flags %s, %s",
                __func__, hash.ToString(), FormatStateMessage(state));
        }

        // Remove conflicting transactions from the mempool
        BOOST_FOREACH(const CTxMemPool::txiter it, allConflicting)
        {
            LogPrint("mempool", "replacing tx %s with %s for %s BTC additional fees, %d delta bytes\n",
                    it->GetTx().GetHash().ToString(),
                    hash.ToString(),
                    FormatMoney(nModifiedFees - nConflictingFees),
                    (int)nSize - (int)nConflictingSize);
        }
        pool.RemoveStaged(allConflicting, false);

        // Store transaction in memory
        pool.addUnchecked(hash, entry, setAncestors, !IsInitialBlockDownload());

        // Add memory address index
        if (fAddressIndex) {
            pool.addAddressIndex(entry, view);
        }

        // Add memory spent index
        if (fSpentIndex) {
            pool.addSpentIndex(entry, view);
        }

        // trim mempool and check if tx was trimmed
        if (!fOverrideMempoolLimit) {
            LimitMempoolSize(pool, GetArg("-maxmempool", DEFAULT_MAX_MEMPOOL_SIZE) * 1000000, GetArg("-mempoolexpiry", DEFAULT_MEMPOOL_EXPIRY) * 60 * 60);
            if (!pool.exists(hash))
                return state.DoS(0, false, REJECT_INSUFFICIENTFEE, "mempool full");
        }
    }

    SyncWithWallets(tx, NULL, NULL);

    return true;
}

bool AcceptToMemoryPool(CTxMemPool& pool, CValidationState &state, const CTransaction &tx, bool fLimitFree,
                        bool* pfMissingInputs, bool fOverrideMempoolLimit, const CAmount nAbsurdFee)
{
    std::vector<uint256> vHashTxToUncache;
    bool res = AcceptToMemoryPoolWorker(pool, state, tx, fLimitFree, pfMissingInputs, fOverrideMempoolLimit, nAbsurdFee, vHashTxToUncache);
    if (!res) {
        LogPrintf("Error AcceptToMemoryPool %s: %s\n", state.GetRejectReason(), state.GetDebugMessage());
        BOOST_FOREACH(const uint256& hashTx, vHashTxToUncache)
            pcoinsTip->Uncache(hashTx);
    }
    return res;
}

bool GetTimestampIndex(const unsigned int &high, const unsigned int &low, const bool fActiveOnly, std::vector<std::pair<uint256, unsigned int> > &hashes)
{
    if (!fTimestampIndex)
        return error("Timestamp index not enabled");

    if (!pblocktree->ReadTimestampIndex(high, low, fActiveOnly, hashes))
        return error("Unable to get hashes for timestamps");

    return true;
}

bool GetSpentIndex(CSpentIndexKey &key, CSpentIndexValue &value)
{
    if (!fSpentIndex)
        return false;

    if (mempool.getSpentIndex(key, value))
        return true;

    if (!pblocktree->ReadSpentIndex(key, value))
        return false;

    return true;
}

bool HashOnchainActive(const uint256 &hash)
{
    if (!mapBlockIndex.count(hash))
        return false;

    CBlockIndex* pblockindex = mapBlockIndex[hash];

    if (!chainActive.Contains(pblockindex)) {
        return false;
    }

    return true;
}

bool GetAddressIndex(uint160 addressHash, int type,
                     std::vector<std::pair<CAddressIndexKey, CAmount> > &addressIndex, int start, int end)
{
    if (!fAddressIndex)
        return error("address index not enabled");

    if (!pblocktree->ReadAddressIndex(addressHash, type, addressIndex, start, end))
        return error("unable to get txids for address");

    return true;
}

bool GetAddressUnspent(uint160 addressHash, int type,
                       std::vector<std::pair<CAddressUnspentKey, CAddressUnspentValue> > &unspentOutputs)
{
    if (!fAddressIndex)
        return error("address index not enabled");

    if (!pblocktree->ReadAddressUnspentIndex(addressHash, type, unspentOutputs))
        return error("unable to get txids for address");

    return true;
}

/** Return transaction in tx, and if it was found inside a block, its hash is placed in hashBlock */
bool GetTransaction(const uint256 &hash, CTransaction &txOut, const CCoinsViewCache& view, const Consensus::Params& consensusParams, uint256 &hashBlock, bool fAllowSlow)
{

    CBlockIndex *pindexSlow = NULL;

    std::shared_ptr<const CTransaction> ptx = mempool.get(hash);
    if (ptx)
    {
        txOut = *ptx;
        return true;
    }

    if (fTxIndex) {
        CDiskTxPos postx;
        if (pblocktree->ReadTxIndex(hash, postx)) {
            CAutoFile file(OpenBlockFile(postx, true), SER_DISK, CLIENT_VERSION);
            if (file.IsNull())
                return error("%s: OpenBlockFile failed", __func__);
            CBlockHeader header;
            try {
                file >> header;
                fseek(file.Get(), postx.nTxOffset, SEEK_CUR);
                file >> txOut;
            } catch (const std::exception& e) {
                return error("%s: Deserialize or I/O error - %s", __func__, e.what());
            }
            hashBlock = header.GetHash();
            if (txOut.GetHash() != hash)
                return error("%s: txid mismatch", __func__);
            return true;
        }
    }

    if (fAllowSlow) { // use coin database to locate block that contains transaction, and scan it
        int nHeight = -1;
        {
            const CCoins* coins = view.AccessCoins(hash);
            if (coins)
                nHeight = coins->nHeight;
        }
        if (nHeight > 0)
            pindexSlow = chainActive[nHeight];
    }

    if (pindexSlow) {
        CBlock block;
        if (ReadBlockFromDisk(block, pindexSlow, consensusParams)) {
            BOOST_FOREACH(const CTransaction &tx, block.vtx) {
                if (tx.GetHash() == hash) {
                    txOut = tx;
                    hashBlock = pindexSlow->GetBlockHash();
                    return true;
                }
            }
        }
    }

    return false;
}






//////////////////////////////////////////////////////////////////////////////
//
// CBlock and CBlockIndex
//

bool WriteBlockToDisk(const CBlock& block, CDiskBlockPos& pos, const CMessageHeader::MessageStartChars& messageStart)
{
    // Open history file to append
    CAutoFile fileout(OpenBlockFile(pos), SER_DISK, CLIENT_VERSION);
    if (fileout.IsNull())
        return error("WriteBlockToDisk: OpenBlockFile failed");

    // Write index header
    unsigned int nSize = fileout.GetSerializeSize(block);
    fileout << FLATDATA(messageStart) << nSize;

    // Write block
    long fileOutPos = ftell(fileout.Get());
    if (fileOutPos < 0)
        return error("WriteBlockToDisk: ftell failed");
    pos.nPos = (unsigned int)fileOutPos;
    fileout << block;

    return true;
}

bool ReadBlockFromDisk(CBlock& block, const CDiskBlockPos& pos, const Consensus::Params& consensusParams)
{
    block.SetNull();

    // Open history file to read
    CAutoFile filein(OpenBlockFile(pos, true), SER_DISK, CLIENT_VERSION);
    if (filein.IsNull())
        return error("ReadBlockFromDisk: OpenBlockFile failed for %s", pos.ToString());

    // Read block
    try {
        filein >> block;
    }
    catch (const std::exception& e) {
        return error("%s: Deserialize or I/O error - %s at %s", __func__, e.what(), pos.ToString());
    }

    return true;
}

bool ReadBlockFromDisk(CBlock& block, const CBlockIndex* pindex, const Consensus::Params& consensusParams)
{
    if (!ReadBlockFromDisk(block, pindex->GetBlockPos(), consensusParams))
        return false;
    if (block.GetHash() != pindex->GetBlockHash())
        return error("ReadBlockFromDisk(CBlock&, CBlockIndex*): GetHash() doesn't match index for %s at %s",
                pindex->ToString(), pindex->GetBlockPos().ToString());
    return true;
}

CAmount GetBlockSubsidy(int nHeight, const Consensus::Params& consensusParams)
{

    if (nHeight == 1)
    {
        CAmount nSubsidy = 59800000 * COIN;
        return nSubsidy;
    }

    if (nHeight <= Params().GetConsensus().nLastPOWBlock)
        return CAmount(50 * COIN);

    return 0;
}

bool IsInitialBlockDownload()
{
    const CChainParams& chainParams = Params();

    // Once this function has returned false, it must remain false.
    static std::atomic<bool> latchToFalse{false};
    // Optimization: pre-test latch before taking the lock.
    if (latchToFalse.load(std::memory_order_relaxed))
        return false;

    LOCK(cs_main);
    if (latchToFalse.load(std::memory_order_relaxed))
        return false;
    if (fImporting || fReindex)
        return true;
    if (fCheckpointsEnabled && chainActive.Height() < Checkpoints::GetTotalBlocksEstimate(chainParams.Checkpoints()))
        return true;
    bool state = (chainActive.Height() < pindexBestHeader->nHeight - 24 * 6 ||
            std::max(chainActive.Tip()->GetBlockTime(), pindexBestHeader->GetBlockTime()) < GetTime() - nMaxTipAge);
    if (!state)
        latchToFalse.store(true, std::memory_order_relaxed);
    return state;
}

bool fLargeWorkForkFound = false;
bool fLargeWorkInvalidChainFound = false;
CBlockIndex *pindexBestForkTip = NULL, *pindexBestForkBase = NULL;

void CheckForkWarningConditions()
{
    AssertLockHeld(cs_main);
    // Before we get past initial download, we cannot reliably alert about forks
    // (we assume we don't get stuck on a fork before the last checkpoint)
    if (IsInitialBlockDownload())
        return;

    // If our best fork is no longer within 72 blocks (+/- 12 hours if no one mines it)
    // of our head, drop it
    if (pindexBestForkTip && chainActive.Height() - pindexBestForkTip->nHeight >= 72)
        pindexBestForkTip = NULL;

    if (pindexBestForkTip || (pindexBestInvalid && pindexBestInvalid->nChainWork > chainActive.Tip()->nChainWork + (GetBlockProof(*chainActive.Tip()) * 6)))
    {
        if (!fLargeWorkForkFound && pindexBestForkBase)
        {
            std::string warning = std::string("'Warning: Large-work fork detected, forking after block ") +
                pindexBestForkBase->phashBlock->ToString() + std::string("'");
            AlertNotify(warning);
        }
        if (pindexBestForkTip && pindexBestForkBase)
        {
            LogPrintf("%s: Warning: Large valid fork found\n  forking the chain at height %d (%s)\n  lasting to height %d (%s).\nChain state database corruption likely.\n", __func__,
                   pindexBestForkBase->nHeight, pindexBestForkBase->phashBlock->ToString(),
                   pindexBestForkTip->nHeight, pindexBestForkTip->phashBlock->ToString());
            fLargeWorkForkFound = true;
        }
        else
        {
            LogPrintf("%s: Warning: Found invalid chain at least ~6 blocks longer than our best chain.\nChain state database corruption likely.\n", __func__);
            fLargeWorkInvalidChainFound = true;
        }
    }
    else
    {
        fLargeWorkForkFound = false;
        fLargeWorkInvalidChainFound = false;
    }
}

void CheckForkWarningConditionsOnNewFork(CBlockIndex* pindexNewForkTip)
{
    AssertLockHeld(cs_main);
    // If we are on a fork that is sufficiently large, set a warning flag
    CBlockIndex* pfork = pindexNewForkTip;
    CBlockIndex* plonger = chainActive.Tip();
    while (pfork && pfork != plonger)
    {
        while (plonger && plonger->nHeight > pfork->nHeight)
            plonger = plonger->pprev;
        if (pfork == plonger)
            break;
        pfork = pfork->pprev;
    }

    // We define a condition where we should warn the user about as a fork of at least 7 blocks
    // with a tip within 72 blocks (+/- 12 hours if no one mines it) of ours
    // We use 7 blocks rather arbitrarily as it represents just under 10% of sustained network
    // hash rate operating on the fork.
    // or a chain that is entirely longer than ours and invalid (note that this should be detected by both)
    // We define it this way because it allows us to only store the highest fork tip (+ base) which meets
    // the 7-block condition and from this always have the most-likely-to-cause-warning fork
    if (pfork && (!pindexBestForkTip || (pindexBestForkTip && pindexNewForkTip->nHeight > pindexBestForkTip->nHeight)) &&
            pindexNewForkTip->nChainWork - pfork->nChainWork > (GetBlockProof(*pfork) * 7) &&
            chainActive.Height() - pindexNewForkTip->nHeight < 72)
    {
        pindexBestForkTip = pindexNewForkTip;
        pindexBestForkBase = pfork;
    }

    CheckForkWarningConditions();
}

// Requires cs_main.
void Misbehaving(NodeId pnode, int howmuch)
{
    if (howmuch == 0)
        return;

    CNodeState *state = State(pnode);
    if (state == NULL)
        return;

    state->nMisbehavior += howmuch;
    int banscore = GetArg("-banscore", DEFAULT_BANSCORE_THRESHOLD);
    if (state->nMisbehavior >= banscore && state->nMisbehavior - howmuch < banscore)
    {
        LogPrintf("%s: %s (%d -> %d) BAN THRESHOLD EXCEEDED\n", __func__, state->name, state->nMisbehavior-howmuch, state->nMisbehavior);
        state->fShouldBan = true;
    } else
        LogPrintf("%s: %s (%d -> %d)\n", __func__, state->name, state->nMisbehavior-howmuch, state->nMisbehavior);
}

void static InvalidChainFound(CBlockIndex* pindexNew)
{
    if (!pindexBestInvalid || pindexNew->nChainWork > pindexBestInvalid->nChainWork)
        pindexBestInvalid = pindexNew;

    LogPrintf("%s: invalid block=%s  height=%d  log2_work=%.8g  date=%s\n", __func__,
      pindexNew->GetBlockHash().ToString(), pindexNew->nHeight,
      log(pindexNew->nChainWork.getdouble())/log(2.0), DateTimeStrFormat("%Y-%m-%d %H:%M:%S",
      pindexNew->GetBlockTime()));
    CBlockIndex *tip = chainActive.Tip();
    assert (tip);
    LogPrintf("%s:  current best=%s  height=%d  log2_work=%.8g  date=%s\n", __func__,
      tip->GetBlockHash().ToString(), chainActive.Height(), log(tip->nChainWork.getdouble())/log(2.0),
      DateTimeStrFormat("%Y-%m-%d %H:%M:%S", tip->GetBlockTime()));
    CheckForkWarningConditions();
}

void static InvalidBlockFound(CBlockIndex *pindex, const CValidationState &state) {
    int nDoS = 0;
    if (state.IsInvalid(nDoS)) {
        std::map<uint256, NodeId>::iterator it = mapBlockSource.find(pindex->GetBlockHash());
        if (it != mapBlockSource.end() && State(it->second)) {
            assert (state.GetRejectCode() < REJECT_INTERNAL); // Blocks are never rejected with internal reject codes
            CBlockReject reject = {(unsigned char)state.GetRejectCode(), state.GetRejectReason().substr(0, MAX_REJECT_MESSAGE_LENGTH), pindex->GetBlockHash()};
            State(it->second)->rejects.push_back(reject);
            if (nDoS > 0)
                Misbehaving(it->second, nDoS);
        }
    }
    if (!state.CorruptionPossible()) {
        pindex->nStatus |= BLOCK_FAILED_VALID;
        setDirtyBlockIndex.insert(pindex);
        setBlockIndexCandidates.erase(pindex);
        InvalidChainFound(pindex);
    }
}

void UpdateCoins(const CTransaction& tx, CCoinsViewCache& inputs, CTxUndo &txundo, int nHeight)
{
    // mark inputs spent
    if (!tx.IsCoinBase()) {
        txundo.vprevout.reserve(tx.vin.size());
        BOOST_FOREACH(const CTxIn &txin, tx.vin) {
            if (txin.scriptSig.IsZeroCTSpend()) {
                CTxOut dummyOut(1, CScript());
                CTxInUndo dummyTxInUndo(dummyOut, false, 0, 0);
                txundo.vprevout.push_back(dummyTxInUndo); //Dummy
                continue;
            }
            COutPoint prevout = txin.prevout;
            unsigned nPos = prevout.n;
            CCoinsModifier coins = inputs.ModifyCoins(prevout.hash);

            if (nPos >= coins->vout.size() || coins->vout[nPos].IsNull())
                assert(false);
            // mark an outpoint spent, and construct undo information
            txundo.vprevout.push_back(CTxInUndo(coins->vout[nPos]));
            coins->Spend(nPos);
            if (coins->vout.size() == 0) {
                CTxInUndo& undo = txundo.vprevout.back();
                undo.nHeight = coins->nHeight;
                undo.fCoinBase = coins->fCoinBase;
                undo.nVersion = coins->nVersion;
            }
        }
    }
    // add outputs
    inputs.ModifyNewCoins(tx.GetHash(), tx.IsCoinBase())->FromTx(tx, nHeight);
}

void UpdateCoins(const CTransaction& tx, CCoinsViewCache& inputs, int nHeight)
{
    CTxUndo txundo;
    UpdateCoins(tx, inputs, txundo, nHeight);
}

bool CScriptCheck::operator()() {
    const CScript &scriptSig = ptxTo->vin[nIn].scriptSig;
    const CScriptWitness *witness = (nIn < ptxTo->wit.vtxinwit.size()) ? &ptxTo->wit.vtxinwit[nIn].scriptWitness : NULL;

    if (!VerifyScript(scriptSig, scriptPubKey, witness, nFlags, CachingTransactionSignatureChecker(ptxTo, nIn, amount, cacheStore, *txdata), &error)) {
        return false;
    }
    return true;
}

bool CCoinSpendCheck::operator()() {
    if (!VerifyCoinSpendNoCache(coinSpend, accumulator)) {
        return false;
    }
    return true;
}

bool CPublicCoinCheck::operator()() {
    return pubCoin.isValid(fFast);
}

int GetSpendHeight(const CCoinsViewCache& inputs)
{
    LOCK(cs_main);
    CBlockIndex* pindexPrev = mapBlockIndex.find(inputs.GetBestBlock())->second;
    return pindexPrev->nHeight + 1;
}

namespace Consensus {
bool CheckTxInputs(const CTransaction& tx, CValidationState& state, const CCoinsViewCache& inputs, int nSpendHeight)
{
    // This doesn't trigger the DoS code on purpose; if it did, it would make it easier
    // for an attacker to attempt to split the network.
    if (!inputs.HaveInputs(tx))
        return state.Invalid(false, 0, "", "Inputs unavailable");
    CAmount nValueIn = 0;
    CAmount nFees = 0;
    for (unsigned int i = 0; i < tx.vin.size(); i++)
    {
        const COutPoint &prevout = tx.vin[i].prevout;
        const CCoins *coins = inputs.AccessCoins(prevout.hash);
        assert(coins);

        // If prev is coinbase, check that it's matured
        if (coins->IsCoinBase() || coins->IsCoinStake()) {
            if (nSpendHeight - coins->nHeight < COINBASE_MATURITY && nSpendHeight - coins->nHeight > 0)
                return state.Invalid(false,
                                     REJECT_INVALID, "bad-txns-premature-spend-of-coinbase",
                                     strprintf("tried to spend %s at depth %d", coins->IsCoinBase() ?"coinbase":"coinstake",nSpendHeight - coins->nHeight));
        }

        // Check for negative or overflow input values
        nValueIn += coins->vout[prevout.n].nValue;
        if (!MoneyRange(coins->vout[prevout.n].nValue) || !MoneyRange(nValueIn))
            return state.DoS(100, false, REJECT_INVALID, "bad-txns-inputvalues-outofrange");

    }

    if (tx.HasZeroCTMint()) {
        CAmount nTxFee = tx.GetFee();
        if (nTxFee < 0)
            return state.DoS(100, false, REJECT_INVALID, "bad-txns-fee-negative");
        nFees += nTxFee;
        if (!MoneyRange(nFees))
            return state.DoS(100, false, REJECT_INVALID, "bad-txns-fee-outofrange");
    } else if (!tx.IsCoinBase() && !tx.IsCoinStake()){
        if (nValueIn < tx.GetValueOut())
            return state.DoS(100, false, REJECT_INVALID, "bad-txns-in-belowout", false,
                             strprintf("value in (%s) < value out (%s)", FormatMoney(nValueIn), FormatMoney(tx.GetValueOut())));

        // Tally transaction fees
        CAmount nTxFee = nValueIn - tx.GetValueOut();
        if (nTxFee < 0)
            return state.DoS(100, false, REJECT_INVALID, "bad-txns-fee-negative");
        nFees += nTxFee;
        if (!MoneyRange(nFees))
            return state.DoS(100, false, REJECT_INVALID, "bad-txns-fee-outofrange");
    }


    return true;
}
}// namespace Consensus

bool CheckInputs(const CTransaction& tx, CValidationState &state, const CCoinsViewCache &inputs, bool fScriptChecks, unsigned int flags, bool cacheStore, PrecomputedTransactionData& txdata, std::vector<CScriptCheck> *pvChecks)
{
    if (tx.IsZeroCT())
    {
        if (tx.vchTxSig.empty())
            return state.DoS(100, false, REJECT_INVALID, "empty-tx-amount-signature");

        const libzeroct::ZeroCTParams* params = &Params().GetConsensus().ZeroCT_Params;

        if (!tx.IsCoinStake() && !VerifyZeroCTBalance(params, tx, inputs))
            return state.DoS(100, false, REJECT_INVALID, "invalid-tx-amount-signature");
    }

    if (tx.IsCoinBase() || tx.IsZeroCTSpend())
    {
        return true;
    }
    else
    {
        if (!Consensus::CheckTxInputs(tx, state, inputs, GetSpendHeight(inputs)))
            return false;

        if (pvChecks)
            pvChecks->reserve(tx.vin.size());

        // The first loop above does all the inexpensive checks.
        // Only if ALL inputs pass do we perform expensive ECDSA signature checks.
        // Helps prevent CPU exhaustion attacks.

        // Skip ECDSA signature verification when connecting blocks before the
        // last block chain checkpoint. Assuming the checkpoints are valid this
        // is safe because block merkle hashes are still computed and checked,
        // and any change will be caught at the next checkpoint. Of course, if
        // the checkpoint is for a chain that's invalid due to false scriptSigs
        // this optimisation would allow an invalid chain to be accepted.
        if (fScriptChecks) {
            for (unsigned int i = 0; i < tx.vin.size(); i++) {
                const COutPoint &prevout = tx.vin[i].prevout;
                const CCoins* coins = inputs.AccessCoins(prevout.hash);
                assert(coins);

                CTransaction txPrev;
                uint256 hashBlock = uint256();
                int valid = 1;

                if (!GetTransaction(prevout.hash, txPrev, inputs, Params().GetConsensus(), hashBlock, true))
                   valid = 0;

                if (mapBlockIndex.count(hashBlock) == 0)
                   valid = 0;

                if(valid){ // prev out is already checked in CheckTxInputs
                    CBlockIndex* pblockindex = mapBlockIndex[hashBlock];

                    // ppcoin: check transaction timestamp
                    if (txPrev.nTime > tx.nTime && pblockindex->nHeight > 1294597)
                        return state.DoS(100, false, REJECT_INVALID, "tx-timestamp-earlier-as-output");
                }

                // Verify signature
                CScriptCheck check(*coins, tx, i, flags, cacheStore, &txdata);
                if (pvChecks) {
                    pvChecks->push_back(CScriptCheck());
                    check.swap(pvChecks->back());
                } else if (!check()) {
                    if (flags & STANDARD_NOT_MANDATORY_VERIFY_FLAGS) {
                        // Check whether the failure was caused by a
                        // non-mandatory script verification check, such as
                        // non-standard DER encodings or non-null dummy
                        // arguments; if so, don't trigger DoS protection to
                        // avoid splitting the network between upgraded and
                        // non-upgraded nodes.
                        CScriptCheck check2(*coins, tx, i,
                                flags & ~STANDARD_NOT_MANDATORY_VERIFY_FLAGS, cacheStore, &txdata);
                        if (check2())
                            return state.Invalid(false, REJECT_NONSTANDARD, strprintf("non-mandatory-script-verify-flag (%s)", ScriptErrorString(check.GetScriptError())));
                    }
                    // Failures of other flags indicate a transaction that is
                    // invalid in new blocks, e.g. a invalid P2SH. We DoS ban
                    // such nodes as they are not following the protocol. That
                    // said during an upgrade careful thought should be taken
                    // as to the correct behavior - we may want to continue
                    // peering with non-upgraded nodes even after soft-fork
                    // super-majority signaling has occurred.
                    return state.DoS(100,false, REJECT_INVALID, strprintf("mandatory-script-verify-flag-failed (%s)", ScriptErrorString(check.GetScriptError())));
                }
            }
        }
    }

    return true;
}

namespace {

bool UndoWriteToDisk(const CBlockUndo& blockundo, CDiskBlockPos& pos, const uint256& hashBlock, const CMessageHeader::MessageStartChars& messageStart)
{
    // Open history file to append
    CAutoFile fileout(OpenUndoFile(pos), SER_DISK, CLIENT_VERSION);
    if (fileout.IsNull())
        return error("%s: OpenUndoFile failed", __func__);

    // Write index header
    unsigned int nSize = fileout.GetSerializeSize(blockundo);
    fileout << FLATDATA(messageStart) << nSize;

    // Write undo data
    long fileOutPos = ftell(fileout.Get());
    if (fileOutPos < 0)
        return error("%s: ftell failed", __func__);
    pos.nPos = (unsigned int)fileOutPos;
    fileout << blockundo;

    // calculate & write checksum
    CHashWriter hasher(SER_GETHASH, PROTOCOL_VERSION);
    hasher << hashBlock;
    hasher << blockundo;
    fileout << hasher.GetHash();

    return true;
}

bool UndoReadFromDisk(CBlockUndo& blockundo, const CDiskBlockPos& pos, const uint256& hashBlock)
{
    // Open history file to read
    CAutoFile filein(OpenUndoFile(pos, true), SER_DISK, CLIENT_VERSION);
    if (filein.IsNull())
        return error("%s: OpenBlockFile failed", __func__);

    // Read block
    uint256 hashChecksum;
    try {
        filein >> blockundo;
        filein >> hashChecksum;
    }
    catch (const std::exception& e) {
        return error("%s: Deserialize or I/O error - %s", __func__, e.what());
    }

    // Verify checksum
    CHashWriter hasher(SER_GETHASH, PROTOCOL_VERSION);
    hasher << hashBlock;
    hasher << blockundo;
    uint256 verifyChecksum = hasher.GetHash();

    if (hashChecksum != verifyChecksum)
        return error("%s: Checksum mismatch (%s vs %s)", __func__, hashChecksum.ToString(), verifyChecksum.ToString());

    return true;
}

/** Abort with a message */
bool AbortNode(const std::string& strMessage, const std::string& userMessage="")
{
    strMiscWarning = strMessage;
    LogPrintf("*** %s\n", strMessage);
    uiInterface.ThreadSafeMessageBox(
        userMessage.empty() ? _("Error: A fatal internal error occurred, see debug.log for details") : userMessage,
        "", CClientUIInterface::MSG_ERROR);
    StartShutdown();
    return false;
}

bool AbortNode(CValidationState& state, const std::string& strMessage, const std::string& userMessage="")
{
    AbortNode(strMessage, userMessage);
    return state.Error(strMessage);
}

} // anon namespace

/**
 * Apply the undo operation of a CTxInUndo to the given chain state.
 * @param undo The undo object.
 * @param view The coins view to which to apply the changes.
 * @param out The out point that corresponds to the tx input.
 * @return True on success.
 */
static bool ApplyTxInUndo(const CTxInUndo& undo, CCoinsViewCache& view, const COutPoint& out)
{
    bool fClean = true;

    CCoinsModifier coins = view.ModifyCoins(out.hash);
    if (undo.nHeight != 0) {
        // undo data contains height: this is the last output of the prevout tx being spent
        if (!coins->IsPruned())
            fClean = fClean && error("%s: undo data overwriting existing transaction", __func__);
        coins->Clear();
        coins->fCoinBase = undo.fCoinBase;
        coins->nHeight = undo.nHeight;
        coins->nVersion = undo.nVersion;
    } else {
        if (coins->IsPruned())
            fClean = fClean && error("%s: undo data adding output to missing transaction", __func__);
    }
    if (coins->IsAvailable(out.n))
        fClean = fClean && error("%s: undo data overwriting existing output", __func__);
    if (coins->vout.size() < out.n+1)
        coins->vout.resize(out.n+1);
    coins->vout[out.n] = undo.txout;

    return fClean;
}

bool DisconnectBlock(const CBlock& block, CValidationState& state, const CBlockIndex* pindex, CCoinsViewCache& view, bool* pfClean)
{
    assert(pindex->GetBlockHash() == view.GetBestBlock());

    if (pfClean)
        *pfClean = false;

    bool fClean = true;

    CBlockUndo blockUndo;
    CDiskBlockPos pos = pindex->GetUndoPos();
    if (pos.IsNull())
        return error("DisconnectBlock(): no undo data available");
    if (!UndoReadFromDisk(blockUndo, pos, pindex->pprev->GetBlockHash()))
        return error("DisconnectBlock(): failure reading undo data");
    if (blockUndo.vtxundo.size() + 1 != block.vtx.size())
        return error("DisconnectBlock(): block and undo data inconsistent");

    std::vector<std::pair<CAddressIndexKey, CAmount> > addressIndex;
    std::vector<std::pair<CAddressUnspentKey, CAddressUnspentValue> > addressUnspentIndex;
    std::vector<std::pair<CSpentIndexKey, CSpentIndexValue> > spentIndex;

    const libzeroct::ZeroCTParams* params = &Params().GetConsensus().ZeroCT_Params;

    // undo transactions in reverse order
    for (int i = block.vtx.size() - 1; i >= 0; i--) {
        const CTransaction &tx = block.vtx[i];
        uint256 hash = tx.GetHash();

        if(IsCommunityFundEnabled(pindex->pprev, Params().GetConsensus())) {
            bool fReducedQuorum = IsReducedCFundQuorumEnabled(pindexBestHeader, Params().GetConsensus());
            int nMaxVersionProposal = fReducedQuorum ? Params().GetConsensus().nProposalMaxVersion : 2;
            int nMaxVersionPaymentRequest = fReducedQuorum ? Params().GetConsensus().nPaymentRequestMaxVersion : 2;

            if(tx.nVersion == CTransaction::PROPOSAL_VERSION && CFund::IsValidProposal(tx, nMaxVersionProposal)) {
                std::vector<std::pair<uint256, CFund::CProposal> > proposalIndex;
                proposalIndex.push_back(make_pair(hash,CFund::CProposal()));
                if (!pfClean && proposalIndex.size() > 0 && !pblocktree->UpdateProposalIndex(proposalIndex)) {
                    return AbortNode(state, "Failed to write proposal index");
                }
            }

            if(tx.nVersion == CTransaction::PAYMENT_REQUEST_VERSION && CFund::IsValidPaymentRequest(tx, nMaxVersionPaymentRequest)) {
                std::vector<std::pair<uint256, CFund::CProposal> > proposalIndex;
                std::vector<std::pair<uint256, CFund::CPaymentRequest> > paymentRequestIndex;
                paymentRequestIndex.push_back(make_pair(hash,CFund::CPaymentRequest()));
                CFund::CPaymentRequest prequest; CFund::CProposal proposal;
                if(CFund::FindPaymentRequest(tx.hash, prequest) && CFund::FindProposal(prequest.proposalhash, proposal)) {
                    std::vector<uint256>::iterator position = std::find(proposal.vPayments.begin(), proposal.vPayments.end(), prequest.hash);
                    if (position != proposal.vPayments.end()) {
                        proposal.vPayments.erase(position);
                        proposalIndex.push_back(make_pair(proposal.hash,proposal));
                    }
                }
                if (!pfClean && proposalIndex.size() > 0 && !pblocktree->UpdateProposalIndex(proposalIndex)) {
                    return AbortNode(state, "Failed to write proposal index");
                }

                if (!pfClean && paymentRequestIndex.size() > 0 && !pblocktree->UpdatePaymentRequestIndex(paymentRequestIndex)) {
                    return AbortNode(state, "Failed to write proposal index");
                }
            }
        }

        if (fAddressIndex) {
            for (unsigned int k = tx.vout.size(); k-- > 0;) {
                const CTxOut &out = tx.vout[k];

                if (out.scriptPubKey.IsPayToScriptHash()) {
                    vector<unsigned char> hashBytes(out.scriptPubKey.begin()+2, out.scriptPubKey.begin()+22);

                    // undo receiving activity
                    addressIndex.push_back(make_pair(CAddressIndexKey(2, uint160(hashBytes), pindex->nHeight, i, hash, k, false), out.nValue));

                    // undo unspent index
                    addressUnspentIndex.push_back(make_pair(CAddressUnspentKey(2, uint160(hashBytes), hash, k), CAddressUnspentValue()));


                }  else if (out.scriptPubKey.IsPayToPublicKey() || out.scriptPubKey.IsColdStaking()) {
                    uint160 hashBytes;
                    int type = 0;
                    CTxDestination destination;
                    ExtractDestination(out.scriptPubKey, destination);
                    CNavCoinAddress address(destination);
                    address.GetIndexKey(hashBytes, type);

                    // undo spending activity
                    addressIndex.push_back(make_pair(CAddressIndexKey(type, uint160(hashBytes), pindex->nHeight, i, hash, k, true), out.nValue));

                    // restore unspent index
                    addressUnspentIndex.push_back(make_pair(CAddressUnspentKey(type, uint160(hashBytes), hash, k), CAddressUnspentValue()));


                } else if (out.scriptPubKey.IsPayToPublicKeyHash()) {
                    vector<unsigned char> hashBytes(out.scriptPubKey.begin()+3, out.scriptPubKey.begin()+23);

                    // undo receiving activity
                    addressIndex.push_back(make_pair(CAddressIndexKey(1, uint160(hashBytes), pindex->nHeight, i, hash, k, false), out.nValue));

                    // undo unspent index
                    addressUnspentIndex.push_back(make_pair(CAddressUnspentKey(1, uint160(hashBytes), hash, k), CAddressUnspentValue()));

                } else {
                    continue;
                }

            }

        }

        if (tx.HasZeroCTMint()) {
            for (const CTxOut& out: tx.vout) {
                if (out.IsZeroCTMint()) {
                    libzeroct::PublicCoin pubCoin(params);
                    if (TxOutToPublicCoin(params, out, pubCoin)) {
                        view.RemoveMint(pubCoin.getValue());
                    }
                }
            }
        }

        if (tx.IsZeroCTSpend()) {
            for (const CTxIn& in: tx.vin) {
                if (in.scriptSig.IsZeroCTSpend()) {
                    libzeroct::CoinSpend cs(params);
                    if (TxInToCoinSpend(params, in, cs)) {
                        view.RemoveSpendSerial(cs.getCoinSerialNumber());
                    }
                }
            }
        }

        // Check that all outputs are available and match the outputs in the block itself
        // exactly.
        {
        CCoinsModifier outs = view.ModifyCoins(hash);
        outs->ClearUnspendable();

        CCoins outsBlock(tx, pindex->nHeight);
        // The CCoins serialization does not serialize negative numbers.
        // No network rules currently depend on the version here, so an inconsistency is harmless
        // but it must be corrected before txout nversion ever influences a network rule.
        if (outsBlock.nVersion < 0)
            outs->nVersion = outsBlock.nVersion;

        if (outs->vout.size() != outsBlock.vout.size())
            fClean = fClean && error("DisconnectBlock(): added transaction mismatch? different output vector size");

        for (unsigned int i = 0; i < outs->vout.size(); i++)
        {
            CTxOut out = outsBlock.vout[i];
            if (out.IsZeroCTMint() && outs->vout[i].IsNull())
                outs->vout[i] = outsBlock.vout[i];
        }

        if (*outs != outsBlock)
            fClean = fClean && error("DisconnectBlock(): added transaction mismatch? database corrupted");

        // remove outputs
        outs->Clear();
        }

        // restore inputs
        if (i > 0 && !tx.IsZeroCTSpend()) { // not coinbases
            const CTxUndo &txundo = blockUndo.vtxundo[i-1];
            if (txundo.vprevout.size() != tx.vin.size())
                return error("DisconnectBlock(): transaction and undo data inconsistent");
            for (unsigned int j = tx.vin.size(); j-- > 0;) {
                const COutPoint &out = tx.vin[j].prevout;
                const CTxInUndo &undo = txundo.vprevout[j];
                if (!ApplyTxInUndo(undo, view, out))
                    fClean = false;

                const CTxIn input = tx.vin[j];

                if (fSpentIndex) {
                    // undo and delete the spent index
                    spentIndex.push_back(make_pair(CSpentIndexKey(input.prevout.hash, input.prevout.n), CSpentIndexValue()));
                }

                if (fAddressIndex) {
                    if (tx.vin[j].scriptSig.IsZeroCTSpend())
                        continue;
                    const CTxOut &prevout = view.GetOutputFor(tx.vin[j]);
                    if (prevout.scriptPubKey.IsPayToScriptHash()) {
                        vector<unsigned char> hashBytes(prevout.scriptPubKey.begin()+2, prevout.scriptPubKey.begin()+22);

                        // undo spending activity
                        addressIndex.push_back(make_pair(CAddressIndexKey(2, uint160(hashBytes), pindex->nHeight, i, hash, j, true), prevout.nValue * -1));

                        // restore unspent index
                        addressUnspentIndex.push_back(make_pair(CAddressUnspentKey(2, uint160(hashBytes), input.prevout.hash, input.prevout.n), CAddressUnspentValue(prevout.nValue, prevout.scriptPubKey, undo.nHeight)));


                    } else if (prevout.scriptPubKey.IsPayToPublicKey() || prevout.scriptPubKey.IsColdStaking()) {
                        uint160 hashBytes;
                        int type = 0;
                        CTxDestination destination;
                        ExtractDestination(prevout.scriptPubKey, destination);
                        CNavCoinAddress address(destination);
                        address.GetIndexKey(hashBytes, type);

                        // undo spending activity
                        addressIndex.push_back(make_pair(CAddressIndexKey(type, uint160(hashBytes), pindex->nHeight, i, hash, j, true), prevout.nValue * -1));

                        // restore unspent index
                        addressUnspentIndex.push_back(make_pair(CAddressUnspentKey(type, uint160(hashBytes), input.prevout.hash, input.prevout.n), CAddressUnspentValue(prevout.nValue, prevout.scriptPubKey, undo.nHeight)));


                    } else if (prevout.scriptPubKey.IsPayToPublicKeyHash()) {
                        vector<unsigned char> hashBytes(prevout.scriptPubKey.begin()+3, prevout.scriptPubKey.begin()+23);

                        // undo spending activity
                        addressIndex.push_back(make_pair(CAddressIndexKey(1, uint160(hashBytes), pindex->nHeight, i, hash, j, true), prevout.nValue * -1));

                        // restore unspent index
                        addressUnspentIndex.push_back(make_pair(CAddressUnspentKey(1, uint160(hashBytes), input.prevout.hash, input.prevout.n), CAddressUnspentValue(prevout.nValue, prevout.scriptPubKey, undo.nHeight)));

                    } else {
                        continue;
                    }
                }
            }
        }
    }

    // move best block pointer to prevout block
    view.SetBestBlock(pindex->pprev->GetBlockHash());

    if (pfClean) {
        *pfClean = fClean;
        return true;
    }

    if (fAddressIndex) {
        if (!pblocktree->EraseAddressIndex(addressIndex)) {
            return AbortNode(state, "Failed to delete address index");
        }
        if (!pblocktree->UpdateAddressUnspentIndex(addressUnspentIndex)) {
            return AbortNode(state, "Failed to write address unspent index");
        }
    }

    return fClean;
}

void static FlushBlockFile(bool fFinalize = false)
{
    LOCK(cs_LastBlockFile);

    CDiskBlockPos posOld(nLastBlockFile, 0);

    FILE *fileOld = OpenBlockFile(posOld);
    if (fileOld) {
        if (fFinalize)
            TruncateFile(fileOld, vinfoBlockFile[nLastBlockFile].nSize);
        FileCommit(fileOld);
        fclose(fileOld);
    }

    fileOld = OpenUndoFile(posOld);
    if (fileOld) {
        if (fFinalize)
            TruncateFile(fileOld, vinfoBlockFile[nLastBlockFile].nUndoSize);
        FileCommit(fileOld);
        fclose(fileOld);
    }
}

bool FindUndoPos(CValidationState &state, int nFile, CDiskBlockPos &pos, unsigned int nAddSize);

static CCheckQueue<CScriptCheck> scriptcheckqueue(128);
static CCheckQueue<CCoinSpendCheck> coinspendcheckqueue(128);
static CCheckQueue<CPublicCoinCheck> pubcoincheckqueue(128);

void ThreadScriptCheck() {
    RenameThread("navcoin-scriptch");
    scriptcheckqueue.Thread();
}

void ThreadCoinSpendCheck() {
    RenameThread("navcoin-coinspendchecker");
    coinspendcheckqueue.Thread();
}

void ThreadPublicCoinCheck() {
    RenameThread("navcoin-pubcoinchecker");
    pubcoincheckqueue.Thread();
}

// Protected by cs_main
VersionBitsCache versionbitscache;

int32_t ComputeBlockVersion(const CBlockIndex* pindexPrev, const Consensus::Params& params)
{
    LOCK(cs_main);
    int32_t nVersion = 0;

    if(IsZeroCTEnabled(pindexPrev, Params().GetConsensus()))
        nVersion = VERSIONBITS_TOP_BITS_ZEROCT;
    else if(IsSigHFEnabled(Params().GetConsensus(), pindexPrev))
        nVersion = VERSIONBITS_TOP_BITS_SIG;
    else
        nVersion = VERSIONBITS_TOP_BITS;

    for (int i = 0; i < (int)Consensus::MAX_VERSION_BITS_DEPLOYMENTS; i++) {
        ThresholdState state = VersionBitsState(pindexPrev, params, (Consensus::DeploymentPos)i, versionbitscache);
        if ((state == THRESHOLD_LOCKED_IN || state == THRESHOLD_ACTIVE  ||
             (state == THRESHOLD_STARTED && !IsVersionBitRejected(params, (Consensus::DeploymentPos)i)))) {
            nVersion |= VersionBitsMask(params, (Consensus::DeploymentPos)i);
        }
    }

    if(IsWitnessEnabled(pindexPrev,Params().GetConsensus()))
        nVersion |= nSegWitVersionMask;

    if(IsNtpSyncEnabled(pindexPrev,Params().GetConsensus()))
        nVersion |= nNSyncVersionMask;

    if(IsCommunityFundEnabled(pindexPrev,Params().GetConsensus()))
        nVersion |= nCFundVersionMask;

    if(IsCommunityFundAccumulationEnabled(pindexPrev,Params().GetConsensus(), true))
        nVersion |= nCFundAccVersionMask;

    if(IsColdStakingEnabled(pindexPrev,Params().GetConsensus()))
        nVersion |= nColdStakingVersionMask;

    if(IsCommunityFundAccumulationSpreadEnabled(pindexPrev,Params().GetConsensus()))
        nVersion |= nCFundAccSpreadVersionMask;

    if(IsCommunityFundAmountV2Enabled(pindexPrev,Params().GetConsensus()))
        nVersion |= nCFundAmountV2Mask;

    if(IsStaticRewardEnabled(pindexPrev,Params().GetConsensus()))
        nVersion |= nStaticRewardVersionMask;

    if(IsReducedCFundQuorumEnabled(pindexPrev,Params().GetConsensus()))
        nVersion |= nCFundReducedQuorumMask;

    if(pindexPrev->nHeight >= Params().GetConsensus().nHeightv451Fork)
        nVersion |= nV451ForkMask;

    if(pindexPrev->nHeight >= Params().GetConsensus().nHeightv452Fork)
        nVersion |= nV452ForkMask;

    return nVersion;
}

static bool IsSigHFEnabled(const Consensus::Params &consensus, int64_t nMedianTimePast) {
    return nMedianTimePast >=
           consensus.sigActivationTime;
}

bool IsSigHFEnabled(const Consensus::Params &consensus, const CBlockIndex *pindexPrev) {
    if (pindexPrev == nullptr) {
        return false;
    }

    return IsSigHFEnabled(consensus, pindexPrev->GetMedianTimePast());
}

/**
 * Threshold condition checker that triggers when unknown versionbits are seen on the network.
 */
class WarningBitsConditionChecker : public AbstractThresholdConditionChecker
{
private:
    int bit;

public:
    WarningBitsConditionChecker(int bitIn) : bit(bitIn) {}

    int64_t BeginTime(const Consensus::Params& params) const { return 0; }
    int64_t EndTime(const Consensus::Params& params) const { return std::numeric_limits<int64_t>::max(); }
    int Period(const Consensus::Params& params) const { return params.nMinerConfirmationWindow; }
    int Threshold(const Consensus::Params& params) const { return params.nRuleChangeActivationThreshold; }

    bool Condition(const CBlockIndex* pindex, const Consensus::Params& params) const
    {
        return  (pindex->nVersion & VERSIONBITS_TOP_MASK) != 0 &&
               ((pindex->nVersion >> bit) & 1) != 0 &&
               ((ComputeBlockVersion(pindex->pprev, params) >> bit) & 1) == 0;
    }
};

// Protected by cs_main
static ThresholdConditionCache warningcache[VERSIONBITS_NUM_BITS];

static int64_t nTimeCheck = 0;
static int64_t nTimeForks = 0;
static int64_t nTimeVerify = 0;
static int64_t nTimeConnect = 0;
static int64_t nTimeIndex = 0;
static int64_t nTimeCallbacks = 0;
static int64_t nTimeTotal = 0;

bool ConnectBlock(const CBlock& block, CValidationState& state, CBlockIndex* pindex,
                  CCoinsViewCache& view, const CChainParams& chainparams, bool fJustCheck, bool fProofOfStake)
{

    AssertLockHeld(cs_main);

    pindex->nCFSupply    = pindex->pprev != NULL ? pindex->pprev->nCFSupply : 0;
    pindex->nCFLocked    = pindex->pprev != NULL ? pindex->pprev->nCFLocked : 0;
    pindex->nMoneySupply = pindex->pprev != NULL ? pindex->pprev->nMoneySupply : 0;
    pindex->nAccumulatedPrivateFee
                         = pindex->pprev != NULL ? pindex->pprev->nAccumulatedPrivateFee : 0;
    pindex->nAccumulatedPublicFee
                         = pindex->pprev != NULL ? pindex->pprev->nAccumulatedPublicFee : 0;

    if(pindex->pprev != NULL)
    {
//        pindex->mapZerocoinSupply
//                         = pindex->pprev->mapZerocoinSupply;
    }

    pindex->vProposalVotes.clear();
    pindex->vPaymentRequestVotes.clear();

    pindex->vProposalVotes.clear();
    pindex->vPaymentRequestVotes.clear();

    if (block.IsProofOfStake())
    {
        pindex->SetProofOfStake();
        pindex->prevoutStake = block.vtx[1].vin[0].prevout;
        pindex->nStakeTime = block.vtx[1].nTime;
    }
    else
    {
        pindex->prevoutStake.SetNull();
        pindex->nStakeTime = 0;
    }

    int64_t nTimeStart = GetTimeMicros();
    int64_t nStakeReward = 0;

    // Check it again in case a previous version let a bad block in
    if (!CheckBlock(block, state, chainparams.GetConsensus(), !fJustCheck, !fJustCheck, !fJustCheck))
        return error("%s: Consensus::CheckBlock: %s", __func__, FormatStateMessage(state));

    // verify that the view's current state corresponds to the previous block
    uint256 hashPrevBlock = pindex->pprev == NULL ? uint256() : pindex->pprev->GetBlockHash();

    assert(hashPrevBlock == view.GetBestBlock());

    // Special case for the genesis block, skipping connection of its transactions
    // (its coinbase is unspendable)

    if (block.GetHash() == chainparams.GetConsensus().hashGenesisBlock) {
        if (!fJustCheck)
            view.SetBestBlock(pindex->GetBlockHash());
        return true;
    }

    if (pindex->IsProofOfStake())
        setStakeSeen.insert(make_pair(pindex->prevoutStake, pindex->nStakeTime));

    // Check proof of stake
    if (block.nBits != GetNextTargetRequired(pindex->pprev, block.IsProofOfStake())){
        return state.DoS(1,error("ContextualCheckBlock() : incorrect %s at height %d (%d)", !block.IsProofOfStake() ? "proof-of-work" : "proof-of-stake",pindex->pprev->nHeight, block.nBits), REJECT_INVALID, "bad-diffbits");
    }

    uint256 hashProof;

    int64_t nTimeCheckSig = 0;
    // Verify hash target and signature of coinstake tx
    if (block.IsProofOfStake())
    {
        uint256 targetProofOfStake;
        int64_t nTimeSt = GetTimeMicros();
        // Signature will be checked in CheckInputs(), we can avoid it here (fCheckSignature = false)
        if (!CheckProofOfStake(pindex->pprev, block.vtx[1], view, block.nBits, hashProof, targetProofOfStake, NULL, false))
        {
              return error("ContextualCheckBlock() : check proof-of-stake signature failed for block %s", block.GetHash().GetHex());
        }
        nTimeCheckSig = GetTimeMicros() - nTimeSt;
    }

    if (block.IsProofOfWork())
    {
        hashProof = block.GetPoWHash();
    }

    if (!pindex->SetStakeEntropyBit(block.GetStakeEntropyBit()))
        return state.DoS(1,error("ContextualCheckBlock() : SetStakeEntropyBit() failed"), REJECT_INVALID, "bad-entropy-bit");

    // Record proof hash value
    pindex->hashProof = hashProof;

    uint64_t nStakeModifier = 0;
    bool fGeneratedStakeModifier = false;
    if (!ComputeNextStakeModifier(pindex->pprev, nStakeModifier, fGeneratedStakeModifier))
        return state.DoS(1, error("ContextualCheckBlock() : ComputeNextStakeModifier() failed"), REJECT_INVALID, "bad-stake-modifier");

    pindex->SetStakeModifier(nStakeModifier, fGeneratedStakeModifier);

    // Flag the block index so we can be sure it will be saved on disk
    if (!pindex->IsValid(BLOCK_VALID_STAKE))
    {
        pindex->RaiseValidity(BLOCK_VALID_STAKE);
        setDirtyBlockIndex.insert(pindex);
    }


    bool fScriptChecks = true;
    if (fCheckpointsEnabled) {
        CBlockIndex *pindexLastCheckpoint = Checkpoints::GetLastCheckpoint(chainparams.Checkpoints());
        if (pindexLastCheckpoint && pindexLastCheckpoint->GetAncestor(pindex->nHeight) == pindex) {
            // This block is an ancestor of a checkpoint: disable script checks
            fScriptChecks = false;
        }
    }

    int64_t nTime1 = GetTimeMicros(); nTimeCheck += nTime1 - nTimeStart - nTimeCheckSig;
    LogPrint("bench", "    - Sanity checks: %.2fms [%.2fs]\n", 0.001 * (nTime1 - nTimeStart - nTimeCheckSig), nTimeCheck * 0.000001);
    nTimeCheck += nTimeCheckSig;
    LogPrint("bench", "    - Check Proof Of Stake: %.2fms [%.2fs]\n", 0.001 * (nTimeCheckSig), nTimeCheck * 0.000001);

    // Do not allow blocks that contain transactions which 'overwrite' older transactions,
    // unless those are already completely spent.
    // If such overwrites are allowed, coinbases and transactions depending upon those
    // can be duplicated to remove the ability to spend the first instance -- even after
    // being sent to another address.
    // See BIP30 and http://r6.ca/blog/20120206T005236Z.html for more information.
    // This logic is not necessary for memory pool transactions, as AcceptToMemoryPool
    // already refuses previously-known transaction ids entirely.
    // This rule was originally applied to all blocks with a timestamp after March 15, 2012, 0:00 UTC.
    // Now that the whole chain is irreversibly beyond that time it is applied to all blocks except the
    // two in the chain that violate it. This prevents exploiting the issue against nodes during their
    // initial block download.
    bool fEnforceBIP30 = (!pindex->phashBlock); // || Enforce on CreateNewBlock invocations which don't have a hash.
                          // !((pindex->nHeight==91842 && pindex->GetBlockHash() == uint256S("0x00000000000a4d0a398161ffc163c503763b1f4360639393e0e4c8e300e0caec")) ||
                          //  (pindex->nHeight==91880 && pindex->GetBlockHash() == uint256S("0x00000000000743f190a18c5577a3c2d2a1f610ae9601ac046a38084ccb7cd721")));

    // Once BIP34 activated it was not possible to create new duplicate coinbases and thus other than starting
    // with the 2 existing duplicate coinbase pairs, not possible to create overwriting txs.  But by the
    // time BIP34 activated, in each of the existing pairs the duplicate coinbase had overwritten the first
    // before the first had been spent.  Since those coinbases are sufficiently buried its no longer possible to create further
    // duplicate transactions descending from the known pairs either.
    // If we're on the known chain at height greater than where BIP34 activated, we can save the db accesses needed for the BIP30 check.
    CBlockIndex *pindexBIP34height = pindex->pprev->GetAncestor(chainparams.GetConsensus().BIP34Height);
    //Only continue to enforce if we're below BIP34 activation height or the block hash at that height doesn't correspond.
    fEnforceBIP30 = fEnforceBIP30 && (!pindexBIP34height || !(pindexBIP34height->GetBlockHash() == chainparams.GetConsensus().BIP34Hash));

    if (fEnforceBIP30) {
        BOOST_FOREACH(const CTransaction& tx, block.vtx) {
            const CCoins* coins = view.AccessCoins(tx.GetHash());
            if (coins && !coins->IsPruned())
                return state.DoS(100, error("ConnectBlock(): tried to overwrite transaction"),
                                 REJECT_INVALID, "bad-txns-BIP30");
        }
    }

    // BIP16 didn't become active until Apr 1 2012
    int64_t nBIP16SwitchTime = 1333238400;
    bool fStrictPayToScriptHash = (pindex->GetBlockTime() >= nBIP16SwitchTime);

    unsigned int flags = fStrictPayToScriptHash ? SCRIPT_VERIFY_P2SH : SCRIPT_VERIFY_NONE;

    // Start enforcing the DERSIG (BIP66) rules, for block.nVersion=3 blocks,
    // when 75% of the network has upgraded:
    if (block.nVersion >= 3 && IsSuperMajority(3, pindex->pprev, chainparams.GetConsensus().nMajorityEnforceBlockUpgrade, chainparams.GetConsensus())) {
        flags |= SCRIPT_VERIFY_DERSIG;
    }

    // Start enforcing CHECKLOCKTIMEVERIFY, (BIP65) for block.nVersion=4
    // blocks, when 75% of the network has upgraded:
    if (block.nVersion >= 4 && IsSuperMajority(4, pindex->pprev, chainparams.GetConsensus().nMajorityEnforceBlockUpgrade, chainparams.GetConsensus())) {
        flags |= SCRIPT_VERIFY_CHECKLOCKTIMEVERIFY;
    }

    // Start enforcing BIP68 (sequence locks) and BIP112 (CHECKSEQUENCEVERIFY) using versionbits logic.
    int nLockTimeFlags = 0;
    if (VersionBitsState(pindex->pprev, chainparams.GetConsensus(), Consensus::DEPLOYMENT_CSV, versionbitscache) == THRESHOLD_ACTIVE) {
        flags |= SCRIPT_VERIFY_CHECKSEQUENCEVERIFY;
        nLockTimeFlags |= LOCKTIME_VERIFY_SEQUENCE;
    }

    // Start enforcing WITNESS rules using versionbits logic.
    if (IsWitnessEnabled(pindex->pprev, chainparams.GetConsensus())) {
        flags |= SCRIPT_VERIFY_WITNESS;
    }

    int64_t nTime2 = GetTimeMicros(); nTimeForks += nTime2 - nTime1;
    LogPrint("bench", "    - Fork checks: %.2fms [%.2fs]\n", 0.001 * (nTime2 - nTime1), nTimeForks * 0.000001);

    CBlockUndo blockundo;

    std::vector<uint256> vOrphanErase;
    std::vector<int> prevheights;
    CAmount nFees = 0;
    int nInputs = 0;
    int64_t nSigOpsCost = 0;
    CDiskTxPos pos(pindex->GetBlockPos(), GetSizeOfCompactSize(block.vtx.size()));
    std::vector<std::pair<uint256, CDiskTxPos> > vPos;
    vPos.reserve(block.vtx.size());
    blockundo.vtxundo.reserve(block.vtx.size() - 1);
    std::vector<std::pair<CAddressIndexKey, CAmount> > addressIndex;
    std::vector<std::pair<CAddressUnspentKey, CAddressUnspentValue> > addressUnspentIndex;
    std::vector<std::pair<CSpentIndexKey, CSpentIndexValue> > spentIndex;

    CCheckQueueControl<CScriptCheck> control(fScriptChecks && nScriptCheckThreads ? &scriptcheckqueue : NULL);
    CCheckQueueControl<CCoinSpendCheck> controlZero(fScriptChecks && nScriptCheckThreads ? &coinspendcheckqueue : NULL);
    CCheckQueueControl<CPublicCoinCheck> controlPubCoin(fScriptChecks && nScriptCheckThreads ? &pubcoincheckqueue : NULL);
    std::vector<PrecomputedTransactionData> txdata;
    txdata.reserve(block.vtx.size()); // Required so that pointers to individual PrecomputedTransactionData don't get invalidated

    CAmount nCreated = 0;
    CAmount nZeroCreated = 0;
    CAmount nZeroBurnt = 0;

    int64_t nTime20 = GetTimeMicros();
    int64_t nCfVIBench = 0;
    int64_t nZMcBench = 0;
    int64_t nZScBench = 0;
    int64_t nEIBench = 0;
    int64_t nNCeBench = 0;

    int nMintCount = 0;
    int nSpendCount = 0;

    std::vector<BulletproofsRangeproof> proofs;
    CBN_matrix mValueCommitments;
    CAmount nCFundContribution = 0;

    const libzeroct::ZeroCTParams* params = &Params().GetConsensus().ZeroCT_Params;

    for (unsigned int i = 0; i < block.vtx.size(); i++)
    {
        const CTransaction &tx = block.vtx[i];
        const uint256 txhash = tx.GetHash();

        if (!tx.IsZeroCTSpend())
            nInputs += tx.vin.size();

        if((tx.IsCoinBase() && IsCommunityFundEnabled(pindex->pprev, chainparams.GetConsensus()))) {
            for (size_t j = 0; j < tx.vout.size(); j++) {
                std::map<uint256, bool> votes; uint256 hash; bool vote;
                if(tx.vout[j].IsVote())
                    tx.vout[j].scriptPubKey.ExtractVote(hash, vote);
                if(tx.vout[j].IsProposalVote()) {
                    if(votes.count(hash) == 0) {
                        votes[hash] = vote;
                        CFund::CProposal proposal;
                        if(CFund::FindProposal(hash, proposal))
                            if(proposal.CanVote())
                                pindex->vProposalVotes.push_back(make_pair(hash, vote));
                    }
                }
                else if (tx.vout[j].IsPaymentRequestVote()) {
                    if(votes.count(hash) == 0){
                        votes[hash] = vote;
                        CFund::CPaymentRequest prequest; CFund::CProposal proposal;
                        if(CFund::FindPaymentRequest(hash, prequest) && CFund::FindProposal(prequest.proposalhash, proposal)) {
                            if (mapBlockIndex.count(proposal.blockhash) == 0)
                                continue;
                            CBlockIndex* pblockindex = mapBlockIndex[proposal.blockhash];
                            if(pblockindex == NULL)
                                continue;
                            if((proposal.CanRequestPayments() || proposal.fState == CFund::PENDING_VOTING_PREQ)
                                    && prequest.CanVote()
                                    && pindex->nHeight - pblockindex->nHeight > Params().GetConsensus().nCommunityFundMinAge)
                                pindex->vPaymentRequestVotes.push_back(make_pair(hash, vote));
                        }
                    }
                }
            }
        }

        int64_t nTime21 = GetTimeMicros();
        nCfVIBench += 0.001 * (nTime21 - nTime20);

        std::vector<CPublicCoinCheck> vPubCoinCheck;

        if (tx.HasZeroCTMint()) {
            if(!IsZeroCTEnabled(pindex->pprev, chainparams.GetConsensus()))
                return state.Invalid(error("%s: too early ZeroCT mint", __func__));

            if (tx.vchRangeProof.empty())
                return state.Invalid(error("%s: transaction's range proof is empty", __func__));

            int i = -1;
            CBN_vector valueCommitments;

            for (auto& out : tx.vout) {
                i++;

                if (!out.IsZeroCTMint())
                    continue;

                libzeroct::PublicCoin pubCoin(params);

                if (!CheckZeroCTMint(params, out, view, state, &pubCoin, fScriptChecks && !nScriptCheckThreads, IsInitialBlockDownload()))
                    return state.Invalid(error("%s: zeroct mint failed contextual check", __func__));

                vPubCoinCheck.push_back(CPublicCoinCheck(pubCoin, IsInitialBlockDownload()));

                valueCommitments.push_back(pubCoin.getAmountCommitment());

//                pindex->mapZerocoinSupply[libzeroct::AmountToZerocoinDenomination(out.nValue)]++;

                nZeroCreated += out.nValue;

                view.AddMint(pubCoin.getValue(), PublicMintChainData(COutPoint(tx.GetHash(), i), pindex->GetBlockHash()));

                nMintCount++;
            }

            std::vector<unsigned char> dataBpRp;

            dataBpRp.clear();
            dataBpRp.insert(dataBpRp.end(), tx.vchRangeProof.begin(), tx.vchRangeProof.end());

            CDataStream serializedRangeProof(dataBpRp, SER_NETWORK, PROTOCOL_VERSION);

            BulletproofsRangeproof bprp(&params->coinCommitmentGroup, serializedRangeProof);

            mValueCommitments.push_back(valueCommitments);
            proofs.push_back(bprp);
        }

        controlPubCoin.Add(vPubCoinCheck);

        int64_t nTime22 = GetTimeMicros();
        nZMcBench += 0.001 * (nTime22 - nTime21);

        std::vector<CCoinSpendCheck> vCoinSpendCheck;

        if (tx.IsZeroCTSpend()) {
            for (auto& in : tx.vin) {
                if (!in.scriptSig.IsZeroCTSpend()) {
                    return state.Invalid(error("%s: ZeroCT spend can't be combined with transparent inputs", __func__));
                }

                libzeroct::CoinSpend coinSpend(params);
                libzeroct::Accumulator accumulator(&params->accumulatorParams);

                if (!CheckZeroCTSpend(params, in, view, state, &coinSpend, &accumulator, fScriptChecks && !nScriptCheckThreads))
                    return state.DoS(100, false, REJECT_INVALID, "bad-zeroct-spend");

                vCoinSpendCheck.push_back(CCoinSpendCheck(coinSpend, accumulator));

                nSpendCount++;
            }
        }

        controlZero.Add(vCoinSpendCheck);

        int64_t nTime23 = GetTimeMicros();
        nZScBench += 0.001 * (nTime23 - nTime22);

        if (!tx.IsCoinBase() && !tx.IsZeroCTSpend())
        {
            if (!view.HaveInputs(tx))
                return state.DoS(100, error("ConnectBlock(): inputs from %s are missing/spent", tx.GetHash().ToString()),
                                 REJECT_INVALID, "bad-txns-inputs-missingorspent");

            // Check that transaction is BIP68 final
            // BIP68 lock checks (as opposed to nLockTime checks) must
            // be in ConnectBlock because they require the UTXO set
            prevheights.resize(tx.vin.size());
            for (size_t j = 0; j < tx.vin.size(); j++) {
                prevheights[j] = view.AccessCoins(tx.vin[j].prevout.hash)->nHeight;
            }

            // Which orphan pool entries must we evict?
            for (size_t j = 0; j < tx.vin.size(); j++) {
                auto itByPrev = mapOrphanTransactionsByPrev.find(tx.vin[j].prevout);
                if (itByPrev == mapOrphanTransactionsByPrev.end()) continue;
                for (auto mi = itByPrev->second.begin(); mi != itByPrev->second.end(); ++mi) {
                    const CTransaction& orphanTx = (*mi)->second.tx;
                    const uint256& orphanHash = orphanTx.GetHash();
                    vOrphanErase.push_back(orphanHash);
                }
            }

            if (!SequenceLocks(tx, nLockTimeFlags, &prevheights, *pindex)) {
                return state.DoS(100, error("%s: contains a non-BIP68-final transaction", __func__),
                                 REJECT_INVALID, "bad-txns-nonfinal");
            }

            if (fAddressIndex || fSpentIndex)
            {
                for (size_t j = 0; j < tx.vin.size(); j++) {
                    const CTxIn input = tx.vin[j];
                    if (input.scriptSig.IsZeroCTSpend())
                        continue;
                    const CTxOut &prevout = view.GetOutputFor(tx.vin[j]);
                    uint160 hashBytes;
                    int addressType;

                    if (prevout.scriptPubKey.IsPayToScriptHash()) {
                        hashBytes = uint160(vector <unsigned char>(prevout.scriptPubKey.begin()+2, prevout.scriptPubKey.begin()+22));
                        addressType = 2;
                    } else if (prevout.scriptPubKey.IsPayToPublicKeyHash()) {
                        hashBytes = uint160(vector <unsigned char>(prevout.scriptPubKey.begin()+3, prevout.scriptPubKey.begin()+23));
                        addressType = 1;
                    } else if (prevout.scriptPubKey.IsPayToPublicKey() || prevout.scriptPubKey.IsColdStaking()) {
                        CTxDestination destination;
                        ExtractDestination(prevout.scriptPubKey, destination);
                        CNavCoinAddress address(destination);
                        address.GetIndexKey(hashBytes, addressType);
                    } else {
                        hashBytes.SetNull();
                        addressType = 0;
                    }

                    if (fAddressIndex && addressType > 0) {
                        // record spending activity
                        addressIndex.push_back(make_pair(CAddressIndexKey(addressType, hashBytes, pindex->nHeight, i, txhash, j, true), prevout.nValue * -1));

                        // remove address from unspent index
                        addressUnspentIndex.push_back(make_pair(CAddressUnspentKey(addressType, hashBytes, input.prevout.hash, input.prevout.n), CAddressUnspentValue()));
                    }

                    if (fSpentIndex) {
                        // add the spent index to determine the txid and input that spent an output
                        // and to find the amount and address from an input
                        spentIndex.push_back(make_pair(CSpentIndexKey(input.prevout.hash, input.prevout.n), CSpentIndexValue(txhash, j, pindex->nHeight, prevout.nValue, addressType, hashBytes)));
                    }
                }

            }
        }

        // GetTransactionSigOpCost counts 3 types of sigops:
        // * legacy (always)
        // * p2sh (when P2SH enabled in flags and excludes coinbase)
        // * witness (when witness enabled in flags and excludes coinbase)
        nSigOpsCost += GetTransactionSigOpCost(tx, view, flags);
        if (nSigOpsCost > MAX_BLOCK_SIGOPS_COST)
            return state.DoS(100, error("ConnectBlock(): too many sigops"),
                             REJECT_INVALID, "bad-blk-sigops");

        txdata.emplace_back(tx);

        if (!tx.IsCoinBase())
        {

            if (tx.HasZeroCTMint())
                nFees += tx.GetFee();
            else if (!tx.IsCoinStake())
                nFees += view.GetValueIn(tx) - tx.GetValueOut();

            if (tx.IsCoinStake())
            {

                nStakeReward = tx.GetValueOut() - view.GetValueIn(tx);
                pindex->strDZeel = tx.strDZeel;

                if(IsCommunityFundAccumulationEnabled(pindex->pprev, Params().GetConsensus(), false))
                {

                    int nMultiplier = 1;

                    if(IsCommunityFundAccumulationSpreadEnabled(pindex->pprev, Params().GetConsensus()))
                        nMultiplier = (pindex->nHeight % Params().GetConsensus().nBlockSpreadCFundAccumulation) == 0 ? Params().GetConsensus().nBlockSpreadCFundAccumulation : 0;

                    if(!tx.vout[tx.vout.size() - 1].IsCommunityFundContribution() && nMultiplier > 0)
                        return state.DoS(100, error("ConnectBlock(): block does not contribute to the community fund"),
                                         REJECT_INVALID, "no-cf-amount");


                    if(IsCommunityFundAmountV2Enabled(pindex->pprev, Params().GetConsensus())) {
                        if(tx.vout[tx.vout.size() - 1].nValue != Params().GetConsensus().nCommunityFundAmountV2 * nMultiplier && nMultiplier > 0)
                            return state.DoS(100, error("ConnectBlock(): block pays incorrect amount to community fund (actual=%d vs consensus=%d)",
                                                        tx.vout[tx.vout.size() - 1].nValue, Params().GetConsensus().nCommunityFundAmountV2 * nMultiplier),
                                    REJECT_INVALID, "bad-cf-amount");
                    } else {
                        if(tx.vout[tx.vout.size() - 1].nValue != Params().GetConsensus().nCommunityFundAmount * nMultiplier && nMultiplier > 0)
                            return state.DoS(100, error("ConnectBlock(): block pays incorrect amount to community fund (actual=%d vs consensus=%d)",
                                                        tx.vout[tx.vout.size() - 1].nValue, Params().GetConsensus().nCommunityFundAmount * nMultiplier),
                                    REJECT_INVALID, "bad-cf-amount");
                    }

<<<<<<< HEAD
                  if(IsCommunityFundAmountV2Enabled(pindex->pprev, Params().GetConsensus())) {
                      if(tx.vout[tx.vout.size() - 1].nValue != Params().GetConsensus().nCommunityFundAmountV2 * nMultiplier && nMultiplier > 0) {
                          return state.DoS(100, error("ConnectBlock(): block pays incorrect amount to community fund (actual=%d vs consensus=%d)",
                                                      tx.vout[tx.vout.size() - 1].nValue, Params().GetConsensus().nCommunityFundAmountV2 * nMultiplier),
                                  REJECT_INVALID, "bad-cf-amount");
                      }
                  } else {
                      if(tx.vout[tx.vout.size() - 1].nValue != Params().GetConsensus().nCommunityFundAmount * nMultiplier && nMultiplier > 0) {
                          return state.DoS(100, error("ConnectBlock(): block pays incorrect amount to community fund (actual=%d vs consensus=%d)",
                                                      tx.vout[tx.vout.size() - 1].nValue, Params().GetConsensus().nCommunityFundAmount * nMultiplier),
                                  REJECT_INVALID, "bad-cf-amount");
                      }
                  }
=======
>>>>>>> b71221a4

                    if(IsCommunityFundAmountV2Enabled(pindex->pprev, Params().GetConsensus())) {
                        nStakeReward -= Params().GetConsensus().nCommunityFundAmountV2 * nMultiplier;
                        nCFundContribution = Params().GetConsensus().nCommunityFundAmountV2 * nMultiplier;
                    } else {
                        nStakeReward -= Params().GetConsensus().nCommunityFundAmount * nMultiplier;
                        nCFundContribution = Params().GetConsensus().nCommunityFundAmount * nMultiplier;
                    }

                }

            }

            std::vector<CScriptCheck> vChecks;
            bool fCacheResults = fJustCheck; /* Don't cache results if we're actually connecting blocks (still consult the cache, though) */
            if (!CheckInputs(tx, state, view, fScriptChecks, flags, fCacheResults, txdata[i], nScriptCheckThreads ? &vChecks : NULL))
                return error("ConnectBlock(): CheckInputs on %s failed with %s",
                    tx.GetHash().ToString(), FormatStateMessage(state));
            control.Add(vChecks);

        } else if(!tx.IsZeroCTSpend()){
            if (tx.nTime < block.nTime && pindex->nHeight > Params().GetConsensus().nCoinbaseTimeActivationHeight)
                return error("ConnectBlock(): Coinbase timestamp doesn't meet protocol (tx=%d vs block=%d)",
                             tx.nTime, block.nTime);
        }
        if(!tx.IsCoinStake() && !tx.IsCoinBase()) {
            if (tx.IsZeroCTSpend() || tx.HasZeroCTMint()) {
                pindex->nAccumulatedPrivateFee += tx.HasZeroCTMint() ? tx.GetFee() : view.GetValueIn(tx) - tx.GetValueOut();
            } else {
                pindex->nAccumulatedPublicFee += view.GetValueIn(tx) - tx.GetValueOut();
            }
        }

        nCreated += tx.GetValueOut() - view.GetValueIn(tx);;

        if (fAddressIndex) {
            for (unsigned int k = 0; k < tx.vout.size(); k++) {
                const CTxOut &out = tx.vout[k];

                if (out.scriptPubKey.IsPayToScriptHash()) {
                    vector<unsigned char> hashBytes(out.scriptPubKey.begin()+2, out.scriptPubKey.begin()+22);

                    // record receiving activity
                    addressIndex.push_back(make_pair(CAddressIndexKey(2, uint160(hashBytes), pindex->nHeight, i, txhash, k, false), out.nValue));

                    // record unspent output
                    addressUnspentIndex.push_back(make_pair(CAddressUnspentKey(2, uint160(hashBytes), txhash, k), CAddressUnspentValue(out.nValue, out.scriptPubKey, pindex->nHeight)));

                } else if (out.scriptPubKey.IsPayToPublicKey() || out.scriptPubKey.IsColdStaking()) {
                    uint160 hashBytes;
                    int type = 0;
                    CTxDestination destination;
                    ExtractDestination(out.scriptPubKey, destination);
                    CNavCoinAddress address(destination);
                    address.GetIndexKey(hashBytes, type);

                    // undo spending activity
                    addressIndex.push_back(make_pair(CAddressIndexKey(type, uint160(hashBytes), pindex->nHeight, i, txhash, k, true), out.nValue));

                    // restore unspent index
                    addressUnspentIndex.push_back(make_pair(CAddressUnspentKey(type, uint160(hashBytes), txhash, k), CAddressUnspentValue(out.nValue, out.scriptPubKey, pindex->nHeight)));

                } else if (out.scriptPubKey.IsPayToPublicKeyHash()) {
                    vector<unsigned char> hashBytes(out.scriptPubKey.begin()+3, out.scriptPubKey.begin()+23);

                    // record receiving activity
                    addressIndex.push_back(make_pair(CAddressIndexKey(1, uint160(hashBytes), pindex->nHeight, i, txhash, k, false), out.nValue));

                    // record unspent output
                    addressUnspentIndex.push_back(make_pair(CAddressUnspentKey(1, uint160(hashBytes), txhash, k), CAddressUnspentValue(out.nValue, out.scriptPubKey, pindex->nHeight)));

                } else {
                    continue;
                }

            }
        }

        int64_t nTime24 = GetTimeMicros();
        nEIBench += 0.001 * (nTime24 - nTime23);

        bool fContribution = false;
        CAmount nProposalFee = 0;

        BOOST_FOREACH(const CTxOut& vout, tx.vout)
        {
          if(vout.IsCommunityFundContribution())
          {
            fContribution=true;
            pindex->nCFSupply += vout.nValue;
            nProposalFee += vout.nValue;
          }
        }

        if(IsCommunityFundEnabled(pindex->pprev, Params().GetConsensus())) {
            bool fReducedQuorum = IsReducedCFundQuorumEnabled(pindexBestHeader, Params().GetConsensus());
            int nMaxVersionProposal = fReducedQuorum ? Params().GetConsensus().nProposalMaxVersion : 2;
            int nMaxVersionPaymentRequest = fReducedQuorum ? Params().GetConsensus().nPaymentRequestMaxVersion : 2;

            if(fContribution && tx.nVersion == CTransaction::PROPOSAL_VERSION && CFund::IsValidProposal(tx, nMaxVersionProposal)){
                std::vector<std::pair<uint256, CFund::CProposal> > proposalIndex;

                UniValue metadata(UniValue::VOBJ);
                try {
                    UniValue valRequest;
                    if (!valRequest.read(tx.strDZeel))
                        return error("ConnectBlock(): Could not read strDZeel of Proposal\n");

                    if (valRequest.isObject())
                        metadata = valRequest.get_obj();
                    else
                        return error("ConnectBlock(): Could not read strDZeel of Proposal\n");

                } catch (const UniValue& objError) {
                    error("ConnectBlock(): Could not read strDZeel of Proposal\n");
                } catch (const std::exception& e) {
                    return error("ConnectBlock(): Could not read strDZeel of Proposal: %s\n", e.what());
                }

                CFund::CProposal proposal;

                proposal.nAmount = find_value(metadata, "n").get_int64();
                proposal.Address = find_value(metadata, "a").get_str();
                proposal.nDeadline = find_value(metadata, "d").get_int64();
                proposal.strDZeel = find_value(metadata, "s").get_str();
                proposal.nVersion = find_value(metadata, "v").isNum() ? find_value(metadata, "v").get_int() : 1;
                proposal.nFee = nProposalFee;
                proposal.hash = tx.GetHash();
                proposal.txblockhash = block.GetHash();

                proposalIndex.push_back(make_pair(tx.GetHash(),proposal));

                if(proposal.nAmount < 0) {
                    return error("ConnectBlock(): Proposal cannot have an amount less than 0\n");
                }

                if (proposalIndex.size() > 0 && !pblocktree->UpdateProposalIndex(proposalIndex))
                    return AbortNode(state, "Failed to write proposal index");

                LogPrint("cfund","New proposal %s\n",tx.GetHash().ToString());

            }

            if(tx.nVersion == CTransaction::PAYMENT_REQUEST_VERSION && CFund::IsValidPaymentRequest(tx, nMaxVersionPaymentRequest)){
                std::vector<std::pair<uint256, CFund::CProposal> > proposalIndex;
                std::vector<std::pair<uint256, CFund::CPaymentRequest> > paymentRequestIndex;

                UniValue metadata(UniValue::VOBJ);
                try {
                    UniValue valRequest;
                    if (!valRequest.read(tx.strDZeel))
                        return error("ConnectBlock(): Could not read strDZeel of Payment Request\n");

                    if (valRequest.isObject())
                        metadata = valRequest.get_obj();
                    else
                        return error("ConnectBlock(): Could not read strDZeel of Payment Request\n");

                } catch (const UniValue& objError) {
                    return error("ConnectBlock(): Could not read strDZeel of Payment Request\n");
                } catch (const std::exception& e) {
                    return error("ConnectBlock(): Could not read strDZeel of Payment Request: %s\n", e.what());
                }  // May not return ever false, as transactions were already chcked.

                CFund::CPaymentRequest prequest;

                prequest.hash = tx.GetHash();
                prequest.nAmount = find_value(metadata, "n").get_int64();
                prequest.proposalhash = uint256S("0x" + find_value(metadata, "h").get_str());
                prequest.strDZeel = find_value(metadata, "i").get_str();
                prequest.nVersion = find_value(metadata, "v").isNum() ? find_value(metadata, "v").get_int() : 1;
                prequest.txblockhash = block.GetHash();

                if(prequest.nAmount < 0) {
                    return error("ConnectBlock(): Payment request cannot have an amount less than 0\n");
                }

                CFund::CProposal proposal;
                if(!CFund::FindProposal(prequest.proposalhash, proposal))
                    return error("ConnectBlock(): Could not find parent proposal of Payment Request: %s\n",
                                 proposal.hash.ToString(), prequest.proposalhash.ToString());

                std::vector<uint256>::iterator position = std::find(proposal.vPayments.begin(), proposal.vPayments.end(), tx.hash);
                if (position == proposal.vPayments.end())
                    proposal.vPayments.push_back(tx.hash);

                proposalIndex.push_back(make_pair(prequest.proposalhash, proposal));
                paymentRequestIndex.push_back(make_pair(tx.GetHash(), prequest));

                if (proposalIndex.size() > 0 && !pblocktree->UpdateProposalIndex(proposalIndex))
                    return AbortNode(state, "Failed to write proposal index");

                if (paymentRequestIndex.size() > 0 && !pblocktree->UpdatePaymentRequestIndex(paymentRequestIndex))
                    return AbortNode(state, "Failed to write payment request index");

                LogPrint("cfund","New payment request %s\n",tx.GetHash().ToString());
            }
        }
        int64_t nTime25 = GetTimeMicros();
        nNCeBench += 0.001 * (nTime25 - nTime24);
    }

    LogPrint("bench", "      - Community fund Vote Index: %.2fms \n", nCfVIBench);
    LogPrint("bench", "      - Extra Indexing: %.2fms \n", nEIBench);
    LogPrint("bench", "      - New Cfund entries: %.2fms \n", nNCeBench);

    int64_t nTime25 = GetTimeMicros();

    if (block.IsProofOfStake())
    {
        CTransaction txstake = block.vtx[1];
        if (txstake.IsZeroCT())
        {
            int64_t nCalculatedStakeReward = GetProofOfStakeReward(pindex->nHeight, 0, pindex->nAccumulatedPrivateFee, pindex->pprev);

            if (txstake.vchTxSig.empty())
                return state.DoS(100, error("ConnectBlock() : Transaction's amount signature is empty"));

            if (!VerifyZeroCTBalance(params, txstake, view, nCalculatedStakeReward+nCFundContribution))
                return state.DoS(100, error("ConnectBlock() : Transaction's amount signature did not validate"));

            pindex->nAccumulatedPrivateFee = 0;
        }
        else
        {
            // ppcoin: coin stake tx earns reward instead of paying fee
            uint64_t nCoinAge = 0;
            if (!TransactionGetCoinAge(const_cast<CTransaction&>(block.vtx[1]), nCoinAge, view))
                return error("ConnectBlock() : %s unable to get coin age for coinstake", block.vtx[1].GetHash().ToString());

            int64_t nCalculatedStakeReward = GetProofOfStakeReward(pindex->nHeight, nCoinAge, pindex->nAccumulatedPublicFee, pindex->pprev);

            if (nStakeReward > nCalculatedStakeReward)
                return state.DoS(100, error("ConnectBlock() : coinstake pays too much(actual=%d vs calculated=%d)", nStakeReward, nCalculatedStakeReward));

            pindex->nAccumulatedPublicFee = 0;
        }
    }

    int64_t nTime26 = GetTimeMicros();
    LogPrint("bench", "      - Calculate Stake Reward: %.2fms \n", 0.001 * (nTime26 - nTime25));

    for (unsigned int i = 0; i < block.vtx.size(); i++)
    {
        const CTransaction &tx = block.vtx[i];

        CTxUndo undoDummy;
        if (i > 0) {
            blockundo.vtxundo.push_back(CTxUndo());
        }
        UpdateCoins(tx, view, i == 0 ? undoDummy : blockundo.vtxundo.back(), pindex->nHeight);

        vPos.push_back(std::make_pair(tx.GetHash(), pos));
        pos.nTxOffset += ::GetSerializeSize(tx, SER_DISK, CLIENT_VERSION);
    }

    pindex->nMint = nCreated - nFees;

    int64_t nTime3 = GetTimeMicros(); nTimeConnect += nTime3 - nTime2;
    LogPrint("bench", "      - Connect %u transactions: %.2fms (%.3fms/tx, %.3fms/txin) [%.2fs]\n", (unsigned)block.vtx.size(), 0.001 * (nTime3 - nTime26), 0.001 * (nTime3 - nTime26) / block.vtx.size(), nInputs <= 1 ? 0 : 0.001 * (nTime3 - nTime26) / (nInputs-1), nTimeConnect * 0.000001);
    CAmount nPOWBlockReward = pindex->nAccumulatedPublicFee + GetBlockSubsidy(pindex->nHeight, chainparams.GetConsensus());

    if (block.IsProofOfWork()) {
        pindex->nAccumulatedPublicFee = 0;
    }

    // Coinbase output can only include outputs with value if:
    //  - its a POW block, POW blocks are allowed and the value meets the consensus rules, or
    //  - if it contains an accepted payment request which is correctly referred on the strDZeel.

    int nPaymentRequestsCount = 0;
    CAmount nAccValue = 0;
    for (unsigned int i = 0; i < block.vtx[0].vout.size(); i++) {
        bool isJson = true;
        UniValue metadata(UniValue::VARR);
        try {
            UniValue valRequest;
            if (!valRequest.read(block.vtx[0].strDZeel))
                isJson = false;

            if (valRequest.isArray())
                metadata = valRequest.get_array();
            else
                isJson = false;

        } catch (const UniValue& objError) {
            isJson = false;
        } catch (const std::exception& e) {
            isJson = false;
        }

        nAccValue += block.vtx[0].vout[i].nValue;
        if(nAccValue > nPOWBlockReward && block.vtx[0].vout[i].nValue > 0) {
            if(!isJson)
                return state.DoS(100, error("CheckBlock() : coinbase pays too much (%d vs %d).", block.vtx[0].GetValueOut(), nPOWBlockReward));
            if(metadata[nPaymentRequestsCount].isStr()) {
                CFund::CPaymentRequest prequest; CFund::CProposal proposal;
                if(!CFund::FindPaymentRequest(metadata[nPaymentRequestsCount].get_str(), prequest))
                    return state.DoS(100, error("CheckBlock() : coinbase strdzeel refers wrong payment request hash."));
                if(!CFund::FindProposal(prequest.proposalhash, proposal))
                    return state.DoS(100, error("CheckBlock() : coinbase strdzeel payment request does not have parent proposal."));
                CTxDestination address;
                bool fValidAddress = ExtractDestination(block.vtx[0].vout[i].scriptPubKey, address);
                if(!fValidAddress)
                    return state.DoS(100, error("CheckBlock() : coinbase cant extract destination from scriptpubkey."));
                if (mapBlockIndex.count(prequest.blockhash) == 0)
                    continue;
                CBlockIndex* pblockindex = mapBlockIndex[prequest.blockhash];
                if(pblockindex == NULL)
                    continue;
                if(!(pindex->pprev->nHeight - pblockindex->nHeight > Params().GetConsensus().nCommunityFundMinAge))
                    return state.DoS(100, error("CheckBlock() : payment request not mature enough."));
                if(block.vtx[0].vout[i].nValue != prequest.nAmount || prequest.fState != CFund::ACCEPTED || proposal.Address != CNavCoinAddress(address).ToString())
                    return state.DoS(100, error("CheckBlock() : coinbase output does not match an accepted payment request"));
                if(prequest.paymenthash != uint256() && pindex->pprev->nHeight >= Params().GetConsensus().nHeightv452Fork)
                    return state.DoS(100, error("CheckBlock() : coinbase output tries to pay an already paid payment request"));
                std::vector<std::pair<uint256, CFund::CPaymentRequest> > paymentRequestIndex;
                prequest.paymenthash = block.GetHash();
                paymentRequestIndex.push_back(make_pair(prequest.hash, prequest));
                if (!pblocktree->UpdatePaymentRequestIndex(paymentRequestIndex))
                    return AbortNode(state, "Failed to write payment request index");
            } else {
                return state.DoS(100, error("CheckBlock() : coinbase strdzeel %s array does not include a string (%d) at position %d",
                                            block.vtx[0].strDZeel, metadata[nPaymentRequestsCount].type(), nPaymentRequestsCount));
            }
            nPaymentRequestsCount++;
        }
    }

    pindex->nMoneySupply += nCreated - nZeroCreated + nZeroBurnt - nFees;

    if (!control.Wait()) {
        return state.DoS(100, false);
    }

    if (!controlZero.Wait()) {
        return state.DoS(100, error("%s : Error verifying ZeroCT Spends", __func__));
    }

    if (!controlPubCoin.Wait()) {
        return state.DoS(100, error("%s : Error verifying ZeroCT Mints", __func__));
    }

    int64_t nTime5 = GetTimeMicros(); nTimeVerify += nTime5 - nTime2;
    LogPrint("bench", "    - Verify %u txins, %u coinspends and %u pubcoins: %.2fms [%.2fs]\n", nInputs - 1, nSpendCount, nMintCount, 0.001 * (nTime5 - nTime2), nTimeVerify * 0.000001);

    if (proofs.size() > 0 && !VerifyBulletproof(&params->coinCommitmentGroup, proofs, mValueCommitments))
    {
        return state.DoS(100, error("%s : Error verifying Bulletproofs Rangeproofs", __func__));
    }

    int64_t nTime505 = GetTimeMicros(); nTimeVerify += nTime505 - nTime5;
    LogPrint("bench", "    - Verify %u rangeproofs: %.2fms [%.2fs]\n", proofs.size(), 0.001 * (nTime505 - nTime5), nTimeVerify * 0.000001);

    if (fJustCheck)
        return true;

    int64_t nTime51 = GetTimeMicros();
    // Write undo information to disk
    if (pindex->GetUndoPos().IsNull() || !pindex->IsValid(BLOCK_VALID_SCRIPTS))
    {
        if (pindex->GetUndoPos().IsNull()) {
            CDiskBlockPos pos;
            if (!FindUndoPos(state, pindex->nFile, pos, ::GetSerializeSize(blockundo, SER_DISK, CLIENT_VERSION) + 40))
                return error("ConnectBlock(): FindUndoPos failed");
            if (!UndoWriteToDisk(blockundo, pos, pindex->pprev->GetBlockHash(), chainparams.MessageStart()))
                return AbortNode(state, "Failed to write undo data");

            // update nUndoPos in block index
            pindex->nUndoPos = pos.nPos;
            pindex->nStatus |= BLOCK_HAVE_UNDO;
        }

        pindex->RaiseValidity(BLOCK_VALID_SCRIPTS);
        setDirtyBlockIndex.insert(pindex);
    }

    int64_t nTime52 = GetTimeMicros();
    if (fTxIndex)
        if (!pblocktree->WriteTxIndex(vPos))
            return AbortNode(state, "Failed to write transaction index");

    int64_t nTime53 = GetTimeMicros();
    if (fAddressIndex) {
        if (!pblocktree->WriteAddressIndex(addressIndex)) {
            return AbortNode(state, "Failed to write address index");
        }

        if (!pblocktree->UpdateAddressUnspentIndex(addressUnspentIndex)) {
            return AbortNode(state, "Failed to write address unspent index");
        }
    }

    int64_t nTime54 = GetTimeMicros();
    if (fSpentIndex)
        if (!pblocktree->UpdateSpentIndex(spentIndex))
            return AbortNode(state, "Failed to write transaction index");

    int64_t nTime55 = GetTimeMicros();
    if (fTimestampIndex) {
        unsigned int logicalTS = pindex->nTime;
        unsigned int prevLogicalTS = 0;

        // retrieve logical timestamp of the previous block
        if (pindex->pprev)
            if (!pblocktree->ReadTimestampBlockIndex(pindex->pprev->GetBlockHash(), prevLogicalTS))
                LogPrintf("%s: Failed to read previous block's logical timestamp\n", __func__);

        if (logicalTS <= prevLogicalTS) {
            logicalTS = prevLogicalTS + 1;
            LogPrintf("%s: Previous logical timestamp is newer Actual[%d] prevLogical[%d] Logical[%d]\n", __func__, pindex->nTime, prevLogicalTS, logicalTS);
        }

        if (!pblocktree->WriteTimestampIndex(CTimestampIndexKey(logicalTS, pindex->GetBlockHash())))
            return AbortNode(state, "Failed to write timestamp index");

        if (!pblocktree->WriteTimestampBlockIndex(CTimestampBlockIndexKey(pindex->GetBlockHash()), CTimestampBlockIndexValue(logicalTS)))
            return AbortNode(state, "Failed to write blockhash index");
    }

    // add this block to the view's block chain
    view.SetBestBlock(pindex->GetBlockHash());

    int64_t nTime59 = GetTimeMicros(); nTimeIndex += nTime59 - nTime5;
    LogPrint("bench", "    - Index writing: %.2fms (%.2fms/%.2fms/%.2fms/%.2fms/%.2fms) [%.2fs]\n", 0.001 * (nTime59 - nTime505), 0.001 * (nTime52 - nTime51),
             0.001 * (nTime53 - nTime52), 0.001 * (nTime54 - nTime53), 0.001 * (nTime55 - nTime54), 0.001 * (nTime59 - nTime55),
             nTimeIndex * 0.000001);

    // Watch for changes to the previous coinbase transaction.
    static uint256 hashPrevBestCoinBase;
    GetMainSignals().UpdatedTransaction(hashPrevBestCoinBase);
    hashPrevBestCoinBase = block.vtx[0].GetHash();

    // Erase orphan transactions include or precluded by this block
    if (vOrphanErase.size()) {
        int nErased = 0;
        BOOST_FOREACH(uint256 &orphanHash, vOrphanErase) {
            nErased += EraseOrphanTx(orphanHash);
        }
        LogPrint("mempool", "Erased %d orphan tx included or conflicted by block\n", nErased);
    }

    int64_t nTime6 = GetTimeMicros(); nTimeCallbacks += nTime6 - nTime59;
    LogPrint("bench", "    - Callbacks: %.2fms [%.2fs]\n", 0.001 * (nTime6 - nTime59), nTimeCallbacks * 0.000001);

    if(IsZeroCTEnabled(pindex->pprev, Params().GetConsensus()))
    {
        Accumulator ac(params);
        std::vector<std::pair<CBigNum, uint256>> vAccumulatedMints;

        if (pindex->pprev->nAccumulatorValue != 0)
            ac.setValue(pindex->pprev->nAccumulatorValue);

        if(!CalculateAccumulatorChecksum(&block, ac, vAccumulatedMints))
            return state.DoS(10, error("ContextualCheckBlock(): could not compute ZeroCT accumulator value."),
                             REJECT_INVALID, "bad-zero-accumulator-checksum");

        pindex->nAccumulatorValue = ac.getValue();
    }

    int64_t nTime7 = GetTimeMicros();
    LogPrint("bench", "    - Accumulator checksum: %.2fms\n", 0.001 * (nTime7 - nTime6));

    return true;
}


/**
 * Update the on-disk chain state.
 * The caches and indexes are flushed depending on the mode we're called with
 * if they're too large, if it's been a while since the last write,
 * or always and in all cases if we're in prune mode and are deleting files.
 */
bool static FlushStateToDisk(CValidationState &state, FlushStateMode mode) {
    const CChainParams& chainparams = Params();
    int64_t nMempoolUsage = mempool.DynamicMemoryUsage();
    LOCK2(cs_main, cs_LastBlockFile);
    static int64_t nLastWrite = 0;
    static int64_t nLastFlush = 0;
    static int64_t nLastSetChain = 0;
    std::set<int> setFilesToPrune;
    bool fFlushForPrune = false;
    try {
    if (fPruneMode && fCheckForPruning && !fReindex) {
        FindFilesToPrune(setFilesToPrune, chainparams.PruneAfterHeight());
        fCheckForPruning = false;
        if (!setFilesToPrune.empty()) {
            fFlushForPrune = true;
            if (!fHavePruned) {
                pblocktree->WriteFlag("prunedblockfiles", true);
                fHavePruned = true;
            }
        }
    }
    int64_t nNow = GetTimeMicros();
    // Avoid writing/flushing immediately after startup.
    if (nLastWrite == 0) {
        nLastWrite = nNow;
    }
    if (nLastFlush == 0) {
        nLastFlush = nNow;
    }
    if (nLastSetChain == 0) {
        nLastSetChain = nNow;
    }

    int64_t nMempoolSizeMax = GetArg("-maxmempool", DEFAULT_MAX_MEMPOOL_SIZE) * 1000000;
    int64_t cacheSize = pcoinsTip->DynamicMemoryUsage() * DB_PEAK_USAGE_FACTOR;
    int64_t nTotalSpace = nCoinCacheUsage + std::max<int64_t>(nMempoolSizeMax - nMempoolUsage, 0);
    // The cache is large and we're within 10% and 200 MiB or 50% and 50MiB of the limit, but we have time now (not in the middle of a block processing).
    bool fCacheLarge = mode == FLUSH_STATE_PERIODIC && cacheSize > std::min(std::max(nTotalSpace / 2, nTotalSpace - MIN_BLOCK_COINSDB_USAGE * 1024 * 1024),
        std::max((9 * nTotalSpace) / 10, nTotalSpace - MAX_BLOCK_COINSDB_USAGE * 1024 * 1024));
    // The cache is over the limit, we have to write now.
    bool fCacheCritical = mode == FLUSH_STATE_IF_NEEDED && cacheSize > (int64_t)nCoinCacheUsage;
    // It's been a while since we wrote the block index to disk. Do this frequently, so we don't need to redownload after a crash.
    bool fPeriodicWrite = mode == FLUSH_STATE_PERIODIC && nNow > nLastWrite + (int64_t)DATABASE_WRITE_INTERVAL * 1000000;
    // It's been very long since we flushed the cache. Do this infrequently, to optimize cache usage.
    bool fPeriodicFlush = mode == FLUSH_STATE_PERIODIC && nNow > nLastFlush + (int64_t)DATABASE_FLUSH_INTERVAL * 1000000;
    // Combine all conditions that result in a full cache flush.
    bool fDoFullFlush = (mode == FLUSH_STATE_ALWAYS) || fCacheLarge || fCacheCritical || fPeriodicFlush || fFlushForPrune;
    // Write blocks and block index to disk.
    if (fDoFullFlush || fPeriodicWrite) {
        // Depend on nMinDiskSpace to ensure we can write block index
        if (!CheckDiskSpace(0))
            return state.Error("out of disk space");
        // First make sure all block and undo data is flushed to disk.
        FlushBlockFile();
        // Then update all block file information (which may refer to block and undo files).
        {
            std::vector<std::pair<int, const CBlockFileInfo*> > vFiles;
            vFiles.reserve(setDirtyFileInfo.size());
            for (set<int>::iterator it = setDirtyFileInfo.begin(); it != setDirtyFileInfo.end(); ) {
                vFiles.push_back(make_pair(*it, &vinfoBlockFile[*it]));
                setDirtyFileInfo.erase(it++);
            }
            std::vector<const CBlockIndex*> vBlocks;
            vBlocks.reserve(setDirtyBlockIndex.size());
            for (set<CBlockIndex*>::iterator it = setDirtyBlockIndex.begin(); it != setDirtyBlockIndex.end(); ) {
                vBlocks.push_back(*it);
                setDirtyBlockIndex.erase(it++);
            }
            if (!pblocktree->WriteBatchSync(vFiles, nLastBlockFile, vBlocks)) {
                return AbortNode(state, "Files to write to block index database");
            }
        }
        // Finally remove any pruned files
        if (fFlushForPrune)
            UnlinkPrunedFiles(setFilesToPrune);
        nLastWrite = nNow;
    }
    // Flush best chain related state. This can only be done if the blocks / block index write was also done.
    if (fDoFullFlush) {
        // Typical CCoins structures on disk are around 128 bytes in size.
        // Pushing a new one to the database can cause it to be written
        // twice (once in the log, and once in the tables). This is already
        // an overestimation, as most will delete an existing entry or
        // overwrite one. Still, use a conservative safety factor of 2.
        if (!CheckDiskSpace(128 * 2 * 2 * pcoinsTip->GetCacheSize()))
            return state.Error("out of disk space");
        // Flush the chainstate (which may refer to block index entries).
        if (!pcoinsTip->Flush())
            return AbortNode(state, "Failed to write to coin database");
        nLastFlush = nNow;
    }
    if (fDoFullFlush || ((mode == FLUSH_STATE_ALWAYS || mode == FLUSH_STATE_PERIODIC) && nNow > nLastSetChain + (int64_t)DATABASE_WRITE_INTERVAL * 1000000)) {
        // Update best block in wallet (so we can detect restored wallets).
        GetMainSignals().SetBestChain(chainActive.GetLocator());
        nLastSetChain = nNow;
    }
    } catch (const std::runtime_error& e) {
        return AbortNode(state, std::string("System error while flushing: ") + e.what());
    }
    return true;
}
//boost

void FlushStateToDisk() {
    CValidationState state;
    FlushStateToDisk(state, FLUSH_STATE_ALWAYS);
}

void FlushStateToDiskIfNeeded() {
    CValidationState state;
    FlushStateToDisk(state, FLUSH_STATE_IF_NEEDED);
}

void PruneAndFlush() {
    CValidationState state;
    fCheckForPruning = true;
    FlushStateToDisk(state, FLUSH_STATE_NONE);
}

/** Update chainActive and related internal data structures. */
void static UpdateTip(CBlockIndex *pindexNew, const CChainParams& chainParams) {
    chainActive.SetTip(pindexNew);

    // New best block
    nTimeBestReceived = GetTime();
    mempool.AddTransactionsUpdated(1);

    cvBlockChange.notify_all();

    static bool fWarned = false;
    std::vector<std::string> warningMessages;
    if (!IsInitialBlockDownload())
    {
        int nUpgraded = 0;
        const CBlockIndex* pindex = chainActive.Tip();
//
// Commented - NavCoin uses now version control
//
//        for (int bit = 0; bit < VERSIONBITS_NUM_BITS; bit++) {
//            WarningBitsConditionChecker checker(bit);
//            ThresholdState state = checker.GetStateFor(pindex, chainParams.GetConsensus(), warningcache[bit], bit);
//            if (state == THRESHOLD_ACTIVE || state == THRESHOLD_LOCKED_IN) {
//                if (state == THRESHOLD_ACTIVE) {
//                    warningMessages.push_back(strprintf(_("Warning: unknown new rules activated (versionbit %i)"), bit));
//                    if (!fWarned) {
//                        AlertNotify(strMiscWarning);
//                        fWarned = true;
//                    }
//                } else {
//                    warningMessages.push_back(strprintf("unknown new rules are about to activate (versionbit %i)", bit));
//                }
//            }
//        }

        // Check the version of the last 1000 blocks to see if we need to upgrade:
        for (int i = 0; i < 1000 && pindex != NULL; i++)
        {
            int32_t nExpectedVersion = CLIENT_VERSION;
            if (atoi(pindex->strDZeel.substr(pindex->strDZeel.find(";") + 1).c_str()) > nExpectedVersion
                    && pindex->strDZeel.find(';') != std::string::npos)
                ++nUpgraded;
            pindex = pindex->pprev;
        }
        if (nUpgraded > 0)
            warningMessages.push_back(strprintf("%d of last 1000 blocks use a new version of the wallet", nUpgraded));
        if (nUpgraded > 1000/2.5)
        {
            // strMiscWarning is read by GetWarnings(), called by Qt and the JSON-RPC code to warn the user:
            strMiscWarning = _("A new version of the wallet has been released. Please update as soon as possible.");
            warningMessages.push_back("A new version of the wallet has been released. Please update as soon as possible.");
            if (!fWarned) {
                uiInterface.ThreadSafeMessageBox(
                    strMiscWarning,
                    "", CClientUIInterface::MSG_WARNING);
                AlertNotify(strMiscWarning);
                fWarned = true;
            }
        }
    }
    hashBestChain = chainActive.Tip()->GetBlockHash();

    LogPrintf("%s: new best=%s height=%d version=0x%08x accvalue=%s log2_work=%.8g tx=%lu date='%s' progress=%f cache=%.1fMiB(%utx)", __func__,
      chainActive.Tip()->GetBlockHash().ToString(), chainActive.Height(), chainActive.Tip()->nVersion,
      chainActive.Tip()->nAccumulatorValue.ToString(16).substr(0,16),
      log(chainActive.Tip()->nChainWork.getdouble())/log(2.0), (unsigned long)chainActive.Tip()->nChainTx,
      DateTimeStrFormat("%Y-%m-%d %H:%M:%S", chainActive.Tip()->GetBlockTime()),
      Checkpoints::GuessVerificationProgress(chainParams.Checkpoints(), chainActive.Tip()), pcoinsTip->DynamicMemoryUsage() * (1.0 / (1<<20)), pcoinsTip->GetCacheSize());
    if (!warningMessages.empty())
        LogPrintf(" warning='%s'", boost::algorithm::join(warningMessages, ", "));
    LogPrintf("\n");

}

/** Disconnect chainActive's tip. You probably want to call mempool.removeForReorg and manually re-limit mempool size after this, with cs_main held. */
bool static DisconnectTip(CValidationState& state, const CChainParams& chainparams, bool fBare = false)
{
    CBlockIndex *pindexDelete = chainActive.Tip();
    assert(pindexDelete);
    // Read block from disk.
    CBlock block;
    if (!ReadBlockFromDisk(block, pindexDelete, chainparams.GetConsensus()))
        return AbortNode(state, "Failed to read block");
    // Apply the block atomically to the chain state.
    int64_t nStart = GetTimeMicros();
    {
        CCoinsViewCache view(pcoinsTip);
        if (!DisconnectBlock(block, state, pindexDelete, view))
            return error("DisconnectTip(): DisconnectBlock %s failed", pindexDelete->GetBlockHash().ToString());
        assert(view.Flush());
    }
    LogPrint("bench", "- Disconnect block: %.2fms\n", (GetTimeMicros() - nStart) * 0.001);

    // Write the chain state to disk, if necessary.
    if (!FlushStateToDisk(state, FLUSH_STATE_IF_NEEDED))
        return false;

    if (!fBare) {
        // Resurrect mempool transactions from the disconnected block.
        std::vector<uint256> vHashUpdate;
        BOOST_FOREACH(const CTransaction &tx, block.vtx) {
            // ignore validation errors in resurrected transactions
            list<CTransaction> removed;
            CValidationState stateDummy;
            if (!((tx.IsCoinBase() && !tx.IsZeroCTSpend())|| tx.IsCoinStake()) || !AcceptToMemoryPool(mempool, stateDummy, tx, false, NULL, true)) {
                mempool.removeRecursive(tx, removed);
            } else if (mempool.exists(tx.GetHash())) {
                vHashUpdate.push_back(tx.GetHash());
            }
        }
        // AcceptToMemoryPool/addUnchecked all assume that new mempool entries have
        // no in-mempool children, which is generally not true when adding
        // previously-confirmed transactions back to the mempool.
        // UpdateTransactionsFromBlock finds descendants of any transactions in this
        // block that were added back and cleans up the mempool state.
        mempool.UpdateTransactionsFromBlock(vHashUpdate);
    }

    // Update chainActive and related variables.
    UpdateTip(pindexDelete->pprev, chainparams);

    std::vector<CFund::CPaymentRequest> vecPaymentRequest;
    std::vector<CFund::CProposal> vecProposal;
    std::vector<std::pair<uint256, CFund::CProposal>> vecProposalsToUpdate;
    std::vector<std::pair<uint256, CFund::CPaymentRequest>> vecPaymentRequestsToUpdate;
    std::map<uint256, std::pair<int, int>> vCacheProposalsToUpdate;
    std::map<uint256, std::pair<int, int>> vCachePaymentRequestToUpdate;
    CFund::CProposal proposal; CFund::CPaymentRequest prequest;
    std::map<uint256, bool> vSeen;

    if(pblocktree->GetPaymentRequestIndex(vecPaymentRequest)){
        for(unsigned int i = 0; i < vecPaymentRequest.size(); i++) {
            prequest = vecPaymentRequest[i];
            bool fUpdate = false;
            if(prequest.paymenthash == pindexDelete->GetBlockHash()) {
                prequest.paymenthash = uint256();
                fUpdate = true;
            }
            if(prequest.blockhash == pindexDelete->GetBlockHash()) {
                prequest.blockhash = uint256();
                prequest.fState = CFund::NIL;
                fUpdate = true;
            }
            if(fUpdate) {
                vecPaymentRequestsToUpdate.push_back(make_pair(prequest.hash, prequest));
                if (!pblocktree->UpdatePaymentRequestIndex(vecPaymentRequestsToUpdate)) {
                    AbortNode(state, "Failed to write payment request index");
                }
                vecPaymentRequestsToUpdate.clear();
            }
        }
    }

    if(pblocktree->GetProposalIndex(vecProposal)){
        for(unsigned int i = 0; i < vecProposal.size(); i++) {
            proposal = vecProposal[i];
            if(proposal.blockhash == pindexDelete->GetBlockHash()) {
                proposal.blockhash = uint256();
                proposal.fState = CFund::NIL;
                vecProposalsToUpdate.push_back(make_pair(proposal.hash, proposal));
                if (!pblocktree->UpdateProposalIndex(vecProposalsToUpdate)) {
                    AbortNode(state, "Failed to write proposal index");
                }
                vecProposalsToUpdate.clear();
            }
        }
    }

    for(unsigned int i = 0; i < pindexDelete->vProposalVotes.size(); i++) {
        if(!CFund::FindProposal(pindexDelete->vProposalVotes[i].first, proposal))
            continue;
        if(vSeen.count(pindexDelete->vProposalVotes[i].first) == 0) {
            if(vCacheProposalsToUpdate.count(pindexDelete->vProposalVotes[i].first) == 0)
                vCacheProposalsToUpdate[pindexDelete->vProposalVotes[i].first] = make_pair(proposal.nVotesYes, proposal.nVotesNo);
            if(pindexDelete->vProposalVotes[i].second)
                vCacheProposalsToUpdate[pindexDelete->vProposalVotes[i].first].first -= 1;
            else
                vCacheProposalsToUpdate[pindexDelete->vProposalVotes[i].first].second -= 1;
            vSeen[pindexDelete->vProposalVotes[i].first]=true;
        }
    }

    vSeen.clear();

    for(unsigned int i = 0; i < pindexDelete->vPaymentRequestVotes.size(); i++) {
        if(!CFund::FindPaymentRequest(pindexDelete->vPaymentRequestVotes[i].first, prequest))
            continue;
        if(!CFund::FindProposal(prequest.proposalhash, proposal))
            continue;
        if (mapBlockIndex.count(proposal.blockhash) == 0)
            continue;
        CBlockIndex* pindexblockparent = mapBlockIndex[proposal.blockhash];
        if(pindexblockparent == NULL)
            continue;
        if(vSeen.count(pindexDelete->vPaymentRequestVotes[i].first) == 0) {
            if(vCachePaymentRequestToUpdate.count(pindexDelete->vPaymentRequestVotes[i].first) == 0)
                vCachePaymentRequestToUpdate[pindexDelete->vPaymentRequestVotes[i].first] = make_pair(prequest.nVotesYes, prequest.nVotesNo);
            if(pindexDelete->vPaymentRequestVotes[i].second)
                vCachePaymentRequestToUpdate[pindexDelete->vPaymentRequestVotes[i].first].first -= 1;
            else
                vCachePaymentRequestToUpdate[pindexDelete->vPaymentRequestVotes[i].first].second -= 1;
            vSeen[pindexDelete->vPaymentRequestVotes[i].first]=true;
        }
    }

    std::map<uint256, std::pair<int, int>>::iterator it;

    for(it = vCacheProposalsToUpdate.begin(); it != vCacheProposalsToUpdate.end(); it++) {
        if(!CFund::FindProposal(it->first, proposal))
            continue;
        if((it->second.first < 0 || it->second.second < 0) && (pindexDelete->nHeight % Params().GetConsensus().nBlocksPerVotingCycle != 0))
            AbortNode(state,"Negative amount of votes when disconnecting tip, possible corrupted DB");
        proposal.nVotesYes = std::max(it->second.first, 0);
        proposal.nVotesNo = std::max(it->second.second, 0);
        vecProposalsToUpdate.push_back(make_pair(proposal.hash, proposal));
    }
    for(it = vCachePaymentRequestToUpdate.begin(); it != vCachePaymentRequestToUpdate.end(); it++) {
        if(!CFund::FindPaymentRequest(it->first, prequest))
            continue;
        if((it->second.first < 0 || it->second.second < 0) && (pindexDelete->nHeight % Params().GetConsensus().nBlocksPerVotingCycle != 0))
            AbortNode(state,"Negative amount of votes when disconnecting tip, possible corrupted DB");
        prequest.nVotesYes = std::max(it->second.first, 0);
        prequest.nVotesNo = std::max(it->second.second, 0);
        vecPaymentRequestsToUpdate.push_back(make_pair(prequest.hash, prequest));
    }

    if (vecPaymentRequestsToUpdate.size() > 0 && !pblocktree->UpdatePaymentRequestIndex(vecPaymentRequestsToUpdate)) {
        AbortNode(state, "Failed to write payment request index");
    }

    if (vecProposalsToUpdate.size() > 0 && !pblocktree->UpdateProposalIndex(vecProposalsToUpdate)) {
        AbortNode(state, "Failed to write proposal index");
    }

    CountVotes(state, pindexDelete->pprev, true);

    // Let wallets know transactions went from 1-confirmed to
    // 0-confirmed or conflicted:
    BOOST_FOREACH(const CTransaction &tx, block.vtx) {
        SyncWithWallets(tx, pindexDelete->pprev, NULL, false);
    }

    return true;
}

static int64_t nTimeReadFromDisk = 0;
static int64_t nTimeConnectTotal = 0;
static int64_t nTimeFlush = 0;
static int64_t nTimeChainState = 0;
static int64_t nTimePostConnect = 0;

/**
 * Connect a new block to chainActive. pblock is either NULL or a pointer to a CBlock
 * corresponding to pindexNew, to bypass loading it again from disk.
 */
bool static ConnectTip(CValidationState& state, const CChainParams& chainparams, CBlockIndex* pindexNew, const CBlock* pblock)
{
    assert(pindexNew->pprev == chainActive.Tip());
    // Read block from disk.
    int64_t nTime1 = GetTimeMicros();
    CBlock block;
    if (!pblock) {
        if (!ReadBlockFromDisk(block, pindexNew, chainparams.GetConsensus()))
            return AbortNode(state, "Failed to read block");
        pblock = &block;
    }
    // Apply the block atomically to the chain state.
    int64_t nTime2 = GetTimeMicros(); nTimeReadFromDisk += nTime2 - nTime1;
    int64_t nTime3;
    LogPrint("bench", "  - Load block from disk: %.2fms [%.2fs]\n", (nTime2 - nTime1) * 0.001, nTimeReadFromDisk * 0.000001);
    {
        CCoinsViewCache view(pcoinsTip);

        bool rv = ConnectBlock(*pblock, state, pindexNew, view, chainparams);

        GetMainSignals().BlockChecked(*pblock, state);
        if (!rv) {
            if (state.IsInvalid())
                InvalidBlockFound(pindexNew, state);
            return error("ConnectTip(): ConnectBlock %s failed: ", pindexNew->GetBlockHash().ToString());
        }
        mapBlockSource.erase(pindexNew->GetBlockHash());
        nTime3 = GetTimeMicros(); nTimeConnectTotal += nTime3 - nTime2;
        LogPrint("bench", "  - Connect total: %.2fms [%.2fs]\n", (nTime3 - nTime2) * 0.001, nTimeConnectTotal * 0.000001);
        assert(view.Flush());
    }
    int64_t nTime4 = GetTimeMicros(); nTimeFlush += nTime4 - nTime3;
    LogPrint("bench", "  - Flush: %.2fms [%.2fs]\n", (nTime4 - nTime3) * 0.001, nTimeFlush * 0.000001);
    // Write the chain state to disk, if necessary.
    if (!FlushStateToDisk(state, FLUSH_STATE_IF_NEEDED))
        return false;
    int64_t nTime5 = GetTimeMicros(); nTimeChainState += nTime5 - nTime4;
    LogPrint("bench", "  - Writing chainstate: %.2fms [%.2fs]\n", (nTime5 - nTime4) * 0.001, nTimeChainState * 0.000001);
    // Remove conflicting transactions from the mempool.
    list<CTransaction> txConflicted;
    mempool.removeForBlock(pblock->vtx, pindexNew->nHeight, txConflicted, !IsInitialBlockDownload());
    // Update chainActive & related variables.

    UpdateTip(pindexNew, chainparams);
    CountVotes(state, pindexNew, false);
    // Tell wallet about transactions that went from mempool
    // to conflicted:
    BOOST_FOREACH(const CTransaction &tx, txConflicted) {
        SyncWithWallets(tx, pindexNew, NULL);
    }
    // ... and about transactions that got confirmed:
    BOOST_FOREACH(const CTransaction &tx, pblock->vtx) {
        SyncWithWallets(tx, pindexNew, pblock);
    }

    int64_t nTime6 = GetTimeMicros(); nTimePostConnect += nTime6 - nTime5; nTimeTotal += nTime6 - nTime1;
    LogPrint("bench", "  - Connect postprocess: %.2fms [%.2fs]\n", (nTime6 - nTime5) * 0.001, nTimePostConnect * 0.000001);
    LogPrint("bench", "- Connect block: %.2fms [%.2fs]\n", (nTime6 - nTime1) * 0.001, nTimeTotal * 0.000001);
    return true;
}

std::map<uint256, std::pair<int, int>> vCacheProposalsToUpdate;
std::map<uint256, std::pair<int, int>> vCachePaymentRequestToUpdate;

void CountVotes(CValidationState& state, CBlockIndex *pindexNew, bool fUndo)
{
    int64_t nTimeStart = GetTimeMicros();
    CFund::CPaymentRequest prequest; CFund::CProposal proposal;

    int nBlocks = (pindexNew->nHeight % Params().GetConsensus().nBlocksPerVotingCycle) + 1;
    CBlockIndex* pindexblock = pindexNew;

    std::map<uint256, bool> vSeen;

    if (fUndo || nBlocks == 1 || vCacheProposalsToUpdate.empty() || vCachePaymentRequestToUpdate.empty()) {
        vCacheProposalsToUpdate.clear();
        vCachePaymentRequestToUpdate.clear();
    } else {
        nBlocks = 1;
    }

    int64_t nTimeStart2 = GetTimeMicros();
    while(nBlocks > 0 && pindexblock != NULL) {
        vSeen.clear();
        for(unsigned int i = 0; i < pindexblock->vProposalVotes.size(); i++) {
            if(!CFund::FindProposal(pindexblock->vProposalVotes[i].first, proposal))
                continue;
            if(vSeen.count(pindexblock->vProposalVotes[i].first) == 0) {
                if(vCacheProposalsToUpdate.count(pindexblock->vProposalVotes[i].first) == 0)
                    vCacheProposalsToUpdate[pindexblock->vProposalVotes[i].first] = make_pair(0, 0);
                if(pindexblock->vProposalVotes[i].second)
                    vCacheProposalsToUpdate[pindexblock->vProposalVotes[i].first].first += 1;
                else
                    vCacheProposalsToUpdate[pindexblock->vProposalVotes[i].first].second += 1;
                vSeen[pindexblock->vProposalVotes[i].first]=true;
            }
        }
        for(unsigned int i = 0; i < pindexblock->vPaymentRequestVotes.size(); i++) {
            if(!CFund::FindPaymentRequest(pindexblock->vPaymentRequestVotes[i].first, prequest))
                continue;
            if(!CFund::FindProposal(prequest.proposalhash, proposal))
                continue;
            if (mapBlockIndex.count(proposal.blockhash) == 0)
                continue;
            CBlockIndex* pindexblockparent = mapBlockIndex[proposal.blockhash];
            if(pindexblockparent == NULL)
                continue;
            if(vSeen.count(pindexblock->vPaymentRequestVotes[i].first) == 0) {
                if(vCachePaymentRequestToUpdate.count(pindexblock->vPaymentRequestVotes[i].first) == 0)
                    vCachePaymentRequestToUpdate[pindexblock->vPaymentRequestVotes[i].first] = make_pair(0, 0);
                if(pindexblock->vPaymentRequestVotes[i].second)
                    vCachePaymentRequestToUpdate[pindexblock->vPaymentRequestVotes[i].first].first += 1;
                else
                    vCachePaymentRequestToUpdate[pindexblock->vPaymentRequestVotes[i].first].second += 1;
                vSeen[pindexblock->vPaymentRequestVotes[i].first]=true;
            }
        }
        pindexblock = pindexblock->pprev;
        nBlocks--;
    }
    int64_t nTimeEnd2 = GetTimeMicros();
    LogPrint("bench-cfund", "  - CFund count votes from headers: %.2fms\n", (nTimeEnd2 - nTimeStart2) * 0.001);


    vSeen.clear();

    int64_t nTimeStart3 = GetTimeMicros();
    std::map<uint256, std::pair<int, int>>::iterator it;
    std::vector<std::pair<uint256, CFund::CProposal>> vecProposalsToUpdate;
    std::vector<std::pair<uint256, CFund::CPaymentRequest>> vecPaymentRequestsToUpdate;
    for(it = vCacheProposalsToUpdate.begin(); it != vCacheProposalsToUpdate.end(); it++) {
        if(!CFund::FindProposal(it->first, proposal))
            continue;
        proposal.nVotesYes = it->second.first;
        proposal.nVotesNo = it->second.second;
        vSeen[proposal.hash]=true;
        vecProposalsToUpdate.push_back(make_pair(proposal.hash, proposal));
    }
    for(it = vCachePaymentRequestToUpdate.begin(); it != vCachePaymentRequestToUpdate.end(); it++) {
        if(!CFund::FindPaymentRequest(it->first, prequest))
            continue;
        prequest.nVotesYes = it->second.first;
        prequest.nVotesNo = it->second.second;
        vSeen[prequest.hash]=true;
        vecPaymentRequestsToUpdate.push_back(make_pair(prequest.hash, prequest));
    }

    if (vecPaymentRequestsToUpdate.size() > 0 && !pblocktree->UpdatePaymentRequestIndex(vecPaymentRequestsToUpdate)) {
        AbortNode(state, "Failed to write payment request index");
    }

    if (vecProposalsToUpdate.size() > 0 && !pblocktree->UpdateProposalIndex(vecProposalsToUpdate)) {
        AbortNode(state, "Failed to write proposal index");
    }
    int64_t nTimeEnd3 = GetTimeMicros();
    LogPrint("bench-cfund", "  - CFund update votes: %.2fms\n", (nTimeEnd3 - nTimeStart3) * 0.001);

    std::vector<CFund::CPaymentRequest> vecPaymentRequest;

    int64_t nTimeStart4 = GetTimeMicros();
    if(pblocktree->GetPaymentRequestIndex(vecPaymentRequest)){
        for(unsigned int i = 0; i < vecPaymentRequest.size(); i++) {
            vecPaymentRequestsToUpdate.clear();
            bool fUpdate = false;
            prequest = vecPaymentRequest[i];

            if (mapBlockIndex.count(prequest.txblockhash) == 0){
                LogPrintf("%s: Can't find block %s of payment request %s\n",
                          __func__, prequest.txblockhash.ToString(), prequest.hash.ToString());
                continue;
            }

            CBlockIndex* pblockindex = mapBlockIndex[prequest.txblockhash];

            if(!CFund::FindProposal(prequest.proposalhash, proposal))
                continue;

            auto nCreatedOnCycle = (unsigned )(pblockindex->nHeight / Params().GetConsensus().nBlocksPerVotingCycle);
            auto nCurrentCycle = (unsigned )(pindexNew->nHeight / Params().GetConsensus().nBlocksPerVotingCycle);
            auto nElapsedCycles = nCurrentCycle - nCreatedOnCycle;
            auto nVotingCycles = std::min(nElapsedCycles, Params().GetConsensus().nCyclesPaymentRequestVoting + 1);

            if((prequest.fState == CFund::NIL || fUndo) && nVotingCycles != prequest.nVotingCycle) {
                prequest.nVotingCycle = nVotingCycles;
                fUpdate = true;
            }

            if((pindexNew->nHeight + 1) % Params().GetConsensus().nBlocksPerVotingCycle == 0) {
                if((!prequest.IsExpired() && prequest.fState == CFund::EXPIRED) ||
                        (!prequest.IsRejected() && prequest.fState == CFund::REJECTED)){
                    prequest.fState = CFund::NIL;
                    prequest.blockhash = uint256();
                    fUpdate = true;
                }
                if(!prequest.IsAccepted() && prequest.fState == CFund::ACCEPTED) {
                    prequest.fState = CFund::NIL;
                    prequest.blockhash = uint256();
                    fUpdate = true;
                }

                if(prequest.IsExpired()) {
                    if (prequest.fState != CFund::EXPIRED) {
                        prequest.fState = CFund::EXPIRED;
                        prequest.blockhash = pindexNew->GetBlockHash();
                        fUpdate = true;
                    }
                } else if(prequest.IsRejected()) {
                    if (prequest.fState != CFund::REJECTED) {
                        prequest.fState = CFund::REJECTED;
                        prequest.blockhash = pindexNew->GetBlockHash();
                        fUpdate = true;
                    }
                } else if(prequest.fState == CFund::NIL){
                    if((proposal.fState == CFund::ACCEPTED || proposal.fState == CFund::PENDING_VOTING_PREQ) && prequest.IsAccepted()) {
                        if(prequest.nAmount <= pindexNew->nCFLocked && prequest.nAmount <= proposal.GetAvailable()) {
                            pindexNew->nCFLocked -= prequest.nAmount;
                            prequest.fState = CFund::ACCEPTED;
                            prequest.blockhash = pindexNew->GetBlockHash();
                            fUpdate = true;
                        }
                    }
                }
            }
            if((pindexNew->nHeight) % Params().GetConsensus().nBlocksPerVotingCycle == 0)
            {
                if (!vSeen.count(prequest.hash) && prequest.fState == CFund::NIL
                        && !((proposal.fState == CFund::ACCEPTED || proposal.fState == CFund::PENDING_VOTING_PREQ) && prequest.IsAccepted())){
                    prequest.nVotesYes = 0;
                    prequest.nVotesNo = 0;
                    fUpdate = true;
                }
            }
            if(fUpdate) {
                vecPaymentRequestsToUpdate.push_back(make_pair(prequest.hash, prequest));
                if (!pblocktree->UpdatePaymentRequestIndex(vecPaymentRequestsToUpdate)) {
                    AbortNode(state, "Failed to write payment request index");
                }
            }
        }
    } else {
        AbortNode(state, "Failed to read payment request index, please restart with -reindex-chainstate");
    }
    int64_t nTimeEnd4 = GetTimeMicros();
    LogPrint("bench-cfund", "  - CFund update payment request status: %.2fms\n", (nTimeEnd4 - nTimeStart4) * 0.001);

    std::vector<CFund::CProposal> vecProposal;

    int64_t nTimeStart5 = GetTimeMicros();
    if(pblocktree->GetProposalIndex(vecProposal)){
        for(unsigned int i = 0; i < vecProposal.size(); i++) {
            bool fUpdate = false;
            proposal = vecProposal[i];

            if (mapBlockIndex.count(proposal.txblockhash) == 0) {
                LogPrintf("%s: Can't find block %s of proposal %s\n",
                          __func__, proposal.txblockhash.ToString(), proposal.hash.ToString());
                continue;
            }

            CBlockIndex* pblockindex = mapBlockIndex[proposal.txblockhash];

            auto nCreatedOnCycle = (unsigned int)(pblockindex->nHeight / Params().GetConsensus().nBlocksPerVotingCycle);
            auto nCurrentCycle = (unsigned int)(pindexNew->nHeight / Params().GetConsensus().nBlocksPerVotingCycle);
            auto nElapsedCycles = nCurrentCycle - nCreatedOnCycle;
            auto nVotingCycles = std::min(nElapsedCycles, Params().GetConsensus().nCyclesProposalVoting + 1);

            if((proposal.fState == CFund::NIL || fUndo) && nVotingCycles != proposal.nVotingCycle) {
                proposal.nVotingCycle = nVotingCycles;
                fUpdate = true;
            }

            if((pindexNew->nHeight + 1) % Params().GetConsensus().nBlocksPerVotingCycle == 0) {
                if((!proposal.IsExpired(pindexNew->GetBlockTime()) && proposal.fState == CFund::EXPIRED) ||
                   (!proposal.IsRejected() && proposal.fState == CFund::REJECTED)){
                    proposal.fState = CFund::NIL;
                    proposal.blockhash = uint256();
                    fUpdate = true;
                }
                if(!proposal.IsAccepted() && (proposal.fState == CFund::ACCEPTED || proposal.fState == CFund::PENDING_FUNDS)) {
                    proposal.fState = CFund::NIL;
                    proposal.blockhash = uint256();
                    fUpdate = true;
                }

                if(proposal.IsExpired(pindexNew->GetBlockTime())){
                    if (proposal.fState != CFund::EXPIRED) {
                        if (proposal.HasPendingPaymentRequests()) {
                            proposal.fState = CFund::PENDING_VOTING_PREQ;
                            fUpdate = true;
                        } else {
                            if(proposal.fState == CFund::ACCEPTED || proposal.fState == CFund::PENDING_VOTING_PREQ) {
                                pindexNew->nCFSupply += proposal.GetAvailable();
                                pindexNew->nCFLocked -= proposal.GetAvailable();
                            }
                            proposal.fState = CFund::EXPIRED;
                            proposal.blockhash = pindexNew->GetBlockHash();
                            fUpdate = true;
                        }
                    }
                } else if(proposal.IsRejected()){
                    if(proposal.fState != CFund::REJECTED) {
                        proposal.fState = CFund::REJECTED;
                        proposal.blockhash = pindexNew->GetBlockHash();
                        fUpdate = true;
                    }
                } else if(proposal.IsAccepted()){
                    if((proposal.fState == CFund::NIL || proposal.fState == CFund::PENDING_FUNDS)) {
                        if(pindexNew->nCFSupply >= proposal.GetAvailable()) {
                            pindexNew->nCFSupply -= proposal.GetAvailable();
                            pindexNew->nCFLocked += proposal.GetAvailable();
                            proposal.fState = CFund::ACCEPTED;
                            proposal.blockhash = pindexNew->GetBlockHash();
                            fUpdate = true;
                        } else if(proposal.fState != CFund::PENDING_FUNDS) {
                            proposal.fState = CFund::PENDING_FUNDS;
                            proposal.blockhash = uint256();
                            fUpdate = true;
                        }
                    }
                }
            }
            if((pindexNew->nHeight) % Params().GetConsensus().nBlocksPerVotingCycle == 0)
            {
                if (!vSeen.count(prequest.hash) && proposal.fState == CFund::NIL){
                    proposal.nVotesYes = 0;
                    proposal.nVotesNo = 0;
                    fUpdate = true;
                }
            }
            if(fUpdate)
                vecProposalsToUpdate.push_back(make_pair(proposal.hash, proposal));
        }
    } else {
        AbortNode(state, "Failed to read proposal index, please restart with -reindex-chainstate");
    }
    int64_t nTimeEnd5 = GetTimeMicros();

    LogPrint("bench-cfund", "  - CFund update proposal status: %.2fms\n", (nTimeEnd5 - nTimeStart5) * 0.001);

    if (vecPaymentRequestsToUpdate.size() > 0 && !pblocktree->UpdatePaymentRequestIndex(vecPaymentRequestsToUpdate)) {
        AbortNode(state, "Failed to write payment request index");
    }

    if (vecProposalsToUpdate.size() > 0 && !pblocktree->UpdateProposalIndex(vecProposalsToUpdate)) {
        AbortNode(state, "Failed to write proposal index");
    }

    int64_t nTimeEnd = GetTimeMicros();
    LogPrint("bench", "- CFund total CountVotes() function: %.2fms\n", (nTimeEnd - nTimeStart) * 0.001);
}

/**
 * Return the tip of the chain with the most work in it, that isn't
 * known to be invalid (it's however far from certain to be valid).
 */
static CBlockIndex* FindMostWorkChain() {
    do {
        CBlockIndex *pindexNew = NULL;

        // Find the best candidate header.
        {
            std::set<CBlockIndex*, CBlockIndexWorkComparator>::reverse_iterator it = setBlockIndexCandidates.rbegin();
            if (it == setBlockIndexCandidates.rend())
                return NULL;
            pindexNew = *it;
        }

        // Check whether all blocks on the path between the currently active chain and the candidate are valid.
        // Just going until the active chain is an optimization, as we know all blocks in it are valid already.
        CBlockIndex *pindexTest = pindexNew;
        bool fInvalidAncestor = false;
        while (pindexTest && !chainActive.Contains(pindexTest)) {
            assert(pindexTest->nChainTx || pindexTest->nHeight == 0);

            // Pruned nodes may have entries in setBlockIndexCandidates for
            // which block files have been deleted.  Remove those as candidates
            // for the most work chain if we come across them; we can't switch
            // to a chain unless we have all the non-active-chain parent blocks.
            bool fFailedChain = pindexTest->nStatus & BLOCK_FAILED_MASK;
            bool fMissingData = !(pindexTest->nStatus & BLOCK_HAVE_DATA);
            if (fFailedChain || fMissingData) {
                // Candidate chain is not usable (either invalid or missing data)
                if (fFailedChain && (pindexBestInvalid == NULL || pindexNew->nChainWork > pindexBestInvalid->nChainWork))
                    pindexBestInvalid = pindexNew;
                CBlockIndex *pindexFailed = pindexNew;
                // Remove the entire chain from the set.
                while (pindexTest != pindexFailed) {
                    if (fFailedChain) {
                        pindexFailed->nStatus |= BLOCK_FAILED_CHILD;
                    } else if (fMissingData) {
                        // If we're missing data, then add back to mapBlocksUnlinked,
                        // so that if the block arrives in the future we can try adding
                        // to setBlockIndexCandidates again.
                        mapBlocksUnlinked.insert(std::make_pair(pindexFailed->pprev, pindexFailed));
                    }
                    setBlockIndexCandidates.erase(pindexFailed);
                    pindexFailed = pindexFailed->pprev;
                }
                setBlockIndexCandidates.erase(pindexTest);
                fInvalidAncestor = true;
                break;
            }
            pindexTest = pindexTest->pprev;
        }
        if (!fInvalidAncestor)
            return pindexNew;
    } while(true);
}

/** Delete all entries in setBlockIndexCandidates that are worse than the current tip. */
static void PruneBlockIndexCandidates() {
    // Note that we can't delete the current block itself, as we may need to return to it later in case a
    // reorganization to a better block fails.
    std::set<CBlockIndex*, CBlockIndexWorkComparator>::iterator it = setBlockIndexCandidates.begin();
    while (it != setBlockIndexCandidates.end() && setBlockIndexCandidates.value_comp()(*it, chainActive.Tip())) {
        setBlockIndexCandidates.erase(it++);
    }
    // Either the current tip or a successor of it we're working towards is left in setBlockIndexCandidates.
    assert(!setBlockIndexCandidates.empty());
}

/**
 * Try to make some progress towards making pindexMostWork the active block.
 * pblock is either NULL or a pointer to a CBlock corresponding to pindexMostWork.
 */
static bool ActivateBestChainStep(CValidationState& state, const CChainParams& chainparams, CBlockIndex* pindexMostWork, const CBlock* pblock, bool& fInvalidFound)
{
    AssertLockHeld(cs_main);
    const CBlockIndex *pindexOldTip = chainActive.Tip();
    const CBlockIndex *pindexFork = chainActive.FindFork(pindexMostWork);

    // Disconnect active blocks which are no longer in the best chain.
    bool fBlocksDisconnected = false;
    while (chainActive.Tip() && chainActive.Tip() != pindexFork) {
        if (!DisconnectTip(state, chainparams))
            return false;
        fBlocksDisconnected = true;
    }

    // Build list of new blocks to connect.
    std::vector<CBlockIndex*> vpindexToConnect;
    bool fContinue = true;
    int nHeight = pindexFork ? pindexFork->nHeight : -1;
    while (fContinue && nHeight != pindexMostWork->nHeight) {
        // Don't iterate the entire list of potential improvements toward the best tip, as we likely only need
        // a few blocks along the way.
        int nTargetHeight = std::min(nHeight + 32, pindexMostWork->nHeight);
        vpindexToConnect.clear();
        vpindexToConnect.reserve(nTargetHeight - nHeight);
        CBlockIndex *pindexIter = pindexMostWork->GetAncestor(nTargetHeight);
        while (pindexIter && pindexIter->nHeight != nHeight) {
            vpindexToConnect.push_back(pindexIter);
            pindexIter = pindexIter->pprev;
        }
        nHeight = nTargetHeight;

        // Connect new blocks.
        BOOST_REVERSE_FOREACH(CBlockIndex *pindexConnect, vpindexToConnect) {
            if (!ConnectTip(state, chainparams, pindexConnect, pindexConnect == pindexMostWork ? pblock : NULL)) {
                if (state.IsInvalid()) {
                    // The block violates a consensus rule.
                    if (!state.CorruptionPossible())
                        InvalidChainFound(vpindexToConnect.back());
                    state = CValidationState();
                    fInvalidFound = true;
                    fContinue = false;
                    break;
                } else {
                    // A system error occurred (disk space, database error, ...).
                    return false;
                }
            } else {
                PruneBlockIndexCandidates();
                if (!pindexOldTip || chainActive.Tip()->nChainWork > pindexOldTip->nChainWork) {
                    // We're in a better position than we were. Return temporarily to release the lock.
                    fContinue = false;
                    break;
                }
            }
        }
    }

    if (fBlocksDisconnected) {
        mempool.removeForReorg(pcoinsTip, chainActive.Tip()->nHeight + 1, STANDARD_LOCKTIME_VERIFY_FLAGS);
        LimitMempoolSize(mempool, GetArg("-maxmempool", DEFAULT_MAX_MEMPOOL_SIZE) * 1000000, GetArg("-mempoolexpiry", DEFAULT_MEMPOOL_EXPIRY) * 60 * 60);
    }
    mempool.check(pcoinsTip);

    // Callbacks/notifications for a new best chain.
    if (fInvalidFound)
        CheckForkWarningConditionsOnNewFork(vpindexToConnect.back());
    else
        CheckForkWarningConditions();

    return true;
}

static void NotifyHeaderTip() {
    bool fNotify = false;
    bool fInitialBlockDownload = false;
    static CBlockIndex* pindexHeaderOld = NULL;
    CBlockIndex* pindexHeader = NULL;
    {
        LOCK(cs_main);
        if (!setBlockIndexCandidates.empty()) {
            pindexHeader = *setBlockIndexCandidates.rbegin();
        }
        if (pindexHeader != pindexHeaderOld) {
            fNotify = true;
            fInitialBlockDownload = IsInitialBlockDownload();
            pindexHeaderOld = pindexHeader;
        }
    }
    // Send block tip changed notifications without cs_main
    if (fNotify) {
        uiInterface.NotifyHeaderTip(fInitialBlockDownload, pindexHeader);
    }
}

/**
 * Make the best chain active, in multiple steps. The result is either failure
 * or an activated best chain. pblock is either NULL or a pointer to a block
 * that is already loaded (to avoid loading it again from disk).
 */
bool ActivateBestChain(CValidationState &state, const CChainParams& chainparams, const CBlock *pblock) {
    CBlockIndex *pindexMostWork = NULL;
    CBlockIndex *pindexNewTip = NULL;
    do {
        boost::this_thread::interruption_point();
        if (ShutdownRequested())
            break;

        const CBlockIndex *pindexFork;
        bool fInitialDownload;
        int nNewHeight;
        {
            LOCK(cs_main);
            CBlockIndex *pindexOldTip = chainActive.Tip();
            if (pindexMostWork == NULL) {
                pindexMostWork = FindMostWorkChain();
            }

            // Whether we have anything to do at all.
            if (pindexMostWork == NULL || pindexMostWork == chainActive.Tip())
                return true;

            bool fInvalidFound = false;
            if (!ActivateBestChainStep(state, chainparams, pindexMostWork, pblock && pblock->GetHash() == pindexMostWork->GetBlockHash() ? pblock : NULL, fInvalidFound))
                return false;

            if (fInvalidFound) {
                // Wipe cache, we may need another branch now.
                pindexMostWork = NULL;
            }
            pindexNewTip = chainActive.Tip();
            pindexFork = chainActive.FindFork(pindexOldTip);
            fInitialDownload = IsInitialBlockDownload();
            nNewHeight = chainActive.Height();
        }
        // When we reach this point, we switched to a new tip (stored in pindexNewTip).

        // Notifications/callbacks that can run without cs_main
        // Always notify the UI if a new block tip was connected
        if (pindexFork != pindexNewTip) {
            uiInterface.NotifyBlockTip(fInitialDownload, pindexNewTip);

            if (!fInitialDownload) {
                // Find the hashes of all blocks that weren't previously in the best chain.
                std::vector<uint256> vHashes;
                CBlockIndex *pindexToAnnounce = pindexNewTip;
                while (pindexToAnnounce != pindexFork) {
                    vHashes.push_back(pindexToAnnounce->GetBlockHash());
                    pindexToAnnounce = pindexToAnnounce->pprev;
                    if (vHashes.size() == MAX_BLOCKS_TO_ANNOUNCE) {
                        // Limit announcements in case of a huge reorganization.
                        // Rely on the peer's synchronization mechanism in that case.
                        break;
                    }
                }
                // Relay inventory, but don't relay old inventory during initial block download.
                int nBlockEstimate = 0;
                if (fCheckpointsEnabled)
                    nBlockEstimate = Checkpoints::GetTotalBlocksEstimate(chainparams.Checkpoints());
                {
                    LOCK(cs_vNodes);
                    BOOST_FOREACH(CNode* pnode, vNodes) {
                        if (nNewHeight > (pnode->nStartingHeight != -1 ? pnode->nStartingHeight - 2000 : nBlockEstimate)) {
                            BOOST_REVERSE_FOREACH(const uint256& hash, vHashes) {
                                pnode->PushBlockHash(hash);
                            }
                        }
                    }
                }
                // Notify external listeners about the new tip.
                if (!vHashes.empty()) {
                    GetMainSignals().UpdatedBlockTip(pindexNewTip);
                }
            }
        }
    } while (pindexNewTip != pindexMostWork);
    CheckBlockIndex(chainparams.GetConsensus());

    // Write changes periodically to disk, after relay.
    if (!FlushStateToDisk(state, FLUSH_STATE_PERIODIC)) {
        return false;
    }

    return true;
}

bool InvalidateBlock(CValidationState& state, const CChainParams& chainparams, CBlockIndex *pindex)
{
    AssertLockHeld(cs_main);

    // Mark the block itself as invalid.
    pindex->nStatus |= BLOCK_FAILED_VALID;
    setDirtyBlockIndex.insert(pindex);
    setBlockIndexCandidates.erase(pindex);

    while (chainActive.Contains(pindex)) {
        CBlockIndex *pindexWalk = chainActive.Tip();
        pindexWalk->nStatus |= BLOCK_FAILED_CHILD;
        setDirtyBlockIndex.insert(pindexWalk);
        setBlockIndexCandidates.erase(pindexWalk);
        // ActivateBestChain considers blocks already in chainActive
        // unconditionally valid already, so force disconnect away from it.
        if (!DisconnectTip(state, chainparams)) {
            mempool.removeForReorg(pcoinsTip, chainActive.Tip()->nHeight + 1, STANDARD_LOCKTIME_VERIFY_FLAGS);
            return false;
        }
    }

    LimitMempoolSize(mempool, GetArg("-maxmempool", DEFAULT_MAX_MEMPOOL_SIZE) * 1000000, GetArg("-mempoolexpiry", DEFAULT_MEMPOOL_EXPIRY) * 60 * 60);

    // The resulting new best tip may not be in setBlockIndexCandidates anymore, so
    // add it again.
    BlockMap::iterator it = mapBlockIndex.begin();
    while (it != mapBlockIndex.end()) {
        if (it->second->IsValid(BLOCK_VALID_TRANSACTIONS) && it->second->nChainTx && !setBlockIndexCandidates.value_comp()(it->second, chainActive.Tip())) {
            setBlockIndexCandidates.insert(it->second);
        }
        it++;
    }

    InvalidChainFound(pindex);
    mempool.removeForReorg(pcoinsTip, chainActive.Tip()->nHeight + 1, STANDARD_LOCKTIME_VERIFY_FLAGS);
    return true;
}

bool ResetBlockFailureFlags(CBlockIndex *pindex) {
    AssertLockHeld(cs_main);

    int nHeight = pindex->nHeight;

    // Remove the invalidity flag from this block and all its descendants.
    BlockMap::iterator it = mapBlockIndex.begin();
    while (it != mapBlockIndex.end()) {
        if (!it->second->IsValid() && it->second->GetAncestor(nHeight) == pindex) {
            it->second->nStatus &= ~BLOCK_FAILED_MASK;
            setDirtyBlockIndex.insert(it->second);
            if (it->second->IsValid(BLOCK_VALID_TRANSACTIONS) && it->second->nChainTx && setBlockIndexCandidates.value_comp()(chainActive.Tip(), it->second)) {
                setBlockIndexCandidates.insert(it->second);
            }
            if (it->second == pindexBestInvalid) {
                // Reset invalid block marker if it was pointing to one of those.
                pindexBestInvalid = NULL;
            }
        }
        it++;
    }

    // Remove the invalidity flag from all ancestors too.
    while (pindex != NULL) {
        if (pindex->nStatus & BLOCK_FAILED_MASK) {
            pindex->nStatus &= ~BLOCK_FAILED_MASK;
            setDirtyBlockIndex.insert(pindex);
        }
        pindex = pindex->pprev;
    }
    return true;
}

CBlockIndex* AddToBlockIndex(const CBlockHeader& block)
{
    // Check for duplicate
    uint256 hash = block.GetHash();
    BlockMap::iterator it = mapBlockIndex.find(hash);
    if (it != mapBlockIndex.end())
        return it->second;

    // Construct new block index object
    CBlockIndex* pindexNew = new CBlockIndex(block);
    assert(pindexNew);
    // We assign the sequence id to blocks only when the full data is available,
    // to avoid miners withholding blocks but broadcasting headers, to get a
    // competitive advantage.
    pindexNew->nSequenceId = 0;
    BlockMap::iterator mi = mapBlockIndex.insert(make_pair(hash, pindexNew)).first;
    pindexNew->phashBlock = &((*mi).first);
    BlockMap::iterator miPrev = mapBlockIndex.find(block.hashPrevBlock);
    if (miPrev != mapBlockIndex.end())
    {
        pindexNew->pprev = (*miPrev).second;
        pindexNew->nHeight = pindexNew->pprev->nHeight + 1;
        pindexNew->BuildSkip();
    }

    // ppcoin: compute chain trust score
    pindexNew->nChainWork = (pindexNew->pprev ? pindexNew->pprev->nChainWork : 0) + GetBlockProof(*pindexNew);

    if (pindexBestHeader == NULL || pindexBestHeader->nChainWork < pindexNew->nChainWork)
        pindexBestHeader = pindexNew;

    pindexNew->RaiseValidity(BLOCK_VALID_TREE);
    setDirtyBlockIndex.insert(pindexNew);

    return pindexNew;
}

/** Mark a block as having its data received and checked (up to BLOCK_VALID_TRANSACTIONS). */
bool ReceivedBlockTransactions(const CBlock &block, CValidationState& state, CBlockIndex *pindexNew, const CDiskBlockPos& pos)
{
    pindexNew->nTx = block.vtx.size();
    pindexNew->nChainTx = 0;
    pindexNew->nFile = pos.nFile;
    pindexNew->nDataPos = pos.nPos;
    pindexNew->nUndoPos = 0;
    pindexNew->nStatus |= BLOCK_HAVE_DATA;
    if (IsWitnessEnabled(pindexNew->pprev, Params().GetConsensus())) {
        pindexNew->nStatus |= BLOCK_OPT_WITNESS;
    }
    pindexNew->RaiseValidity(BLOCK_VALID_TRANSACTIONS);
    setDirtyBlockIndex.insert(pindexNew);

    if (pindexNew->pprev == NULL || pindexNew->pprev->nChainTx) {
        // If pindexNew is the genesis block or all parents are BLOCK_VALID_TRANSACTIONS.
        deque<CBlockIndex*> queue;
        queue.push_back(pindexNew);

        // Recursively process any descendant blocks that now may be eligible to be connected.
        while (!queue.empty()) {
            CBlockIndex *pindex = queue.front();
            queue.pop_front();
            pindex->nChainTx = (pindex->pprev ? pindex->pprev->nChainTx : 0) + pindex->nTx;
            {
                LOCK(cs_nBlockSequenceId);
                pindex->nSequenceId = nBlockSequenceId++;
            }
            if (chainActive.Tip() == NULL || !setBlockIndexCandidates.value_comp()(pindex, chainActive.Tip())) {
                setBlockIndexCandidates.insert(pindex);
            }
            std::pair<std::multimap<CBlockIndex*, CBlockIndex*>::iterator, std::multimap<CBlockIndex*, CBlockIndex*>::iterator> range = mapBlocksUnlinked.equal_range(pindex);
            while (range.first != range.second) {
                std::multimap<CBlockIndex*, CBlockIndex*>::iterator it = range.first;
                queue.push_back(it->second);
                range.first++;
                mapBlocksUnlinked.erase(it);
            }
        }
    } else {
        if (pindexNew->pprev && pindexNew->pprev->IsValid(BLOCK_VALID_TREE)) {
            mapBlocksUnlinked.insert(std::make_pair(pindexNew->pprev, pindexNew));
        }
    }

    return true;
}

bool FindBlockPos(CValidationState &state, CDiskBlockPos &pos, unsigned int nAddSize, unsigned int nHeight, uint64_t nTime, bool fKnown = false)
{
    LOCK(cs_LastBlockFile);

    unsigned int nFile = fKnown ? pos.nFile : nLastBlockFile;
    if (vinfoBlockFile.size() <= nFile) {
        vinfoBlockFile.resize(nFile + 1);
    }

    if (!fKnown) {
        while (vinfoBlockFile[nFile].nSize + nAddSize >= MAX_BLOCKFILE_SIZE) {
            nFile++;
            if (vinfoBlockFile.size() <= nFile) {
                vinfoBlockFile.resize(nFile + 1);
            }
        }
        pos.nFile = nFile;
        pos.nPos = vinfoBlockFile[nFile].nSize;
    }

    if ((int)nFile != nLastBlockFile) {
        if (!fKnown) {
            LogPrintf("Leaving block file %i: %s\n", nLastBlockFile, vinfoBlockFile[nLastBlockFile].ToString());
        }
        FlushBlockFile(!fKnown);
        nLastBlockFile = nFile;
    }

    vinfoBlockFile[nFile].AddBlock(nHeight, nTime);
    if (fKnown)
        vinfoBlockFile[nFile].nSize = std::max(pos.nPos + nAddSize, vinfoBlockFile[nFile].nSize);
    else
        vinfoBlockFile[nFile].nSize += nAddSize;

    if (!fKnown) {
        unsigned int nOldChunks = (pos.nPos + BLOCKFILE_CHUNK_SIZE - 1) / BLOCKFILE_CHUNK_SIZE;
        unsigned int nNewChunks = (vinfoBlockFile[nFile].nSize + BLOCKFILE_CHUNK_SIZE - 1) / BLOCKFILE_CHUNK_SIZE;
        if (nNewChunks > nOldChunks) {
            if (fPruneMode)
                fCheckForPruning = true;
            if (CheckDiskSpace(nNewChunks * BLOCKFILE_CHUNK_SIZE - pos.nPos)) {
                FILE *file = OpenBlockFile(pos);
                if (file) {
                    LogPrintf("Pre-allocating up to position 0x%x in blk%05u.dat\n", nNewChunks * BLOCKFILE_CHUNK_SIZE, pos.nFile);
                    AllocateFileRange(file, pos.nPos, nNewChunks * BLOCKFILE_CHUNK_SIZE - pos.nPos);
                    fclose(file);
                }
            }
            else
                return state.Error("out of disk space");
        }
    }

    setDirtyFileInfo.insert(nFile);
    return true;
}

bool FindUndoPos(CValidationState &state, int nFile, CDiskBlockPos &pos, unsigned int nAddSize)
{
    pos.nFile = nFile;

    LOCK(cs_LastBlockFile);

    unsigned int nNewSize;
    pos.nPos = vinfoBlockFile[nFile].nUndoSize;
    nNewSize = vinfoBlockFile[nFile].nUndoSize += nAddSize;
    setDirtyFileInfo.insert(nFile);

    unsigned int nOldChunks = (pos.nPos + UNDOFILE_CHUNK_SIZE - 1) / UNDOFILE_CHUNK_SIZE;
    unsigned int nNewChunks = (nNewSize + UNDOFILE_CHUNK_SIZE - 1) / UNDOFILE_CHUNK_SIZE;
    if (nNewChunks > nOldChunks) {
        if (fPruneMode)
            fCheckForPruning = true;
        if (CheckDiskSpace(nNewChunks * UNDOFILE_CHUNK_SIZE - pos.nPos)) {
            FILE *file = OpenUndoFile(pos);
            if (file) {
                LogPrintf("Pre-allocating up to position 0x%x in rev%05u.dat\n", nNewChunks * UNDOFILE_CHUNK_SIZE, pos.nFile);
                AllocateFileRange(file, pos.nPos, nNewChunks * UNDOFILE_CHUNK_SIZE - pos.nPos);
                fclose(file);
            }
        }
        else
            return state.Error("out of disk space");
    }

    return true;
}

bool CheckBlockHeader(const CBlockHeader& block, CValidationState& state, const Consensus::Params& consensusParams, bool fCheckPOW)
{
    // Check proof of work matches claimed amount
    CBlockIndex pblock = CBlockIndex(block);
    if (pblock.IsProofOfWork())
        if (!CheckProofOfWork(block.GetHash(), block.nBits, consensusParams))
            return state.DoS(50, false, REJECT_INVALID, "high-hash", false, "proof of work failed");

    return true;
}

bool CheckBlock(const CBlock& block, CValidationState& state, const Consensus::Params& consensusParams, bool fCheckPOW, bool fCheckMerkleRoot, bool fCheckSig)
{
    // These are checks that are independent of context.
    if (block.fChecked)
        return true;

    // Check that the header is valid (particularly PoW).  This is mostly
    // redundant with the call in AcceptBlockHeader.
    if(block.IsProofOfWork())
        if (!CheckBlockHeader(block, state, consensusParams, false))
            return false;

    // Check the merkle root.
    if (fCheckMerkleRoot) {
        bool mutated;
        uint256 hashMerkleRoot2 = BlockMerkleRoot(block, &mutated);

        if (block.hashMerkleRoot != hashMerkleRoot2)
            return state.DoS(100, false, REJECT_INVALID, "bad-txnmrklroot", true, "hashMerkleRoot mismatch");

        // Check for merkle tree malleability (CVE-2012-2459): repeating sequences
        // of transactions in a block without affecting the merkle root of a block,
        // while still invalidating it.
        if (mutated)
            return state.DoS(100, false, REJECT_INVALID, "bad-txns-duplicate", true, "duplicate transaction");
    }

    if (block.IsProofOfStake())
    {
        // Second transaction must be coinstake, the rest must not be
        if (block.vtx.empty() || !block.vtx[1].IsCoinStake())
            return state.DoS(100, error("CheckBlock() : second tx is not coinstake"));
        for (unsigned int i = 2; i < block.vtx.size(); i++)
            if (block.vtx[i].IsCoinStake())
                return state.DoS(100, error("CheckBlock() : more than one coinstake"));
    }

    // All potential-corruption validation must be done before we do any
    // transaction validation, as otherwise we may mark the header as invalid
    // because we receive the wrong transactions for it.
    // Note that witness malleability is checked in ContextualCheckBlock, so no
    // checks that use witness data may be performed here.

    // Size limits
    if (block.vtx.empty() || block.vtx.size() > MAX_BLOCK_BASE_SIZE || ::GetSerializeSize(block, SER_NETWORK, PROTOCOL_VERSION | SERIALIZE_TRANSACTION_NO_WITNESS) > MAX_BLOCK_BASE_SIZE)
        return state.DoS(100, false, REJECT_INVALID, "bad-blk-length", false, "size limits failed");

    // First transaction must be coinbase, the rest must not be
    if (block.vtx.empty() || !block.vtx[0].IsCoinBase())
        return state.DoS(100, false, REJECT_INVALID, "bad-cb-missing", false, "first tx is not coinbase");
    for (unsigned int i = 1; i < block.vtx.size(); i++)
        if (block.vtx[i].IsCoinBase() && !block.vtx[i].IsZeroCTSpend())
            return state.DoS(100, false, REJECT_INVALID, "bad-cb-multiple", false, "more than one coinbase");

    // Check proof-of-stake block signature
    if (fCheckSig && !CheckBlockSignature(block))
    {
        return error("CheckBlock() : bad proof-of-stake block signature");
    }

    // Check transactions
    BOOST_FOREACH(const CTransaction& tx, block.vtx)
        if (!CheckTransaction(tx, state))
            return state.Invalid(false, state.GetRejectCode(), state.GetRejectReason(),
                                 strprintf("Transaction check failed (tx hash %s) %s\n%s", tx.GetHash().ToString(), state.GetDebugMessage(), tx.ToString()));

    unsigned int nSigOps = 0;
    BOOST_FOREACH(const CTransaction& tx, block.vtx)
        nSigOps += GetLegacySigOpCount(tx);

    if (nSigOps * WITNESS_SCALE_FACTOR > MAX_BLOCK_SIGOPS_COST)
        return state.DoS(100, false, REJECT_INVALID, "bad-blk-sigops", false, "out-of-bounds SigOpCount");

    if (fCheckMerkleRoot)
        block.fChecked = true;

    return true;
}

bool CheckBlockSignature(const CBlock& block)
{
    if (block.IsProofOfWork())
    {
        return block.vchBlockSig.empty() ? true : error("CheckBlockSignature: Bad Block - can't check signature of a proof of work block\n");
    }

    if (block.vchBlockSig.empty())
    {
        return error("CheckBlockSignature: Bad Block - vchBlockSig empty\n");
    }

    if (block.vtx[1].vin[0].scriptSig.IsZeroCTSpend())
    {
        const libzeroct::ZeroCTParams* params = &Params().GetConsensus().ZeroCT_Params;
        const libzeroct::IntegerGroupParams* group = &params->coinCommitmentGroup;

        CDataStream ss(block.vchBlockSig, SER_NETWORK, PROTOCOL_VERSION);
        libzeroct::SerialNumberProofOfKnowledge snpok(group);
        CoinSpend coinSpend(params);

        ss >> snpok;

        if(block.vtx[1].vin.size() > 1)
            return error("%s: More than one ZeroCT input found", __func__);

        if(!TxInToCoinSpend(params, block.vtx[1].vin[0], coinSpend))
            return error("%s: Could not get coin spend from tx in", __func__);

        return snpok.Verify(coinSpend.getCoinSerialNumber(), block.GetHash());
    }


    vector<std::vector<unsigned char>> vSolutions;
    txnouttype whichType;

    const CTxOut& txout = block.vtx[1].vout[1];

    if (!Solver(txout.scriptPubKey, whichType, vSolutions))
    {
        LogPrintf("CheckBlockSignature: Bad Block - wrong signature\n");
        return false;
    }

    if (whichType == TX_PUBKEY)
    {
        std::vector<unsigned char>& vchPubKey = vSolutions[0];
        return CPubKey(vchPubKey).Verify(block.GetHash(), block.vchBlockSig);
    }

    if(whichType == TX_COLDSTAKING) // We need to get the public key from the input's scriptSig
    {
        if(block.vtx[1].vin[0].scriptSig.size() <= 0x21)
            return false;

        vector<unsigned char> signerPubKey(block.vtx[1].vin[0].scriptSig.end()-0x21,block.vtx[1].vin[0].scriptSig.end());
        return CPubKey(signerPubKey).Verify(block.GetHash(), block.vchBlockSig);
    }

    LogPrintf("CheckBlockSignature: Unknown type\n");
    return false;
}

static bool CheckIndexAgainstCheckpoint(const CBlockIndex* pindexPrev, CValidationState& state, const CChainParams& chainparams, const uint256& hash)
{
    if (*pindexPrev->phashBlock == chainparams.GetConsensus().hashGenesisBlock)
        return true;

    int nHeight = pindexPrev->nHeight+1;
    // Don't accept any forks from the main chain prior to last checkpoint
    CBlockIndex* pcheckpoint = Checkpoints::GetLastCheckpoint(chainparams.Checkpoints());
    if (pcheckpoint && nHeight < pcheckpoint->nHeight)
        return state.DoS(100, error("%s: forked chain older than last checkpoint (height %d)", __func__, nHeight));

    return true;
}

bool IsWitnessEnabled(const CBlockIndex* pindexPrev, const Consensus::Params& params)
{
    LOCK(cs_main);
    return (VersionBitsState(pindexPrev, params, Consensus::DEPLOYMENT_SEGWIT, versionbitscache) == THRESHOLD_ACTIVE);
}

bool IsWitnessLocked(const CBlockIndex* pindexPrev, const Consensus::Params& params)
{
    LOCK(cs_main);
    return (VersionBitsState(pindexPrev, params, Consensus::DEPLOYMENT_SEGWIT, versionbitscache) == THRESHOLD_LOCKED_IN);
}

bool IsCommunityFundEnabled(const CBlockIndex* pindexPrev, const Consensus::Params& params)
{
    LOCK(cs_main);
    return (VersionBitsState(pindexPrev, params, Consensus::DEPLOYMENT_COMMUNITYFUND, versionbitscache) == THRESHOLD_ACTIVE);
}

bool IsReducedCFundQuorumEnabled(const CBlockIndex* pindexPrev, const Consensus::Params& params)
{
    LOCK(cs_main);
    return (VersionBitsState(pindexPrev, params, Consensus::DEPLOYMENT_QUORUM_CFUND, versionbitscache) == THRESHOLD_ACTIVE);
}

bool IsCommunityFundAccumulationEnabled(const CBlockIndex* pindexPrev, const Consensus::Params& params, bool fStrict)
{
    LOCK(cs_main);
    return (IsCommunityFundEnabled(pindexPrev, params) && !fStrict) ||
          (VersionBitsState(pindexPrev, params, Consensus::DEPLOYMENT_COMMUNITYFUND_ACCUMULATION, versionbitscache) == THRESHOLD_ACTIVE);
}

bool IsCommunityFundAmountV2Enabled(const CBlockIndex* pindexPrev, const Consensus::Params& params)
{
    LOCK(cs_main);
    return (VersionBitsState(pindexPrev, params, Consensus::DEPLOYMENT_COMMUNITYFUND_AMOUNT_V2, versionbitscache) == THRESHOLD_ACTIVE);
}

bool IsCommunityFundAccumulationSpreadEnabled(const CBlockIndex* pindexPrev, const Consensus::Params& params)
{
    LOCK(cs_main);
    return (VersionBitsState(pindexPrev, params, Consensus::DEPLOYMENT_COMMUNITYFUND_ACCUMULATION_SPREAD, versionbitscache) == THRESHOLD_ACTIVE);
}

bool IsZeroCTEnabled(const CBlockIndex* pindexPrev, const Consensus::Params& params)
{
    LOCK(cs_main);
    return (VersionBitsState(pindexPrev, params, Consensus::DEPLOYMENT_ZEROCT, versionbitscache) == THRESHOLD_ACTIVE);
}

bool IsNtpSyncEnabled(const CBlockIndex* pindexPrev, const Consensus::Params& params)
{
    LOCK(cs_main);
    return (VersionBitsState(pindexPrev, params, Consensus::DEPLOYMENT_NTPSYNC, versionbitscache) == THRESHOLD_ACTIVE);
}

bool IsCommunityFundLocked(const CBlockIndex* pindexPrev, const Consensus::Params& params)
{
    LOCK(cs_main);
    return (VersionBitsState(pindexPrev, params, Consensus::DEPLOYMENT_COMMUNITYFUND, versionbitscache) == THRESHOLD_LOCKED_IN);
}

bool IsColdStakingEnabled(const CBlockIndex* pindexPrev, const Consensus::Params& params)
{
    LOCK(cs_main);
    return (VersionBitsState(pindexPrev, params, Consensus::DEPLOYMENT_COLDSTAKING, versionbitscache) == THRESHOLD_ACTIVE);
}

bool IsStaticRewardLocked(const CBlockIndex* pindexPrev, const Consensus::Params& params)
{
    LOCK(cs_main);
    return (VersionBitsState(pindexPrev, params, Consensus::DEPLOYMENT_STATIC_REWARD, versionbitscache) == THRESHOLD_LOCKED_IN);
}

bool IsStaticRewardEnabled(const CBlockIndex* pindexPrev, const Consensus::Params& params)
{
    LOCK(cs_main);
    return (VersionBitsState(pindexPrev, params, Consensus::DEPLOYMENT_STATIC_REWARD, versionbitscache) == THRESHOLD_ACTIVE);
}

// Compute at which vout of the block's coinbase transaction the witness
// commitment occurs, or -1 if not found.
static int GetWitnessCommitmentIndex(const CBlock& block)
{
    int commitpos = -1;
    for (size_t o = 0; o < block.vtx[0].vout.size(); o++) {
        if (block.vtx[0].vout[o].scriptPubKey.size() >= 38 && block.vtx[0].vout[o].scriptPubKey[0] == OP_RETURN && block.vtx[0].vout[o].scriptPubKey[1] == 0x24 && block.vtx[0].vout[o].scriptPubKey[2] == 0xaa && block.vtx[0].vout[o].scriptPubKey[3] == 0x21 && block.vtx[0].vout[o].scriptPubKey[4] == 0xa9 && block.vtx[0].vout[o].scriptPubKey[5] == 0xed) {
            commitpos = o;
        }
    }
    return commitpos;
}

void UpdateUncommittedBlockStructures(CBlock& block, const CBlockIndex* pindexPrev, const Consensus::Params& consensusParams)
{
    int commitpos = GetWitnessCommitmentIndex(block);
    static const std::vector<unsigned char> nonce(32, 0x00);
    if (commitpos != -1 && IsWitnessEnabled(pindexPrev, consensusParams) && block.vtx[0].wit.IsEmpty()) {
        block.vtx[0].wit.vtxinwit.resize(1);
        block.vtx[0].wit.vtxinwit[0].scriptWitness.stack.resize(1);
        block.vtx[0].wit.vtxinwit[0].scriptWitness.stack[0] = nonce;
    }
}

std::vector<unsigned char> GenerateCoinbaseCommitment(CBlock& block, const CBlockIndex* pindexPrev, const Consensus::Params& consensusParams)
{
    std::vector<unsigned char> commitment;
    int commitpos = GetWitnessCommitmentIndex(block);
    bool fHaveWitness = false;
    for (size_t t = 1; t < block.vtx.size(); t++) {
        if (!block.vtx[t].wit.IsNull()) {
            fHaveWitness = true;
            break;
        }
    }
    std::vector<unsigned char> ret(32, 0x00);
    if (fHaveWitness && IsWitnessEnabled(pindexPrev, consensusParams)) {
        if (commitpos == -1) {
            uint256 witnessroot = BlockWitnessMerkleRoot(block, NULL);
            CHash256().Write(witnessroot.begin(), 32).Write(&ret[0], 32).Finalize(witnessroot.begin());
            CTxOut out;
            out.nValue = 0;
            out.scriptPubKey.resize(38);
            out.scriptPubKey[0] = OP_RETURN;
            out.scriptPubKey[1] = 0x24;
            out.scriptPubKey[2] = 0xaa;
            out.scriptPubKey[3] = 0x21;
            out.scriptPubKey[4] = 0xa9;
            out.scriptPubKey[5] = 0xed;
            memcpy(&out.scriptPubKey[6], witnessroot.begin(), 32);
            commitment = std::vector<unsigned char>(out.scriptPubKey.begin(), out.scriptPubKey.end());
            const_cast<std::vector<CTxOut>*>(&block.vtx[0].vout)->push_back(out);
            block.vtx[0].UpdateHash();
        }
    }
    UpdateUncommittedBlockStructures(block, pindexPrev, consensusParams);
    return commitment;
}

bool ContextualCheckBlockHeader(const CBlockHeader& block, CValidationState& state, const Consensus::Params& consensusParams, CBlockIndex * const pindexPrev, int64_t nAdjustedTime)
{

    // Check timestamp
    if (block.GetBlockTime() > nAdjustedTime + (IsNtpSyncEnabled(pindexPrev,Params().GetConsensus()) ? Params().GetConsensus().nMaxFutureDrift : 2 * 60 * 60))
        return state.Invalid(false, REJECT_INVALID, "time-too-new", "block timestamp too far in the future");

    int32_t nRequiredTopBits = 0;
    if(IsZeroCTEnabled(pindexPrev, Params().GetConsensus()))
        nRequiredTopBits = VERSIONBITS_TOP_BITS_ZEROCT;
    else if(IsSigHFEnabled(Params().GetConsensus(), pindexPrev))
        nRequiredTopBits = VERSIONBITS_TOP_BITS_SIG;
    else
        nRequiredTopBits = VERSIONBITS_TOP_BITS;

    if(!IsZeroCTEnabled(pindexPrev, Params().GetConsensus()) && (block.nVersion & VERSIONBITS_TOP_BITS_ZEROCT) == VERSIONBITS_TOP_BITS_ZEROCT)
        return state.Invalid(false, REJECT_OBSOLETE, strprintf("bad-version(0x%08x)", block.nVersion),
                           "too early ZeroCT block");

    if((block.nVersion & nRequiredTopBits) != nRequiredTopBits)
        return state.Invalid(false, REJECT_OBSOLETE, strprintf("bad-version(0x%08x)", block.nVersion),
                           "rejected wrong version bit top mask");

    if((block.nVersion & nSegWitVersionMask) != nSegWitVersionMask && IsWitnessEnabled(pindexPrev,Params().GetConsensus()))
        return state.Invalid(false, REJECT_OBSOLETE, strprintf("bad-version(0x%08x)", block.nVersion),
                           "rejected no segwit block");

    if((block.nVersion & nCFundVersionMask) != nCFundVersionMask && IsCommunityFundEnabled(pindexPrev,Params().GetConsensus()))
        return state.Invalid(false, REJECT_OBSOLETE, strprintf("bad-version(0x%08x)", block.nVersion),
                             "rejected no cfund block");

    if((block.nVersion & nCFundAccVersionMask) != nCFundAccVersionMask && IsCommunityFundAccumulationEnabled(pindexPrev,Params().GetConsensus(), true))
        return state.Invalid(false, REJECT_OBSOLETE, strprintf("bad-version(0x%08x)", block.nVersion),
                             "rejected no cfund accumulation block");
    if((block.nVersion & nColdStakingVersionMask) != nColdStakingVersionMask && IsColdStakingEnabled(pindexPrev,Params().GetConsensus()))
        return state.Invalid(false, REJECT_OBSOLETE, strprintf("bad-version(0x%08x)", block.nVersion),
                             "rejected no cold-staking block");

    if((block.nVersion & nCFundAccSpreadVersionMask) != nCFundAccSpreadVersionMask && IsCommunityFundAccumulationSpreadEnabled(pindexPrev,Params().GetConsensus()))
        return state.Invalid(false, REJECT_OBSOLETE, strprintf("bad-version(0x%08x)", block.nVersion),
                           "rejected no cfund accumulation spread block");

    if((block.nVersion & nCFundAmountV2Mask) != nCFundAmountV2Mask && IsCommunityFundAmountV2Enabled(pindexPrev,Params().GetConsensus()))
        return state.Invalid(false, REJECT_OBSOLETE, strprintf("bad-version(0x%08x)", block.nVersion),
                           "rejected no cfund amount v2 block");

    if((block.nVersion & nNSyncVersionMask) != nNSyncVersionMask && IsNtpSyncEnabled(pindexPrev,Params().GetConsensus()))
        return state.Invalid(false, REJECT_OBSOLETE, strprintf("bad-version(0x%08x)", block.nVersion),
                           "rejected no nsync block");

   if((block.nVersion & nStaticRewardVersionMask) != nStaticRewardVersionMask && IsStaticRewardEnabled(pindexPrev,Params().GetConsensus()))
     return state.Invalid(false, REJECT_OBSOLETE, strprintf("bad-version(0x%08x)", block.nVersion),
                        "rejected no static reward block");

   if((block.nVersion & nCFundReducedQuorumMask) != nCFundReducedQuorumMask && IsReducedCFundQuorumEnabled(pindexPrev,Params().GetConsensus()))
       return state.Invalid(false, REJECT_OBSOLETE, strprintf("bad-version(0x%08x)", block.nVersion),
                        "rejected no reduced quorum block");

   if((block.nVersion & nV451ForkMask) != nV451ForkMask && pindexPrev->nHeight >= Params().GetConsensus().nHeightv451Fork)
       return state.Invalid(false, REJECT_OBSOLETE, strprintf("bad-version(0x%08x)", block.nVersion),
                        "rejected, block version isn't v4.5.1");

   if((block.nVersion & nV452ForkMask) != nV452ForkMask && pindexPrev->nHeight >= Params().GetConsensus().nHeightv452Fork)
       return state.Invalid(false, REJECT_OBSOLETE, strprintf("bad-version(0x%08x)", block.nVersion),
                        "rejected, block version isn't v4.5.2");

    return true;
}

bool ContextualCheckBlock(const CBlock& block, CValidationState& state, CBlockIndex * const pindexPrev, bool fProofOfStake)
{
    const int nHeight = pindexPrev == NULL ? 0 : pindexPrev->nHeight + 1;
    const Consensus::Params& consensusParams = Params().GetConsensus();

    // Start enforcing BIP113 (Median Time Past) using versionbits logic.
    int nLockTimeFlags = 0;
    if (VersionBitsState(pindexPrev, consensusParams, Consensus::DEPLOYMENT_CSV, versionbitscache) == THRESHOLD_ACTIVE) {
        nLockTimeFlags |= LOCKTIME_MEDIAN_TIME_PAST;
    }

    if (block.IsProofOfWork() && nHeight > Params().GetConsensus().nLastPOWBlock)
        return state.DoS(10, false, REJECT_INVALID, "check-pow-height", "pow-mined blocks not allowed");

    if (IsNtpSyncEnabled(pindexPrev,Params().GetConsensus()) && block.GetBlockTime() < pindexPrev->GetPastTimeLimit())
        return state.Invalid(false, REJECT_INVALID, "too-old", "block goes too far in the past");

    // Check CheckCoinStakeTimestamp
    if (block.IsProofOfStake() && !CheckCoinStakeTimestamp(nHeight, block.GetBlockTime(), (int64_t)block.vtx[1].nTime))
        return state.Invalid(false, REJECT_INVALID, "check-coinstake-timestamp", "coinstake timestamp violation");

    int64_t nLockTimeCutoff = (nLockTimeFlags & LOCKTIME_MEDIAN_TIME_PAST)
                              ? pindexPrev->GetMedianTimePast()
                              : block.GetBlockTime();

    // Check that all transactions are finalized
    BOOST_FOREACH(const CTransaction& tx, block.vtx) {
        if (!IsFinalTx(tx, nHeight, nLockTimeCutoff)) {
            return state.DoS(10, false, REJECT_INVALID, "bad-txns-nonfinal", false, "non-final transaction");
        }
        if(IsCommunityFundEnabled(pindexBestHeader, Params().GetConsensus())) {
            bool fReducedQuorum = IsReducedCFundQuorumEnabled(pindexBestHeader, Params().GetConsensus());
            int nMaxVersionProposal = fReducedQuorum ? Params().GetConsensus().nProposalMaxVersion : 2;
            int nMaxVersionPaymentRequest = fReducedQuorum ? Params().GetConsensus().nPaymentRequestMaxVersion : 2;

            if(tx.nVersion == CTransaction::PROPOSAL_VERSION) // Community Fund Proposal
                if(!CFund::IsValidProposal(tx, nMaxVersionProposal))
                    return state.DoS(10, false, REJECT_INVALID, "bad-cfund-proposal");

            if(tx.nVersion == CTransaction::PAYMENT_REQUEST_VERSION) // Community Fund Payment Request
                if(!CFund::IsValidPaymentRequest(tx, nMaxVersionPaymentRequest))
                    return state.DoS(10, false, REJECT_INVALID, "bad-cfund-payment-request");
        }
    }

    // Enforce block.nVersion=2 rule that the coinbase starts with serialized block height
    // if 750 of the last 1,000 blocks are version 2 or greater (51/100 if testnet):
    if (block.nVersion >= 2 && IsSuperMajority(2, pindexPrev, consensusParams.nMajorityEnforceBlockUpgrade, consensusParams))
    {
        CScript expect = CScript() << nHeight;
        if (block.vtx[0].vin[0].scriptSig.size() < expect.size() ||
            !std::equal(expect.begin(), expect.end(), block.vtx[0].vin[0].scriptSig.begin())) {
            return state.DoS(100, false, REJECT_INVALID, "bad-cb-height", false, "block height mismatch in coinbase");
        }
    }

    // Validation for witness commitments.
    // * We compute the witness hash (which is the hash including witnesses) of all the block's transactions, except the
    //   coinbase (where 0x0000....0000 is used instead).
    // * The coinbase scriptWitness is a stack of a single 32-byte vector, containing a witness nonce (unconstrained).
    // * We build a merkle tree with all those witness hashes as leaves (similar to the hashMerkleRoot in the block header).
    // * There must be at least one output whose scriptPubKey is a single 36-byte push, the first 4 bytes of which are
    //   {0xaa, 0x21, 0xa9, 0xed}, and the following 32 bytes are SHA256^2(witness root, witness nonce). In case there are
    //   multiple, the last one is used.
    bool fHaveWitness = false;
    if (IsWitnessEnabled(pindexPrev, consensusParams)) {
        int commitpos = GetWitnessCommitmentIndex(block);
        if (commitpos != -1) {
            bool malleated = false;
            uint256 hashWitness = BlockWitnessMerkleRoot(block, &malleated, true);
            // The malleation check is ignored; as the transaction tree itself
            // already does not permit it, it is impossible to trigger in the
            // witness tree.
            if (block.vtx[0].wit.vtxinwit.size() != 1 || block.vtx[0].wit.vtxinwit[0].scriptWitness.stack.size() != 1 || block.vtx[0].wit.vtxinwit[0].scriptWitness.stack[0].size() != 32) {
                return state.DoS(100, error("%s : invalid witness nonce size", __func__), REJECT_INVALID, "bad-witness-nonce-size", true);
            }
            CHash256().Write(hashWitness.begin(), 32).Write(&block.vtx[0].wit.vtxinwit[0].scriptWitness.stack[0][0], 32).Finalize(hashWitness.begin());
            if (memcmp(hashWitness.begin(), &block.vtx[0].vout[commitpos].scriptPubKey[6], 32)) {
                return state.DoS(100, error("%s : witness merkle commitment mismatch", __func__), REJECT_INVALID, "bad-witness-merkle-match", true);
            }
            fHaveWitness = true;
        }
    }

    // No witness data is allowed in blocks that don't commit to witness data, as this would otherwise leave room for spam
    if (!fHaveWitness) {
        for (size_t i = 0; i < block.vtx.size(); i++) {
            if (!block.vtx[i].wit.IsNull()) {
                return state.DoS(100, error("%s : unexpected witness data found", __func__), REJECT_INVALID, "unexpected-witness", true);
            }
        }
    }

    // After the coinbase witness nonce and commitment are verified,
    // we can check if the block weight passes (before we've checked the
    // coinbase witness, it would be possible for the weight to be too
    // large by filling up the coinbase witness, which doesn't change
    // the block hash, so we couldn't mark the block as permanently
    // failed).
    if (GetBlockWeight(block) > MAX_BLOCK_WEIGHT) {
        return state.DoS(100, error("ContextualCheckBlock(): weight limit failed"), REJECT_INVALID, "bad-blk-weight");
    }

    return true;
}

static bool AcceptBlockHeader(const CBlockHeader& block, CValidationState& state, const CChainParams& chainparams, CBlockIndex** ppindex=NULL)
{
    AssertLockHeld(cs_main);
    // Check for duplicate
    uint256 hash = block.GetHash();
    BlockMap::iterator miSelf = mapBlockIndex.find(hash);
    CBlockIndex *pindex = NULL;
    if (hash != chainparams.GetConsensus().hashGenesisBlock) {

        if (miSelf != mapBlockIndex.end()) {
            // Block header is already known.
            pindex = miSelf->second;
            if (ppindex)
                *ppindex = pindex;
            if (pindex->nStatus & BLOCK_FAILED_MASK)
                return state.Invalid(error("%s: block %s is marked invalid", __func__, hash.ToString()), 0, "duplicate");
            return true;
        }

        if (!CheckBlockHeader(block, state, chainparams.GetConsensus(), false))
            return error("%s: Consensus::CheckBlockHeader: %s, %s", __func__, hash.ToString(), FormatStateMessage(state));

        // Get prev block index
        CBlockIndex* pindexPrev = NULL;
        BlockMap::iterator mi = mapBlockIndex.find(block.hashPrevBlock);
        if (mi == mapBlockIndex.end())
            return state.DoS(10, error("%s: prev block not found", __func__), 0, "bad-prevblk");
        pindexPrev = (*mi).second;
        if (pindexPrev->nStatus & BLOCK_FAILED_MASK)
            return state.DoS(100, error("%s: prev block invalid", __func__), REJECT_INVALID, "bad-prevblk");

        assert(pindexPrev);
        if (fCheckpointsEnabled && !CheckIndexAgainstCheckpoint(pindexPrev, state, chainparams, hash))
            return error("%s: CheckIndexAgainstCheckpoint(): %s", __func__, state.GetRejectReason().c_str());

        if (!ContextualCheckBlockHeader(block, state, chainparams.GetConsensus(), pindexPrev, GetAdjustedTime()))
            return error("%s: Consensus::ContextualCheckBlockHeader: %s, %s", __func__, hash.ToString(), FormatStateMessage(state));

    }

    if (pindex == NULL)
        pindex = AddToBlockIndex(block);

    if (ppindex)
        *ppindex = pindex;

    return true;
}

/** Store block on disk. If dbp is non-NULL, the file is known to already reside on disk */
static bool AcceptBlock(const CBlock& block, CValidationState& state, const CChainParams& chainparams, CBlockIndex** ppindex, bool fRequested, const CDiskBlockPos* dbp, bool* fNewBlock)
{
    if (fNewBlock) *fNewBlock = false;
    AssertLockHeld(cs_main);

    CBlockIndex *pindexDummy = NULL;
    CBlockIndex *&pindex = ppindex ? *ppindex : pindexDummy;

    if (!AcceptBlockHeader(block, state, chainparams, &pindex))
        return false;

    // Try to process all requested blocks that we don't have, but only
    // process an unrequested block if it's new and has enough work to
    // advance our tip, and isn't too many blocks ahead.
    bool fAlreadyHave = pindex->nStatus & BLOCK_HAVE_DATA;
    bool fHasMoreWork = (chainActive.Tip() ? pindex->nChainWork > chainActive.Tip()->nChainWork : true);
    // Blocks that are too out-of-order needlessly limit the effectiveness of
    // pruning, because pruning will not delete block files that contain any
    // blocks which are too close in height to the tip.  Apply this test
    // regardless of whether pruning is enabled; it should generally be safe to
    // not process unrequested blocks.
    bool fTooFarAhead = (pindex->nHeight > int(chainActive.Height() + MIN_BLOCKS_TO_KEEP));

    // TODO: deal better with return value and error conditions for duplicate
    // and unrequested blocks.
    if (fAlreadyHave) return true;
    if (!fRequested) {  // If we didn't ask for it:
        if (pindex->nTx != 0) return true;  // This is a previously-processed block that was pruned
        if (!fHasMoreWork) return true;     // Don't process less-work chains
        if (fTooFarAhead) return true;      // Block height is too high
    }
    if (fNewBlock) *fNewBlock = true;

    if ((!CheckBlock(block, state, chainparams.GetConsensus(), GetAdjustedTime())) || !ContextualCheckBlock(block, state, pindex->pprev)) {
        if (state.IsInvalid() && !state.CorruptionPossible()) {
            pindex->nStatus |= BLOCK_FAILED_VALID;
            setDirtyBlockIndex.insert(pindex);
        }
        return error("%s: %s", __func__, FormatStateMessage(state));
    }

    int nHeight = pindex->nHeight;

    // Write block to history file
    try {
        unsigned int nBlockSize = ::GetSerializeSize(block, SER_DISK, CLIENT_VERSION);
        CDiskBlockPos blockPos;
        if (dbp != NULL)
            blockPos = *dbp;
        if (!FindBlockPos(state, blockPos, nBlockSize+8, nHeight, block.GetBlockTime(), dbp != NULL))
            return error("AcceptBlock(): FindBlockPos failed");
        if (dbp == NULL)
            if (!WriteBlockToDisk(block, blockPos, chainparams.MessageStart()))
                AbortNode(state, "Failed to write block");
        if (!ReceivedBlockTransactions(block, state, pindex, blockPos))
            return error("AcceptBlock(): ReceivedBlockTransactions failed");
    } catch (const std::runtime_error& e) {
        return AbortNode(state, std::string("System error: ") + e.what());
    }

    if (fCheckForPruning)
        FlushStateToDisk(state, FLUSH_STATE_NONE); // we just allocated more disk space for block files

    return true;
}

static bool IsSuperMajority(int minVersion, const CBlockIndex* pstart, unsigned nRequired, const Consensus::Params& consensusParams)
{
    unsigned int nFound = 0;
    for (int i = 0; i < consensusParams.nMajorityWindow && nFound < nRequired && pstart != NULL; i++)
    {
        if (pstart->nVersion >= minVersion)
            ++nFound;
        pstart = pstart->pprev;
    }
    return (nFound >= nRequired);
}


bool ProcessNewBlock(CValidationState& state, const CChainParams& chainparams, CNode* pfrom, const CBlock* pblock, bool fForceProcessing, const CDiskBlockPos* dbp)
{
    {
        LOCK(cs_main);
        bool fRequested = MarkBlockAsReceived(pblock->GetHash());
        fRequested |= fForceProcessing;

        // Store to disk
        CBlockIndex *pindex = NULL;
        bool fNewBlock = false;

        bool ret = AcceptBlock(*pblock, state, chainparams, &pindex, fRequested, dbp, &fNewBlock);
        if (pindex && pfrom) {
            mapBlockSource[pindex->GetBlockHash()] = pfrom->GetId();
            if (fNewBlock) pfrom->nLastBlockTime = GetTime();
        }

        CheckBlockIndex(chainparams.GetConsensus());

        if (!ret)
            return error("%s: AcceptBlock FAILED", __func__);
    }

    NotifyHeaderTip();

    if (!ActivateBestChain(state, chainparams, pblock)){
      return error("%s: ActivateBestChain failed", __func__);
    }

    return true;
}

bool TestBlockValidity(CValidationState& state, const CChainParams& chainparams, const CBlock& block, CBlockIndex* pindexPrev, bool fCheckPOW, bool fCheckMerkleRoot, bool fCheckSig)
{
    AssertLockHeld(cs_main);
    assert(pindexPrev && pindexPrev == chainActive.Tip());
    if (fCheckpointsEnabled && !CheckIndexAgainstCheckpoint(pindexPrev, state, chainparams, block.GetHash()))
        return error("%s: CheckIndexAgainstCheckpoint(): %s", __func__, state.GetRejectReason().c_str());

    CCoinsViewCache viewNew(pcoinsTip);
    CBlockIndex indexDummy(block);
    indexDummy.pprev = pindexPrev;
    indexDummy.nHeight = pindexPrev->nHeight + 1;

    // NOTE: CheckBlockHeader is called by CheckBlock
    if (!ContextualCheckBlockHeader(block, state, chainparams.GetConsensus(), pindexPrev, GetAdjustedTime()))
        return error("%s: Consensus::ContextualCheckBlockHeader: %s", __func__, FormatStateMessage(state));
    if (!CheckBlock(block, state, chainparams.GetConsensus(), fCheckPOW, fCheckMerkleRoot, fCheckSig))
        return error("%s: Consensus::CheckBlock: %s", __func__, FormatStateMessage(state));
    if (!ContextualCheckBlock(block, state, pindexPrev, !fCheckPOW))
        return error("%s: Consensus::ContextualCheckBlock: %s", __func__, FormatStateMessage(state));
    if (!ConnectBlock(block, state, &indexDummy, viewNew, chainparams, true, !fCheckPOW))
        return false;
    assert(state.IsValid());

    return true;
}

/**
 * BLOCK PRUNING CODE
 */

/* Calculate the amount of disk space the block & undo files currently use */
uint64_t CalculateCurrentUsage()
{
    uint64_t retval = 0;
    BOOST_FOREACH(const CBlockFileInfo &file, vinfoBlockFile) {
        retval += file.nSize + file.nUndoSize;
    }
    return retval;
}

/* Prune a block file (modify associated database entries)*/
void PruneOneBlockFile(const int fileNumber)
{
    for (BlockMap::iterator it = mapBlockIndex.begin(); it != mapBlockIndex.end(); ++it) {
        CBlockIndex* pindex = it->second;
        if (pindex->nFile == fileNumber) {
            pindex->nStatus &= ~BLOCK_HAVE_DATA;
            pindex->nStatus &= ~BLOCK_HAVE_UNDO;
            pindex->nFile = 0;
            pindex->nDataPos = 0;
            pindex->nUndoPos = 0;
            setDirtyBlockIndex.insert(pindex);

            // Prune from mapBlocksUnlinked -- any block we prune would have
            // to be downloaded again in order to consider its chain, at which
            // point it would be considered as a candidate for
            // mapBlocksUnlinked or setBlockIndexCandidates.
            std::pair<std::multimap<CBlockIndex*, CBlockIndex*>::iterator, std::multimap<CBlockIndex*, CBlockIndex*>::iterator> range = mapBlocksUnlinked.equal_range(pindex->pprev);
            while (range.first != range.second) {
                std::multimap<CBlockIndex *, CBlockIndex *>::iterator it = range.first;
                range.first++;
                if (it->second == pindex) {
                    mapBlocksUnlinked.erase(it);
                }
            }
        }
    }

    vinfoBlockFile[fileNumber].SetNull();
    setDirtyFileInfo.insert(fileNumber);
}


void UnlinkPrunedFiles(std::set<int>& setFilesToPrune)
{
    for (set<int>::iterator it = setFilesToPrune.begin(); it != setFilesToPrune.end(); ++it) {
        CDiskBlockPos pos(*it, 0);
        boost::filesystem::remove(GetBlockPosFilename(pos, "blk"));
        boost::filesystem::remove(GetBlockPosFilename(pos, "rev"));
        LogPrintf("Prune: %s deleted blk/rev (%05u)\n", __func__, *it);
    }
}

/* Calculate the block/rev files that should be deleted to remain under target*/
void FindFilesToPrune(std::set<int>& setFilesToPrune, uint64_t nPruneAfterHeight)
{
    LOCK2(cs_main, cs_LastBlockFile);
    if (chainActive.Tip() == NULL || nPruneTarget == 0) {
        return;
    }
    if ((uint64_t)chainActive.Tip()->nHeight <= nPruneAfterHeight) {
        return;
    }

    unsigned int nLastBlockWeCanPrune = chainActive.Tip()->nHeight - MIN_BLOCKS_TO_KEEP;
    uint64_t nCurrentUsage = CalculateCurrentUsage();
    // We don't check to prune until after we've allocated new space for files
    // So we should leave a buffer under our target to account for another allocation
    // before the next pruning.
    uint64_t nBuffer = BLOCKFILE_CHUNK_SIZE + UNDOFILE_CHUNK_SIZE;
    uint64_t nBytesToPrune;
    int count=0;

    if (nCurrentUsage + nBuffer >= nPruneTarget) {
        for (int fileNumber = 0; fileNumber < nLastBlockFile; fileNumber++) {
            nBytesToPrune = vinfoBlockFile[fileNumber].nSize + vinfoBlockFile[fileNumber].nUndoSize;

            if (vinfoBlockFile[fileNumber].nSize == 0)
                continue;

            if (nCurrentUsage + nBuffer < nPruneTarget)  // are we below our target?
                break;

            // don't prune files that could have a block within MIN_BLOCKS_TO_KEEP of the main chain's tip but keep scanning
            if (vinfoBlockFile[fileNumber].nHeightLast > nLastBlockWeCanPrune)
                continue;

            PruneOneBlockFile(fileNumber);
            // Queue up the files for removal
            setFilesToPrune.insert(fileNumber);
            nCurrentUsage -= nBytesToPrune;
            count++;
        }
    }

    LogPrint("prune", "Prune: target=%dMiB actual=%dMiB diff=%dMiB max_prune_height=%d removed %d blk/rev pairs\n",
           nPruneTarget/1024/1024, nCurrentUsage/1024/1024,
           ((int64_t)nPruneTarget - (int64_t)nCurrentUsage)/1024/1024,
           nLastBlockWeCanPrune, count);
}

bool CheckDiskSpace(uint64_t nAdditionalBytes)
{
    uint64_t nFreeBytesAvailable = boost::filesystem::space(GetDataDir()).available;

    // Check for nMinDiskSpace bytes (currently 50MB)
    if (nFreeBytesAvailable < nMinDiskSpace + nAdditionalBytes)
        return AbortNode("Disk space is low!", _("Error: Disk space is low!"));

    return true;
}

FILE* OpenDiskFile(const CDiskBlockPos &pos, const char *prefix, bool fReadOnly)
{
    if (pos.IsNull())
        return NULL;
    boost::filesystem::path path = GetBlockPosFilename(pos, prefix);
    boost::filesystem::create_directories(path.parent_path());
    FILE* file = fopen(path.string().c_str(), "rb+");
    if (!file && !fReadOnly)
        file = fopen(path.string().c_str(), "wb+");
    if (!file) {
        LogPrintf("Unable to open file %s\n", path.string());
        return NULL;
    }
    if (pos.nPos) {
        if (fseek(file, pos.nPos, SEEK_SET)) {
            LogPrintf("Unable to seek to position %u of %s\n", pos.nPos, path.string());
            fclose(file);
            return NULL;
        }
    }
    return file;
}

FILE* OpenBlockFile(const CDiskBlockPos &pos, bool fReadOnly) {
    return OpenDiskFile(pos, "blk", fReadOnly);
}

FILE* OpenUndoFile(const CDiskBlockPos &pos, bool fReadOnly) {
    return OpenDiskFile(pos, "rev", fReadOnly);
}

boost::filesystem::path GetBlockPosFilename(const CDiskBlockPos &pos, const char *prefix)
{
    return GetDataDir() / "blocks" / strprintf("%s%05u.dat", prefix, pos.nFile);
}

CBlockIndex * InsertBlockIndex(uint256 hash)
{
    if (hash.IsNull())
        return NULL;

    // Return existing
    BlockMap::iterator mi = mapBlockIndex.find(hash);
    if (mi != mapBlockIndex.end())
        return (*mi).second;

    // Create new
    CBlockIndex* pindexNew = new CBlockIndex();
    if (!pindexNew)
        throw runtime_error("LoadBlockIndex(): new CBlockIndex failed");
    mi = mapBlockIndex.insert(make_pair(hash, pindexNew)).first;
    pindexNew->phashBlock = &((*mi).first);

    return pindexNew;
}

bool static LoadBlockIndexDB()
{
    const CChainParams& chainparams = Params();
    if (!pblocktree->LoadBlockIndexGuts(InsertBlockIndex))
        return false;

    boost::this_thread::interruption_point();

    // Calculate nChainWork
    vector<pair<int, CBlockIndex*> > vSortedByHeight;
    vSortedByHeight.reserve(mapBlockIndex.size());
    BOOST_FOREACH(const PAIRTYPE(uint256, CBlockIndex*)& item, mapBlockIndex)
    {
        CBlockIndex* pindex = item.second;
        vSortedByHeight.push_back(make_pair(pindex->nHeight, pindex));
    }
    sort(vSortedByHeight.begin(), vSortedByHeight.end());
    BOOST_FOREACH(const PAIRTYPE(int, CBlockIndex*)& item, vSortedByHeight)
    {
        CBlockIndex* pindex = item.second;
        pindex->nChainWork = (pindex->pprev ? pindex->pprev->nChainWork : 0) + GetBlockProof(*pindex);
        // We can link the chain of blocks for which we've received transactions at some point.
        // Pruned nodes may have deleted the block.
        if (pindex->nTx > 0) {
            if (pindex->pprev) {
                if (pindex->pprev->nChainTx) {
                    pindex->nChainTx = pindex->pprev->nChainTx + pindex->nTx;
                } else {
                    pindex->nChainTx = 0;
                    mapBlocksUnlinked.insert(std::make_pair(pindex->pprev, pindex));
                }
            } else {
                pindex->nChainTx = pindex->nTx;
            }
        }
        if (pindex->IsValid(BLOCK_VALID_TRANSACTIONS) && (pindex->nChainTx || pindex->pprev == NULL))
            setBlockIndexCandidates.insert(pindex);
        if (pindex->nStatus & BLOCK_FAILED_MASK && (!pindexBestInvalid || pindex->nChainWork > pindexBestInvalid->nChainWork))
            pindexBestInvalid = pindex;
        if (pindex->pprev)
            pindex->BuildSkip();
        if (pindex->IsValid(BLOCK_VALID_TREE) && (pindexBestHeader == NULL || CBlockIndexWorkComparator()(pindexBestHeader, pindex)))
            pindexBestHeader = pindex;
    }

    // Load block file info
    pblocktree->ReadLastBlockFile(nLastBlockFile);
    vinfoBlockFile.resize(nLastBlockFile + 1);
    LogPrintf("%s: last block file = %i\n", __func__, nLastBlockFile);
    for (int nFile = 0; nFile <= nLastBlockFile; nFile++) {
        pblocktree->ReadBlockFileInfo(nFile, vinfoBlockFile[nFile]);
    }
    LogPrintf("%s: last block file info: %s\n", __func__, vinfoBlockFile[nLastBlockFile].ToString());
    for (int nFile = nLastBlockFile + 1; true; nFile++) {
        CBlockFileInfo info;
        if (pblocktree->ReadBlockFileInfo(nFile, info)) {
            vinfoBlockFile.push_back(info);
        } else {
            break;
        }
    }

    // Check presence of blk files
    LogPrintf("Checking all blk files are present...\n");
    set<int> setBlkDataFiles;
    BOOST_FOREACH(const PAIRTYPE(uint256, CBlockIndex*)& item, mapBlockIndex)
    {
        CBlockIndex* pindex = item.second;
        if (pindex->nStatus & BLOCK_HAVE_DATA) {
            setBlkDataFiles.insert(pindex->nFile);
        }
    }
    for (std::set<int>::iterator it = setBlkDataFiles.begin(); it != setBlkDataFiles.end(); it++)
    {
        CDiskBlockPos pos(*it, 0);
        if (CAutoFile(OpenBlockFile(pos, true), SER_DISK, CLIENT_VERSION).IsNull()) {
            return false;
        }
    }

    // Check whether we have ever pruned block & undo files
    pblocktree->ReadFlag("prunedblockfiles", fHavePruned);
    if (fHavePruned)
        LogPrintf("LoadBlockIndexDB(): Block files have previously been pruned\n");

    // Check whether we need to continue reindexing
    bool fReindexing = false;
    pblocktree->ReadReindexing(fReindexing);
    fReindex |= fReindexing;

    // Check whether we have a transaction index
    pblocktree->ReadFlag("txindex", fTxIndex);
    LogPrintf("%s: transaction index %s\n", __func__, fTxIndex ? "enabled" : "disabled");

    // Check whether we have an address index
    pblocktree->ReadFlag("addressindex", fAddressIndex);
    LogPrintf("%s: address index %s\n", __func__, fAddressIndex ? "enabled" : "disabled");

    // Check whether we have a timestamp index
    pblocktree->ReadFlag("timestampindex", fTimestampIndex);
    LogPrintf("%s: timestamp index %s\n", __func__, fTimestampIndex ? "enabled" : "disabled");

    // Check whether we have a spent index
    pblocktree->ReadFlag("spentindex", fSpentIndex);
    LogPrintf("%s: spent index %s\n", __func__, fSpentIndex ? "enabled" : "disabled");

    // Load pointer to end of best chain
    BlockMap::iterator it = mapBlockIndex.find(pcoinsTip->GetBestBlock());
    if (it == mapBlockIndex.end())
        return true;
    chainActive.SetTip(it->second);

    PruneBlockIndexCandidates();

    LogPrintf("%s: hashBestChain=%s height=%d date=%s progress=%f\n", __func__,
        chainActive.Tip()->GetBlockHash().ToString(), chainActive.Height(),
        DateTimeStrFormat("%Y-%m-%d %H:%M:%S", chainActive.Tip()->GetBlockTime()),
        Checkpoints::GuessVerificationProgress(chainparams.Checkpoints(), chainActive.Tip()));

    hashBestChain = chainActive.Tip()->GetBlockHash();

    return true;
}

CVerifyDB::CVerifyDB()
{
    uiInterface.ShowProgress(_("Verifying blocks..."), 0);
}

CVerifyDB::~CVerifyDB()
{
    uiInterface.ShowProgress("", 100);
}

bool CVerifyDB::VerifyDB(const CChainParams& chainparams, CCoinsView *coinsview, int nCheckLevel, int nCheckDepth)
{
    LOCK(cs_main);
    if (chainActive.Tip() == NULL || chainActive.Tip()->pprev == NULL)
        return true;

    // Verify blocks in the best chain
    if (nCheckDepth <= 0)
        nCheckDepth = 1000000000; // suffices until the year 19000
    if (nCheckDepth > chainActive.Height())
        nCheckDepth = chainActive.Height();
    nCheckLevel = std::max(0, std::min(4, nCheckLevel));
    LogPrintf("Verifying last %i blocks at level %i\n", nCheckDepth, nCheckLevel);
    CCoinsViewCache coins(coinsview);
    CBlockIndex* pindexState = chainActive.Tip();
    CBlockIndex* pindexFailure = NULL;
    int nGoodTransactions = 0;
    CValidationState state;
    int reportDone = 0;
    LogPrintf("[0%]...");
    for (CBlockIndex* pindex = chainActive.Tip(); pindex && pindex->pprev; pindex = pindex->pprev)
    {
        boost::this_thread::interruption_point();
        int percentageDone = std::max(1, std::min(99, (int)(((double)(chainActive.Height() - pindex->nHeight)) / (double)nCheckDepth * (nCheckLevel >= 4 ? 50 : 100))));
        if (reportDone < percentageDone/10) {
            // report every 10% step
            LogPrintf("[%d%%]...", percentageDone);
            reportDone = percentageDone/10;
        }
        uiInterface.ShowProgress(_("Verifying blocks..."), percentageDone);
        if (pindex->nHeight < chainActive.Height()-nCheckDepth)
            break;
        if (fPruneMode && !(pindex->nStatus & BLOCK_HAVE_DATA)) {
            // If pruning, only go back as far as we have data.
            LogPrintf("VerifyDB(): block verification stopping at height %d (pruning, no data)\n", pindex->nHeight);
            break;
        }
        CBlock block;
        // check level 0: read from disk
        if (!ReadBlockFromDisk(block, pindex, chainparams.GetConsensus()))
            return error("VerifyDB(): *** ReadBlockFromDisk failed at %d, hash=%s", pindex->nHeight, pindex->GetBlockHash().ToString());
        // check level 1: verify block validity
        if (nCheckLevel >= 1 && !CheckBlock(block, state, chainparams.GetConsensus()))
            return error("%s: *** found bad block at %d, hash=%s (%s)\n", __func__,
                         pindex->nHeight, pindex->GetBlockHash().ToString(), FormatStateMessage(state));
        // check level 2: verify undo validity
        if (nCheckLevel >= 2 && pindex) {
            CBlockUndo undo;
            CDiskBlockPos pos = pindex->GetUndoPos();
            if (!pos.IsNull()) {
                if (!UndoReadFromDisk(undo, pos, pindex->pprev->GetBlockHash()))
                    return error("VerifyDB(): *** found bad undo data at %d, hash=%s\n", pindex->nHeight, pindex->GetBlockHash().ToString());
            }
        }
        // check level 3: check for inconsistencies during memory-only disconnect of tip blocks
        if (nCheckLevel >= 3 && pindex == pindexState && (coins.DynamicMemoryUsage() + pcoinsTip->DynamicMemoryUsage()) <= nCoinCacheUsage) {
            bool fClean = true;
            if (!DisconnectBlock(block, state, pindex, coins, &fClean))
                return error("VerifyDB(): *** irrecoverable inconsistency in block data at %d, hash=%s", pindex->nHeight, pindex->GetBlockHash().ToString());
            pindexState = pindex->pprev;
            if (!fClean) {
                nGoodTransactions = 0;
                pindexFailure = pindex;
            } else
                nGoodTransactions += block.vtx.size();
        }
        if (ShutdownRequested())
            return true;
    }
    if (pindexFailure)
        return error("VerifyDB(): *** coin database inconsistencies found (last %i blocks, %i good transactions before that)\n", chainActive.Height() - pindexFailure->nHeight + 1, nGoodTransactions);

    // check level 4: try reconnecting blocks
    if (nCheckLevel >= 4) {
        CBlockIndex *pindex = pindexState;
        while (pindex != chainActive.Tip()) {
            boost::this_thread::interruption_point();
            uiInterface.ShowProgress(_("Verifying blocks..."), std::max(1, std::min(99, 100 - (int)(((double)(chainActive.Height() - pindex->nHeight)) / (double)nCheckDepth * 50))));
            pindex = chainActive.Next(pindex);
            CBlock block;
            if (!ReadBlockFromDisk(block, pindex, chainparams.GetConsensus()))
                return error("VerifyDB(): *** ReadBlockFromDisk failed at %d, hash=%s", pindex->nHeight, pindex->GetBlockHash().ToString());
            if (!ConnectBlock(block, state, pindex, coins, chainparams))
                return error("VerifyDB(): *** found unconnectable block at %d, hash=%s", pindex->nHeight, pindex->GetBlockHash().ToString());
        }
    }

    LogPrintf("[DONE].\n");
    LogPrintf("No coin database inconsistencies in last %i blocks (%i transactions)\n", chainActive.Height() - pindexState->nHeight, nGoodTransactions);

    return true;
}

bool RewindBlockIndex(const CChainParams& params)
{
    LOCK(cs_main);

    int nHeight = 1;
    while (nHeight <= chainActive.Height()) {
        if (IsWitnessEnabled(chainActive[nHeight - 1], params.GetConsensus()) && !(chainActive[nHeight]->nStatus & BLOCK_OPT_WITNESS)) {
            break;
        }
        nHeight++;
    }

    // nHeight is now the height of the first insufficiently-validated block, or tipheight + 1
    CValidationState state;
    CBlockIndex* pindex = chainActive.Tip();
    while (chainActive.Height() >= nHeight) {
        if (fPruneMode && !(chainActive.Tip()->nStatus & BLOCK_HAVE_DATA)) {
            // If pruning, don't try rewinding past the HAVE_DATA point;
            // since older blocks can't be served anyway, there's
            // no need to walk further, and trying to DisconnectTip()
            // will fail (and require a needless reindex/redownload
            // of the blockchain).
            break;
        }
        if (!DisconnectTip(state, params, true)) {
            return error("RewindBlockIndex: unable to disconnect block at height %i", pindex->nHeight);
        }
        // Occasionally flush state to disk.
        if (!FlushStateToDisk(state, FLUSH_STATE_PERIODIC))
            return false;
    }

    // Reduce validity flag and have-data flags.
    // We do this after actual disconnecting, otherwise we'll end up writing the lack of data
    // to disk before writing the chainstate, resulting in a failure to continue if interrupted.
    for (BlockMap::iterator it = mapBlockIndex.begin(); it != mapBlockIndex.end(); it++) {
        CBlockIndex* pindexIter = it->second;

        // Note: If we encounter an insufficiently validated block that
        // is on chainActive, it must be because we are a pruning node, and
        // this block or some successor doesn't HAVE_DATA, so we were unable to
        // rewind all the way.  Blocks remaining on chainActive at this point
        // must not have their validity reduced.
        if (IsWitnessEnabled(pindexIter->pprev, params.GetConsensus()) && !(pindexIter->nStatus & BLOCK_OPT_WITNESS) && !chainActive.Contains(pindexIter)) {
            // Reduce validity
            pindexIter->nStatus = std::min<unsigned int>(pindexIter->nStatus & BLOCK_VALID_MASK, BLOCK_VALID_TREE) | (pindexIter->nStatus & ~BLOCK_VALID_MASK);
            // Remove have-data flags.
            pindexIter->nStatus &= ~(BLOCK_HAVE_DATA | BLOCK_HAVE_UNDO);
            // Remove storage location.
            pindexIter->nFile = 0;
            pindexIter->nDataPos = 0;
            pindexIter->nUndoPos = 0;
            // Remove various other things
            pindexIter->nTx = 0;
            pindexIter->nChainTx = 0;
            pindexIter->nSequenceId = 0;
            // Make sure it gets written.
            setDirtyBlockIndex.insert(pindexIter);
            // Update indexes
            setBlockIndexCandidates.erase(pindexIter);
            std::pair<std::multimap<CBlockIndex*, CBlockIndex*>::iterator, std::multimap<CBlockIndex*, CBlockIndex*>::iterator> ret = mapBlocksUnlinked.equal_range(pindexIter->pprev);
            while (ret.first != ret.second) {
                if (ret.first->second == pindexIter) {
                    mapBlocksUnlinked.erase(ret.first++);
                } else {
                    ++ret.first;
                }
            }
        } else if (pindexIter->IsValid(BLOCK_VALID_TRANSACTIONS) && pindexIter->nChainTx) {
            setBlockIndexCandidates.insert(pindexIter);
        }
    }

    PruneBlockIndexCandidates();

    CheckBlockIndex(params.GetConsensus());

    if (!FlushStateToDisk(state, FLUSH_STATE_ALWAYS)) {
        return false;
    }

    return true;
}

void UnloadBlockIndex()
{
    LOCK(cs_main);
    setBlockIndexCandidates.clear();
    chainActive.SetTip(NULL);
    pindexBestInvalid = NULL;
    pindexBestHeader = NULL;
    mempool.clear();
    mapOrphanTransactions.clear();
    mapOrphanTransactionsByPrev.clear();
    nSyncStarted = 0;
    mapBlocksUnlinked.clear();
    vinfoBlockFile.clear();
    nLastBlockFile = 0;
    nBlockSequenceId = 1;
    mapBlockSource.clear();
    mapBlocksInFlight.clear();
    nPreferredDownload = 0;
    setDirtyBlockIndex.clear();
    setDirtyFileInfo.clear();
    mapNodeState.clear();
    recentRejects.reset(NULL);
    versionbitscache.Clear();
    for (int b = 0; b < VERSIONBITS_NUM_BITS; b++) {
        warningcache[b].clear();
    }

    BOOST_FOREACH(BlockMap::value_type& entry, mapBlockIndex) {
        delete entry.second;
    }
    mapBlockIndex.clear();
    fHavePruned = false;
}

bool LoadBlockIndex()
{
    // Load block index from databases
    if (!fReindex && !LoadBlockIndexDB())
        return false;
    return true;
}

bool InitBlockIndex(const CChainParams& chainparams)
{
    LOCK(cs_main);

    // Initialize global variables that cannot be constructed at startup.
    recentRejects.reset(new CRollingBloomFilter(120000, 0.000001));

    // Check whether we're already initialized
    if (chainActive.Genesis() != NULL)
        return true;

    // Use the provided setting for -txindex in the new database
    fTxIndex = GetBoolArg("-txindex", DEFAULT_TXINDEX);
    pblocktree->WriteFlag("txindex", fTxIndex);
    LogPrintf("%s: transaction index %s\n", __func__, fTxIndex ? "enabled" : "disabled");

    // Use the provided setting for -addressindex in the new database
    fAddressIndex = GetBoolArg("-addressindex", DEFAULT_ADDRESSINDEX);
    pblocktree->WriteFlag("addressindex", fAddressIndex);
    LogPrintf("%s: address index %s\n", __func__, fAddressIndex ? "enabled" : "disabled");

    // Use the provided setting for -timestampindex in the new database
    fTimestampIndex = GetBoolArg("-timestampindex", DEFAULT_TIMESTAMPINDEX);
    pblocktree->WriteFlag("timestampindex", fTimestampIndex);
    LogPrintf("%s: timestamp index %s\n", __func__, fTimestampIndex ? "enabled" : "disabled");

    // Use the provided setting for -spentindex in the new database
    fSpentIndex = GetBoolArg("-spentindex", DEFAULT_SPENTINDEX);
    pblocktree->WriteFlag("spentindex", fSpentIndex);
    LogPrintf("%s: spent index %s\n", __func__, fSpentIndex ? "enabled" : "disabled");

    LogPrintf("Initializing databases...\n");

    // Only add the genesis block if not reindexing (in which case we reuse the one already on disk)
    if (!fReindex) {
        try {
            CBlock &block = const_cast<CBlock&>(chainparams.GenesisBlock());
            // Start new block file
            unsigned int nBlockSize = ::GetSerializeSize(block, SER_DISK, CLIENT_VERSION);
            CDiskBlockPos blockPos;
            CValidationState state;
            if (!FindBlockPos(state, blockPos, nBlockSize+8, 0, block.GetBlockTime()))
                return error("LoadBlockIndex(): FindBlockPos failed");
            if (!WriteBlockToDisk(block, blockPos, chainparams.MessageStart()))
                return error("LoadBlockIndex(): writing genesis block to disk failed");
            CBlockIndex *pindex = AddToBlockIndex(block);
            if (!ReceivedBlockTransactions(block, state, pindex, blockPos))
                return error("LoadBlockIndex(): genesis block not accepted");
            if (!ActivateBestChain(state, chainparams, &block))
                return error("LoadBlockIndex(): genesis block cannot be activated");
            // Force a chainstate write so that when we VerifyDB in a moment, it doesn't check stale data
            return FlushStateToDisk(state, FLUSH_STATE_ALWAYS);
        } catch (const std::runtime_error& e) {
            return error("LoadBlockIndex(): failed to initialize block database: %s", e.what());
        }
    }

    return true;
}

bool LoadExternalBlockFile(const CChainParams& chainparams, FILE* fileIn, CDiskBlockPos *dbp)
{
    // Map of disk positions for blocks with unknown parent (only used for reindex)
    static std::multimap<uint256, CDiskBlockPos> mapBlocksUnknownParent;
    int64_t nStart = GetTimeMillis();

    int nLoaded = 0;
    try {
        // This takes over fileIn and calls fclose() on it in the CBufferedFile destructor
        CBufferedFile blkdat(fileIn, 2*MAX_BLOCK_SERIALIZED_SIZE, MAX_BLOCK_SERIALIZED_SIZE+8, SER_DISK, CLIENT_VERSION);
        uint64_t nRewind = blkdat.GetPos();
        while (!blkdat.eof()) {
            boost::this_thread::interruption_point();

            blkdat.SetPos(nRewind);
            nRewind++; // start one byte further next time, in case of failure
            blkdat.SetLimit(); // remove former limit
            unsigned int nSize = 0;
            try {
                // locate a header
                unsigned char buf[MESSAGE_START_SIZE];
                blkdat.FindByte(chainparams.MessageStart()[0]);
                nRewind = blkdat.GetPos()+1;
                blkdat >> FLATDATA(buf);
                if (memcmp(buf, chainparams.MessageStart(), MESSAGE_START_SIZE))
                    continue;
                // read size
                blkdat >> nSize;
                if (nSize < 80 || nSize > MAX_BLOCK_SERIALIZED_SIZE)
                    continue;
            } catch (const std::exception&) {
                // no valid block header found; don't complain
                break;
            }
            try {
                // read block
                uint64_t nBlockPos = blkdat.GetPos();
                if (dbp)
                    dbp->nPos = nBlockPos;
                blkdat.SetLimit(nBlockPos + nSize);
                blkdat.SetPos(nBlockPos);
                CBlock block;
                blkdat >> block;
                nRewind = blkdat.GetPos();

                // detect out of order blocks, and store them for later
                uint256 hash = block.GetHash();
                if (hash != chainparams.GetConsensus().hashGenesisBlock && mapBlockIndex.find(block.hashPrevBlock) == mapBlockIndex.end()) {
                    LogPrint("reindex", "%s: Out of order block %s, parent %s not known\n", __func__, hash.ToString(),
                            block.hashPrevBlock.ToString());
                    if (dbp)
                        mapBlocksUnknownParent.insert(std::make_pair(block.hashPrevBlock, *dbp));
                    continue;
                }

                // process in case the block isn't known yet
                if (mapBlockIndex.count(hash) == 0 || (mapBlockIndex[hash]->nStatus & BLOCK_HAVE_DATA) == 0) {
                    LOCK(cs_main);
                    CValidationState state;
                    if (AcceptBlock(block, state, chainparams, NULL, true, dbp, NULL))
                        nLoaded++;
                    if (state.IsError())
                        break;
                } else if (hash != chainparams.GetConsensus().hashGenesisBlock && mapBlockIndex[hash]->nHeight % 1000 == 0) {
                    LogPrint("reindex", "Block Import: already had block %s at height %d\n", hash.ToString(), mapBlockIndex[hash]->nHeight);
                }

                // Activate the genesis block so normal node progress can continue
                if (hash == chainparams.GetConsensus().hashGenesisBlock) {
                    CValidationState state;
                    if (!ActivateBestChain(state, chainparams)) {
                        break;
                    }
                }

                NotifyHeaderTip();

                // Recursively process earlier encountered successors of this block
                deque<uint256> queue;
                queue.push_back(hash);
                while (!queue.empty()) {
                    uint256 head = queue.front();
                    queue.pop_front();
                    std::pair<std::multimap<uint256, CDiskBlockPos>::iterator, std::multimap<uint256, CDiskBlockPos>::iterator> range = mapBlocksUnknownParent.equal_range(head);
                    while (range.first != range.second) {
                        std::multimap<uint256, CDiskBlockPos>::iterator it = range.first;
                        if (ReadBlockFromDisk(block, it->second, chainparams.GetConsensus()))
                        {
                            LogPrint("reindex", "%s: Processing out of order child %s of %s\n", __func__, block.GetHash().ToString(),
                                    head.ToString());
                            LOCK(cs_main);
                            CValidationState dummy;

                            if (AcceptBlock(block, dummy, chainparams, NULL, true, &it->second, NULL))
                            {
                                nLoaded++;
                                queue.push_back(block.GetHash());
                            }
                        }
                        range.first++;
                        mapBlocksUnknownParent.erase(it);
                        NotifyHeaderTip();
                    }
                }
            } catch (const std::exception& e) {
                LogPrintf("%s: Deserialize or I/O error - %s\n", __func__, e.what());
            }
        }
    } catch (const std::runtime_error& e) {
        AbortNode(std::string("System error: ") + e.what());
    }
    if (nLoaded > 0)
        LogPrintf("Loaded %i blocks from external file in %dms\n", nLoaded, GetTimeMillis() - nStart);
    return nLoaded > 0;
}

void static CheckBlockIndex(const Consensus::Params& consensusParams)
{
    if (!fCheckBlockIndex) {
        return;
    }

    LOCK(cs_main);

    // During a reindex, we read the genesis block and call CheckBlockIndex before ActivateBestChain,
    // so we have the genesis block in mapBlockIndex but no active chain.  (A few of the tests when
    // iterating the block tree require that chainActive has been initialized.)
    if (chainActive.Height() < 0) {
        assert(mapBlockIndex.size() <= 1);
        return;
    }

    // Build forward-pointing map of the entire block tree.
    std::multimap<CBlockIndex*,CBlockIndex*> forward;
    for (BlockMap::iterator it = mapBlockIndex.begin(); it != mapBlockIndex.end(); it++) {
        forward.insert(std::make_pair(it->second->pprev, it->second));
    }

    assert(forward.size() == mapBlockIndex.size());

    std::pair<std::multimap<CBlockIndex*,CBlockIndex*>::iterator,std::multimap<CBlockIndex*,CBlockIndex*>::iterator> rangeGenesis = forward.equal_range(NULL);
    CBlockIndex *pindex = rangeGenesis.first->second;
    rangeGenesis.first++;
    assert(rangeGenesis.first == rangeGenesis.second); // There is only one index entry with parent NULL.

    // Iterate over the entire block tree, using depth-first search.
    // Along the way, remember whether there are blocks on the path from genesis
    // block being explored which are the first to have certain properties.
    size_t nNodes = 0;
    int nHeight = 0;
    CBlockIndex* pindexFirstInvalid = NULL; // Oldest ancestor of pindex which is invalid.
    CBlockIndex* pindexFirstMissing = NULL; // Oldest ancestor of pindex which does not have BLOCK_HAVE_DATA.
    CBlockIndex* pindexFirstNeverProcessed = NULL; // Oldest ancestor of pindex for which nTx == 0.
    CBlockIndex* pindexFirstNotTreeValid = NULL; // Oldest ancestor of pindex which does not have BLOCK_VALID_TREE (regardless of being valid or not).
    CBlockIndex* pindexFirstNotTransactionsValid = NULL; // Oldest ancestor of pindex which does not have BLOCK_VALID_TRANSACTIONS (regardless of being valid or not).
    CBlockIndex* pindexFirstNotChainValid = NULL; // Oldest ancestor of pindex which does not have BLOCK_VALID_CHAIN (regardless of being valid or not).
    CBlockIndex* pindexFirstNotScriptsValid = NULL; // Oldest ancestor of pindex which does not have BLOCK_VALID_SCRIPTS (regardless of being valid or not).
    CBlockIndex* pindexFirstNotStakeValid = NULL; // Oldest ancestor of pindex which does not have BLOCK_VALID_STAKE (regardless of being valid or not).
    while (pindex != NULL) {
        nNodes++;
        if (pindexFirstInvalid == NULL && pindex->nStatus & BLOCK_FAILED_VALID) pindexFirstInvalid = pindex;
        if (pindexFirstMissing == NULL && !(pindex->nStatus & BLOCK_HAVE_DATA)) pindexFirstMissing = pindex;
        if (pindexFirstNeverProcessed == NULL && pindex->nTx == 0) pindexFirstNeverProcessed = pindex;
        if (pindex->pprev != NULL && pindexFirstNotTreeValid == NULL && (pindex->nStatus & BLOCK_VALID_MASK) < BLOCK_VALID_TREE) pindexFirstNotTreeValid = pindex;
        if (pindex->pprev != NULL && pindexFirstNotTransactionsValid == NULL && (pindex->nStatus & BLOCK_VALID_MASK) < BLOCK_VALID_TRANSACTIONS) pindexFirstNotTransactionsValid = pindex;
        if (pindex->pprev != NULL && pindexFirstNotChainValid == NULL && (pindex->nStatus & BLOCK_VALID_MASK) < BLOCK_VALID_CHAIN) pindexFirstNotChainValid = pindex;
        if (pindex->pprev != NULL && pindexFirstNotStakeValid == NULL && (pindex->nStatus & BLOCK_VALID_MASK) < BLOCK_VALID_STAKE) pindexFirstNotStakeValid = pindex;
        if (pindex->pprev != NULL && pindexFirstNotScriptsValid == NULL && (pindex->nStatus & BLOCK_VALID_MASK) < BLOCK_VALID_SCRIPTS) pindexFirstNotScriptsValid = pindex;

        // Begin: actual consistency checks.
        if (pindex->pprev == NULL) {
            // Genesis block checks.
            assert(pindex->GetBlockHash() == consensusParams.hashGenesisBlock); // Genesis block's hash must match.
            assert(pindex == chainActive.Genesis()); // The current active chain's genesis block must be this block.
        }
        if (pindex->nChainTx == 0) assert(pindex->nSequenceId == 0);  // nSequenceId can't be set for blocks that aren't linked
        // VALID_TRANSACTIONS is equivalent to nTx > 0 for all nodes (whether or not pruning has occurred).
        // HAVE_DATA is only equivalent to nTx > 0 (or VALID_TRANSACTIONS) if no pruning has occurred.
        if (!fHavePruned) {
            // If we've never pruned, then HAVE_DATA should be equivalent to nTx > 0
            assert(!(pindex->nStatus & BLOCK_HAVE_DATA) == (pindex->nTx == 0));
            assert(pindexFirstMissing == pindexFirstNeverProcessed);
        } else {
            // If we have pruned, then we can only say that HAVE_DATA implies nTx > 0
            if (pindex->nStatus & BLOCK_HAVE_DATA) assert(pindex->nTx > 0);
        }
        if (pindex->nStatus & BLOCK_HAVE_UNDO) assert(pindex->nStatus & BLOCK_HAVE_DATA);
        assert(((pindex->nStatus & BLOCK_VALID_MASK) >= BLOCK_VALID_TRANSACTIONS) == (pindex->nTx > 0)); // This is pruning-independent.
        // All parents having had data (at some point) is equivalent to all parents being VALID_TRANSACTIONS, which is equivalent to nChainTx being set.
        assert((pindexFirstNeverProcessed != NULL) == (pindex->nChainTx == 0)); // nChainTx != 0 is used to signal that all parent blocks have been processed (but may have been pruned).
        assert((pindexFirstNotTransactionsValid != NULL) == (pindex->nChainTx == 0));
        assert(pindex->nHeight == nHeight); // nHeight must be consistent.
        assert(pindex->pprev == NULL || pindex->nChainWork >= pindex->pprev->nChainWork); // For every block except the genesis block, the chainwork must be larger than the parent's.
        assert(nHeight < 2 || (pindex->pskip && (pindex->pskip->nHeight < nHeight))); // The pskip pointer must point back for all but the first 2 blocks.
        assert(pindexFirstNotTreeValid == NULL); // All mapBlockIndex entries must at least be TREE valid
        if ((pindex->nStatus & BLOCK_VALID_MASK) >= BLOCK_VALID_TREE) assert(pindexFirstNotTreeValid == NULL); // TREE valid implies all parents are TREE valid
        if ((pindex->nStatus & BLOCK_VALID_MASK) >= BLOCK_VALID_CHAIN) assert(pindexFirstNotChainValid == NULL); // CHAIN valid implies all parents are CHAIN valid
        if ((pindex->nStatus & BLOCK_VALID_MASK) >= BLOCK_VALID_STAKE) assert(pindexFirstNotStakeValid == NULL); // STAKE valid implies all parents are STAKE valid
        if ((pindex->nStatus & BLOCK_VALID_MASK) >= BLOCK_VALID_SCRIPTS) assert(pindexFirstNotScriptsValid == NULL); // SCRIPTS valid implies all parents are SCRIPTS valid
        if (pindexFirstInvalid == NULL) {
            // Checks for not-invalid blocks.
            assert((pindex->nStatus & BLOCK_FAILED_MASK) == 0); // The failed mask cannot be set for blocks without invalid parents.
        }
        if (!CBlockIndexWorkComparator()(pindex, chainActive.Tip()) && pindexFirstNeverProcessed == NULL) {
            if (pindexFirstInvalid == NULL) {
                // If this block sorts at least as good as the current tip and
                // is valid and we have all data for its parents, it must be in
                // setBlockIndexCandidates.  chainActive.Tip() must also be there
                // even if some data has been pruned.
                if (pindexFirstMissing == NULL || pindex == chainActive.Tip()) {
                    assert(setBlockIndexCandidates.count(pindex));
                }
                // If some parent is missing, then it could be that this block was in
                // setBlockIndexCandidates but had to be removed because of the missing data.
                // In this case it must be in mapBlocksUnlinked -- see test below.
            }
        } else { // If this block sorts worse than the current tip or some ancestor's block has never been seen, it cannot be in setBlockIndexCandidates.
            assert(setBlockIndexCandidates.count(pindex) == 0);
        }
        // Check whether this block is in mapBlocksUnlinked.
        std::pair<std::multimap<CBlockIndex*,CBlockIndex*>::iterator,std::multimap<CBlockIndex*,CBlockIndex*>::iterator> rangeUnlinked = mapBlocksUnlinked.equal_range(pindex->pprev);
        bool foundInUnlinked = false;
        while (rangeUnlinked.first != rangeUnlinked.second) {
            assert(rangeUnlinked.first->first == pindex->pprev);
            if (rangeUnlinked.first->second == pindex) {
                foundInUnlinked = true;
                break;
            }
            rangeUnlinked.first++;
        }
        if (pindex->pprev && (pindex->nStatus & BLOCK_HAVE_DATA) && pindexFirstNeverProcessed != NULL && pindexFirstInvalid == NULL) {
            // If this block has block data available, some parent was never received, and has no invalid parents, it must be in mapBlocksUnlinked.
            assert(foundInUnlinked);
        }
        if (!(pindex->nStatus & BLOCK_HAVE_DATA)) assert(!foundInUnlinked); // Can't be in mapBlocksUnlinked if we don't HAVE_DATA
        if (pindexFirstMissing == NULL) assert(!foundInUnlinked); // We aren't missing data for any parent -- cannot be in mapBlocksUnlinked.
        if (pindex->pprev && (pindex->nStatus & BLOCK_HAVE_DATA) && pindexFirstNeverProcessed == NULL && pindexFirstMissing != NULL) {
            // We HAVE_DATA for this block, have received data for all parents at some point, but we're currently missing data for some parent.
            assert(fHavePruned); // We must have pruned.
            // This block may have entered mapBlocksUnlinked if:
            //  - it has a descendant that at some point had more work than the
            //    tip, and
            //  - we tried switching to that descendant but were missing
            //    data for some intermediate block between chainActive and the
            //    tip.
            // So if this block is itself better than chainActive.Tip() and it wasn't in
            // setBlockIndexCandidates, then it must be in mapBlocksUnlinked.
            if (!CBlockIndexWorkComparator()(pindex, chainActive.Tip()) && setBlockIndexCandidates.count(pindex) == 0) {
                if (pindexFirstInvalid == NULL) {
                    assert(foundInUnlinked);
                }
            }
        }
        // assert(pindex->GetBlockHash() == pindex->GetBlockHeader().GetHash()); // Perhaps too slow
        // End: actual consistency checks.

        // Try descending into the first subnode.
        std::pair<std::multimap<CBlockIndex*,CBlockIndex*>::iterator,std::multimap<CBlockIndex*,CBlockIndex*>::iterator> range = forward.equal_range(pindex);
        if (range.first != range.second) {
            // A subnode was found.
            pindex = range.first->second;
            nHeight++;
            continue;
        }
        // This is a leaf node.
        // Move upwards until we reach a node of which we have not yet visited the last child.
        while (pindex) {
            // We are going to either move to a parent or a sibling of pindex.
            // If pindex was the first with a certain property, unset the corresponding variable.
            if (pindex == pindexFirstInvalid) pindexFirstInvalid = NULL;
            if (pindex == pindexFirstMissing) pindexFirstMissing = NULL;
            if (pindex == pindexFirstNeverProcessed) pindexFirstNeverProcessed = NULL;
            if (pindex == pindexFirstNotTreeValid) pindexFirstNotTreeValid = NULL;
            if (pindex == pindexFirstNotTransactionsValid) pindexFirstNotTransactionsValid = NULL;
            if (pindex == pindexFirstNotChainValid) pindexFirstNotChainValid = NULL;
            if (pindex == pindexFirstNotStakeValid) pindexFirstNotStakeValid = NULL;
            if (pindex == pindexFirstNotScriptsValid) pindexFirstNotScriptsValid = NULL;
            // Find our parent.
            CBlockIndex* pindexPar = pindex->pprev;
            // Find which child we just visited.
            std::pair<std::multimap<CBlockIndex*,CBlockIndex*>::iterator,std::multimap<CBlockIndex*,CBlockIndex*>::iterator> rangePar = forward.equal_range(pindexPar);
            while (rangePar.first->second != pindex) {
                assert(rangePar.first != rangePar.second); // Our parent must have at least the node we're coming from as child.
                rangePar.first++;
            }
            // Proceed to the next one.
            rangePar.first++;
            if (rangePar.first != rangePar.second) {
                // Move to the sibling.
                pindex = rangePar.first->second;
                break;
            } else {
                // Move up further.
                pindex = pindexPar;
                nHeight--;
                continue;
            }
        }
    }

    // Check that we actually traversed the entire map.
    assert(nNodes == forward.size());
}

std::string GetWarnings(const std::string& strFor)
{
    string strStatusBar;
    string strRPC;
    string strGUI;

    if (!CLIENT_VERSION_IS_RELEASE)
    {
        strStatusBar = "This is a pre-release Test build - use at your own risk - please make sure your wallet is backed up";
        strGUI = _("This is a pre-release Test build - use at your own risk - please make sure your wallet is backed up");

        if(CLIENT_BUILD_IS_RELEASE_CANDIDATE)
        {
            strStatusBar = "This is a Release Candidate build - use at your own risk - please make sure your wallet is backed up";
            strGUI = _("This is a Release Candidate build - use at your own risk - please make sure your wallet is backed up");
        }

    }

    if (GetBoolArg("-testsafemode", DEFAULT_TESTSAFEMODE))
        strStatusBar = strRPC = strGUI = "testsafemode enabled";

    // Misc warnings like out of disk space and clock is wrong
    if (strMiscWarning != "")
    {
        strStatusBar = strGUI = strMiscWarning;
    }

    if (fLargeWorkForkFound)
    {
        strStatusBar = strRPC = "Warning: The network does not appear to fully agree! Some miners appear to be experiencing issues.";
        strGUI = _("Warning: The network does not appear to fully agree! Some miners appear to be experiencing issues.");
    }
    else if (fLargeWorkInvalidChainFound)
    {
        strStatusBar = strRPC = "Warning: We do not appear to fully agree with our peers! You may need to upgrade, or other nodes may need to upgrade.";
        strGUI = _("Warning: We do not appear to fully agree with our peers! You may need to upgrade, or other nodes may need to upgrade.");
    }

    if (strFor == "gui")
        return strGUI;
    else if (strFor == "statusbar")
        return strStatusBar;
    else if (strFor == "rpc")
        return strRPC;
    assert(!"GetWarnings(): invalid parameter");
    return "error";
}








//////////////////////////////////////////////////////////////////////////////
//
// Messages
//


bool static AlreadyHave(const CInv& inv) EXCLUSIVE_LOCKS_REQUIRED(cs_main)
{
    switch (inv.type)
    {
    case MSG_TX:
    case MSG_WITNESS_TX:
        {
            assert(recentRejects);
            if (chainActive.Tip()->GetBlockHash() != hashRecentRejectsChainTip)
            {
                // If the chain tip has changed previously rejected transactions
                // might be now valid, e.g. due to a nLockTime'd tx becoming valid,
                // or a double-spend. Reset the rejects filter and give those
                // txs a second chance.
                hashRecentRejectsChainTip = chainActive.Tip()->GetBlockHash();
                recentRejects->reset();
            }

            // Use pcoinsTip->HaveCoinsInCache as a quick approximation to exclude
            // requesting or processing some txs which have already been included in a block
            return recentRejects->contains(inv.hash) ||
                   mempool.exists(inv.hash) ||
                   mapOrphanTransactions.count(inv.hash) ||
                   pcoinsTip->HaveCoinsInCache(inv.hash);
        }
    case MSG_BLOCK:
    case MSG_WITNESS_BLOCK:
        return mapBlockIndex.count(inv.hash);
    }
    // Don't know what it is, just say we already got one
    return true;
}

void static ProcessGetData(CNode* pfrom, const Consensus::Params& consensusParams)
{
    std::deque<CInv>::iterator it = pfrom->vRecvGetData.begin();

    vector<CInv> vNotFound;

    LOCK(cs_main);

    while (it != pfrom->vRecvGetData.end()) {
        // Don't bother if send buffer is too full to respond anyway
        if (pfrom->nSendSize >= SendBufferSize())
            break;

        const CInv &inv = *it;
        {
            boost::this_thread::interruption_point();
            it++;

            if (inv.type == MSG_BLOCK || inv.type == MSG_FILTERED_BLOCK || inv.type == MSG_CMPCT_BLOCK || inv.type == MSG_WITNESS_BLOCK)
            {
                bool send = false;
                BlockMap::iterator mi = mapBlockIndex.find(inv.hash);
                if (mi != mapBlockIndex.end())
                {
                    if (chainActive.Contains(mi->second)) {
                        send = true;
                    } else {
                        static const int nOneMonth = 30 * 24 * 60 * 60;
                        // To prevent fingerprinting attacks, only send blocks outside of the active
                        // chain if they are valid, and no more than a month older (both in time, and in
                        // best equivalent proof of work) than the best header chain we know about.
                        send = mi->second->IsValid(BLOCK_VALID_SCRIPTS) && (pindexBestHeader != NULL) &&
                            (pindexBestHeader->GetBlockTime() - mi->second->GetBlockTime() < nOneMonth) &&
                            (GetBlockProofEquivalentTime(*pindexBestHeader, *mi->second, *pindexBestHeader, consensusParams) < nOneMonth);
                        if (!send) {
                            LogPrintf("%s: ignoring request from peer=%i for old block that isn't in the main chain\n", __func__, pfrom->GetId());
                        }
                    }
                }
                // disconnect node in case we have reached the outbound limit for serving historical blocks
                // never disconnect whitelisted nodes
                static const int nOneWeek = 7 * 24 * 60 * 60; // assume > 1 week = historical
                if (send && CNode::OutboundTargetReached(true) && ( ((pindexBestHeader != NULL) && (pindexBestHeader->GetBlockTime() - mi->second->GetBlockTime() > nOneWeek)) || inv.type == MSG_FILTERED_BLOCK) && !pfrom->fWhitelisted)
                {
                    LogPrint("net", "historical block serving limit reached, disconnect peer=%d\n", pfrom->GetId());

                    //disconnect node
                    pfrom->fDisconnect = true;
                    send = false;
                }
                // Pruned nodes may have deleted the block, so check whether
                // it's available before trying to send.
                if (send && (mi->second->nStatus & BLOCK_HAVE_DATA))
                {
                    // Send block from disk
                    CBlock block;
                    if (!ReadBlockFromDisk(block, (*mi).second, consensusParams))
                        assert(!"cannot load block from disk");
                    if (inv.type == MSG_BLOCK)
                        pfrom->PushMessageWithFlag(SERIALIZE_TRANSACTION_NO_WITNESS, NetMsgType::BLOCK, block);
                    else if (inv.type == MSG_WITNESS_BLOCK)
                        pfrom->PushMessage(NetMsgType::BLOCK, block);
                    else if (inv.type == MSG_FILTERED_BLOCK)
                    {
                        LOCK(pfrom->cs_filter);
                        if (pfrom->pfilter)
                        {
                            CMerkleBlock merkleBlock(block, *pfrom->pfilter);
                            pfrom->PushMessage(NetMsgType::MERKLEBLOCK, merkleBlock);
                            // CMerkleBlock just contains hashes, so also push any transactions in the block the client did not see
                            // This avoids hurting performance by pointlessly requiring a round-trip
                            // Note that there is currently no way for a node to request any single transactions we didn't send here -
                            // they must either disconnect and retry or request the full block.
                            // Thus, the protocol spec specified allows for us to provide duplicate txn here,
                            // however we MUST always provide at least what the remote peer needs
                            typedef std::pair<unsigned int, uint256> PairType;
                            BOOST_FOREACH(PairType& pair, merkleBlock.vMatchedTxn)
                                pfrom->PushMessageWithFlag(SERIALIZE_TRANSACTION_NO_WITNESS, NetMsgType::TX, block.vtx[pair.first]);
                        }
                        // else
                            // no response
                    }
                    else if (inv.type == MSG_CMPCT_BLOCK)
                    {
                        // If a peer is asking for old blocks, we're almost guaranteed
                        // they wont have a useful mempool to match against a compact block,
                        // and we dont feel like constructing the object for them, so
                        // instead we respond with the full, non-compact block.
//                        if (mi->second->nHeight >= chainActive.Height() - 10) {
//                            CBlockHeaderAndShortTxIDs cmpctblock(block);
//                            pfrom->PushMessageWithFlag(SERIALIZE_TRANSACTION_NO_WITNESS, NetMsgType::CMPCTBLOCK, cmpctblock);
//                        } else
                            pfrom->PushMessageWithFlag(SERIALIZE_TRANSACTION_NO_WITNESS, NetMsgType::BLOCK, block);
                    }

                    // Trigger the peer node to send a getblocks request for the next batch of inventory
                    if (inv.hash == pfrom->hashContinue)
                    {
                        // Bypass PushInventory, this must send even if redundant,
                        // and we want it right after the last block so they don't
                        // wait for other stuff first.
                        vector<CInv> vInv;
                        vInv.push_back(CInv(MSG_BLOCK, chainActive.Tip()->GetBlockHash()));
                        pfrom->PushMessage(NetMsgType::INV, vInv);
                        pfrom->hashContinue.SetNull();
                    }
                }
            }
            else if (inv.type == MSG_TX || inv.type == MSG_WITNESS_TX)
            {
                // Send stream from relay memory
                bool push = false;
                auto mi = mapRelay.find(inv.hash);
                if (mi != mapRelay.end()) {
                    pfrom->PushMessageWithFlag(inv.type == MSG_TX ? SERIALIZE_TRANSACTION_NO_WITNESS : 0, NetMsgType::TX, *mi->second);
                    push = true;
                } else if (pfrom->timeLastMempoolReq) {
                    auto txinfo = mempool.info(inv.hash);
                    // To protect privacy, do not answer getdata using the mempool when
                    // that TX couldn't have been INVed in reply to a MEMPOOL request.
                    if (txinfo.tx && txinfo.nTime <= pfrom->timeLastMempoolReq) {
                        pfrom->PushMessageWithFlag(inv.type == MSG_TX ? SERIALIZE_TRANSACTION_NO_WITNESS : 0, NetMsgType::TX, *txinfo.tx);
                        push = true;
                    }
                }
                if (!push) {
                    vNotFound.push_back(inv);
                }
            }

            // Track requests for our stuff.
            GetMainSignals().Inventory(inv.hash);

            if (inv.type == MSG_BLOCK || inv.type == MSG_FILTERED_BLOCK || inv.type == MSG_CMPCT_BLOCK || inv.type == MSG_WITNESS_BLOCK)
                break;
        }
    }

    pfrom->vRecvGetData.erase(pfrom->vRecvGetData.begin(), it);

    if (!vNotFound.empty()) {
        // Let the peer know that we didn't find what it asked for, so it doesn't
        // have to wait around forever. Currently only SPV clients actually care
        // about this message: it's needed when they are recursively walking the
        // dependencies of relevant unconfirmed transactions. SPV clients want to
        // do that because they want to know about (and store and rebroadcast and
        // risk analyze) the dependencies of transactions relevant to them, without
        // having to download the entire memory pool.
        pfrom->PushMessage(NetMsgType::NOTFOUND, vNotFound);
    }
}

uint32_t GetFetchFlags(CNode* pfrom, CBlockIndex* pprev, const Consensus::Params& chainparams) {
    uint32_t nFetchFlags = 0;
    if (IsWitnessEnabled(pprev, chainparams) && State(pfrom->GetId())->fHaveWitness) {
        nFetchFlags |= MSG_WITNESS_FLAG;
    }
    return nFetchFlags;
}

bool static ProcessMessage(CNode* pfrom, string strCommand, CDataStream& vRecv, int64_t nTimeReceived, const CChainParams& chainparams)
{
    LogPrint("net", "received: %s (%u bytes) peer=%d\n", SanitizeString(strCommand), vRecv.size(), pfrom->id);

    if (mapArgs.count("-dropmessagestest") && GetRand(atoi(mapArgs["-dropmessagestest"])) == 0)
    {
        LogPrintf("dropmessagestest DROPPING RECV MESSAGE\n");
        return true;
    }


    if (!(nLocalServices & NODE_BLOOM) &&
              (strCommand == NetMsgType::FILTERLOAD ||
               strCommand == NetMsgType::FILTERADD ||
               strCommand == NetMsgType::FILTERCLEAR))
    {
        if (pfrom->nVersion >= NO_BLOOM_VERSION) {
            LOCK(cs_main);
            Misbehaving(pfrom->GetId(), 100);
            return false;
        } else {
            pfrom->fDisconnect = true;
            return false;
        }
    }

    if (pfrom->nVersion != 0)
    {
        bool fObsolete = false;
        string reason = "";

        if(pfrom->nVersion < 70015)
        {
            reason = "You are using an old version of NavCoin, please update.";
            fObsolete = true;
        }

        if(pfrom->nVersion < 70017 && IsWitnessEnabled(chainActive.Tip(), Params().GetConsensus()))
        {
            reason = "Segregated Witness has been enabled and you are using an old version of NavCoin, please update.";
            fObsolete = true;
        }

        if(pfrom->nVersion < 70020 && IsCommunityFundEnabled(chainActive.Tip(), Params().GetConsensus()))
        {
            reason = "Community Fund has been enabled and you are using an old version of NavCoin, please update.";
            fObsolete = true;
        }

        if(pfrom->nVersion < 70030 && IsZeroCTEnabled(chainActive.Tip(), Params().GetConsensus()))
        {
            reason = "ZeroCT has been enabled and you are using an old version of NavCoin, please update.";
            fObsolete = true;
        }

        if(fObsolete)
        {
            pfrom->PushMessage(NetMsgType::REJECT, strCommand, REJECT_OBSOLETE, reason);
            LOCK(cs_main);
            Misbehaving(pfrom->GetId(), 100);
            return false;
        }
    }


    if (strCommand == NetMsgType::VERSION)
    {
        // Each connection can only send one version message
        if (pfrom->nVersion != 0)
        {
            pfrom->PushMessage(NetMsgType::REJECT, strCommand, REJECT_DUPLICATE, string("Duplicate version message"));
            LOCK(cs_main);
            Misbehaving(pfrom->GetId(), 1);
            return false;
        }

        int64_t nTime;
        CAddress addrMe;
        CAddress addrFrom;
        uint64_t nNonce = 1;
        uint64_t nServiceInt;
        vRecv >> pfrom->nVersion >> nServiceInt >> nTime >> addrMe;

        pfrom->nServices = ServiceFlags(nServiceInt);
        if (!pfrom->fInbound)
        {
            addrman.SetServices(pfrom->addr, pfrom->nServices);
        }
        if (pfrom->nServicesExpected & ~pfrom->nServices)
        {
            LogPrint("net", "peer=%d does not offer the expected services (%08x offered, %08x expected); disconnecting\n", pfrom->id, pfrom->nServices, pfrom->nServicesExpected);
            pfrom->PushMessage(NetMsgType::REJECT, strCommand, REJECT_NONSTANDARD,
                               strprintf("Expected to offer services %08x", pfrom->nServicesExpected));
            pfrom->fDisconnect = true;
            return false;
        }

        if (pfrom->nVersion < MIN_PEER_PROTO_VERSION)
        {
            // disconnect from peers older than this proto version
            LogPrintf("peer=%d using obsolete version %i; disconnecting\n", pfrom->id, pfrom->nVersion);
            pfrom->PushMessage(NetMsgType::REJECT, strCommand, REJECT_OBSOLETE,
                               strprintf("Version must be %d or greater", MIN_PEER_PROTO_VERSION));
            pfrom->fDisconnect = true;
            return false;
        }

        if (pfrom->nVersion == 10300)
            pfrom->nVersion = 300;
        if (!vRecv.empty())
            vRecv >> addrFrom >> nNonce;
        if (!vRecv.empty()) {
            vRecv >> LIMITED_STRING(pfrom->strSubVer, MAX_SUBVERSION_LENGTH);
            pfrom->cleanSubVer = SanitizeString(pfrom->strSubVer);
        }
        if (!vRecv.empty()) {
            vRecv >> pfrom->nStartingHeight;
        }
        {
            LOCK(pfrom->cs_filter);
            if (!vRecv.empty())
                vRecv >> pfrom->fRelayTxes; // set to true after we get the first filter* message
            else
                pfrom->fRelayTxes = true;
        }

        // Disconnect if we connected to ourself
        if (nNonce == nLocalHostNonce && nNonce > 1)
        {
            LogPrintf("connected to self at %s, disconnecting\n", pfrom->addr.ToString());
            pfrom->fDisconnect = true;
            return true;
        }

        pfrom->addrLocal = addrMe;
        if (pfrom->fInbound && addrMe.IsRoutable())
        {
            SeenLocal(addrMe);
        }

        // Be shy and don't send version until we hear
        if (pfrom->fInbound)
            pfrom->PushVersion();

        pfrom->fClient = !(pfrom->nServices & NODE_NETWORK);

        if((pfrom->nServices & NODE_WITNESS))
        {
            LOCK(cs_main);
            State(pfrom->GetId())->fHaveWitness = true;
        }

        // Potentially mark this peer as a preferred download peer.
        {
        LOCK(cs_main);
        UpdatePreferredDownload(pfrom, State(pfrom->GetId()));
        }

        // Change version
        pfrom->PushMessage(NetMsgType::VERACK);
        pfrom->ssSend.SetVersion(min(pfrom->nVersion, PROTOCOL_VERSION));

        if (!pfrom->fInbound)
        {
            // Advertise our address
            if (fListen && !IsInitialBlockDownload())
            {
                CAddress addr = GetLocalAddress(&pfrom->addr);
                if (addr.IsRoutable())
                {
                    LogPrintf("ProcessMessages: advertising address %s\n", addr.ToString());
                    pfrom->PushAddress(addr);
                } else if (IsPeerAddrLocalGood(pfrom)) {
                    addr.SetIP(pfrom->addrLocal);
                    LogPrintf("ProcessMessages: advertising address %s\n", addr.ToString());
                    pfrom->PushAddress(addr);
                }
            }

            // Get recent addresses
            if (pfrom->fOneShot || pfrom->nVersion >= CADDR_TIME_VERSION || addrman.size() < 1000)
            {
                pfrom->PushMessage(NetMsgType::GETADDR);
                pfrom->fGetAddr = true;
            }
            addrman.Good(pfrom->addr);
        } else {
            if (((CNetAddr)pfrom->addr) == (CNetAddr)addrFrom)
            {
                addrman.Add(addrFrom, addrFrom);
                addrman.Good(addrFrom);
            }
        }

        string remoteAddr;
        if (fLogIPs)
            remoteAddr = ", peeraddr=" + pfrom->addr.ToString();

        LogPrintf("receive version message: %s: version %d, blocks=%d, us=%s, peer=%d%s\n",
                  pfrom->cleanSubVer, pfrom->nVersion,
                  pfrom->nStartingHeight, addrMe.ToString(), pfrom->id,
                  remoteAddr);
	    
        if (mapMultiArgs.count("-banversion") > 0)
        {
            std::vector<std::string> vBannedVersions = mapMultiArgs["-banversion"];
            bool fBanned = false;

            for (unsigned int i = 0; i <= vBannedVersions.size(); i++)
            {
                if(vBannedVersions[i] == pfrom->cleanSubVer)
                {
                    fBanned = true;
                    break;
                }
            }

            if(fBanned)
            {
                LOCK(cs_main);
                Misbehaving(pfrom->GetId(), 100);
                return false;
            }
        }

        int64_t nTimeOffset = nTime - GetTime();
        pfrom->nTimeOffset = nTimeOffset;
        if(IsNtpSyncEnabled(chainActive.Tip(), Params().GetConsensus()) && abs64(pfrom->nTimeOffset) > GetArg("-maxtimeoffset", MAXIMUM_TIME_OFFSET))
        {
            LogPrintf("peer=%d clock drifts too much (%d); disconnecting\n", pfrom->id, pfrom->nTimeOffset);
            pfrom->PushMessage(NetMsgType::REJECT, strCommand, REJECT_INVALID,
                               strprintf("Clock drift cannot be greater than %d. Please, adjust your clock.", GetArg("-maxtimeoffset", MAXIMUM_TIME_OFFSET)));
            pfrom->fDisconnect = true;
            return false;
        }
        pfrom->fSuccessfullyConnected = true;

    }


    else if (pfrom->nVersion == 0)
    {
        // Must have a version message before anything else
        LOCK(cs_main);
        Misbehaving(pfrom->GetId(), 1);
        return false;
    }


    else if (strCommand == NetMsgType::VERACK)
    {
        pfrom->SetRecvVersion(min(pfrom->nVersion, PROTOCOL_VERSION));

        // Mark this node as currently connected, so we update its timestamp later.
        if (pfrom->fNetworkNode) {
            LOCK(cs_main);
            State(pfrom->GetId())->fCurrentlyConnected = true;
        }

        if (pfrom->nVersion >= SENDHEADERS_VERSION) {
            // Tell our peer we prefer to receive headers rather than inv's
            // We send this to non-NODE NETWORK peers as well, because even
            // non-NODE NETWORK peers can announce blocks (such as pruning
            // nodes)
            pfrom->PushMessage(NetMsgType::SENDHEADERS);
        }
        if (pfrom->nVersion >= SHORT_IDS_BLOCKS_VERSION) {
            // Tell our peer we are willing to provide version-1 cmpctblocks
            // However, we do not request new block announcements using
            // cmpctblock messages.
            // We send this to non-NODE NETWORK peers as well, because
            // they may wish to request compact blocks from us
//            bool fAnnounceUsingCMPCTBLOCK = false;
//            uint64_t nCMPCTBLOCKVersion = 1;
//            pfrom->PushMessage(NetMsgType::SENDCMPCT, fAnnounceUsingCMPCTBLOCK, nCMPCTBLOCKVersion);
        }
    }


    else if (strCommand == NetMsgType::ADDR)
    {
        vector<CAddress> vAddr;
        vRecv >> vAddr;

        // Don't want addr from older versions unless seeding
        if (pfrom->nVersion < CADDR_TIME_VERSION && addrman.size() > 1000)
            return true;
        if (vAddr.size() > 1000)
        {
            LOCK(cs_main);
            Misbehaving(pfrom->GetId(), 20);
            return error("message addr size() = %u", vAddr.size());
        }

        // Store the new addresses
        vector<CAddress> vAddrOk;
        int64_t nNow = GetAdjustedTime();
        int64_t nSince = nNow - 10 * 60;
        BOOST_FOREACH(CAddress& addr, vAddr)
        {
            boost::this_thread::interruption_point();

            if ((addr.nServices & REQUIRED_SERVICES) != REQUIRED_SERVICES)
                continue;

            if (addr.nTime <= 100000000 || addr.nTime > nNow + 10 * 60)
                addr.nTime = nNow - 5 * 24 * 60 * 60;
            pfrom->AddAddressKnown(addr);
            bool fReachable = IsReachable(addr);
            if (addr.nTime > nSince && !pfrom->fGetAddr && vAddr.size() <= 10 && addr.IsRoutable())
            {
                // Relay to a limited number of other nodes
                {
                    LOCK(cs_vNodes);
                    // Use deterministic randomness to send to the same nodes for 24 hours
                    // at a time so the addrKnowns of the chosen nodes prevent repeats
                    static const uint64_t salt0 = GetRand(std::numeric_limits<uint64_t>::max());
                    static const uint64_t salt1 = GetRand(std::numeric_limits<uint64_t>::max());
                    uint64_t hashAddr = addr.GetHash();
                    multimap<uint64_t, CNode*> mapMix;
                    const CSipHasher hasher = CSipHasher(salt0, salt1).Write(hashAddr << 32).Write((GetTime() + hashAddr) / (24*60*60));
                    BOOST_FOREACH(CNode* pnode, vNodes)
                    {
                        if (pnode->nVersion < CADDR_TIME_VERSION)
                            continue;
                        uint64_t hashKey = CSipHasher(hasher).Write(pnode->id).Finalize();
                        mapMix.insert(make_pair(hashKey, pnode));
                    }
                    int nRelayNodes = fReachable ? 2 : 1; // limited relaying of addresses outside our network(s)
                    for (multimap<uint64_t, CNode*>::iterator mi = mapMix.begin(); mi != mapMix.end() && nRelayNodes-- > 0; ++mi)
                        ((*mi).second)->PushAddress(addr);
                }
            }
            // Do not store addresses outside our network
            if (fReachable)
                vAddrOk.push_back(addr);
        }
        addrman.Add(vAddrOk, pfrom->addr, 2 * 60 * 60);
        if (vAddr.size() < 1000)
            pfrom->fGetAddr = false;
        if (pfrom->fOneShot)
            pfrom->fDisconnect = true;
    }

    else if (strCommand == NetMsgType::SENDHEADERS)
    {
        LOCK(cs_main);
        State(pfrom->GetId())->fPreferHeaders = true;
    }

    else if (strCommand == NetMsgType::SENDCMPCT)
    {
        bool fAnnounceUsingCMPCTBLOCK = false;
        uint64_t nCMPCTBLOCKVersion = 1;
        vRecv >> fAnnounceUsingCMPCTBLOCK >> nCMPCTBLOCKVersion;
        if (nCMPCTBLOCKVersion == 1) {
            LOCK(cs_main);
            State(pfrom->GetId())->fProvidesHeaderAndIDs = true;
            State(pfrom->GetId())->fPreferHeaderAndIDs = fAnnounceUsingCMPCTBLOCK;
        }
    }


    else if (strCommand == NetMsgType::INV)
    {
        vector<CInv> vInv;
        vRecv >> vInv;
        if (vInv.size() > MAX_INV_SZ)
        {
            LOCK(cs_main);
            Misbehaving(pfrom->GetId(), 20);
            return error("message inv size() = %u", vInv.size());
        }

        bool fBlocksOnly = !fRelayTxes;

        // Allow whitelisted peers to send data other than blocks in blocks only mode if whitelistrelay is true
        if (pfrom->fWhitelisted && GetBoolArg("-whitelistrelay", DEFAULT_WHITELISTRELAY))
            fBlocksOnly = false;

        LOCK(cs_main);

        uint32_t nFetchFlags = GetFetchFlags(pfrom, chainActive.Tip(), chainparams.GetConsensus());

        std::vector<CInv> vToFetch;

        for (unsigned int nInv = 0; nInv < vInv.size(); nInv++)
        {
            CInv &inv = vInv[nInv];

            boost::this_thread::interruption_point();

            bool fAlreadyHave = AlreadyHave(inv);
            LogPrint("net", "got inv: %s  %s peer=%d\n", inv.ToString(), fAlreadyHave ? "have" : "new", pfrom->id);

            if (inv.type == MSG_TX) {
                inv.type |= nFetchFlags;
            }

            if (inv.type == MSG_BLOCK) {
                UpdateBlockAvailability(pfrom->GetId(), inv.hash);
                if (!fAlreadyHave && !fImporting && !fReindex && !mapBlocksInFlight.count(inv.hash)) {
                    // First request the headers preceding the announced block. In the normal fully-synced
                    // case where a new block is announced that succeeds the current tip (no reorganization),
                    // there are no such headers.
                    // Secondly, and only when we are close to being synced, we request the announced block directly,
                    // to avoid an extra round-trip. Note that we must *first* ask for the headers, so by the
                    // time the block arrives, the header chain leading up to it is already validated. Not
                    // doing this will result in the received block being rejected as an orphan in case it is
                    // not a direct successor.
                    pfrom->PushMessage(NetMsgType::GETHEADERS, chainActive.GetLocator(pindexBestHeader), inv.hash);
                    CNodeState *nodestate = State(pfrom->GetId());
                    if (CanDirectFetch(chainparams.GetConsensus()) &&
                        nodestate->nBlocksInFlight < MAX_BLOCKS_IN_TRANSIT_PER_PEER &&
                        (!IsWitnessEnabled(chainActive.Tip(), chainparams.GetConsensus()) || State(pfrom->GetId())->fHaveWitness)) {
                        inv.type |= nFetchFlags;
//                        if (nodestate->fProvidesHeaderAndIDs && !(nLocalServices & NODE_WITNESS))
//                            vToFetch.push_back(CInv(MSG_CMPCT_BLOCK, inv.hash));
//                        else
                            vToFetch.push_back(inv);
                        // Mark block as in flight already, even though the actual "getdata" message only goes out
                        // later (within the same cs_main lock, though).
                        MarkBlockAsInFlight(pfrom->GetId(), inv.hash, chainparams.GetConsensus());
                    }
                    LogPrint("net", "getheaders (%d) %s to peer=%d\n", pindexBestHeader->nHeight, inv.hash.ToString(), pfrom->id);
                }
            }
            else
            {
                pfrom->AddInventoryKnown(inv);
                if (fBlocksOnly)
                    LogPrint("net", "transaction (%s) inv sent in violation of protocol peer=%d\n", inv.hash.ToString(), pfrom->id);
                else if (!fAlreadyHave && !fImporting && !fReindex && !IsInitialBlockDownload())
                    pfrom->AskFor(inv);
            }

            // Track requests for our stuff
            GetMainSignals().Inventory(inv.hash);

            if (pfrom->nSendSize > (SendBufferSize() * 2)) {
                Misbehaving(pfrom->GetId(), 50);
                return error("send buffer size() = %u", pfrom->nSendSize);
            }
        }

        if (!vToFetch.empty())
            pfrom->PushMessage(NetMsgType::GETDATA, vToFetch);
    }


    else if (strCommand == NetMsgType::GETDATA)
    {
        vector<CInv> vInv;
        vRecv >> vInv;
        if (vInv.size() > MAX_INV_SZ)
        {
            LOCK(cs_main);
            Misbehaving(pfrom->GetId(), 20);
            return error("message getdata size() = %u", vInv.size());
        }

        if (fDebug || (vInv.size() != 1))
            LogPrint("net", "received getdata (%u invsz) peer=%d\n", vInv.size(), pfrom->id);

        if ((fDebug && vInv.size() > 0) || (vInv.size() == 1))
            LogPrint("net", "received getdata for: %s peer=%d\n", vInv[0].ToString(), pfrom->id);

        pfrom->vRecvGetData.insert(pfrom->vRecvGetData.end(), vInv.begin(), vInv.end());
        ProcessGetData(pfrom, chainparams.GetConsensus());
    }


    else if (strCommand == NetMsgType::GETBLOCKS)
    {
        CBlockLocator locator;
        uint256 hashStop;
        vRecv >> locator >> hashStop;

        LOCK(cs_main);

        // Find the last block the caller has in the main chain
        CBlockIndex* pindex = FindForkInGlobalIndex(chainActive, locator);

        // Send the rest of the chain
        if (pindex)
            pindex = chainActive.Next(pindex);
        int nLimit = 500;
        LogPrint("net", "getblocks %d to %s limit %d from peer=%d\n", (pindex ? pindex->nHeight : -1), hashStop.IsNull() ? "end" : hashStop.ToString(), nLimit, pfrom->id);
        for (; pindex; pindex = chainActive.Next(pindex))
        {
            if (pindex->GetBlockHash() == hashStop)
            {
                LogPrint("net", "  getblocks stopping at %d %s\n", pindex->nHeight, pindex->GetBlockHash().ToString());
                break;
            }
            // If pruning, don't inv blocks unless we have on disk and are likely to still have
            // for some reasonable time window (1 hour) that block relay might require.
            const int nPrunedBlocksLikelyToHave = MIN_BLOCKS_TO_KEEP - 3600 / chainparams.GetConsensus().nPowTargetSpacing;
            if (fPruneMode && (!(pindex->nStatus & BLOCK_HAVE_DATA) || pindex->nHeight <= chainActive.Tip()->nHeight - nPrunedBlocksLikelyToHave))
            {
                LogPrint("net", " getblocks stopping, pruned or too old block at %d %s\n", pindex->nHeight, pindex->GetBlockHash().ToString());
                break;
            }
            pfrom->PushInventory(CInv(MSG_BLOCK, pindex->GetBlockHash()));
            if (--nLimit <= 0)
            {
                // When this block is requested, we'll send an inv that'll
                // trigger the peer to getblocks the next batch of inventory.
                LogPrint("net", "  getblocks stopping at limit %d %s\n", pindex->nHeight, pindex->GetBlockHash().ToString());
                pfrom->hashContinue = pindex->GetBlockHash();
                break;
            }
        }
    }


    else if (strCommand == NetMsgType::GETBLOCKTXN)
    {
        BlockTransactionsRequest req;
        vRecv >> req;

        BlockMap::iterator it = mapBlockIndex.find(req.blockhash);
        if (it == mapBlockIndex.end() || !(it->second->nStatus & BLOCK_HAVE_DATA)) {
            LogPrintf("Peer %d sent us a getblocktxn for a block we don't have", pfrom->id);
            return true;
        }

        if (it->second->nHeight < chainActive.Height() - 15) {
            LogPrint("net", "Peer %d sent us a getblocktxn for a block > 15 deep", pfrom->id);
            return true;
        }

        CBlock block;
        assert(ReadBlockFromDisk(block, it->second, chainparams.GetConsensus()));

        BlockTransactions resp(req);
        for (size_t i = 0; i < req.indexes.size(); i++) {
            if (req.indexes[i] >= block.vtx.size()) {
                Misbehaving(pfrom->GetId(), 100);
                LogPrintf("Peer %d sent us a getblocktxn with out-of-bounds tx indices", pfrom->id);
                return true;
            }
            resp.txn[i] = block.vtx[req.indexes[i]];
        }
        pfrom->PushMessageWithFlag(SERIALIZE_TRANSACTION_NO_WITNESS, NetMsgType::BLOCKTXN, resp);
    }


    else if (strCommand == NetMsgType::GETHEADERS)
    {
        CBlockLocator locator;
        uint256 hashStop;
        vRecv >> locator >> hashStop;

        LOCK(cs_main);
        if (IsInitialBlockDownload() && !pfrom->fWhitelisted) {
            LogPrint("net", "Ignoring getheaders from peer=%d because node is in initial block download\n", pfrom->id);
            return true;
        }

        CNodeState *nodestate = State(pfrom->GetId());
        CBlockIndex* pindex = NULL;
        if (locator.IsNull())
        {
            // If locator is null, return the hashStop block
            BlockMap::iterator mi = mapBlockIndex.find(hashStop);
            if (mi == mapBlockIndex.end())
                return true;
            pindex = (*mi).second;
        }
        else
        {
            // Find the last block the caller has in the main chain
            pindex = FindForkInGlobalIndex(chainActive, locator);
            if (pindex)
                pindex = chainActive.Next(pindex);
        }

        // we must use CBlocks, as CBlockHeaders won't include the 0x00 nTx count at the end
        vector<CBlock> vHeaders;
        int nLimit = MAX_HEADERS_RESULTS;
        LogPrint("net", "getheaders %d to %s from peer=%d\n", (pindex ? pindex->nHeight : -1), hashStop.ToString(), pfrom->id);
        for (; pindex; pindex = chainActive.Next(pindex))
        {
            vHeaders.push_back(pindex->GetBlockHeader());
            if (--nLimit <= 0 || pindex->GetBlockHash() == hashStop)
                break;
        }
        // pindex can be NULL either if we sent chainActive.Tip() OR
        // if our peer has chainActive.Tip() (and thus we are sending an empty
        // headers message). In both cases it's safe to update
        // pindexBestHeaderSent to be our tip.
        nodestate->pindexBestHeaderSent = pindex ? pindex : chainActive.Tip();
        pfrom->PushMessage(NetMsgType::HEADERS, vHeaders);
    }


    else if (strCommand == NetMsgType::TX)
    {
        // Stop processing the transaction early if
        // We are in blocks only mode and peer is either not whitelisted or whitelistrelay is off
        if (!fRelayTxes && (!pfrom->fWhitelisted || !GetBoolArg("-whitelistrelay", DEFAULT_WHITELISTRELAY)))
        {
            LogPrint("net", "transaction sent in violation of protocol peer=%d\n", pfrom->id);
            return true;
        }

        deque<COutPoint> vWorkQueue;
        vector<uint256> vEraseQueue;
        CTransaction tx;
        vRecv >> tx;

	LogPrint("net", "Received tx %s peer=%d\n%s\n", tx.GetHash().ToString(), pfrom->id, tx.ToString());

        CInv inv(MSG_TX, tx.GetHash());
        pfrom->AddInventoryKnown(inv);

        LOCK(cs_main);

        bool fMissingInputs = false;
        CValidationState state;

        pfrom->setAskFor.erase(inv.hash);
        mapAlreadyAskedFor.erase(inv.hash);

        if (!AlreadyHave(inv) && AcceptToMemoryPool(mempool, state, tx, true, &fMissingInputs)) {
            mempool.check(pcoinsTip);
            RelayTransaction(tx);
            for (unsigned int i = 0; i < tx.vout.size(); i++) {
                vWorkQueue.emplace_back(inv.hash, i);
            }

            pfrom->nLastTXTime = GetTime();

            LogPrint("mempool", "AcceptToMemoryPool: peer=%d: accepted %s (poolsz %u txn, %u kB)\n",
                pfrom->id,
                tx.GetHash().ToString(),
                mempool.size(), mempool.DynamicMemoryUsage() / 1000);

            // Recursively process any orphan transactions that depended on this one
            set<NodeId> setMisbehaving;
            while (!vWorkQueue.empty()) {
                auto itByPrev = mapOrphanTransactionsByPrev.find(vWorkQueue.front());
                vWorkQueue.pop_front();
                if (itByPrev == mapOrphanTransactionsByPrev.end())
                    continue;
                for (auto mi = itByPrev->second.begin();
                     mi != itByPrev->second.end();
                     ++mi)
                {
                    const CTransaction& orphanTx = (*mi)->second.tx;
                    const uint256& orphanHash = orphanTx.GetHash();
                    NodeId fromPeer = (*mi)->second.fromPeer;
                    bool fMissingInputs2 = false;
                    // Use a dummy CValidationState so someone can't setup nodes to counter-DoS based on orphan
                    // resolution (that is, feeding people an invalid transaction based on LegitTxX in order to get
                    // anyone relaying LegitTxX banned)
                    CValidationState stateDummy;


                    if (setMisbehaving.count(fromPeer))
                        continue;
                    if (AcceptToMemoryPool(mempool, stateDummy, orphanTx, true, &fMissingInputs2)) {
                        LogPrint("mempool", "   accepted orphan tx %s\n", orphanHash.ToString());
                        RelayTransaction(orphanTx);
                        for (unsigned int i = 0; i < orphanTx.vout.size(); i++) {
                            vWorkQueue.emplace_back(orphanHash, i);
                        }
                        vEraseQueue.push_back(orphanHash);
                    }
                    else if (!fMissingInputs2)
                    {
                        int nDos = 0;
                        if (stateDummy.IsInvalid(nDos) && nDos > 0 && (!state.CorruptionPossible() || State(fromPeer)->fHaveWitness))
                        {
                            // Punish peer that gave us an invalid orphan tx
                            Misbehaving(fromPeer, nDos);
                            setMisbehaving.insert(fromPeer);
                            LogPrint("mempool", "   invalid orphan tx %s\n", orphanHash.ToString());
                        }
                        // Has inputs but not accepted to mempool
                        // Probably non-standard or insufficient fee/priority
                        LogPrint("mempool", "   removed orphan tx %s\n", orphanHash.ToString());
                        vEraseQueue.push_back(orphanHash);
                        if (!stateDummy.CorruptionPossible()) {
                            assert(recentRejects);
                            recentRejects->insert(orphanHash);
                        }
                    }
                    mempool.check(pcoinsTip);
                }
            }

            BOOST_FOREACH(uint256 hash, vEraseQueue)
                EraseOrphanTx(hash);
        }
        else if (fMissingInputs)
        {
            bool fRejectedParents = false; // It may be the case that the orphans parents have all been rejected
            BOOST_FOREACH(const CTxIn& txin, tx.vin) {
                if (recentRejects->contains(txin.prevout.hash)) {
                    fRejectedParents = true;
                    break;
                }
            }
            if (!fRejectedParents) {
                BOOST_FOREACH(const CTxIn& txin, tx.vin) {
                    CInv inv(MSG_TX, txin.prevout.hash);
                    pfrom->AddInventoryKnown(inv);
                    if (!AlreadyHave(inv)) pfrom->AskFor(inv);
                }
                AddOrphanTx(tx, pfrom->GetId());

                // DoS prevention: do not allow mapOrphanTransactions to grow unbounded
                unsigned int nMaxOrphanTx = (unsigned int)std::max((int64_t)0, GetArg("-maxorphantx", DEFAULT_MAX_ORPHAN_TRANSACTIONS));
                unsigned int nEvicted = LimitOrphanTxSize(nMaxOrphanTx);
                if (nEvicted > 0)
                    LogPrint("mempool", "mapOrphan overflow, removed %u tx\n", nEvicted);
            } else {
                LogPrint("mempool", "not keeping orphan with rejected parents %s\n",tx.GetHash().ToString());
            }
        } else {
            if (!state.CorruptionPossible()) {
                assert(recentRejects);
                recentRejects->insert(tx.GetHash());
            }

            if (pfrom->fWhitelisted && GetBoolArg("-whitelistforcerelay", DEFAULT_WHITELISTFORCERELAY)) {
                // Always relay transactions received from whitelisted peers, even
                // if they were already in the mempool or rejected from it due
                // to policy, allowing the node to function as a gateway for
                // nodes hidden behind it.
                //
                // Never relay transactions that we would assign a non-zero DoS
                // score for, as we expect peers to do the same with us in that
                // case.
                int nDoS = 0;
                if (!state.IsInvalid(nDoS) || nDoS == 0) {
                    LogPrintf("Force relaying tx %s from whitelisted peer=%d\n", tx.GetHash().ToString(), pfrom->id);
                    RelayTransaction(tx);
                } else {
                    LogPrintf("Not relaying invalid transaction %s from whitelisted peer=%d (%s)\n", tx.GetHash().ToString(), pfrom->id, FormatStateMessage(state));
                }
            }
        }
        int nDoS = 0;
        if (state.IsInvalid(nDoS))
        {
            LogPrint("mempoolrej", "%s from peer=%d was not accepted: %s\n", tx.GetHash().ToString(),
                pfrom->id,
                FormatStateMessage(state));
            if (state.GetRejectCode() < REJECT_INTERNAL) // Never send AcceptToMemoryPool's internal codes over P2P
                pfrom->PushMessage(NetMsgType::REJECT, strCommand, (unsigned char)state.GetRejectCode(),
                                   state.GetRejectReason().substr(0, MAX_REJECT_MESSAGE_LENGTH), inv.hash);
            if (nDoS > 0 && (!state.CorruptionPossible() || State(pfrom->id)->fHaveWitness)) {
                // When a non-witness-supporting peer gives us a transaction that would
                // be accepted if witness validation was off, we can't blame them for it.
                Misbehaving(pfrom->GetId(), nDoS);
            }
        }
        FlushStateToDisk(state, FLUSH_STATE_PERIODIC);
    }


    else if (strCommand == NetMsgType::CMPCTBLOCK && !fImporting && !fReindex) // Ignore blocks received while importing
    {
        CBlockHeaderAndShortTxIDs cmpctblock;
        vRecv >> cmpctblock;

        LOCK(cs_main);

        if (mapBlockIndex.find(cmpctblock.header.hashPrevBlock) == mapBlockIndex.end()) {
            // Doesn't connect (or is genesis), instead of DoSing in AcceptBlockHeader, request deeper headers
            if (!IsInitialBlockDownload())
                pfrom->PushMessage(NetMsgType::GETHEADERS, chainActive.GetLocator(pindexBestHeader), uint256());
            return true;
        }

        CBlockIndex *pindex = NULL;
        CValidationState state;
        if (!AcceptBlockHeader(cmpctblock.header, state, chainparams, &pindex)) {
            int nDoS;
            if (state.IsInvalid(nDoS)) {
                if (nDoS > 0)
                    Misbehaving(pfrom->GetId(), nDoS);
                LogPrintf("Peer %d sent us invalid header via cmpctblock\n", pfrom->id);
                return true;
            }
        }

        // If AcceptBlockHeader returned true, it set pindex
        assert(pindex);
        UpdateBlockAvailability(pfrom->GetId(), pindex->GetBlockHash());

        std::map<uint256, pair<NodeId, list<QueuedBlock>::iterator> >::iterator blockInFlightIt = mapBlocksInFlight.find(pindex->GetBlockHash());
        bool fAlreadyInFlight = blockInFlightIt != mapBlocksInFlight.end();

        if (pindex->nStatus & BLOCK_HAVE_DATA) // Nothing to do here
            return true;

        if (pindex->nChainWork <= chainActive.Tip()->nChainWork || // We know something better
                pindex->nTx != 0) { // We had this block at some point, but pruned it
            if (fAlreadyInFlight) {
                // We requested this block for some reason, but our mempool will probably be useless
                // so we just grab the block via normal getdata
                std::vector<CInv> vInv(1);
                vInv[0] = CInv(MSG_BLOCK, cmpctblock.header.GetHash());
                pfrom->PushMessage(NetMsgType::GETDATA, vInv);
            }
            return true;
        }

        // If we're not close to tip yet, give up and let parallel block fetch work its magic
        if (!fAlreadyInFlight && !CanDirectFetch(chainparams.GetConsensus()))
            return true;

        CNodeState *nodestate = State(pfrom->GetId());

        // We want to be a bit conservative just to be extra careful about DoS
        // possibilities in compact block processing...
        if (pindex->nHeight <= chainActive.Height() + 2) {
            if ((!fAlreadyInFlight && nodestate->nBlocksInFlight < MAX_BLOCKS_IN_TRANSIT_PER_PEER) ||
                 (fAlreadyInFlight && blockInFlightIt->second.first == pfrom->GetId())) {
                list<QueuedBlock>::iterator *queuedBlockIt = NULL;
                if (!MarkBlockAsInFlight(pfrom->GetId(), pindex->GetBlockHash(), chainparams.GetConsensus(), pindex, &queuedBlockIt)) {
                    if (!(*queuedBlockIt)->partialBlock)
                        (*queuedBlockIt)->partialBlock.reset(new PartiallyDownloadedBlock(&mempool));
                    else {
                        // The block was already in flight using compact blocks from the same peer
                        LogPrint("net", "Peer sent us compact block we were already syncing!\n");
                        return true;
                    }
                }

                PartiallyDownloadedBlock& partialBlock = *(*queuedBlockIt)->partialBlock;
                ReadStatus status = partialBlock.InitData(cmpctblock);
                if (status == READ_STATUS_INVALID) {
                    MarkBlockAsReceived(pindex->GetBlockHash()); // Reset in-flight state in case of whitelist
                    Misbehaving(pfrom->GetId(), 100);
                    LogPrintf("Peer %d sent us invalid compact block\n", pfrom->id);
                    return true;
                } else if (status == READ_STATUS_FAILED) {
                    // Duplicate txindexes, the block is now in-flight, so just request it
                    std::vector<CInv> vInv(1);
                    vInv[0] = CInv(MSG_BLOCK, cmpctblock.header.GetHash());
                    pfrom->PushMessage(NetMsgType::GETDATA, vInv);
                    return true;
                }

                BlockTransactionsRequest req;
                for (size_t i = 0; i < cmpctblock.BlockTxCount(); i++) {
                    if (!partialBlock.IsTxAvailable(i))
                        req.indexes.push_back(i);
                }
                if (req.indexes.empty()) {
                    // Dirty hack to jump to BLOCKTXN code (TODO: move message handling into their own functions)
                    BlockTransactions txn;
                    txn.blockhash = cmpctblock.header.GetHash();
                    CDataStream blockTxnMsg(SER_NETWORK, PROTOCOL_VERSION);
                    blockTxnMsg << txn;
                    return ProcessMessage(pfrom, NetMsgType::BLOCKTXN, blockTxnMsg, nTimeReceived, chainparams);
                } else {
                    req.blockhash = pindex->GetBlockHash();
                    pfrom->PushMessage(NetMsgType::GETBLOCKTXN, req);
                }
            }
        } else {
            if (fAlreadyInFlight) {
                // We requested this block, but its far into the future, so our
                // mempool will probably be useless - request the block normally
                std::vector<CInv> vInv(1);
                vInv[0] = CInv(MSG_BLOCK, cmpctblock.header.GetHash());
                pfrom->PushMessage(NetMsgType::GETDATA, vInv);
                return true;
            } else {
                // If this was an announce-cmpctblock, we want the same treatment as a header message
                // Dirty hack to process as if it were just a headers message (TODO: move message handling into their own functions)
                std::vector<CBlock> headers;
                headers.push_back(cmpctblock.header);
                CDataStream vHeadersMsg(SER_NETWORK, PROTOCOL_VERSION);
                vHeadersMsg << headers;
                return ProcessMessage(pfrom, NetMsgType::HEADERS, vHeadersMsg, nTimeReceived, chainparams);
            }
        }

        CheckBlockIndex(chainparams.GetConsensus());
    }

    else if (strCommand == NetMsgType::BLOCKTXN && !fImporting && !fReindex) // Ignore blocks received while importing
    {
        BlockTransactions resp;
        vRecv >> resp;

        LOCK(cs_main);

        map<uint256, pair<NodeId, list<QueuedBlock>::iterator> >::iterator it = mapBlocksInFlight.find(resp.blockhash);
        if (it == mapBlocksInFlight.end() || !it->second.second->partialBlock ||
                it->second.first != pfrom->GetId()) {
            LogPrint("net", "Peer %d sent us block transactions for block we weren't expecting\n", pfrom->id);
            return true;
        }

        PartiallyDownloadedBlock& partialBlock = *it->second.second->partialBlock;
        CBlock block;
        ReadStatus status = partialBlock.FillBlock(block, resp.txn);
        if (status == READ_STATUS_INVALID) {
            MarkBlockAsReceived(resp.blockhash); // Reset in-flight state in case of whitelist
            LogPrintf("Peer %d sent us invalid compact block/non-matching block transactions\n", pfrom->id);
            return true;
        } else if (status == READ_STATUS_FAILED) {
            // Might have collided, fall back to getdata now :(
            std::vector<CInv> invs;
            invs.push_back(CInv(MSG_BLOCK, resp.blockhash));
            pfrom->PushMessage(NetMsgType::GETDATA, invs);
        } else {
            CValidationState state;
            ProcessNewBlock(state, chainparams, pfrom, &block, false, NULL);
            int nDoS;
            if (state.IsInvalid(nDoS)) {
                assert (state.GetRejectCode() < REJECT_INTERNAL); // Blocks are never rejected with internal reject codes
                pfrom->PushMessage(NetMsgType::REJECT, strCommand, (unsigned char)state.GetRejectCode(),
                                   state.GetRejectReason().substr(0, MAX_REJECT_MESSAGE_LENGTH), block.GetHash());
                if (nDoS > 0) {
                    LOCK(cs_main);
                    Misbehaving(pfrom->GetId(), nDoS);
                }
            }
        }
    }


    else if (strCommand == NetMsgType::HEADERS && !fImporting && !fReindex) // Ignore headers received while importing
    {
        std::vector<CBlock> headers;

        // Bypass the normal CBlock deserialization, as we don't want to risk deserializing 2000 full blocks.
        unsigned int nCount = ReadCompactSize(vRecv);

        if (nCount > MAX_HEADERS_RESULTS) {
            LOCK(cs_main);
            Misbehaving(pfrom->GetId(), 20);
            return error("headers message size = %u", nCount);
        }
        headers.resize(nCount);

        for (unsigned int n = 0; n < nCount; n++) {

            vRecv >> headers[n];

            //ReadCompactSize(vRecv); // ignore tx count; assume it is 0.
        }

        {
        LOCK(cs_main);

        if (nCount == 0) {
            // Nothing interesting. Stop asking this peers for more headers.
            return true;
        }

        CNodeState *nodestate = State(pfrom->GetId());

        // If this looks like it could be a block announcement (nCount <
        // MAX_BLOCKS_TO_ANNOUNCE), use special logic for handling headers that
        // don't connect:
        // - Send a getheaders message in response to try to connect the chain.
        // - The peer can send up to MAX_UNCONNECTING_HEADERS in a row that
        //   don't connect before giving DoS points
        // - Once a headers message is received that is valid and does connect,
        //   nUnconnectingHeaders gets reset back to 0.
        if (mapBlockIndex.find(headers[0].hashPrevBlock) == mapBlockIndex.end() && nCount < MAX_BLOCKS_TO_ANNOUNCE) {
            nodestate->nUnconnectingHeaders++;
            pfrom->PushMessage(NetMsgType::GETHEADERS, chainActive.GetLocator(pindexBestHeader), uint256());
            LogPrint("net", "received header %s: missing prev block %s, sending getheaders (%d) to end (peer=%d, nUnconnectingHeaders=%d)\n",
                    headers[0].GetHash().ToString(),
                    headers[0].hashPrevBlock.ToString(),
                    pindexBestHeader->nHeight,
                    pfrom->id, nodestate->nUnconnectingHeaders);
            // Set hashLastUnknownBlock for this peer, so that if we
            // eventually get the headers - even from a different peer -
            // we can use this peer to download.
            UpdateBlockAvailability(pfrom->GetId(), headers.back().GetHash());

            if (nodestate->nUnconnectingHeaders % MAX_UNCONNECTING_HEADERS == 0) {
                Misbehaving(pfrom->GetId(), 20);
            }

            return true;
        }

        bool ret = true;
        bool bFirst = true;
        string strError = "";

        int nFirst = 0;
        int nLast = 0;

        CBlockIndex *pindexLast = NULL;

        BOOST_FOREACH(const CBlock& header, headers) {
            CValidationState state;
            if (pindexLast != NULL && header.hashPrevBlock != pindexLast->GetBlockHash()) {
                Misbehaving(pfrom->GetId(), 20);
                ret = false;
                strError = "non-continuous headers sequence";
                break;
            }
            CBlockHeader pblockheader = CBlockHeader(header);
            if (!AcceptBlockHeader(pblockheader, state, chainparams, &pindexLast)) {
                int nDoS;
                if (state.IsInvalid(nDoS)) {
                    if (nDoS > 0)
                        Misbehaving(pfrom->GetId(), nDoS);
                    ret = false;
                    strError = "invalid header received";
                    break;
                }
            }
            if (pindexLast) {
                nLast = pindexLast->nHeight;
                if (bFirst){
                    nFirst = pindexLast->nHeight;
                    bFirst = false;
                }
            }
        }

        if(GetBoolArg("-headerspamfilter", DEFAULT_HEADER_SPAM_FILTER))
        {
            LOCK(cs_main);
            CValidationState state;
            CNodeState *nodestate = State(pfrom->GetId());
            nodestate->headers.addHeaders(nFirst, nLast);
            int nDoS;
            ret = nodestate->headers.updateState(state, ret);
            if (state.IsInvalid(nDoS)) {
                if (nDoS > 0)
                    Misbehaving(pfrom->GetId(), nDoS);
                ret = false;
                strError = strError!="" ? strError + " / ": "";
                strError = "header spam protection";
            }
        }

        if (!ret)
            return error(strError.c_str());

        if (nodestate->nUnconnectingHeaders > 0) {
            LogPrint("net", "peer=%d: resetting nUnconnectingHeaders (%d -> 0)\n", pfrom->id, nodestate->nUnconnectingHeaders);
        }
        nodestate->nUnconnectingHeaders = 0;

        assert(pindexLast);
        UpdateBlockAvailability(pfrom->GetId(), pindexLast->GetBlockHash());

        if (nCount == MAX_HEADERS_RESULTS) {
            // Headers message had its maximum size; the peer may have more headers.
            // TODO: optimize: if pindexLast is an ancestor of chainActive.Tip or pindexBestHeader, continue
            // from there instead.
            LogPrint("net", "more getheaders (%d) to end to peer=%d (startheight:%d)\n", pindexLast->nHeight, pfrom->id, pfrom->nStartingHeight);
            pfrom->PushMessage(NetMsgType::GETHEADERS, chainActive.GetLocator(pindexLast), uint256());
        }

        bool fCanDirectFetch = CanDirectFetch(chainparams.GetConsensus());

        // If this set of headers is valid and ends in a block with at least as
        // much work as our tip, download as much as possible.
        if (fCanDirectFetch && pindexLast->IsValid(BLOCK_VALID_TREE) && chainActive.Tip()->nChainWork <= pindexLast->nChainWork) {
            vector<CBlockIndex *> vToFetch;
            CBlockIndex *pindexWalk = pindexLast;
            // Calculate all the blocks we'd need to switch to pindexLast, up to a limit.
            while (pindexWalk && !chainActive.Contains(pindexWalk) && vToFetch.size() <= MAX_BLOCKS_IN_TRANSIT_PER_PEER) {
                if (!(pindexWalk->nStatus & BLOCK_HAVE_DATA) &&
                        !mapBlocksInFlight.count(pindexWalk->GetBlockHash()) &&
                        (!IsWitnessEnabled(pindexWalk->pprev, chainparams.GetConsensus()) || State(pfrom->GetId())->fHaveWitness)) {
                    // We don't have this block, and it's not yet in flight.
                    vToFetch.push_back(pindexWalk);
                }
                pindexWalk = pindexWalk->pprev;
            }
            // If pindexWalk still isn't on our main chain, we're looking at a
            // very large reorg at a time we think we're close to caught up to
            // the main chain -- this shouldn't really happen.  Bail out on the
            // direct fetch and rely on parallel download instead.
            if (!chainActive.Contains(pindexWalk)) {
                LogPrint("net", "Large reorg, won't direct fetch to %s (%d)\n",
                        pindexLast->GetBlockHash().ToString(),
                        pindexLast->nHeight);
            } else {
                vector<CInv> vGetData;
                // Download as much as possible, from earliest to latest.
                BOOST_REVERSE_FOREACH(CBlockIndex *pindex, vToFetch) {
                    if (nodestate->nBlocksInFlight >= MAX_BLOCKS_IN_TRANSIT_PER_PEER) {
                        // Can't download any more from this peer
                        break;
                    }
                    uint32_t nFetchFlags = GetFetchFlags(pfrom, pindex->pprev, chainparams.GetConsensus());
                    vGetData.push_back(CInv(MSG_BLOCK | nFetchFlags, pindex->GetBlockHash()));
                    MarkBlockAsInFlight(pfrom->GetId(), pindex->GetBlockHash(), chainparams.GetConsensus(), pindex);
                    LogPrint("net", "Requesting block %s from  peer=%d\n",
                            pindex->GetBlockHash().ToString(), pfrom->id);
                }
                if (vGetData.size() > 1) {
                    LogPrint("net", "Downloading blocks toward %s (%d) via headers direct fetch\n",
                            pindexLast->GetBlockHash().ToString(), pindexLast->nHeight);
                }
                if (vGetData.size() > 0) {
//                    if (nodestate->fProvidesHeaderAndIDs && vGetData.size() == 1 && mapBlocksInFlight.size() == 1 && pindexLast->pprev->IsValid(BLOCK_VALID_CHAIN) && !(nLocalServices & NODE_WITNESS)) {
//                        // We seem to be rather well-synced, so it appears pfrom was the first to provide us
//                        // with this block! Let's get them to announce using compact blocks in the future.
//                        MaybeSetPeerAsAnnouncingHeaderAndIDs(nodestate, pfrom);
//                        // In any case, we want to download using a compact block, not a regular one
//                        vGetData[0] = CInv(MSG_CMPCT_BLOCK, vGetData[0].hash);
//                    }
                    pfrom->PushMessage(NetMsgType::GETDATA, vGetData);
                }
            }
        }

        CheckBlockIndex(chainparams.GetConsensus());
        }

        NotifyHeaderTip();
    }

    else if (strCommand == NetMsgType::BLOCK && !fImporting && !fReindex) // Ignore blocks received while importing
    {
        CBlock block;
        vRecv >> block;

        LogPrint("net", "received block %s peer=%d\n%s\n", block.GetHash().ToString(), pfrom->id, block.ToString());

        CValidationState state;
        // Process all blocks from whitelisted peers, even if not requested,
        // unless we're still syncing with the network.
        // Such an unrequested block may still be processed, subject to the
        // conditions in AcceptBlock().
        bool forceProcessing = pfrom->fWhitelisted && !IsInitialBlockDownload();
        ProcessNewBlock(state, chainparams, pfrom, &block, forceProcessing, NULL);
        int nDoS;
        if (state.IsInvalid(nDoS)) {
            assert (state.GetRejectCode() < REJECT_INTERNAL); // Blocks are never rejected with internal reject codes
            pfrom->PushMessage(NetMsgType::REJECT, strCommand, (unsigned char)state.GetRejectCode(),
                               state.GetRejectReason().substr(0, MAX_REJECT_MESSAGE_LENGTH), block.GetHash());
            if (nDoS > 0) {
                LOCK(cs_main);
                Misbehaving(pfrom->GetId(), nDoS);
            }
        }

    }


    else if (strCommand == NetMsgType::GETADDR)
    {
        // This asymmetric behavior for inbound and outbound connections was introduced
        // to prevent a fingerprinting attack: an attacker can send specific fake addresses
        // to users' AddrMan and later request them by sending getaddr messages.
        // Making nodes which are behind NAT and can only make outgoing connections ignore
        // the getaddr message mitigates the attack.
        if (!pfrom->fInbound) {
            LogPrint("net", "Ignoring \"getaddr\" from outbound connection. peer=%d\n", pfrom->id);
            return true;
        }

        // Only send one GetAddr response per connection to reduce resource waste
        //  and discourage addr stamping of INV announcements.
        if (pfrom->fSentAddr) {
            LogPrint("net", "Ignoring repeated \"getaddr\". peer=%d\n", pfrom->id);
            return true;
        }
        pfrom->fSentAddr = true;

        pfrom->vAddrToSend.clear();
        vector<CAddress> vAddr = addrman.GetAddr();
        BOOST_FOREACH(const CAddress &addr, vAddr)
            pfrom->PushAddress(addr);
    }


    else if (strCommand == NetMsgType::MEMPOOL)
    {
        if (!(nLocalServices & NODE_BLOOM) && !pfrom->fWhitelisted)
        {
            LogPrint("net", "mempool request with bloom filters disabled, disconnect peer=%d\n", pfrom->GetId());
            pfrom->fDisconnect = true;
            return true;
        }

        if (CNode::OutboundTargetReached(false) && !pfrom->fWhitelisted)
        {
            LogPrint("net", "mempool request with bandwidth limit reached, disconnect peer=%d\n", pfrom->GetId());
            pfrom->fDisconnect = true;
            return true;
        }

        LOCK(pfrom->cs_inventory);
        pfrom->fSendMempool = true;
    }


    else if (strCommand == NetMsgType::PING)
    {
        if (pfrom->nVersion > BIP0031_VERSION)
        {
            uint64_t nonce = 0;
            vRecv >> nonce;
            // Echo the message back with the nonce. This allows for two useful features:
            //
            // 1) A remote node can quickly check if the connection is operational
            // 2) Remote nodes can measure the latency of the network thread. If this node
            //    is overloaded it won't respond to pings quickly and the remote node can
            //    avoid sending us more work, like chain download requests.
            //
            // The nonce stops the remote getting confused between different pings: without
            // it, if the remote node sends a ping once per second and this node takes 5
            // seconds to respond to each, the 5th ping the remote sends would appear to
            // return very quickly.
            pfrom->PushMessage(NetMsgType::PONG, nonce);
        }
    }


    else if (strCommand == NetMsgType::PONG)
    {
        int64_t pingUsecEnd = nTimeReceived;
        uint64_t nonce = 0;
        size_t nAvail = vRecv.in_avail();
        bool bPingFinished = false;
        std::string sProblem;

        if (nAvail >= sizeof(nonce)) {
            vRecv >> nonce;

            // Only process pong message if there is an outstanding ping (old ping without nonce should never pong)
            if (pfrom->nPingNonceSent != 0) {
                if (nonce == pfrom->nPingNonceSent) {
                    // Matching pong received, this ping is no longer outstanding
                    bPingFinished = true;
                    int64_t pingUsecTime = pingUsecEnd - pfrom->nPingUsecStart;
                    if (pingUsecTime > 0) {
                        // Successful ping time measurement, replace previous
                        pfrom->nPingUsecTime = pingUsecTime;
                        pfrom->nMinPingUsecTime = std::min(pfrom->nMinPingUsecTime, pingUsecTime);
                    } else {
                        // This should never happen
                        sProblem = "Timing mishap";
                    }
                } else {
                    // Nonce mismatches are normal when pings are overlapping
                    sProblem = "Nonce mismatch";
                    if (nonce == 0) {
                        // This is most likely a bug in another implementation somewhere; cancel this ping
                        bPingFinished = true;
                        sProblem = "Nonce zero";
                    }
                }
            } else {
                sProblem = "Unsolicited pong without ping";
            }
        } else {
            // This is most likely a bug in another implementation somewhere; cancel this ping
            bPingFinished = true;
            sProblem = "Short payload";
        }

        if (!(sProblem.empty())) {
            LogPrint("net", "pong peer=%d: %s, %x expected, %x received, %u bytes\n",
                pfrom->id,
                sProblem,
                pfrom->nPingNonceSent,
                nonce,
                nAvail);
        }
        if (bPingFinished) {
            pfrom->nPingNonceSent = 0;
        }
    }


    else if (strCommand == NetMsgType::FILTERLOAD)
    {
        CBloomFilter filter;
        vRecv >> filter;

        LOCK(pfrom->cs_filter);

        if (!filter.IsWithinSizeConstraints())
        {
            // There is no excuse for sending a too-large filter
            LOCK(cs_main);
            Misbehaving(pfrom->GetId(), 100);
        }
        else
        {
            delete pfrom->pfilter;
            pfrom->pfilter = new CBloomFilter(filter);
            pfrom->pfilter->UpdateEmptyFull();
        }
        pfrom->fRelayTxes = true;
    }


    else if (strCommand == NetMsgType::FILTERADD)
    {
        vector<unsigned char> vData;
        vRecv >> vData;

        // Nodes must NEVER send a data item > 520 bytes (the max size for a script data object,
        // and thus, the maximum size any matched object can have) in a filteradd message
        if (vData.size() > MAX_SCRIPT_ELEMENT_SIZE)
        {
            LOCK(cs_main);
            Misbehaving(pfrom->GetId(), 100);
        } else {
            LOCK(pfrom->cs_filter);
            if (pfrom->pfilter)
                pfrom->pfilter->insert(vData);
            else
            {
                LOCK(cs_main);
                Misbehaving(pfrom->GetId(), 100);
            }
        }
    }


    else if (strCommand == NetMsgType::FILTERCLEAR)
    {
        LOCK(pfrom->cs_filter);
        delete pfrom->pfilter;
        pfrom->pfilter = new CBloomFilter();
        pfrom->fRelayTxes = true;
    }


    else if (strCommand == NetMsgType::REJECT)
    {
        try {
            string strMsg; unsigned char ccode; string strReason;
            vRecv >> LIMITED_STRING(strMsg, CMessageHeader::COMMAND_SIZE) >> ccode >> LIMITED_STRING(strReason, MAX_REJECT_MESSAGE_LENGTH);

            ostringstream ss;
            ss << strMsg << " code " << itostr(ccode) << ": " << strReason;

            if (strMsg == NetMsgType::BLOCK || strMsg == NetMsgType::TX)
            {
                uint256 hash;
                vRecv >> hash;
                ss << ": hash " << hash.ToString();
            }
            if(fDebug || ccode == REJECT_OBSOLETE)
                LogPrintf("Nodes are rejecting our messages. Reason: %s\n", SanitizeString(ss.str()));
        } catch (const std::ios_base::failure&) {
            // Avoid feedback loops by preventing reject messages from triggering a new reject message.
            if(fDebug)
                LogPrint("net", "Unparseable reject message received\n");
        }
    }

    else if (strCommand == NetMsgType::FEEFILTER) {
        CAmount newFeeFilter = 0;
        vRecv >> newFeeFilter;
        if (MoneyRange(newFeeFilter)) {
            {
                LOCK(pfrom->cs_feeFilter);
                pfrom->minFeeFilter = newFeeFilter;
            }
            LogPrint("net", "received: feefilter of %s from peer=%d\n", CFeeRate(newFeeFilter).ToString(), pfrom->id);
        }
    }

    else {
        // Ignore unknown commands for extensibility
        LogPrint("net", "Unknown command \"%s\" from peer=%d\n", SanitizeString(strCommand), pfrom->id);
    }



    return true;
}

// requires LOCK(cs_vRecvMsg)
bool ProcessMessages(CNode* pfrom)
{
    const CChainParams& chainparams = Params();
    //if (fDebug)
    //    LogPrintf("%s(%u messages)\n", __func__, pfrom->vRecvMsg.size());

    //
    // Message format
    //  (4) message start
    //  (12) command
    //  (4) size
    //  (4) checksum
    //  (x) data
    //
    bool fOk = true;

    if (!pfrom->vRecvGetData.empty())
        ProcessGetData(pfrom, chainparams.GetConsensus());

    // this maintains the order of responses
    if (!pfrom->vRecvGetData.empty()) return fOk;

    std::deque<CNetMessage>::iterator it = pfrom->vRecvMsg.begin();
    while (!pfrom->fDisconnect && it != pfrom->vRecvMsg.end()) {
        // Don't bother if send buffer is too full to respond anyway
        if (pfrom->nSendSize >= SendBufferSize())
            break;

        // get next message
        CNetMessage& msg = *it;

        //if (fDebug)
        //    LogPrintf("%s(message %u msgsz, %u bytes, complete:%s)\n", __func__,
        //            msg.hdr.nMessageSize, msg.vRecv.size(),
        //            msg.complete() ? "Y" : "N");

        // end, if an incomplete message is found
        if (!msg.complete())
            break;

        // at this point, any failure means we can delete the current message
        it++;

        // Scan for message start
        if (memcmp(msg.hdr.pchMessageStart, chainparams.MessageStart(), MESSAGE_START_SIZE) != 0) {
            LogPrintf("PROCESSMESSAGE: INVALID MESSAGESTART %s peer=%d\n", SanitizeString(msg.hdr.GetCommand()), pfrom->id);
            fOk = false;
            break;
        }

        // Read header
        CMessageHeader& hdr = msg.hdr;
        if (!hdr.IsValid(chainparams.MessageStart()))
        {
            LogPrintf("PROCESSMESSAGE: ERRORS IN HEADER %s peer=%d\n", SanitizeString(hdr.GetCommand()), pfrom->id);
            continue;
        }
        string strCommand = hdr.GetCommand();

        // Message size
        unsigned int nMessageSize = hdr.nMessageSize;

        // Checksum
        CDataStream& vRecv = msg.vRecv;
        uint256 hash = Hash(vRecv.begin(), vRecv.begin() + nMessageSize);
        unsigned int nChecksum = ReadLE32((unsigned char*)&hash);
        if (nChecksum != hdr.nChecksum)
        {
            LogPrintf("%s(%s, %u bytes): CHECKSUM ERROR nChecksum=%08x hdr.nChecksum=%08x\n", __func__,
               SanitizeString(strCommand), nMessageSize, nChecksum, hdr.nChecksum);
            continue;
        }

        // Process message
        bool fRet = false;
        try
        {
            fRet = ProcessMessage(pfrom, strCommand, vRecv, msg.nTime, chainparams);
            boost::this_thread::interruption_point();
        }
        catch (const std::ios_base::failure& e)
        {
            pfrom->PushMessage(NetMsgType::REJECT, strCommand, REJECT_MALFORMED, string("error parsing message"));
            if (strstr(e.what(), "end of data"))
            {
                // Allow exceptions from under-length message on vRecv
                LogPrintf("%s(%s, %u bytes): Exception '%s' caught, normally caused by a message being shorter than its stated length\n", __func__, SanitizeString(strCommand), nMessageSize, e.what());
            }
            else if (strstr(e.what(), "size too large"))
            {
                // Allow exceptions from over-long size
                LogPrintf("%s(%s, %u bytes): Exception '%s' caught\n", __func__, SanitizeString(strCommand), nMessageSize, e.what());
            }
            else if (strstr(e.what(), "non-canonical ReadCompactSize()"))
            {
                // Allow exceptions from non-canonical encoding
                LogPrintf("%s(%s, %u bytes): Exception '%s' caught\n", __func__, SanitizeString(strCommand), nMessageSize, e.what());
            }
            else
            {
                PrintExceptionContinue(&e, "ProcessMessages()");
            }
        }
        catch (const boost::thread_interrupted&) {
            throw;
        }
        catch (const std::exception& e) {
            PrintExceptionContinue(&e, "ProcessMessages()");
        } catch (...) {
            PrintExceptionContinue(NULL, "ProcessMessages()");
        }

        if (!fRet)
            LogPrintf("%s(%s, %u bytes) FAILED peer=%d\n", __func__, SanitizeString(strCommand), nMessageSize, pfrom->id);

        break;
    }

    // In case the connection got shut down, its receive buffer was wiped
    if (!pfrom->fDisconnect)
        pfrom->vRecvMsg.erase(pfrom->vRecvMsg.begin(), it);

    return fOk;
}

class CompareInvMempoolOrder
{
    CTxMemPool *mp;
public:
    CompareInvMempoolOrder(CTxMemPool *mempool)
    {
        mp = mempool;
    }

    bool operator()(std::set<uint256>::iterator a, std::set<uint256>::iterator b)
    {
        /* As std::make_heap produces a max-heap, we want the entries with the
         * fewest ancestors/highest fee to sort later. */
        return mp->CompareDepthAndScore(*b, *a);
    }
};

bool SendMessages(CNode* pto)
{
    const Consensus::Params& consensusParams = Params().GetConsensus();
    {
        // Don't send anything until we get its version message
        if (pto->nVersion == 0)
            return true;

        //
        // Message: ping
        //
        bool pingSend = false;
        if (pto->fPingQueued) {
            // RPC ping request by user
            pingSend = true;
        }
        if (pto->nPingNonceSent == 0 && pto->nPingUsecStart + PING_INTERVAL * 1000000 < GetTimeMicros()) {
            // Ping automatically sent as a latency probe & keepalive.
            pingSend = true;
        }
        if (pingSend) {
            uint64_t nonce = 0;
            while (nonce == 0) {
                GetRandBytes((unsigned char*)&nonce, sizeof(nonce));
            }
            pto->fPingQueued = false;
            pto->nPingUsecStart = GetTimeMicros();
            if (pto->nVersion > BIP0031_VERSION) {
                pto->nPingNonceSent = nonce;
                pto->PushMessage(NetMsgType::PING, nonce);
            } else {
                // Peer is too old to support ping command with nonce, pong will never arrive.
                pto->nPingNonceSent = 0;
                pto->PushMessage(NetMsgType::PING);
            }
        }

        TRY_LOCK(cs_main, lockMain); // Acquire cs_main for IsInitialBlockDownload() and CNodeState()
        if (!lockMain)
            return true;

        // Address refresh broadcast
        int64_t nNow = GetTimeMicros();
        if (!IsInitialBlockDownload() && pto->nNextLocalAddrSend < nNow) {
            AdvertiseLocal(pto);
            pto->nNextLocalAddrSend = PoissonNextSend(nNow, AVG_LOCAL_ADDRESS_BROADCAST_INTERVAL);
        }

        //
        // Message: addr
        //
        if (pto->nNextAddrSend < nNow) {
            pto->nNextAddrSend = PoissonNextSend(nNow, AVG_ADDRESS_BROADCAST_INTERVAL);
            vector<CAddress> vAddr;
            vAddr.reserve(pto->vAddrToSend.size());
            BOOST_FOREACH(const CAddress& addr, pto->vAddrToSend)
            {
                if (!pto->addrKnown.contains(addr.GetKey()))
                {
                    pto->addrKnown.insert(addr.GetKey());
                    vAddr.push_back(addr);
                    // receiver rejects addr messages larger than 1000
                    if (vAddr.size() >= 1000)
                    {
                        pto->PushMessage(NetMsgType::ADDR, vAddr);
                        vAddr.clear();
                    }
                }
            }
            pto->vAddrToSend.clear();
            if (!vAddr.empty())
                pto->PushMessage(NetMsgType::ADDR, vAddr);
            // we only send the big addr message once
            if (pto->vAddrToSend.capacity() > 40)
                pto->vAddrToSend.shrink_to_fit();
        }

        CNodeState &state = *State(pto->GetId());
        if (state.fShouldBan) {
            if (pto->fWhitelisted)
                LogPrintf("Warning: not punishing whitelisted peer %s!\n", pto->addr.ToString());
            else {
                pto->fDisconnect = true;
                if (pto->addr.IsLocal())
                    LogPrintf("Warning: not banning local peer %s!\n", pto->addr.ToString());
                else
                {
                    CNode::Ban(pto->addr, BanReasonNodeMisbehaving);
                }
            }
            state.fShouldBan = false;
        }

        BOOST_FOREACH(const CBlockReject& reject, state.rejects)
            pto->PushMessage(NetMsgType::REJECT, (string)NetMsgType::BLOCK, reject.chRejectCode, reject.strRejectReason, reject.hashBlock);
        state.rejects.clear();

        // Start block sync
        if (pindexBestHeader == NULL)
            pindexBestHeader = chainActive.Tip();

        bool fFetch = state.fPreferredDownload || (nPreferredDownload == 0 && !pto->fClient && !pto->fOneShot); // Download if this is a nice peer, or we have no nice peers and this one might do.
        if (!state.fSyncStarted && !pto->fClient && !fImporting && !fReindex) {
            // Only actively request headers from a single peer, unless we're close to today.
            if ((nSyncStarted == 0 && fFetch) || pindexBestHeader->GetBlockTime() > GetAdjustedTime() - 24 * 60 * 60) {
                state.fSyncStarted = true;
                nSyncStarted++;
                const CBlockIndex *pindexStart = pindexBestHeader;
                /* If possible, start at the block preceding the currently
                   best known header.  This ensures that we always get a
                   non-empty list of headers back as long as the peer
                   is up-to-date.  With a non-empty response, we can initialise
                   the peer's known best block.  This wouldn't be possible
                   if we requested starting at pindexBestHeader and
                   got back an empty response.  */
                if (pindexStart->pprev)
                    pindexStart = pindexStart->pprev;
                LogPrint("net", "initial getheaders (%d) to peer=%d (startheight:%d)\n", pindexStart->nHeight, pto->id, pto->nStartingHeight);
                pto->PushMessage(NetMsgType::GETHEADERS, chainActive.GetLocator(pindexStart), uint256());
            }
        }

        // Resend wallet transactions that haven't gotten in a block yet
        // Except during reindex, importing and IBD, when old wallet
        // transactions become unconfirmed and spams other nodes.
        if (!fReindex && !fImporting && !IsInitialBlockDownload())
        {
            GetMainSignals().Broadcast(nTimeBestReceived);
        }

        //
        // Try sending block announcements via headers
        //
        {
            // If we have less than MAX_BLOCKS_TO_ANNOUNCE in our
            // list of block hashes we're relaying, and our peer wants
            // headers announcements, then find the first header
            // not yet known to our peer but would connect, and send.
            // If no header would connect, or if we have too many
            // blocks, or if the peer doesn't want headers, just
            // add all to the inv queue.
            LOCK(pto->cs_inventory);
            vector<CBlock> vHeaders;
            bool fRevertToInv = ((!state.fPreferHeaders &&
                                 (!state.fPreferHeaderAndIDs || pto->vBlockHashesToAnnounce.size() > 1)) ||
                                pto->vBlockHashesToAnnounce.size() > MAX_BLOCKS_TO_ANNOUNCE);
            CBlockIndex *pBestIndex = NULL; // last header queued for delivery
            ProcessBlockAvailability(pto->id); // ensure pindexBestKnownBlock is up-to-date

            if (!fRevertToInv) {
                bool fFoundStartingHeader = false;
                // Try to find first header that our peer doesn't have, and
                // then send all headers past that one.  If we come across any
                // headers that aren't on chainActive, give up.
                BOOST_FOREACH(const uint256 &hash, pto->vBlockHashesToAnnounce) {
                    BlockMap::iterator mi = mapBlockIndex.find(hash);
                    assert(mi != mapBlockIndex.end());
                    CBlockIndex *pindex = mi->second;
                    if (chainActive[pindex->nHeight] != pindex) {
                        // Bail out if we reorged away from this block
                        fRevertToInv = true;
                        break;
                    }
                    if (pBestIndex != NULL && pindex->pprev != pBestIndex) {
                        // This means that the list of blocks to announce don't
                        // connect to each other.
                        // This shouldn't really be possible to hit during
                        // regular operation (because reorgs should take us to
                        // a chain that has some block not on the prior chain,
                        // which should be caught by the prior check), but one
                        // way this could happen is by using invalidateblock /
                        // reconsiderblock repeatedly on the tip, causing it to
                        // be added multiple times to vBlockHashesToAnnounce.
                        // Robustly deal with this rare situation by reverting
                        // to an inv.
                        fRevertToInv = true;
                        break;
                    }
                    pBestIndex = pindex;
                    if (fFoundStartingHeader) {
                        // add this to the headers message
                        vHeaders.push_back(pindex->GetBlockHeader());
                    } else if (PeerHasHeader(&state, pindex)) {
                        continue; // keep looking for the first new block
                    } else if (pindex->pprev == NULL || PeerHasHeader(&state, pindex->pprev)) {
                        // Peer doesn't have this header but they do have the prior one.
                        // Start sending headers.
                        fFoundStartingHeader = true;
                        vHeaders.push_back(pindex->GetBlockHeader());
                    } else {
                        // Peer doesn't have this header or the prior one -- nothing will
                        // connect, so bail out.
                        fRevertToInv = true;
                        break;
                    }
                }
            }
            if (!fRevertToInv && !vHeaders.empty()) {
                if (vHeaders.size() == 1 && state.fPreferHeaderAndIDs) {
                    // We only send up to 1 block as header-and-ids, as otherwise
                    // probably means we're doing an initial-ish-sync or they're slow
                    LogPrint("net", "%s sending header-and-ids %s to peer %d\n", __func__,
                            vHeaders.front().GetHash().ToString(), pto->id);
                    //TODO: Shouldn't need to reload block from disk, but requires refactor
                    CBlock block;
                    assert(ReadBlockFromDisk(block, pBestIndex, consensusParams));
                    CBlockHeaderAndShortTxIDs cmpctblock(block);
                    pto->PushMessageWithFlag(SERIALIZE_TRANSACTION_NO_WITNESS, NetMsgType::CMPCTBLOCK, cmpctblock);
                    state.pindexBestHeaderSent = pBestIndex;
                } else if (state.fPreferHeaders) {
                    if (vHeaders.size() > 1) {
                        LogPrint("net", "%s: %u headers, range (%s, %s), to peer=%d\n", __func__,
                                vHeaders.size(),
                                vHeaders.front().GetHash().ToString(),
                                vHeaders.back().GetHash().ToString(), pto->id);
                    } else {
                        LogPrint("net", "%s: sending header %s to peer=%d\n", __func__,
                                vHeaders.front().GetHash().ToString(), pto->id);
                    }
                    pto->PushMessage(NetMsgType::HEADERS, vHeaders);
                    state.pindexBestHeaderSent = pBestIndex;
                } else
                    fRevertToInv = true;
            }
            if (fRevertToInv) {
                // If falling back to using an inv, just try to inv the tip.
                // The last entry in vBlockHashesToAnnounce was our tip at some point
                // in the past.
                if (!pto->vBlockHashesToAnnounce.empty()) {
                    const uint256 &hashToAnnounce = pto->vBlockHashesToAnnounce.back();
                    BlockMap::iterator mi = mapBlockIndex.find(hashToAnnounce);
                    assert(mi != mapBlockIndex.end());
                    CBlockIndex *pindex = mi->second;

                    // Warn if we're announcing a block that is not on the main chain.
                    // This should be very rare and could be optimized out.
                    // Just log for now.
                    if (chainActive[pindex->nHeight] != pindex) {
                        LogPrint("net", "Announcing block %s not on main chain (tip=%s)\n",
                            hashToAnnounce.ToString(), chainActive.Tip()->GetBlockHash().ToString());
                    }

                    // If the peer's chain has this block, don't inv it back.
                    if (!PeerHasHeader(&state, pindex)) {
                        pto->PushInventory(CInv(MSG_BLOCK, hashToAnnounce));
                        LogPrint("net", "%s: sending inv peer=%d hash=%s\n", __func__,
                            pto->id, hashToAnnounce.ToString());
                    }
                }
            }
            pto->vBlockHashesToAnnounce.clear();
        }

        //
        // Message: inventory
        //
        vector<CInv> vInv;
        {
            LOCK(pto->cs_inventory);
            vInv.reserve(std::max<size_t>(pto->vInventoryBlockToSend.size(), INVENTORY_BROADCAST_MAX));

            // Add blocks
            BOOST_FOREACH(const uint256& hash, pto->vInventoryBlockToSend) {
                vInv.push_back(CInv(MSG_BLOCK, hash));
                if (vInv.size() == MAX_INV_SZ) {
                    pto->PushMessage(NetMsgType::INV, vInv);
                    vInv.clear();
                }
            }
            pto->vInventoryBlockToSend.clear();

            // Check whether periodic sends should happen
            bool fSendTrickle = pto->fWhitelisted;
            if (pto->nNextInvSend < nNow) {
                fSendTrickle = true;
                // Use half the delay for outbound peers, as there is less privacy concern for them.
                pto->nNextInvSend = PoissonNextSend(nNow, INVENTORY_BROADCAST_INTERVAL >> !pto->fInbound);
            }

            // Time to send but the peer has requested we not relay transactions.
            if (fSendTrickle) {
                LOCK(pto->cs_filter);
                if (!pto->fRelayTxes) pto->setInventoryTxToSend.clear();
            }

            // Respond to BIP35 mempool requests
            if (fSendTrickle && pto->fSendMempool) {
                auto vtxinfo = mempool.infoAll();
                pto->fSendMempool = false;
                CAmount filterrate = 0;
                {
                    LOCK(pto->cs_feeFilter);
                    filterrate = pto->minFeeFilter;
                }

                LOCK(pto->cs_filter);

                for (const auto& txinfo : vtxinfo) {
                    const uint256& hash = txinfo.tx->GetHash();
                    CInv inv(MSG_TX, hash);
                    pto->setInventoryTxToSend.erase(hash);
                    if (filterrate) {
                        if (txinfo.feeRate.GetFeePerK() < filterrate)
                            continue;
                    }
                    if (pto->pfilter) {
                        if (!pto->pfilter->IsRelevantAndUpdate(*txinfo.tx)) continue;
                    }
                    pto->filterInventoryKnown.insert(hash);
                    vInv.push_back(inv);
                    if (vInv.size() == MAX_INV_SZ) {
                        pto->PushMessage(NetMsgType::INV, vInv);
                        vInv.clear();
                    }
                }
                pto->timeLastMempoolReq = GetTime();
            }

            // Determine transactions to relay
            if (fSendTrickle) {
                // Produce a vector with all candidates for sending
                vector<std::set<uint256>::iterator> vInvTx;
                vInvTx.reserve(pto->setInventoryTxToSend.size());
                for (std::set<uint256>::iterator it = pto->setInventoryTxToSend.begin(); it != pto->setInventoryTxToSend.end(); it++) {
                    vInvTx.push_back(it);
                }
                CAmount filterrate = 0;
                {
                    LOCK(pto->cs_feeFilter);
                    filterrate = pto->minFeeFilter;
                }
                // Topologically and fee-rate sort the inventory we send for privacy and priority reasons.
                // A heap is used so that not all items need sorting if only a few are being sent.
                CompareInvMempoolOrder compareInvMempoolOrder(&mempool);
                std::make_heap(vInvTx.begin(), vInvTx.end(), compareInvMempoolOrder);
                // No reason to drain out at many times the network's capacity,
                // especially since we have many peers and some will draw much shorter delays.
                unsigned int nRelayedTransactions = 0;
                LOCK(pto->cs_filter);
                while (!vInvTx.empty() && nRelayedTransactions < INVENTORY_BROADCAST_MAX) {
                    // Fetch the top element from the heap
                    std::pop_heap(vInvTx.begin(), vInvTx.end(), compareInvMempoolOrder);
                    std::set<uint256>::iterator it = vInvTx.back();
                    vInvTx.pop_back();
                    uint256 hash = *it;
                    // Remove it from the to-be-sent set
                    pto->setInventoryTxToSend.erase(it);
                    // Check if not in the filter already
                    if (pto->filterInventoryKnown.contains(hash)) {
                        continue;
                    }
                    // Not in the mempool anymore? don't bother sending it.
                    auto txinfo = mempool.info(hash);
                    if (!txinfo.tx) {
                        continue;
                    }
                    if (filterrate && txinfo.feeRate.GetFeePerK() < filterrate) {
                        continue;
                    }
                    if (pto->pfilter && !pto->pfilter->IsRelevantAndUpdate(*txinfo.tx)) continue;
                    // Send
                    vInv.push_back(CInv(MSG_TX, hash));
                    nRelayedTransactions++;
                    {
                        // Expire old relay messages
                        while (!vRelayExpiration.empty() && vRelayExpiration.front().first < nNow)
                        {
                            mapRelay.erase(vRelayExpiration.front().second);
                            vRelayExpiration.pop_front();
                        }

                        auto ret = mapRelay.insert(std::make_pair(hash, std::move(txinfo.tx)));
                        if (ret.second) {
                            vRelayExpiration.push_back(std::make_pair(nNow + 15 * 60 * 1000000, ret.first));
                        }
                    }
                    if (vInv.size() == MAX_INV_SZ) {
                        pto->PushMessage(NetMsgType::INV, vInv);
                        vInv.clear();
                    }
                    pto->filterInventoryKnown.insert(hash);
                }
            }
        }
        if (!vInv.empty())
            pto->PushMessage(NetMsgType::INV, vInv);

        // Detect whether we're stalling
        nNow = GetTimeMicros();
        if (!pto->fDisconnect && state.nStallingSince && state.nStallingSince < nNow - 1000000 * BLOCK_STALLING_TIMEOUT) {
            // Stalling only triggers when the block download window cannot move. During normal steady state,
            // the download window should be much larger than the to-be-downloaded set of blocks, so disconnection
            // should only happen during initial block download.
            LogPrintf("Peer=%d is stalling block download, disconnecting\n", pto->id);
            pto->fDisconnect = true;
        }
        // In case there is a block that has been in flight from this peer for 2 + 0.5 * N times the block interval
        // (with N the number of peers from which we're downloading validated blocks), disconnect due to timeout.
        // We compensate for other peers to prevent killing off peers due to our own downstream link
        // being saturated. We only count validated in-flight blocks so peers can't advertise non-existing block hashes
        // to unreasonably increase our timeout.
        if (!pto->fDisconnect && state.vBlocksInFlight.size() > 0) {
            QueuedBlock &queuedBlock = state.vBlocksInFlight.front();
            int nOtherPeersWithValidatedDownloads = nPeersWithValidatedDownloads - (state.nBlocksInFlightValidHeaders > 0);
            if (nNow > state.nDownloadingSince + consensusParams.nPowTargetSpacing * (BLOCK_DOWNLOAD_TIMEOUT_BASE + BLOCK_DOWNLOAD_TIMEOUT_PER_PEER * nOtherPeersWithValidatedDownloads)) {
                LogPrintf("Timeout downloading block %s from peer=%d, disconnecting\n", queuedBlock.hash.ToString(), pto->id);
                pto->fDisconnect = true;
            }
        }

        //
        // Message: getdata (blocks)
        //
        vector<CInv> vGetData;


        if (!pto->fDisconnect && !pto->fClient && (fFetch || !IsInitialBlockDownload()) && state.nBlocksInFlight < MAX_BLOCKS_IN_TRANSIT_PER_PEER) {
            vector<CBlockIndex*> vToDownload;
            NodeId staller = -1;

            FindNextBlocksToDownload(pto->GetId(), MAX_BLOCKS_IN_TRANSIT_PER_PEER - state.nBlocksInFlight, vToDownload, staller);
            BOOST_FOREACH(CBlockIndex *pindex, vToDownload) {
                if (State(pto->GetId())->fHaveWitness || !IsWitnessEnabled(pindex->pprev, consensusParams)) {
                    uint32_t nFetchFlags = GetFetchFlags(pto, pindex->pprev, consensusParams);
                    vGetData.push_back(CInv(MSG_BLOCK | nFetchFlags, pindex->GetBlockHash()));
                    MarkBlockAsInFlight(pto->GetId(), pindex->GetBlockHash(), consensusParams, pindex);
                    LogPrint("net", "Requesting block %s (%d) peer=%d\n", pindex->GetBlockHash().ToString(),
                        pindex->nHeight, pto->id);
                }
            }
            if (state.nBlocksInFlight == 0 && staller != -1  && State(pto->GetId())->fHaveWitness) {
                if (State(staller)->nStallingSince == 0) {
                    State(staller)->nStallingSince = nNow;
                    LogPrint("net", "Stall started peer=%d\n", staller);
                }
            }
        }

        //
        // Message: getdata (non-blocks)
        //
        while (!pto->fDisconnect && !pto->mapAskFor.empty() && (*pto->mapAskFor.begin()).first <= nNow)
        {
            const CInv& inv = (*pto->mapAskFor.begin()).second;
            if (!AlreadyHave(inv))
            {
                if (fDebug)
                    LogPrint("net", "Requesting %s peer=%d\n", inv.ToString(), pto->id);
                vGetData.push_back(inv);
                if (vGetData.size() >= 1000)
                {
                    pto->PushMessage(NetMsgType::GETDATA, vGetData);
                    vGetData.clear();
                }
            } else {
                //If we're not going to ask, don't expect a response.
                pto->setAskFor.erase(inv.hash);
            }
            pto->mapAskFor.erase(pto->mapAskFor.begin());
        }
        if (!vGetData.empty())
            pto->PushMessage(NetMsgType::GETDATA, vGetData);

        //
        // Message: feefilter
        //
        // We don't want white listed peers to filter txs to us if we have -whitelistforcerelay
        if (pto->nVersion >= FEEFILTER_VERSION && GetBoolArg("-feefilter", DEFAULT_FEEFILTER) &&
            !(pto->fWhitelisted && GetBoolArg("-whitelistforcerelay", DEFAULT_WHITELISTFORCERELAY))) {
            CAmount currentFilter = mempool.GetMinFee(GetArg("-maxmempool", DEFAULT_MAX_MEMPOOL_SIZE) * 1000000).GetFeePerK();
            int64_t timeNow = GetTimeMicros();
            if (timeNow > pto->nextSendTimeFeeFilter) {
                CAmount filterToSend = filterRounder.round(currentFilter);
                if (filterToSend != pto->lastSentFeeFilter) {
                    pto->PushMessage(NetMsgType::FEEFILTER, filterToSend);
                    pto->lastSentFeeFilter = filterToSend;
                }
                pto->nextSendTimeFeeFilter = PoissonNextSend(timeNow, AVG_FEEFILTER_BROADCAST_INTERVAL);
            }
            // If the fee filter has changed substantially and it's still more than MAX_FEEFILTER_CHANGE_DELAY
            // until scheduled broadcast, then move the broadcast to within MAX_FEEFILTER_CHANGE_DELAY.
            else if (timeNow + MAX_FEEFILTER_CHANGE_DELAY * 1000000 < pto->nextSendTimeFeeFilter &&
                     (currentFilter < 3 * pto->lastSentFeeFilter / 4 || currentFilter > 4 * pto->lastSentFeeFilter / 3)) {
                pto->nextSendTimeFeeFilter = timeNow + (insecure_rand() % MAX_FEEFILTER_CHANGE_DELAY) * 1000000;
            }
        }
    }
    return true;
}

 std::string CBlockFileInfo::ToString() const {
     return strprintf("CBlockFileInfo(blocks=%u, size=%u, heights=%u...%u, time=%s...%s)", nBlocks, nSize, nHeightFirst, nHeightLast, DateTimeStrFormat("%Y-%m-%d", nTimeFirst), DateTimeStrFormat("%Y-%m-%d", nTimeLast));
 }

ThresholdState VersionBitsTipState(const Consensus::Params& params, Consensus::DeploymentPos pos)
{
    LOCK(cs_main);
    return VersionBitsState(chainActive.Tip(), params, pos, versionbitscache);
}

class CMainCleanup
{
public:
    CMainCleanup() {}
    ~CMainCleanup() {
        // block headers
        BlockMap::iterator it1 = mapBlockIndex.begin();
        for (; it1 != mapBlockIndex.end(); it1++)
            delete (*it1).second;
        mapBlockIndex.clear();

        // orphan transactions
        mapOrphanTransactions.clear();
        mapOrphanTransactionsByPrev.clear();
    }
} instance_of_cmaincleanup;

// ppcoin: find last block index up to pindex
const CBlockIndex* GetLastBlockIndex(const CBlockIndex* pindex, bool fProofOfStake)
{
    while (pindex && pindex->pprev && (pindex->IsProofOfStake() != fProofOfStake))
        pindex = pindex->pprev;
    return pindex;
}

unsigned int ComputedMinStake(unsigned int nBase, int64_t nTime, unsigned int nBlockTime)
{
  return ComputeMaxBits(bnProofOfStakeLimit, nBase, nTime);
}

unsigned int GetNextTargetRequired(const CBlockIndex* pindexLast, bool fProofOfStake)
{

    uint256 bnTargetLimit = fProofOfStake ? GetProofOfStakeLimit(pindexLast->nHeight) : Params().ProofOfWorkLimit();

    if (pindexLast == NULL)
        return bnTargetLimit.GetCompact(); // genesis block

    const CBlockIndex* pindexPrev = GetLastBlockIndex(pindexLast, fProofOfStake);
    if (pindexPrev->pprev == NULL)
        return bnTargetLimit.GetCompact(); // first block

    const CBlockIndex* pindexPrevPrev = GetLastBlockIndex(pindexPrev->pprev, fProofOfStake);
    if (pindexPrevPrev->pprev == NULL)
        return bnTargetLimit.GetCompact(); // second block

    int64_t nActualSpacing = pindexPrev->GetBlockTime() - pindexPrevPrev->GetBlockTime();

    if (nActualSpacing < 0)
        nActualSpacing = Params().GetConsensus().nTargetSpacing;

    // ppcoin: target change every block
    // ppcoin: retarget with exponential moving toward target spacing
    uint256 bnNew;
    bnNew.SetCompact(pindexPrev->nBits);

    uint256 nInterval = (Params().GetConsensus().nTargetTimespan) / (Params().GetConsensus().nTargetSpacing);
    bnNew *= (((nInterval - 1)) * (Params().GetConsensus().nTargetSpacing) + (nActualSpacing) + (nActualSpacing));
    bnNew /= (((nInterval + 1)) * (Params().GetConsensus().nTargetSpacing));

    if (bnNew > bnTargetLimit)
        bnNew = bnTargetLimit;

    return bnNew.GetCompact();
}

uint256 GetProofOfStakeLimit(int nHeight)
{
    return (bnProofOfStakeLimitV2);
}

bool TransactionGetCoinAge(CTransaction& transaction, uint64_t& nCoinAge, const CCoinsViewCache& view)
{
    CBigNum bnCentSecond = 0;  // coin age in the unit of cent-seconds
    nCoinAge = 0;

    if (transaction.IsCoinBase())
        return true;

    BOOST_FOREACH(const CTxIn& txin, transaction.vin)
    {
        // First try finding the previous transaction in database
        CTransaction txPrev;
        uint256 hashBlock = uint256();

        if (!GetTransaction(txin.prevout.hash, txPrev, view, Params().GetConsensus(), hashBlock, true))
        {
            return error("TransactionGetCoinAge: Can't get coin age of transaction out of the main chain");  // previous transaction not in main chain
        }

        if (transaction.nTime < txPrev.nTime)
            return false;  // Transaction timestamp violation

        if (mapBlockIndex.count(hashBlock) == 0)
            return false; //Block not found

        CBlockIndex* pblockindex = mapBlockIndex[hashBlock];

        if (pblockindex->nTime + Params().GetConsensus().nStakeMinAge > transaction.nTime)
        {
            return error("TransactionGetCoinAge: Coins do not meet min age requirement");  // previous transaction not in main chain
        } // only count coins meeting min age requirement

        int64_t nValueIn = txPrev.vout[txin.prevout.n].nValue;
        bnCentSecond += CBigNum(nValueIn) * (transaction.nTime-txPrev.nTime) / CENT;


        LogPrint("coinage", "coin age nValueIn=%d nTimeDiff=%d bnCentSecond=%s\n", nValueIn, transaction.nTime - txPrev.nTime, bnCentSecond.ToString());
    }


    CBigNum bnCoinDay = ((bnCentSecond * CENT) / COIN) / (24 * 60 * 60);
    LogPrint("coinage", "coin age bnCoinDay=%s\n", bnCoinDay.ToString());
    nCoinAge = bnCoinDay.getulong();

    return true;
}

using namespace std;

// Get time weight
int64_t GetWeight(int64_t nIntervalBeginning, int64_t nIntervalEnd)
{
    // Kernel hash weight starts from 0 at the min age
    // this change increases active coins participating the hash and helps
    // to secure the network when proof-of-stake difficulty is low

    return nIntervalEnd - nIntervalBeginning - Params().GetConsensus().nStakeMinAge;
}

// Get the last stake modifier and its generation time from a given block
static bool GetLastStakeModifier(const CBlockIndex* pindex, uint64_t& nStakeModifier, int64_t& nModifierTime)
{
    if (!pindex)
        return error("GetLastStakeModifier: null pindex");
    while (pindex && pindex->pprev && !pindex->GeneratedStakeModifier())
        pindex = pindex->pprev;
    if (!pindex->GeneratedStakeModifier()){
        nStakeModifier = 1;
        nModifierTime = pindex->GetBlockTime();
        return true;
    }
    nStakeModifier = pindex->nStakeModifier;
    nModifierTime = pindex->GetBlockTime();
    return true;
}

// Get selection interval section (in seconds)
static int64_t GetStakeModifierSelectionIntervalSection(int nSection)
{
    assert (nSection >= 0 && nSection < 64);
    return (Params().GetConsensus().nModifierInterval * 63 / (63 + ((63 - nSection) * (MODIFIER_INTERVAL_RATIO - 1))));
}

// Get stake modifier selection interval (in seconds)
static int64_t GetStakeModifierSelectionInterval()
{
    int64_t nSelectionInterval = 0;
    for (int nSection=0; nSection<64; nSection++)
        nSelectionInterval += GetStakeModifierSelectionIntervalSection(nSection);
    return nSelectionInterval;
}

// select a block from the candidate blocks in vSortedByTimestamp, excluding
// already selected blocks in vSelectedBlocks, and with timestamp up to
// nSelectionIntervalStop.
static bool SelectBlockFromCandidates(vector<pair<int64_t, uint256> >& vSortedByTimestamp, map<uint256, const CBlockIndex*>& mapSelectedBlocks,
    int64_t nSelectionIntervalStop, uint64_t nStakeModifierPrev, const CBlockIndex** pindexSelected)
{
    bool fSelected = false;
    uint256 hashBest = uint256();
    *pindexSelected = (const CBlockIndex*) 0;
    BOOST_FOREACH(const PAIRTYPE(int64_t, uint256)& item, vSortedByTimestamp)
    {
        if (!mapBlockIndex.count(item.second))
            return error("SelectBlockFromCandidates: failed to find block index for candidate block %s", item.second.ToString());
        const CBlockIndex* pindex = mapBlockIndex[item.second];
        if (fSelected && pindex->GetBlockTime() > nSelectionIntervalStop){
//            LogPrint("stakemodifier", "SelectBlockFromCandidates: selection hash=%s index=%d proofhash=%s nStakeModifierPrev=%08x\n", hashBest.ToString(), pindex->nHeight, pindex->hashProof.ToString(), nStakeModifierPrev);
            break;

        }

        if (mapSelectedBlocks.count(pindex->GetBlockHash()) > 0)
            continue;
        // compute the selection hash by hashing its proof-hash and the
        // previous proof-of-stake modifier
        CDataStream ss(SER_GETHASH, 0);
        ss << pindex->hashProof << nStakeModifierPrev;
        uint256 hashSelection = Hash(ss.begin(), ss.end());


        // the selection hash is divided by 2**32 so that proof-of-stake block
        // is always favored over proof-of-work block. this is to preserve
        // the energy efficiency property
        if (pindex->IsProofOfStake())
            hashSelection = hashSelection >> 32;

        if (fSelected && hashSelection < hashBest)
        {
            hashBest = hashSelection;
            *pindexSelected = (const CBlockIndex*) pindex;
        }
        else if (!fSelected)
        {
            fSelected = true;
            hashBest = hashSelection;
            *pindexSelected = (const CBlockIndex*) pindex;
        }
    }
    return fSelected;
}

// Stake Modifier (hash modifier of proof-of-stake):
// The purpose of stake modifier is to prevent a txout (coin) owner from
// computing future proof-of-stake generated by this txout at the time
// of transaction confirmation. To meet kernel protocol, the txout
// must hash with a future stake modifier to generate the proof.
// Stake modifier consists of bits each of which is contributed from a
// selected block of a given block group in the past.
// The selection of a block is based on a hash of the block's proof-hash and
// the previous stake modifier.
// Stake modifier is recomputed at a fixed time interval instead of every
// block. This is to make it difficult for an attacker to gain control of
// additional bits in the stake modifier, even after generating a chain of
// blocks.
bool ComputeNextStakeModifier(const CBlockIndex* pindexPrev, uint64_t& nStakeModifier, bool& fGeneratedStakeModifier)
{
    nStakeModifier = 0;
    fGeneratedStakeModifier = false;
    if (!pindexPrev)
    {
        fGeneratedStakeModifier = true;
        return error("ComputeNextStakeModifier(): Could not find pindexPrev");  // genesis block's modifier is 0
    }
    // First find current stake modifier and its generation block time
    // if it's not old enough, return the same stake modifier
    int64_t nModifierTime = 0;
    if (!GetLastStakeModifier(pindexPrev, nStakeModifier, nModifierTime))
        return error("ComputeNextStakeModifier: unable to get last modifier");
//    LogPrint("stakemodifier", "ComputeNextStakeModifier: prev modifier=0x%016x time=%s\n", nStakeModifier, DateTimeStrFormat("%Y-%m-%d %H:%M:%S", nModifierTime));
    if (nModifierTime / Params().GetConsensus().nModifierInterval >= pindexPrev->GetBlockTime() / Params().GetConsensus().nModifierInterval)
        return true;

    // Sort candidate blocks by timestamp
    vector<pair<int64_t, uint256> > vSortedByTimestamp;
    vSortedByTimestamp.reserve(64 * Params().GetConsensus().nModifierInterval / GetTargetSpacing(pindexPrev->nHeight));
    int64_t nSelectionInterval = GetStakeModifierSelectionInterval();
    int64_t nSelectionIntervalStart = (pindexPrev->GetBlockTime() / Params().GetConsensus().nModifierInterval)
            * Params().GetConsensus().nModifierInterval - nSelectionInterval;
//    LogPrint("stakemodifier", "nSelectionInterval = %d nSelectionIntervalStart = %d\n",nSelectionInterval,nSelectionIntervalStart);

    const CBlockIndex* pindex = pindexPrev;
    while (pindex && pindex->GetBlockTime() >= nSelectionIntervalStart)
    {
        vSortedByTimestamp.push_back(make_pair(pindex->GetBlockTime(), pindex->GetBlockHash()));
        pindex = pindex->pprev;
    }
    int nHeightFirstCandidate = pindex ? (pindex->nHeight + 1) : 0;
    reverse(vSortedByTimestamp.begin(), vSortedByTimestamp.end());
    sort(vSortedByTimestamp.begin(), vSortedByTimestamp.end());

    // Select 64 blocks from candidate blocks to generate stake modifier
    uint64_t nStakeModifierNew = 0;
    int64_t nSelectionIntervalStop = nSelectionIntervalStart;
    map<uint256, const CBlockIndex*> mapSelectedBlocks;
    for (int nRound=0; nRound<min(64, (int)vSortedByTimestamp.size()); nRound++)
    {
        // add an interval section to the current selection round
        nSelectionIntervalStop += GetStakeModifierSelectionIntervalSection(nRound);
        // select a block from the candidates of current round
        if (!SelectBlockFromCandidates(vSortedByTimestamp, mapSelectedBlocks, nSelectionIntervalStop, nStakeModifier, &pindex))
            return error("ComputeNextStakeModifier: unable to select block at round %d", nRound);
        // write the entropy bit of the selected block
        nStakeModifierNew |= (((uint64_t)pindex->GetStakeEntropyBit()) << nRound);
        // add the selected block from candidates to selected list
        mapSelectedBlocks.insert(make_pair(pindex->GetBlockHash(), pindex));
//        LogPrint("stakemodifier", "ComputeNextStakeModifier: selected round %d stop=%s height=%d bit=%d\n", nRound, DateTimeStrFormat("%Y-%m-%d %H:%M:%S", nSelectionIntervalStop), pindex->nHeight, pindex->GetStakeEntropyBit());
    }

    // Print selection map for visualization of the selected blocks
    if (LogAcceptCategory("stakemodifier"))
    {
        string strSelectionMap = "";
        // '-' indicates proof-of-work blocks not selected
        strSelectionMap.insert(0, pindexPrev->nHeight - nHeightFirstCandidate + 1, '-');
        pindex = pindexPrev;
        while (pindex && pindex->nHeight >= nHeightFirstCandidate)
        {
            // '=' indicates proof-of-stake blocks not selected
            if (pindex->IsProofOfStake())
                strSelectionMap.replace(pindex->nHeight - nHeightFirstCandidate, 1, "=");
            pindex = pindex->pprev;
        }
        BOOST_FOREACH(const PAIRTYPE(uint256, const CBlockIndex*)& item, mapSelectedBlocks)
        {
            // 'S' indicates selected proof-of-stake blocks
            // 'W' indicates selected proof-of-work blocks
            strSelectionMap.replace(item.second->nHeight - nHeightFirstCandidate, 1, item.second->IsProofOfStake()? "S" : "W");
        }
//        LogPrintf("ComputeNextStakeModifier: selection height [%d, %d] map %s\n", nHeightFirstCandidate, pindexPrev->nHeight, strSelectionMap);
    }
//    LogPrint("stakemodifier", "ComputeNextStakeModifier: new modifier=0x%016x time=%s\n", nStakeModifierNew, DateTimeStrFormat("%Y-%m-%d %H:%M:%S", pindexPrev->GetBlockTime()));

    nStakeModifier = nStakeModifierNew;
    fGeneratedStakeModifier = true;
    return true;
}

static bool CheckStakeKernelHashV2(CBlockIndex* pindexPrev, unsigned int nBits, unsigned int nTimeBlockFrom, const CTransaction& txPrev, const COutPoint& prevout, unsigned int nTimeTx, uint256& hashProofOfStake, uint256& targetProofOfStake, bool fPrintProofOfStake)
{
    if (nTimeTx < txPrev.nTime)  // Transaction timestamp violation
        return error("CheckStakeKernelHash() : nTime violation");

    if (nTimeBlockFrom + Params().GetConsensus().nStakeMinAge > nTimeTx) // Min age requirement
        return error("CheckStakeKernelHash() : min age violation");

    // Base target
    targetProofOfStake.SetCompact(nBits);

    // Weighted target
    int64_t nValueIn = txPrev.vout[prevout.n].nValue;
    uint512 bnWeight = uint512(nValueIn);

    // We need to convert to uint512 to prevent overflow when multiplying by 1st block coins
    base_uint<512> targetProofOfStake512(targetProofOfStake.GetHex());
    targetProofOfStake512 *= bnWeight;

    uint64_t nStakeModifier = pindexPrev->nStakeModifier;
    int nStakeModifierHeight = pindexPrev->nHeight;
    int64_t nStakeModifierTime = pindexPrev->nTime;

    // Calculate hash
    CDataStream ss(SER_GETHASH, 0);
    ss << nStakeModifier << nTimeBlockFrom << txPrev.nTime << prevout.hash << prevout.n << nTimeTx;
    hashProofOfStake = Hash(ss.begin(), ss.end());

    if (fPrintProofOfStake)
    {
        LogPrint("stakemodifier","CheckStakeKernelHash() : using modifier 0x%016x at height=%d timestamp=%s for block from timestamp=%s\n",
            nStakeModifier, nStakeModifierHeight,
            DateTimeStrFormat("%Y-%m-%d %H:%M:%S", nStakeModifierTime),
            DateTimeStrFormat("%Y-%m-%d %H:%M:%S", nTimeBlockFrom));
        LogPrint("stakemodifier","CheckStakeKernelHash() : check modifier=0x%016x nTimeBlockFrom=%u nTimeTxPrev=%u nPrevout=%u nTimeTx=%u hashProof=%s bnTarget=%s nBits=%08x nValueIn=%d bnWeight=%s\n",
            nStakeModifier,
            nTimeBlockFrom, txPrev.nTime, prevout.n, nTimeTx,
            hashProofOfStake.ToString(), targetProofOfStake512.ToString(), nBits, nValueIn,bnWeight.ToString());
    }

    // We need to convert type so it can be compared to target
    base_uint<512> hashProofOfStake512(hashProofOfStake.GetHex());

    // Now check if proof-of-stake hash meets target protocol
    if (hashProofOfStake512 > targetProofOfStake512)
      return false;

    if (fDebug && !fPrintProofOfStake)
    {
        LogPrint("stakemodifier","CheckStakeKernelHash() : using modifier 0x%016x at height=%d timestamp=%s for block from timestamp=%s\n",
            nStakeModifier, nStakeModifierHeight,
            DateTimeStrFormat("%Y-%m-%d %H:%M:%S", nStakeModifierTime),
            DateTimeStrFormat("%Y-%m-%d %H:%M:%S", nTimeBlockFrom));
        LogPrint("stakemodifier","CheckStakeKernelHash() : pass modifier=0x%016x nTimeBlockFrom=%u nTimeTxPrev=%u nPrevout=%u nTimeTx=%u hashProof=%s\n",
            nStakeModifier,
            nTimeBlockFrom, txPrev.nTime, prevout.n, nTimeTx,
            hashProofOfStake.ToString());
    }

    return true;
}

bool CheckStakeKernelHash(CBlockIndex* pindexPrev, unsigned int nBits, CBlockIndex& blockFrom, const CTransaction& txPrev, const COutPoint& prevout, unsigned int nTimeTx, uint256& hashProofOfStake, uint256& targetProofOfStake, bool fPrintProofOfStake)
{
    // if (IsProtocolV2(pindexPrev->nHeight+1))
        return CheckStakeKernelHashV2(pindexPrev, nBits, blockFrom.GetBlockTime(), txPrev, prevout, nTimeTx, hashProofOfStake, targetProofOfStake, true);
    // else
        // return CheckStakeKernelHashV1(nBits, blockFrom, nTxPrevOffset, txPrev, prevout, nTimeTx, hashProofOfStake, targetProofOfStake, fPrintProofOfStake);
}

//Check kernel hash target and coinstake signature
bool CheckProofOfStake(CBlockIndex* pindexPrev, const CTransaction& tx, const CCoinsViewCache& view, unsigned int nBits, uint256& hashProofOfStake, uint256& targetProofOfStake, std::vector<CScriptCheck> *pvChecks, bool fCHeckSignature)
{
    if (!tx.IsCoinStake())
        return error("%s : called on non-coinstake %s", __func__, tx.GetHash().ToString());

    if (tx.IsZeroCTSpend()) {
        const libzeroct::ZeroCTParams* params = &Params().GetConsensus().ZeroCT_Params;
        CoinSpend coinSpend(params);

        if(tx.vin.size() > 1)
            return error("%s : More than one ZeroCT input found", __func__);

        if(!TxInToCoinSpend(params, tx.vin[0], coinSpend))
            return error("%s : Could not convert tx input to CoinSpend", __func__);

        if (coinSpend.getSpendType() != libzeroct::STAKE)
            return error("%s : Spend type is not STAKE", __func__);

        uint256 blockAccumulatorHash = coinSpend.getBlockAccumulatorHash();

        if (!mapBlockIndex.count(blockAccumulatorHash))
            return error("%s : coinspend refers an invalid block hash %s", __func__, blockAccumulatorHash.ToString());

        CBlockIndex* pindex = mapBlockIndex[blockAccumulatorHash];

        if (!chainActive.Contains(pindex))
            return error("%s : Accumulator checksum refers a block not contained in the active chain", __func__);

        if ((pindexPrev->nHeight - pindex->nHeight + 1) < COINBASE_MATURITY)
            return error("%s : Coin spend is not mature enough (%d)", __func__, (pindexPrev->nHeight - pindex->nHeight));

        return CheckZeroCTKernelHash(pindexPrev, nBits, tx, coinSpend, hashProofOfStake, targetProofOfStake);
    }

    // Kernel (input 0) must match the stake hash target per coin age (nBits)
    const CTxIn& txin = tx.vin[0];

    CTransaction txPrev;
    uint256 hashBlock = uint256();
    if (!GetTransaction(txin.prevout.hash, txPrev, view, Params().GetConsensus(), hashBlock, true))
        return error("%s : INFO: read txPrev failed %s", __func__, txin.prevout.hash.GetHex());  // previous transaction not in main chain, may occur during initial download

    if (txPrev.vout[txin.prevout.n].scriptPubKey.IsColdStaking())
        for(unsigned int i = 1; i < tx.vout.size() - 1; i++) // First output is empty, last is CFund contribution
            if(tx.vout[i].scriptPubKey != txPrev.vout[txin.prevout.n].scriptPubKey)
                return error(strprintf("%s : Coinstake output %d tried to move cold staking coins to a non authorised script. (%s vs. %s)",
                                       __func__, i, ScriptToAsmStr(txPrev.vout[txin.prevout.n].scriptPubKey), ScriptToAsmStr(tx.vout[i].scriptPubKey)));

    if (pvChecks)
        pvChecks->reserve(tx.vin.size());

    CCoinsViewCache inputs(pcoinsTip);

    if(fCHeckSignature)
    {
        PrecomputedTransactionData txdata(tx);
        const COutPoint &prevout = tx.vin[0].prevout;
        const CCoins* coins = inputs.AccessCoins(prevout.hash);
        assert(coins);

        // Verify signature
        CScriptCheck check(*coins, tx, 0, SCRIPT_VERIFY_NONE, false, &txdata);
        if (pvChecks) {
            pvChecks->push_back(CScriptCheck());
            check.swap(pvChecks->back());
        } else if (!check())
            return error("%s : script-verify-failed %s", __func__,ScriptErrorString(check.GetScriptError()));
    }

    if (mapBlockIndex.count(hashBlock) == 0)
        return fDebug? error("%s : read block failed", __func__) : false; // unable to read block of previous transaction

    CBlockIndex* pblockindex = mapBlockIndex[hashBlock];

    if (txin.prevout.hash != txPrev.GetHash())
        return error("%s : Coinstake input does not match previous output %s", __func__,txin.prevout.hash.GetHex());

    if (!CheckStakeKernelHash(pindexPrev, nBits, *pblockindex, txPrev, txin.prevout, tx.nTime, hashProofOfStake, targetProofOfStake, fDebug))
        return error("%s : INFO: check kernel failed on coinstake %s, hashProof=%s", __func__, tx.GetHash().ToString(), hashProofOfStake.ToString()); // may occur during initial download or if behind on block chain sync

    return true;
}

// Check whether the coinstake timestamp meets protocol
bool CheckCoinStakeTimestamp(int nHeight, int64_t nTimeBlock, int64_t nTimeTx)
{
    if (nHeight > 0)
        return (nTimeBlock == nTimeTx) && ((nTimeTx & STAKE_TIMESTAMP_MASK) == 0);
    else
        return (nTimeBlock == nTimeTx);
}

bool CheckKernel(CBlockIndex* pindexPrev, const CCoinsViewCache& view, unsigned int nBits, int64_t nTime, const COutPoint& prevout, int64_t* pBlockTime)
{
    uint256 hashProofOfStake, targetProofOfStake;

    CTransaction txPrev;
    uint256 hashBlock = uint256();

    if (!GetTransaction(prevout.hash, txPrev, view, Params().GetConsensus(), hashBlock, true)){
        return error("CheckKernel : Could not find previous transaction %s\n",prevout.hash.ToString());
    }

    if (mapBlockIndex.count(hashBlock) == 0){
        return error("CheckKernel : Could not find block of previous transaction %s\n",hashBlock.ToString());
    }

    CBlockIndex* pblockindex = mapBlockIndex[hashBlock];

    if (pblockindex->GetBlockTime() + Params().GetConsensus().nStakeMinAge > nTime)
        return false;

    if (pBlockTime)
        *pBlockTime = pblockindex->GetBlockTime();


    if (!pwalletMain->mapWallet.count(prevout.hash))
        return("CheckProofOfStake(): Couldn't get Tx Index");

    return CheckStakeKernelHash(pindexPrev, nBits, *pblockindex, txPrev, prevout, nTime, hashProofOfStake, targetProofOfStake);
}

// staker's coin stake reward based on coin age spent (coin-days)
int64_t GetProofOfStakeReward(int nHeight, int64_t nCoinAge, int64_t nFees, CBlockIndex* pindexPrev)
{
  int64_t nSubsidy;

  if(IsStaticRewardEnabled(pindexPrev, Params().GetConsensus())){
      nSubsidy = Params().GetConsensus().nStaticReward;
  } else {
      int64_t nRewardCoinYear;
      nRewardCoinYear = MAX_MINT_PROOF_OF_STAKE;

      if(nHeight-1 < 7 * Params().GetConsensus().nDailyBlockCount)
          nRewardCoinYear = 1 * MAX_MINT_PROOF_OF_STAKE;
      else if(nHeight-1 < (365 * Params().GetConsensus().nDailyBlockCount))
          nRewardCoinYear = 0.5 * MAX_MINT_PROOF_OF_STAKE;
      else if(nHeight-1 < (730 * Params().GetConsensus().nDailyBlockCount))
          nRewardCoinYear = 0.5 * MAX_MINT_PROOF_OF_STAKE;
      else if(IsCommunityFundAccumulationEnabled(pindexPrev, Params().GetConsensus(), false))
          nRewardCoinYear = 0.4 * MAX_MINT_PROOF_OF_STAKE;
      else
          nRewardCoinYear = 0.5 * MAX_MINT_PROOF_OF_STAKE;

       nSubsidy = nCoinAge * nRewardCoinYear / 365;
  }

  return  nSubsidy + nFees;
}

unsigned int ComputeMaxBits(uint256 bnTargetLimit, unsigned int nBase, int64_t nTime)
{
    uint256 bnResult;
    bnResult.SetCompact(nBase);
    bnResult *= 2;
    while (nTime > 0 && bnResult < bnTargetLimit)
    {
        // Maximum 200% adjustment per day...
        bnResult *= 2;
        nTime -= 24 * 60 * 60;
    }
    if (bnResult > bnTargetLimit)
        bnResult = bnTargetLimit;
    return bnResult.GetCompact();
}<|MERGE_RESOLUTION|>--- conflicted
+++ resolved
@@ -3384,23 +3384,6 @@
                                     REJECT_INVALID, "bad-cf-amount");
                     }
 
-<<<<<<< HEAD
-                  if(IsCommunityFundAmountV2Enabled(pindex->pprev, Params().GetConsensus())) {
-                      if(tx.vout[tx.vout.size() - 1].nValue != Params().GetConsensus().nCommunityFundAmountV2 * nMultiplier && nMultiplier > 0) {
-                          return state.DoS(100, error("ConnectBlock(): block pays incorrect amount to community fund (actual=%d vs consensus=%d)",
-                                                      tx.vout[tx.vout.size() - 1].nValue, Params().GetConsensus().nCommunityFundAmountV2 * nMultiplier),
-                                  REJECT_INVALID, "bad-cf-amount");
-                      }
-                  } else {
-                      if(tx.vout[tx.vout.size() - 1].nValue != Params().GetConsensus().nCommunityFundAmount * nMultiplier && nMultiplier > 0) {
-                          return state.DoS(100, error("ConnectBlock(): block pays incorrect amount to community fund (actual=%d vs consensus=%d)",
-                                                      tx.vout[tx.vout.size() - 1].nValue, Params().GetConsensus().nCommunityFundAmount * nMultiplier),
-                                  REJECT_INVALID, "bad-cf-amount");
-                      }
-                  }
-=======
->>>>>>> b71221a4
-
                     if(IsCommunityFundAmountV2Enabled(pindex->pprev, Params().GetConsensus())) {
                         nStakeReward -= Params().GetConsensus().nCommunityFundAmountV2 * nMultiplier;
                         nCFundContribution = Params().GetConsensus().nCommunityFundAmountV2 * nMultiplier;
