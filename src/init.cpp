--- conflicted
+++ resolved
@@ -991,11 +991,7 @@
 /** Initialize navcoin.
  *  @pre Parameters should be parsed and config file should be read.
  */
-<<<<<<< HEAD
-bool AppInit2(boost::thread_group& threadGroup, CScheduler& scheduler, const std::string& wordlist)
-=======
 bool AppInit2(boost::thread_group& threadGroup, CScheduler& scheduler, const std::string& wordlist, const std::string& password)
->>>>>>> 7cbb0de9
 {
     // ********************************************************* Step 0: download bootstrap
     std::string sBootstrap = GetArg("-bootstrap","");
@@ -1786,11 +1782,7 @@
         pwalletMain = nullptr;
         LogPrintf("Wallet disabled!\n");
     } else {
-<<<<<<< HEAD
-        CWallet::InitLoadWallet(wordlist);
-=======
         CWallet::InitLoadWallet(wordlist, password);
->>>>>>> 7cbb0de9
         if (!pwalletMain)
             return false;
     }
