--- conflicted
+++ resolved
@@ -1664,13 +1664,6 @@
                 }
 
                 std::vector<CFund::CProposal> vProposals;
-<<<<<<< HEAD
-
-                if (pblocktree->GetProposalIndex(vProposals))
-                {
-                    CProposalMap mapProposals;
-                    pcoinsTip->GetAllProposals(mapProposals);
-=======
                 CProposalMap mapProposals;
 
                 if (pblocktree->GetProposalIndex(vProposals))
@@ -1681,7 +1674,6 @@
                         strLoadError = _("Old data base structure detected");
                         break;
                     }
->>>>>>> 55d93746
                     if (vProposals.size() > 0 && mapProposals.size() == 0)
                     {
                         LogPrintf("Importing %d proposals to the new CoinsDB...\n", vProposals.size());
@@ -1690,16 +1682,6 @@
                             pcoinsTip->AddProposal(it);
                         }
                     }
-<<<<<<< HEAD
-                }
-
-                std::vector<CFund::CPaymentRequest> vPaymentRequests;
-
-                if (pblocktree->GetPaymentRequestIndex(vPaymentRequests))
-                {
-                    CPaymentRequestMap mapPaymentRequest;
-                    pcoinsTip->GetAllPaymentRequests(mapPaymentRequest);
-=======
                 } else if (!pcoinsTip->GetAllProposals(mapProposals))
                 {
                     fNeedsReindexChainstate = true;
@@ -1718,7 +1700,6 @@
                         strLoadError = _("Old data base structure detected");
                         break;
                     }
->>>>>>> 55d93746
                     if (vPaymentRequests.size() > 0 && mapPaymentRequest.size() == 0)
                     {
                         LogPrintf("Importing %d payment requests to the new CoinsDB...\n", vPaymentRequests.size());
@@ -1727,14 +1708,11 @@
                             pcoinsTip->AddPaymentRequest(it);
                         }
                     }
-<<<<<<< HEAD
-=======
                 } else if (!pcoinsTip->GetAllPaymentRequests(mapPaymentRequest))
                 {
                     fNeedsReindexChainstate = true;
                     strLoadError = _("Old data base structure detected");
                     break;
->>>>>>> 55d93746
                 }
 
             } catch (const std::exception& e) {
