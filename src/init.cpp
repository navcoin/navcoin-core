--- conflicted
+++ resolved
@@ -702,11 +702,7 @@
     // keeping a separate counter.  Once we hit a gap (or if 0 doesn't exist)
     // start removing block files.
     int nContigCounter = 0;
-<<<<<<< HEAD
     for(const std::pair<std::string, path>& item: mapBlockFiles) {
-=======
-    for(const PAIRTYPE(std::string, path)& item: mapBlockFiles) {
->>>>>>> 63765faa
         if (atoi(item.first) == nContigCounter) {
             nContigCounter++;
             continue;
