// Copyright (c) 2009-2010 Satoshi Nakamoto
// Copyright (c) 2009-2015 The Bitcoin Core developers
// Copyright (c) 2018 The NavCoin developers
// Distributed under the MIT software license, see the accompanying
// file COPYING or http://www.opensource.org/licenses/mit-license.php.

#if defined(HAVE_CONFIG_H)
#include <config/navcoin-config.h>
#endif

#include <init.h>

#include <addrman.h>
#include <amount.h>
#include <chain.h>
#include <chainparams.h>
#include <checkpoints.h>
#include <compat/sanity.h>
#include <consensus/validation.h>
#include <blsct/rpc.h>
#include <httpserver.h>
#include <httprpc.h>
#include <kernel.h>
#include <key.h>
#include <main.h>
#include <miner.h>
#include <net.h>
#include <ntpclient.h>
#include <policy/policy.h>
#include <rpc/server.h>
#include <rpc/register.h>
#include <script/standard.h>
#include <script/sigcache.h>
#include <scheduler.h>
#include <timedata.h>
#include <txdb.h>
#include <txmempool.h>
#include <torcontrol.h>
#include <torthread.h>
#include <ui_interface.h>
#include <untar.h>
#include <util.h>
#include <utiltime.h>
#include <utilmoneystr.h>
#include <validationinterface.h>
#ifdef ENABLE_WALLET
#include <wallet/wallet.h>
#endif
#include <stdint.h>
#include <stdio.h>

#ifndef WIN32
#include <signal.h>
#endif

#include <boost/algorithm/string/classification.hpp>
#include <boost/algorithm/string/predicate.hpp>
#include <boost/algorithm/string/replace.hpp>
#include <boost/algorithm/string/split.hpp>
#include <boost/bind.hpp>
#include <boost/filesystem.hpp>
#include <boost/function.hpp>
#include <boost/interprocess/sync/file_lock.hpp>
#include <boost/thread.hpp>
#include <curl/curl.h>
#include <openssl/crypto.h>
#include <openssl/rsa.h>
#include <openssl/pem.h>
#include <openssl/aes.h>

#if ENABLE_ZMQ
#include <zmq/zmqnotificationinterface.h>
#endif

using namespace std;

bool fFeeEstimatesInitialized = false;
volatile bool fRestartRequested = false; // true: restart false: shutdown
static const bool DEFAULT_PROXYRANDOMIZE = true;
static const bool DEFAULT_REST_ENABLE = false;
static const bool DEFAULT_DISABLE_SAFEMODE = false;
static const bool DEFAULT_STOPAFTERBLOCKIMPORT = false;

unsigned int nMinerSleep;

#if ENABLE_ZMQ
static CZMQNotificationInterface* pzmqNotificationInterface = nullptr;
#endif

#ifdef WIN32
// Win32 LevelDB doesn't use filedescriptors, and the ones used for
// accessing block files don't count towards the fd_set size limit
// anyway.
#define MIN_CORE_FILEDESCRIPTORS 0
#else
#define MIN_CORE_FILEDESCRIPTORS 150
#endif

/** Used to pass flags to the Bind() function */
enum BindFlags {
    BF_NONE         = 0,
    BF_EXPLICIT     = (1U << 0),
    BF_REPORT_ERROR = (1U << 1),
    BF_WHITELIST    = (1U << 2),
};

static const char* FEE_ESTIMATES_FILENAME="fee_estimates.dat";

static float fBootstrapProgress = 0.0;

static int xferinfo(void *p,
                    curl_off_t dltotal, curl_off_t dlnow,
                    curl_off_t ultotal, curl_off_t ulnow)
{
    float fProgress = (float)dlnow/(float)dltotal*100.0f;
    if (fProgress == fBootstrapProgress)
        return 0;

    uiInterface.InitMessage(strprintf("[BOOTSTRAP] Downloaded %" CURL_FORMAT_CURL_OFF_T "MB of %" CURL_FORMAT_CURL_OFF_T
                                      "MB  (%.2f%%)",
                                      dlnow/(1024*1024), dltotal/(1024*1024), (float)dlnow/(float)dltotal*100.0f));
    fprintf(stdout, "[BOOTSTRAP] Downloaded %" CURL_FORMAT_CURL_OFF_T "MB of %" CURL_FORMAT_CURL_OFF_T
            "MB  (%.2f%%)    \r",
            dlnow/(1024*1024), dltotal/(1024*1024), fProgress);

    fBootstrapProgress = fProgress;

    return 0;
}

size_t write_data(void *ptr, size_t size, size_t nmemb, FILE *stream) {
    size_t written;
    written = fwrite(ptr, size, nmemb, stream);
    return written;
}

//////////////////////////////////////////////////////////////////////////////
//
// Shutdown
//

//
// Thread management and startup/shutdown:
//
// The network-processing threads are all part of a thread group
// created by AppInit() or the Qt main() function.
//
// A clean exit happens when StartShutdown() or the SIGTERM
// signal handler sets fRequestShutdown, which triggers
// the DetectShutdownThread(), which interrupts the main thread group.
// DetectShutdownThread() then exits, which causes AppInit() to
// continue (it .joins the shutdown thread).
// Shutdown() is then
// called to clean up database connections, and stop other
// threads that should only be stopped after the main network-processing
// threads have exited.
//
// Note that if running -daemon the parent process returns from AppInit2
// before adding any threads to the threadGroup, so .join_all() returns
// immediately and the parent exits from main().
//
// Shutdown for Qt is very similar, only it uses a QTimer to detect
// fRequestShutdown getting set, and then does the normal Qt
// shutdown thing.
//

std::atomic<bool> fRequestShutdown(false);

void StartShutdown()
{
    fRequestShutdown = true;
}
bool ShutdownRequested()
{
    return fRequestShutdown || fRestartRequested;
}

/**
 * This is a minimally invasive approach to shutdown on LevelDB read errors from the
 * chainstate, while keeping user interface out of the common library, which is shared
 * between navcoind, and navcoin-qt and non-server tools.
*/
class CStateViewErrorCatcher : public CStateViewBacked
{
public:
    CStateViewErrorCatcher(CStateView* view) : CStateViewBacked(view) {}
    bool GetCoins(const uint256 &txid, CCoins &coins) const {
        try {
            return CStateViewBacked::GetCoins(txid, coins);
        } catch(const std::runtime_error& e) {
            uiInterface.ThreadSafeMessageBox(_("Error reading from database, shutting down."), "", CClientUIInterface::MSG_ERROR);
            LogPrintf("Error reading from database: %s\n", e.what());
            // Starting the shutdown sequence and returning false to the caller would be
            // interpreted as 'entry not found' (as opposed to unable to read data), and
            // could lead to invalid interpretation. Just exit immediately, as we can't
            // continue anyway, and all writes should be atomic.
            abort();
        }
    }
    bool GetProposal(const uint256 &id, CProposal &proposal) const {
        try {
            return CStateViewBacked::GetProposal(id, proposal);
        } catch(const std::runtime_error& e) {
            uiInterface.ThreadSafeMessageBox(_("Error reading from database, shutting down."), "", CClientUIInterface::MSG_ERROR);
            LogPrintf("Error reading from database: %s\n", e.what());
            abort();
        }
    }
    bool GetPaymentRequest(const uint256 &id, CPaymentRequest &prequest) const {
        try {
            return CStateViewBacked::GetPaymentRequest(id, prequest);
        } catch(const std::runtime_error& e) {
            uiInterface.ThreadSafeMessageBox(_("Error reading from database, shutting down."), "", CClientUIInterface::MSG_ERROR);
            LogPrintf("Error reading from database: %s\n", e.what());
            abort();
        }
    }
    // Writes do not need similar protection, as failure to write is handled by the caller.
};

static CStateViewDB *pcoinsdbview = nullptr;
static CStateViewErrorCatcher *pcoinscatcher = nullptr;
static boost::scoped_ptr<ECCVerifyHandle> globalVerifyHandle;
static TorControlThread torController = TorControlThread();

void Interrupt(boost::thread_group& threadGroup)
{
    InterruptHTTPServer();
    InterruptHTTPRPC();
    InterruptRPC();
    InterruptREST();
    torController.Interrupt();
    TorThreadInterrupt();
    threadGroup.interrupt_all();
}

/** Preparing steps before shutting down or restarting the wallet */
void PrepareShutdown()
{
    fRequestShutdown = true;  // Needed when we shutdown the wallet
    fRestartRequested = true; // Needed when we restart the wallet
    LogPrintf("%s: In progress...\n", __func__);
    static CCriticalSection cs_Shutdown;
    TRY_LOCK(cs_Shutdown, lockShutdown);
    if (!lockShutdown)
        return;

    /// Note: Shutdown() must be able to handle cases in which AppInit2() failed part of the way,
    /// for example if the data directory was found to be locked.
    /// Be sure that anything that writes files or flushes caches only does this if the respective
    /// module was initialized.
    RenameThread("navcoin-shutoff");
    mempool.AddTransactionsUpdated(1);
    // Changes to mempool should also be made to Dandelion stempool
    stempool.AddTransactionsUpdated(1);

    StopHTTPRPC();
    StopREST();
    StopRPC();
    StopHTTPServer();
#ifdef ENABLE_WALLET
    if (pwalletMain)
        pwalletMain->Flush(false);
#endif
    StopNode();
<<<<<<< HEAD
    torController.Stop();
    TorThreadStop();
=======
>>>>>>> 7fd07134
    UnregisterNodeSignals(GetNodeSignals());

    if (fFeeEstimatesInitialized)
    {
        boost::filesystem::path est_path = GetDataDir() / FEE_ESTIMATES_FILENAME;
        CAutoFile est_fileout(fopen(est_path.string().c_str(), "wb"), SER_DISK, CLIENT_VERSION);
        if (!est_fileout.IsNull())
            mempool.WriteFeeEstimates(est_fileout);
        else
            LogPrintf("%s: Failed to write fee estimates to %s\n", __func__, est_path.string());
        fFeeEstimatesInitialized = false;
    }

    {
        LOCK(cs_main);
        if (pcoinsTip != nullptr) {
            FlushStateToDisk();
        }
        delete pcoinsTip;
        pcoinsTip = nullptr;
        delete pcoinscatcher;
        pcoinscatcher = nullptr;
        delete pcoinsdbview;
        pcoinsdbview = nullptr;
        delete pblocktree;
        pblocktree = nullptr;
    }
#ifdef ENABLE_WALLET
    if (pwalletMain)
        pwalletMain->Flush(true);
#endif

#if ENABLE_ZMQ
    if (pzmqNotificationInterface) {
        UnregisterValidationInterface(pzmqNotificationInterface);
        delete pzmqNotificationInterface;
        pzmqNotificationInterface = nullptr;
    }
#endif

#ifndef WIN32
    try {
        boost::filesystem::remove(GetPidFile());
    } catch (const boost::filesystem::filesystem_error& e) {
        LogPrintf("%s: Unable to remove pidfile: %s\n", __func__, e.what());
    }
#endif
    UnregisterAllValidationInterfaces();
}

/**
* Shutdown is split into 2 parts:
* Part 1: shut down everything but the main wallet instance (done in PrepareShutdown() )
* Part 2: delete wallet instance
*
* In case of a restart PrepareShutdown() was already called before, but this method here gets
* called implicitly when the parent object is deleted. In this case we have to skip the
* PrepareShutdown() part because it was already executed and just delete the wallet instance.
*/
void Shutdown()
{
    // Shutdown part 1: prepare shutdown
    if (!fRestartRequested) {
        PrepareShutdown();
    }
    // Shutdown part 2: Stop TOR thread and delete wallet instance
    StopTorControl();
#ifdef ENABLE_WALLET
    delete pwalletMain;
    pwalletMain = nullptr;
#endif
    globalVerifyHandle.reset();
    ECC_Stop();
    LogPrintf("%s: done\n", __func__);
}

/**
 * Signal handlers are very limited in what they are allowed to do, so:
 */
void HandleSIGTERM(int)
{
    fRequestShutdown = true;
}

void HandleSIGHUP(int)
{
    fReopenLogFiles = true;
}

bool static Bind(const CService &addr, unsigned int flags) {
    if (!(flags & BF_EXPLICIT) && IsLimited(addr))
        return false;
    std::string strError;
    if (!BindListenPort(addr, strError, (flags & BF_WHITELIST) != 0)) {
        if (flags & BF_REPORT_ERROR)
            return InitError(strError);
        return false;
    }
    return true;
}

void OnRPCStopped()
{
    cvBlockChange.notify_all();
    LogPrint("rpc", "RPC stopped.\n");
}

void OnRPCPreCommand(const CRPCCommand& cmd)
{
    // Observe safe mode
    string strWarning = GetWarnings("rpc");
    if (strWarning != "" && !GetBoolArg("-disablesafemode", DEFAULT_DISABLE_SAFEMODE) &&
            !cmd.okSafeMode)
        throw JSONRPCError(RPC_FORBIDDEN_BY_SAFE_MODE, string("Safe mode: ") + strWarning);
}

std::string HelpMessage(HelpMessageMode mode)
{
    const bool showDebug = GetBoolArg("-help-debug", false);

    // When adding new options to the categories, please keep and ensure alphabetical ordering.
    // Do not translate _(...) -help-debug options, Many technical terms, and only a very small audience, so is unnecessary stress to translators.
    string strUsage = HelpMessageGroup(_("Options:"));
    strUsage += HelpMessageOpt("-?", _("Print this help message and exit"));
    strUsage += HelpMessageOpt("-version", _("Print version and exit"));
    strUsage += HelpMessageOpt("-alertnotify=<cmd>", _("Execute command when a relevant alert is received or we see a really long fork (%s in cmd is replaced by message)"));
    strUsage += HelpMessageOpt("-blocknotify=<cmd>", _("Execute command when the best block changes (%s in cmd is replaced by block hash)"));
    if (showDebug)
        strUsage += HelpMessageOpt("-blocksonly", strprintf(_("Whether to operate in a blocks only mode (default: %u)"), DEFAULT_BLOCKSONLY));
    strUsage += HelpMessageOpt("-bootstrap=<url>", _("Specifies an URL from where a bootstrapped copy of the blockchain would be downloaded"));
    strUsage += HelpMessageOpt("-checkblocks=<n>", strprintf(_("How many blocks to check at startup (default: %u, 0 = all)"), DEFAULT_CHECKBLOCKS));
    strUsage += HelpMessageOpt("-checklevel=<n>", strprintf(_("How thorough the block verification of -checkblocks is (0-4, default: %u)"), DEFAULT_CHECKLEVEL));
    strUsage += HelpMessageOpt("-conf=<file>", strprintf(_("Specify configuration file (default: %s)"), NAVCOIN_CONF_FILENAME));
    if (mode == HMM_NAVCOIND)
    {
#ifndef WIN32
        strUsage += HelpMessageOpt("-daemon", _("Run in the background as a daemon and accept commands"));
#endif
    }
    strUsage += HelpMessageOpt("-datadir=<dir>", _("Specify data directory"));
    strUsage += HelpMessageOpt("-dbcache=<n>", strprintf(_("Set database cache size in megabytes (%d to %d, default: %d)"), nMinDbCache, nMaxDbCache, nDefaultDbCache));
    if (showDebug)
        strUsage += HelpMessageOpt("-feefilter", strprintf("Tell other nodes to filter invs to us by our mempool min fee (default: %u)", DEFAULT_FEEFILTER));
    strUsage += HelpMessageOpt("-loadblock=<file>", _("Imports blocks from external blk000??.dat file on startup"));
    strUsage += HelpMessageOpt("-maxorphantx=<n>", strprintf(_("Keep at most <n> unconnectable transactions in memory (default: %u)"), DEFAULT_MAX_ORPHAN_TRANSACTIONS));
    strUsage += HelpMessageOpt("-maxmempool=<n>", strprintf(_("Keep the transaction memory pool below <n> megabytes (default: %u)"), DEFAULT_MAX_MEMPOOL_SIZE));
    strUsage += HelpMessageOpt("-mempoolexpiry=<n>", strprintf(_("Do not keep transactions in the mempool longer than <n> hours (default: %u)"), DEFAULT_MEMPOOL_EXPIRY));
    strUsage += HelpMessageOpt("-minersleep=<n>", strprintf(_("Sets the default sleep for the staking thread (default: %u)"), 500));
    strUsage += HelpMessageOpt("-mininputvalue=<n>", strprintf(_("Sets the minimum value for an output to be considered as a coinstake kernel candidate")));
    strUsage += HelpMessageOpt("-par=<n>", strprintf(_("Set the number of script verification threads (%u to %d, 0 = auto, <0 = leave that many cores free, default: %d)"),
                                                     -GetNumCores(), MAX_SCRIPTCHECK_THREADS, DEFAULT_SCRIPTCHECK_THREADS));
#ifndef WIN32
    strUsage += HelpMessageOpt("-pid=<file>", strprintf(_("Specify pid file (default: %s)"), NAVCOIN_PID_FILENAME));
#endif
    strUsage += HelpMessageOpt("-prune=<n>", strprintf(_("Reduce storage requirements by pruning (deleting) old blocks. This mode is incompatible with -txindex and -rescan. "
                                                         "Warning: Reverting this setting requires re-downloading the entire blockchain. "
                                                         "(default: 0 = disable pruning blocks, >%u = target size in MiB to use for block files)"), MIN_DISK_SPACE_FOR_BLOCK_FILES / 1024 / 1024));
    strUsage += HelpMessageOpt("-reindex-chainstate", _("Rebuild chain state from the currently indexed blocks"));
    strUsage += HelpMessageOpt("-reindex", _("Rebuild chain state and block index from the blk*.dat files on disk"));
#ifdef ENABLE_WALLET
    strUsage += HelpMessageOpt("-staking=<bool>", _("Enables or disables the staking thread."));
#endif
#ifndef WIN32
    strUsage += HelpMessageOpt("-sysperms", _("Create new files with system default permissions, instead of umask 077 (only effective with disabled wallet functionality)"));
#endif
    strUsage += HelpMessageOpt("-allindex", strprintf(_("Maintain all indexes supported (default: %u)"), false));
    strUsage += HelpMessageOpt("-txindex", strprintf(_("Maintain a full transaction index, used by the getrawtransaction rpc call (default: %u)"), DEFAULT_TXINDEX));

    strUsage += HelpMessageOpt("-addressindex", strprintf(_("Maintain a full address index, used to query for the balance, txids and unspent outputs for addresses (default: %u)"), DEFAULT_ADDRESSINDEX));
    strUsage += HelpMessageOpt("-timestampindex", strprintf(_("Maintain a timestamp index for block hashes, used to query blocks hashes by a range of timestamps (default: %u)"), DEFAULT_TIMESTAMPINDEX));
    strUsage += HelpMessageOpt("-spentindex", strprintf(_("Maintain a full spent index, used to query the spending txid and input index for an outpoint (default: %u)"), DEFAULT_SPENTINDEX));
    strUsage += HelpMessageGroup(_("Clock options:"));
    strUsage += HelpMessageOpt("-ntpserver=<ip/host>", _("Adds a ntp server to use for clock syncronization"));
    strUsage += HelpMessageOpt("-ntpminmeasures=<n>", strprintf(_("Min. number of valid requests to NTP servers (default: %u)"), MINIMUM_NTP_MEASURE));
    strUsage += HelpMessageOpt("-ntptimeout=<n>", strprintf(_("Number of seconds to wait for a response from a NTP server (default: %u)"), DEFAULT_NTP_TIMEOUT));
    strUsage += HelpMessageOpt("-maxtimeoffset=<n>", strprintf(_("Max number of seconds allowed as clock offset for a peer (default: %u)"), MAXIMUM_TIME_OFFSET));
    strUsage += HelpMessageGroup(_("Connection options:"));
    strUsage += HelpMessageOpt("-addnode=<ip>", _("Add a node to connect to and attempt to keep the connection open"));
    strUsage += HelpMessageOpt("-banscore=<n>", strprintf(_("Threshold for disconnecting misbehaving peers (default: %u)"), DEFAULT_BANSCORE_THRESHOLD));
    strUsage += HelpMessageOpt("-bantime=<n>", strprintf(_("Number of seconds to keep misbehaving peers from reconnecting (default: %u)"), DEFAULT_MISBEHAVING_BANTIME));
    strUsage += HelpMessageOpt("-banversion=<string>", strprintf(_("Version of wallet to be banned")));
    strUsage += HelpMessageOpt("-bind=<addr>", _("Bind to given address and always listen on it. Use [host]:port notation for IPv6"));
    strUsage += HelpMessageOpt("-connect=<ip>", _("Connect only to the specified node(s)"));
    strUsage += HelpMessageOpt("-devnet", _("Uses the devnet network"));
    strUsage += HelpMessageOpt("-discover", _("Discover own IP addresses (default: 1 when listening and no -externalip or -proxy)"));
    strUsage += HelpMessageOpt("-dns", _("Allow DNS lookups for -addnode, -seednode and -connect") + " " + strprintf(_("(default: %u)"), DEFAULT_NAME_LOOKUP));
    strUsage += HelpMessageOpt("-dnsseed", _("Query for peer addresses via DNS lookup, if low on addresses (default: 1 unless -connect)"));
    strUsage += HelpMessageOpt("-externalip=<ip>", _("Specify your own public address"));
    strUsage += HelpMessageOpt("-forcednsseed", strprintf(_("Always query for peer addresses via DNS lookup (default: %u)"), DEFAULT_FORCEDNSSEED));
    strUsage += HelpMessageOpt("-listen", _("Accept connections from outside (default: 1 if no -proxy or -connect)"));
    strUsage += HelpMessageOpt("-listenonion", strprintf(_("Automatically create Tor hidden service (default: %d)"), DEFAULT_LISTEN_ONION));
    strUsage += HelpMessageOpt("-maxconnections=<n>", strprintf(_("Maintain at most <n> connections to peers (default: %u)"), DEFAULT_MAX_PEER_CONNECTIONS));
    strUsage += HelpMessageOpt("-maxreceivebuffer=<n>", strprintf(_("Maximum per-connection receive buffer, <n>*1000 bytes (default: %u)"), DEFAULT_MAXRECEIVEBUFFER));
    strUsage += HelpMessageOpt("-maxsendbuffer=<n>", strprintf(_("Maximum per-connection send buffer, <n>*1000 bytes (default: %u)"), DEFAULT_MAXSENDBUFFER));
    strUsage += HelpMessageOpt("-maxtimeadjustment", strprintf(_("Maximum allowed median peer time offset adjustment. Local perspective of time may be influenced by peers forward or backward by this amount. (default: %u seconds)"), DEFAULT_MAX_TIME_ADJUSTMENT));
    strUsage += HelpMessageOpt("-onion=<ip:port>", strprintf(_("Use separate SOCKS5 proxy to reach peers via Tor hidden services (default: %s)"), "-proxy"));
    strUsage += HelpMessageOpt("-onlynet=<net>", _("Only connect to nodes in network <net> (ipv4, ipv6 or onion)"));
    strUsage += HelpMessageOpt("-permitbaremultisig", strprintf(_("Relay non-P2SH multisig (default: %u)"), DEFAULT_PERMIT_BAREMULTISIG));
    strUsage += HelpMessageOpt("-peerbloomfilters", strprintf(_("Support filtering of blocks and transaction with bloom filters (default: %u)"), DEFAULT_PEERBLOOMFILTERS));
    strUsage += HelpMessageOpt("-port=<port>", strprintf(_("Listen for connections on <port> (default: %u or testnet: %u or devnet: %u)"), Params(CBaseChainParams::MAIN).GetDefaultPort(), Params(CBaseChainParams::TESTNET).GetDefaultPort(), Params(CBaseChainParams::DEVNET).GetDefaultPort()));
    strUsage += HelpMessageOpt("-proxy=<ip:port>", _("Connect through SOCKS5 proxy"));
    strUsage += HelpMessageOpt("-proxyrandomize", strprintf(_("Randomize credentials for every proxy connection. This enables Tor stream isolation (default: %u)"), DEFAULT_PROXYRANDOMIZE));
    strUsage += HelpMessageOpt("-rejectversionbit=<n>", _("Reject a suggested version bit"));
    strUsage += HelpMessageOpt("-acceptversionbit=<n>", _("Accept a suggested version bit"));
    strUsage += HelpMessageOpt("-requirednssec", _("Requires DNS Sec for OpenAlias requests (default: true)"));
    strUsage += HelpMessageOpt("-seednode=<ip>", _("Connect to a node to retrieve peer addresses, and disconnect"));
#ifdef ENABLE_WALLET
    strUsage += HelpMessageOpt("-stakervote=<string>", _("Defines the staker vote to be attached to found blocks."));
#endif
    strUsage += HelpMessageOpt("-timeout=<n>", strprintf(_("Specify connection timeout in milliseconds (minimum: 1, default: %d)"), DEFAULT_CONNECT_TIMEOUT));
    strUsage += HelpMessageOpt("-torcontrol=<ip>:<port>", strprintf(_("Tor control port to use if onion listening enabled (default: %s)"), DEFAULT_TOR_CONTROL));
    strUsage += HelpMessageOpt("-torpassword=<pass>", _("Tor control port password (default: empty)"));
#ifdef USE_UPNP
#if USE_UPNP
    strUsage += HelpMessageOpt("-upnp", _("Use UPnP to map the listening port (default: 1 when listening and no -proxy)"));
#else
    strUsage += HelpMessageOpt("-upnp", strprintf(_("Use UPnP to map the listening port (default: %u)"), 0));
#endif
#endif
    strUsage += HelpMessageOpt("-whitebind=<addr>", _("Bind to given address and whitelist peers connecting to it. Use [host]:port notation for IPv6"));
    strUsage += HelpMessageOpt("-whitelist=<netmask>", _("Whitelist peers connecting from the given netmask or IP address. Can be specified multiple times.") +
                               " " + _("Whitelisted peers cannot be DoS banned and their transactions are always relayed, even if they are already in the mempool, useful e.g. for a gateway"));
    strUsage += HelpMessageOpt("-whitelistrelay", strprintf(_("Accept relayed transactions received from whitelisted peers even when not relaying transactions (default: %d)"), DEFAULT_WHITELISTRELAY));
    strUsage += HelpMessageOpt("-whitelistforcerelay", strprintf(_("Force relay of transactions from whitelisted peers even they violate local relay policy (default: %d)"), DEFAULT_WHITELISTFORCERELAY));
    strUsage += HelpMessageOpt("-maxuploadtarget=<n>", strprintf(_("Tries to keep outbound traffic under the given target (in MiB per 24h), 0 = no limit (default: %d)"), DEFAULT_MAX_UPLOAD_TARGET));

#ifdef ENABLE_WALLET
    strUsage += CWallet::GetWalletHelpString(showDebug);
#endif

#if ENABLE_ZMQ
    strUsage += HelpMessageGroup(_("ZeroMQ notification options:"));
    strUsage += HelpMessageOpt("-zmqpubhashblock=<address>", _("Enable publish hash block in <address>"));
    strUsage += HelpMessageOpt("-zmqpubhashtx=<address>", _("Enable publish hash transaction in <address>"));
    strUsage += HelpMessageOpt("-zmqpubrawblock=<address>", _("Enable publish raw block in <address>"));
    strUsage += HelpMessageOpt("-zmqpubrawtx=<address>", _("Enable publish raw transaction in <address>"));
#endif

    strUsage += HelpMessageGroup(_("Debugging/Testing options:"));
    strUsage += HelpMessageOpt("-uacomment=<cmt>", _("Append comment to the user agent string"));
    if (showDebug)
    {
        strUsage += HelpMessageOpt("-checkblockindex", strprintf("Do a full consistency check for mapBlockIndex, setBlockIndexCandidates, chainActive and mapBlocksUnlinked occasionally. Also sets -checkmempool (default: %u)", Params(CBaseChainParams::MAIN).DefaultConsistencyChecks()));
        strUsage += HelpMessageOpt("-checkmempool=<n>", strprintf("Run checks every <n> transactions (default: %u)", Params(CBaseChainParams::MAIN).DefaultConsistencyChecks()));
        strUsage += HelpMessageOpt("-checkpoints", strprintf("Disable expensive verification for known chain history (default: %u)", DEFAULT_CHECKPOINTS_ENABLED));
        strUsage += HelpMessageOpt("-disablesafemode", strprintf("Disable safemode, override a real safe mode event (default: %u)", DEFAULT_DISABLE_SAFEMODE));
        strUsage += HelpMessageOpt("-testsafemode", strprintf("Force safe mode (default: %u)", DEFAULT_TESTSAFEMODE));
        strUsage += HelpMessageOpt("-dropmessagestest=<n>", "Randomly drop 1 of every <n> network messages");
        strUsage += HelpMessageOpt("-fuzzmessagestest=<n>", "Randomly fuzz 1 of every <n> network messages");
        strUsage += HelpMessageOpt("-stopafterblockimport", strprintf("Stop running after importing blocks from disk (default: %u)", DEFAULT_STOPAFTERBLOCKIMPORT));
        strUsage += HelpMessageOpt("-limitancestorcount=<n>", strprintf("Do not accept transactions if number of in-mempool ancestors is <n> or more (default: %u)", DEFAULT_ANCESTOR_LIMIT));
        strUsage += HelpMessageOpt("-limitancestorsize=<n>", strprintf("Do not accept transactions whose size with all in-mempool ancestors exceeds <n> kilobytes (default: %u)", DEFAULT_ANCESTOR_SIZE_LIMIT));
        strUsage += HelpMessageOpt("-limitdescendantcount=<n>", strprintf("Do not accept transactions if any ancestor would have <n> or more in-mempool descendants (default: %u)", DEFAULT_DESCENDANT_LIMIT));
        strUsage += HelpMessageOpt("-limitdescendantsize=<n>", strprintf("Do not accept transactions if any ancestor would have more than <n> kilobytes of in-mempool descendants (default: %u).", DEFAULT_DESCENDANT_SIZE_LIMIT));
    }
    string debugCategories = "addrman, alert, bench, coindb, db, http, libevent, lock, mempool, mempoolrej, net, proxy, prune, rand, reindex, rpc, selectcoins, tor, zmq"; // Don't translate these and qt below
    if (mode == HMM_NAVCOIN_QT)
        debugCategories += ", qt";
    strUsage += HelpMessageOpt("-debug=<category>", strprintf(_("Output debugging information (default: %u, supplying <category> is optional)"), 0) + ". " +
                               _("If <category> is not supplied or if <category> = 1, output all debugging information.") + _("<category> can be:") + " " + debugCategories + ".");
    if (showDebug)
        strUsage += HelpMessageOpt("-nodebug", "Turn off debugging messages, same as -debug=0");
    strUsage += HelpMessageOpt("-help-debug", _("Show all debugging options (usage: --help -help-debug)"));
    strUsage += HelpMessageOpt("-logips", strprintf(_("Include IP addresses in debug output (default: %u)"), DEFAULT_LOGIPS));
    strUsage += HelpMessageOpt("-logtimestamps", strprintf(_("Prepend debug output with timestamp (default: %u)"), DEFAULT_LOGTIMESTAMPS));
    if (showDebug)
    {
        strUsage += HelpMessageOpt("-logtimemicros", strprintf("Add microsecond precision to debug timestamps (default: %u)", DEFAULT_LOGTIMEMICROS));
        strUsage += HelpMessageOpt("-mocktime=<n>", "Replace actual time with <n> seconds since epoch (default: 0)");
        strUsage += HelpMessageOpt("-limitfreerelay=<n>", strprintf("Continuously rate-limit free transactions to <n>*1000 bytes per minute (default: %u)", DEFAULT_LIMITFREERELAY));
        strUsage += HelpMessageOpt("-relaypriority", strprintf("Require high priority for relaying free or low-fee transactions (default: %u)", DEFAULT_RELAYPRIORITY));
        strUsage += HelpMessageOpt("-maxsigcachesize=<n>", strprintf("Limit size of signature cache to <n> MiB (default: %u)", DEFAULT_MAX_SIG_CACHE_SIZE));
        strUsage += HelpMessageOpt("-maxtipage=<n>", strprintf("Maximum tip age in seconds to consider node in initial block download (default: %u)", DEFAULT_MAX_TIP_AGE));
    }
    strUsage += HelpMessageOpt("-minrelaytxfee=<amt>", strprintf(_("Fees (in %s/kB) smaller than this are considered zero fee for relaying, mining and transaction creation"),
                                                                 CURRENCY_UNIT));
    strUsage += HelpMessageOpt("-maxtxfee=<amt>", strprintf(_("Maximum total fees (in %s) to use in a single wallet transaction or raw transaction; setting this too low may abort large transactions"),
                                                            CURRENCY_UNIT));
    strUsage += HelpMessageOpt("-print", _("Send trace/debug info to console instead of debug.log file"));
    strUsage += HelpMessageOpt("-printtoconsole", _("Send trace/debug info to console instead of debug.log file"));
    if (showDebug)
    {
        strUsage += HelpMessageOpt("-printpriority", strprintf("Log transaction priority and fee per kB when mining blocks (default: %u)", DEFAULT_PRINTPRIORITY));
    }
    strUsage += HelpMessageOpt("-shrinkdebugfile", _("Shrink debug.log file on client startup (default: 1 when no -debug)"));

    AppendParamsHelpMessages(strUsage, showDebug);

    strUsage += HelpMessageGroup(_("Node relay options:"));
    if (showDebug)
        strUsage += HelpMessageOpt("-acceptnonstdtxn", strprintf("Relay and mine \"non-standard\" transactions (%sdefault: %u)", "testnet/regtest only; ", !Params(CBaseChainParams::TESTNET).RequireStandard()));
    strUsage += HelpMessageOpt("-bytespersigop", strprintf(_("Equivalent bytes per sigop in transactions for relay and mining (default: %u)"), DEFAULT_BYTES_PER_SIGOP));
    strUsage += HelpMessageOpt("-datacarrier", strprintf(_("Relay and mine data carrier transactions (default: %u)"), DEFAULT_ACCEPT_DATACARRIER));
    strUsage += HelpMessageOpt("-datacarriersize", strprintf(_("Maximum size of data in data carrier transactions we relay and mine (default: %u)"), MAX_OP_RETURN_RELAY));
    strUsage += HelpMessageOpt("-mempoolreplacement", strprintf(_("Enable transaction replacement in the memory pool (default: %u)"), DEFAULT_ENABLE_REPLACEMENT));

    strUsage += HelpMessageGroup(_("Block creation options:"));
    strUsage += HelpMessageOpt("-blockmaxweight=<n>", strprintf(_("Set maximum BIP141 block weight (default: %d)"), DEFAULT_BLOCK_MAX_WEIGHT));
    strUsage += HelpMessageOpt("-blockmaxsize=<n>", strprintf(_("Set maximum block size in bytes (default: %d)"), DEFAULT_BLOCK_MAX_SIZE));
    strUsage += HelpMessageOpt("-blockprioritysize=<n>", strprintf(_("Set maximum size of high-priority/low-fee transactions in bytes (default: %d)"), DEFAULT_BLOCK_PRIORITY_SIZE));
    if (showDebug)
        strUsage += HelpMessageOpt("-blockversion=<n>", "Override block version to test forking scenarios");

    strUsage += HelpMessageGroup(_("RPC server options:"));
    strUsage += HelpMessageOpt("-server", _("Accept command line and JSON-RPC commands"));
    strUsage += HelpMessageOpt("-rest", strprintf(_("Accept public REST requests (default: %u)"), DEFAULT_REST_ENABLE));
    strUsage += HelpMessageOpt("-rpcbind=<addr>", _("Bind to given address to listen for JSON-RPC connections. Use [host]:port notation for IPv6. This option can be specified multiple times (default: bind to all interfaces)"));
    strUsage += HelpMessageOpt("-rpccookiefile=<loc>", _("Location of the auth cookie (default: data dir)"));
    strUsage += HelpMessageOpt("-rpcuser=<user>", _("Username for JSON-RPC connections"));
    strUsage += HelpMessageOpt("-rpcpassword=<pw>", _("Password for JSON-RPC connections"));
    strUsage += HelpMessageOpt("-rpcauth=<userpw>", _("Username and hashed password for JSON-RPC connections. The field <userpw> comes in the format: <USERNAME>:<SALT>$<HASH>. A canonical python script is included in share/rpcuser. This option can be specified multiple times"));
    strUsage += HelpMessageOpt("-rpcport=<port>", strprintf(_("Listen for JSON-RPC connections on <port> (default: %u or testnet: %u or devnet: %u)"), BaseParams(CBaseChainParams::MAIN).RPCPort(), BaseParams(CBaseChainParams::TESTNET).RPCPort(), BaseParams(CBaseChainParams::DEVNET).RPCPort()));
    strUsage += HelpMessageOpt("-rpcallowip=<ip>", _("Allow JSON-RPC connections from specified source. Valid for <ip> are a single IP (e.g. 1.2.3.4), a network/netmask (e.g. 1.2.3.4/255.255.255.0) or a network/CIDR (e.g. 1.2.3.4/24). This option can be specified multiple times"));
    strUsage += HelpMessageOpt("-rpcthreads=<n>", strprintf(_("Set the number of threads to service RPC calls (default: %d)"), DEFAULT_HTTP_THREADS));
    strUsage += HelpMessageGroup(_("GUI options:"));
    strUsage += HelpMessageOpt("-updatefiatperiod=<miliseconds>", _("Sets the interval in miliseconds to update the fiat price from CoinMarketcap. Min. 120000"));

    if (showDebug) {
        strUsage += HelpMessageOpt("-rpcworkqueue=<n>", strprintf("Set the depth of the work queue to service RPC calls (default: %d)", DEFAULT_HTTP_WORKQUEUE));
        strUsage += HelpMessageOpt("-rpcservertimeout=<n>", strprintf("Timeout during HTTP requests (default: %d)", DEFAULT_HTTP_SERVER_TIMEOUT));
    }
    strUsage += HelpMessageOpt("-headerspamfilter=<n>", strprintf(_("Use header spam filter (default: %u)"), DEFAULT_HEADER_SPAM_FILTER));
    strUsage += HelpMessageOpt("-headerspamfiltermaxsize=<n>", strprintf(_("Maximum size of the list of indexes in the header spam filter (default: %u)"), DEFAULT_HEADER_SPAM_FILTER_MAX_SIZE));
    strUsage += HelpMessageOpt("-headerspamfiltermaxavg=<n>", strprintf(_("Maximum average size of an index occurrence in the header spam filter (default: %u)"), DEFAULT_HEADER_SPAM_FILTER_MAX_AVG));
    strUsage += HelpMessageOpt("-headerspamfilterignoreport=<n>", strprintf("Ignore the port in the ip address when looking for header spam, determine whether or not multiple nodes can be on the same IP (default: %u)", DEFAULT_HEADER_SPAM_FILTER_IGNORE_PORT));

    return strUsage;
}

std::string LicenseInfo()
{
    const std::string URL_SOURCE_CODE = "<https://github.com/navcoin/navcoin-core>";
    const std::string URL_WEBSITE = "<https://navcoin.org>";
    // todo: remove urls from translations on next change
    return CopyrightHolders(strprintf(_("Copyright (C) %i-%i"), 2009, COPYRIGHT_YEAR) + " ") + "\n" +
            "\n" +
            strprintf(_("Please contribute if you find %s useful. "
                        "Visit %s for further information about the software."),
                      PACKAGE_NAME, URL_WEBSITE) +
            "\n" +
            strprintf(_("The source code is available from %s."),
                      URL_SOURCE_CODE) +
            "\n" +
            "\n" +
            _("This is experimental software.") + "\n" +
            _("Distributed under the MIT software license, see the accompanying file COPYING or <http://www.opensource.org/licenses/mit-license.php>.") + "\n" +
            "\n" +
            _("This product includes software developed by the OpenSSL Project for use in the OpenSSL Toolkit <https://www.openssl.org/> and cryptographic software written by Eric Young and UPnP software written by Thomas Bernard.") +
            "\n" +
            _("Copyright (c) 2014-2017, The Monero Project") + "\n" +
            "\n" +
            _("All rights reserved.") + "\n" +
            "\n" +
            _("Redistribution and use in source and binary forms, with or without modification, are") + "\n" +
            _("permitted provided that the following conditions are met:") + "\n" +
            "\n" +
            _("1. Redistributions of source code must retain the above copyright notice, this list of") + "\n" +
            _("   conditions and the following disclaimer.") + "\n" +
            "\n" +
            _("2. Redistributions in binary form must reproduce the above copyright notice, this list") + "\n" +
            _("   of conditions and the following disclaimer in the documentation and/or other") + "\n" +
            _("   materials provided with the distribution.") + "\n" +
            "\n" +
            _("3. Neither the name of the copyright holder nor the names of its contributors may be") + "\n" +
            _("   used to endorse or promote products derived from this software without specific") + "\n" +
            _("   prior written permission.") + "\n" +
            "\n" +
            _("THIS SOFTWARE IS PROVIDED BY THE COPYRIGHT HOLDERS AND CONTRIBUTORS \"AS IS\" AND ANY") + "\n" +
            _(" EXPRESS OR IMPLIED WARRANTIES, INCLUDING, BUT NOT LIMITED TO, THE IMPLIED WARRANTIES OF") + "\n" +
            _(" MERCHANTABILITY AND FITNESS FOR A PARTICULAR PURPOSE ARE DISCLAIMED. IN NO EVENT SHALL") + "\n" +
            _(" THE COPYRIGHT HOLDER OR CONTRIBUTORS BE LIABLE FOR ANY DIRECT, INDIRECT, INCIDENTAL,") + "\n" +
            _(" SPECIAL, EXEMPLARY, OR CONSEQUENTIAL DAMAGES (INCLUDING, BUT NOT LIMITED TO,") + "\n" +
            _(" PROCUREMENT OF SUBSTITUTE GOODS OR SERVICES; LOSS OF USE, DATA, OR PROFITS; OR BUSINESS") + "\n" +
            _(" INTERRUPTION) HOWEVER CAUSED AND ON ANY THEORY OF LIABILITY, WHETHER IN CONTRACT,") + "\n" +
            _(" STRICT LIABILITY, OR TORT (INCLUDING NEGLIGENCE OR OTHERWISE) ARISING IN ANY WAY OUT OF") + "\n" +
            _(" THE USE OF THIS SOFTWARE, EVEN IF ADVISED OF THE POSSIBILITY OF SUCH DAMAGE.") + "\n" +
            "\n";
}

static void BlockNotifyCallback(bool initialSync, const CBlockIndex *pBlockIndex)
{
    if (initialSync || !pBlockIndex)
        return;

    std::string strCmd = GetArg("-blocknotify", "");

    boost::replace_all(strCmd, "%s", pBlockIndex->GetBlockHash().GetHex());
    boost::thread t(runCommand, strCmd); // thread runs free
}

struct CImportingNow
{
    CImportingNow() {
        assert(fImporting == false);
        fImporting = true;
    }

    ~CImportingNow() {
        assert(fImporting == true);
        fImporting = false;
    }
};


// If we're using -prune with -reindex, then delete block files that will be ignored by the
// reindex.  Since reindexing works by starting at block file 0 and looping until a blockfile
// is missing, do the same here to delete any later block files after a gap.  Also delete all
// rev files since they'll be rewritten by the reindex anyway.  This ensures that vinfoBlockFile
// is in sync with what's actually on disk by the time we start downloading, so that pruning
// works correctly.
void CleanupBlockRevFiles()
{
    using namespace boost::filesystem;
    map<string, path> mapBlockFiles;

    // Glob all blk?????.dat and rev?????.dat files from the blocks directory.
    // Remove the rev files immediately and insert the blk file paths into an
    // ordered map keyed by block file index.
    LogPrintf("Removing unusable blk?????.dat and rev?????.dat files for -reindex with -prune\n");
    path blocksdir = GetDataDir() / "blocks";
    for (directory_iterator it(blocksdir); it != directory_iterator(); it++) {
        if (is_regular_file(*it) &&
                it->path().filename().string().length() == 12 &&
                it->path().filename().string().substr(8,4) == ".dat")
        {
            if (it->path().filename().string().substr(0,3) == "blk")
                mapBlockFiles[it->path().filename().string().substr(3,5)] = it->path();
            else if (it->path().filename().string().substr(0,3) == "rev")
                remove(it->path());
        }
    }

    // Remove all block files that aren't part of a contiguous set starting at
    // zero by walking the ordered map (keys are block file indices) by
    // keeping a separate counter.  Once we hit a gap (or if 0 doesn't exist)
    // start removing block files.
    int nContigCounter = 0;
    for(const PAIRTYPE(string, path)& item: mapBlockFiles) {
        if (atoi(item.first) == nContigCounter) {
            nContigCounter++;
            continue;
        }
        remove(item.second);
    }
}

void ThreadImport(std::vector<boost::filesystem::path> vImportFiles)
{
    const CChainParams& chainparams = Params();
    RenameThread("navcoin-loadblk");
    CImportingNow imp;

    // -reindex
    if (fReindex) {
        int nFile = 0;
        while (true) {
            CDiskBlockPos pos(nFile, 0);
            if (!boost::filesystem::exists(GetBlockPosFilename(pos, "blk")))
                break; // No block files left to reindex
            FILE *file = OpenBlockFile(pos, true);
            if (!file)
                break; // This error is logged in OpenBlockFile
            LogPrintf("Reindexing block file blk%05u.dat...\n", (unsigned int)nFile);
            LoadExternalBlockFile(chainparams, file, &pos);
            nFile++;
        }
        pblocktree->WriteReindexing(false);
        fReindex = false;
        LogPrintf("Reindexing finished\n");
        // To avoid ending up in a situation without genesis block, re-try initializing (no-op if reindexing worked):
        InitBlockIndex(chainparams);
    }

    // hardcoded $DATADIR/bootstrap.dat
    boost::filesystem::path pathBootstrap = GetDataDir() / "bootstrap.dat";
    if (boost::filesystem::exists(pathBootstrap)) {
        FILE *file = fopen(pathBootstrap.string().c_str(), "rb");
        if (file) {
            boost::filesystem::path pathBootstrapOld = GetDataDir() / "bootstrap.dat.old";
            LogPrintf("Importing bootstrap.dat...\n");
            LoadExternalBlockFile(chainparams, file);
            RenameOver(pathBootstrap, pathBootstrapOld);
        } else {
            LogPrintf("Warning: Could not open bootstrap file %s\n", pathBootstrap.string());
        }
    }

    // -loadblock=
    for(const boost::filesystem::path& path: vImportFiles) {
        FILE *file = fopen(path.string().c_str(), "rb");
        if (file) {
            LogPrintf("Importing blocks file %s...\n", path.string());
            LoadExternalBlockFile(chainparams, file);
        } else {
            LogPrintf("Warning: Could not open blocks file %s\n", path.string());
        }
    }

    // scan for better chains in the block chain database, that are not yet connected in the active best chain
    CValidationState state;
    if (!ActivateBestChain(state, chainparams)) {
        LogPrintf("Failed to connect best block");
        StartShutdown();
    }

    if (GetBoolArg("-stopafterblockimport", DEFAULT_STOPAFTERBLOCKIMPORT)) {
        LogPrintf("Stopping after block import\n");
        StartShutdown();
    }
}

/** Sanity checks
 *  Ensure that NavCoin is running in a usable environment with all
 *  necessary library support.
 */
bool InitSanityCheck(void)
{
    if(!ECC_InitSanityCheck()) {
        InitError("Elliptic curve cryptography sanity check failure. Aborting.");
        return false;
    }
    if (!glibc_sanity_test() || !glibcxx_sanity_test())
        return false;

    return true;
}

bool AppInitServers(boost::thread_group& threadGroup)
{
    RPCServer::OnStopped(&OnRPCStopped);
    RPCServer::OnPreCommand(&OnRPCPreCommand);
    if (!InitHTTPServer())
        return false;
    if (!StartRPC())
        return false;
    if (!StartHTTPRPC())
        return false;
    if (GetBoolArg("-rest", DEFAULT_REST_ENABLE) && !StartREST())
        return false;
    if (!StartHTTPServer())
        return false;
    return true;
}

// Parameter interaction based on rules
void InitParameterInteraction()
{
    // when specifying an explicit binding address, you want to listen on it
    // even when -connect or -proxy is specified
    if (mapArgs.count("-bind")) {
        if (SoftSetBoolArg("-listen", true))
            LogPrintf("%s: parameter interaction: -bind set -> setting -listen=1\n", __func__);
    }
    if (mapArgs.count("-whitebind")) {
        if (SoftSetBoolArg("-listen", true))
            LogPrintf("%s: parameter interaction: -whitebind set -> setting -listen=1\n", __func__);
    }

    if (mapArgs.count("-connect") && mapMultiArgs["-connect"].size() > 0) {
        // when only connecting to trusted nodes, do not seed via DNS, or listen by default
        if (SoftSetBoolArg("-dnsseed", false))
            LogPrintf("%s: parameter interaction: -connect set -> setting -dnsseed=0\n", __func__);
        if (SoftSetBoolArg("-listen", false))
            LogPrintf("%s: parameter interaction: -connect set -> setting -listen=0\n", __func__);
    }

    if (mapArgs.count("-proxy")) {
        // to protect privacy, do not listen by default if a default proxy server is specified
        if (SoftSetBoolArg("-listen", false))
            LogPrintf("%s: parameter interaction: -proxy set -> setting -listen=0\n", __func__);
        // to protect privacy, do not use UPNP when a proxy is set. The user may still specify -listen=1
        // to listen locally, so don't rely on this happening through -listen below.
        if (SoftSetBoolArg("-upnp", false))
            LogPrintf("%s: parameter interaction: -proxy set -> setting -upnp=0\n", __func__);
        // to protect privacy, do not discover addresses by default
        if (SoftSetBoolArg("-discover", false))
            LogPrintf("%s: parameter interaction: -proxy set -> setting -discover=0\n", __func__);
    }

    if (!GetBoolArg("-listen", DEFAULT_LISTEN)) {
        // do not map ports or try to retrieve public IP when not listening (pointless)
        if (SoftSetBoolArg("-upnp", false))
            LogPrintf("%s: parameter interaction: -listen=0 -> setting -upnp=0\n", __func__);
        if (SoftSetBoolArg("-discover", false))
            LogPrintf("%s: parameter interaction: -listen=0 -> setting -discover=0\n", __func__);
        if (SoftSetBoolArg("-listenonion", false))
            LogPrintf("%s: parameter interaction: -listen=0 -> setting -listenonion=0\n", __func__);
    }

    if (mapArgs.count("-externalip")) {
        // if an explicit public IP is specified, do not try to find others
        if (SoftSetBoolArg("-discover", false))
            LogPrintf("%s: parameter interaction: -externalip set -> setting -discover=0\n", __func__);
    }

    if (GetBoolArg("-salvagewallet", false)) {
        // Rewrite just private keys: rescan to find transactions
        if (SoftSetBoolArg("-rescan", true))
            LogPrintf("%s: parameter interaction: -salvagewallet=1 -> setting -rescan=1\n", __func__);
    }

    // -zapwallettx implies a rescan
    if (GetBoolArg("-zapwallettxes", false)) {
        if (SoftSetBoolArg("-rescan", true))
            LogPrintf("%s: parameter interaction: -zapwallettxes=<mode> -> setting -rescan=1\n", __func__);
    }

    // -importmnemonic implies a rescan
    if (mapArgs.count("-importmnemonic")) {
        if (SoftSetBoolArg("-rescan", true))
            LogPrintf("%s: parameter interaction: -importmnemonic=\"word list\" -> setting -rescan=1\n", __func__);
    }

    // disable walletbroadcast and whitelistrelay in blocksonly mode
    if (GetBoolArg("-blocksonly", DEFAULT_BLOCKSONLY)) {
        if (SoftSetBoolArg("-whitelistrelay", false))
            LogPrintf("%s: parameter interaction: -blocksonly=1 -> setting -whitelistrelay=0\n", __func__);
#ifdef ENABLE_WALLET
        if (SoftSetBoolArg("-walletbroadcast", false))
            LogPrintf("%s: parameter interaction: -blocksonly=1 -> setting -walletbroadcast=0\n", __func__);
#endif
    }

    // Forcing relay from whitelisted hosts implies we will accept relays from them in the first place.
    if (GetBoolArg("-whitelistforcerelay", DEFAULT_WHITELISTFORCERELAY)) {
        if (SoftSetBoolArg("-whitelistrelay", true))
            LogPrintf("%s: parameter interaction: -whitelistforcerelay=1 -> setting -whitelistrelay=1\n", __func__);
    }
}

static std::string ResolveErrMsg(const char * const optname, const std::string& strBind)
{
    return strprintf(_("Cannot resolve -%s address: '%s'"), optname, strBind);
}

void InitLogging()
{
    fPrintToConsole = GetBoolArg("-print", GetBoolArg("-printtoconsole", false));
    fLogTimestamps = GetBoolArg("-logtimestamps", DEFAULT_LOGTIMESTAMPS);
    fLogTimeMicros = GetBoolArg("-logtimemicros", DEFAULT_LOGTIMEMICROS);
    fLogIPs = GetBoolArg("-logips", DEFAULT_LOGIPS);

    LogPrintf("\n\n\n\n\n\n\n\n\n\n\n\n\n\n\n\n\n\n\n\n");
    LogPrintf("NavCoin version %s\n", FormatFullVersion());
}

void DownloadBlockchain(std::string url)
{

    CURL *curl;
    FILE *fp, *a;
    CURLcode res;

    curl = curl_easy_init();
    if (curl)
    {

        std::string sDownload = (GetDataDir(true).string() + "/bootstrap_temp.tar");
        fp = fopen(sDownload.c_str(),"wb");
        curl_easy_setopt(curl, CURLOPT_URL, url.c_str());
        curl_easy_setopt(curl, CURLOPT_SSL_VERIFYPEER, 0);
        curl_easy_setopt(curl, CURLOPT_SSL_VERIFYHOST, 0);
        curl_easy_setopt(curl, CURLOPT_WRITEFUNCTION, write_data);
        curl_easy_setopt(curl, CURLOPT_WRITEDATA, fp);
        curl_easy_setopt(curl, CURLOPT_XFERINFOFUNCTION, xferinfo);
        curl_easy_setopt(curl, CURLOPT_NOPROGRESS, 0L);
        res = curl_easy_perform(curl);

        if (res != CURLE_OK)
        {
            curl_easy_cleanup(curl);
            curl_global_cleanup();
            throw std::runtime_error("Failed!");

        }
        else
        {

            curl_easy_cleanup(curl);
            curl_global_cleanup();
            int i=fclose(fp);

            if(i==0)
            {

                a = fopen(sDownload.c_str(), "rb");

                if (a == nullptr)
                {

                    boost::filesystem::remove_all(sDownload);
                    throw std::runtime_error("Unable to open downloaded file.");

                }
                else
                {

                    boost::filesystem::remove_all(GetDataDir(true) / "blocks");
                    boost::filesystem::remove_all(GetDataDir(true) / "chainstate");
                    boost::filesystem::remove_all(GetDataDir(true) / "cfund");
                    bool fOk = untar(a, sDownload.c_str());
                    fclose(a);
                    boost::filesystem::remove_all(sDownload);

                    if(!fOk)
                        throw std::runtime_error("Could not extract data.");

                }

            }
            else
            {

                throw std::runtime_error("Failed!");

            }

        }

    }
    else
    {

        throw std::runtime_error("Failed!");

    }
}

void ttt(std::string d)
{
    LogPrintf("created %s\n", d);
}

/** Initialize navcoin.
 *  @pre Parameters should be parsed and config file should be read.
 */
bool AppInit2(boost::thread_group& threadGroup, CScheduler& scheduler, const std::string& wordlist)
{
    // ********************************************************* Step 0: download bootstrap
    std::string sBootstrap = GetArg("-bootstrap","");

    if(sBootstrap != "")
    {

        RemoveConfigFile("bootstrap");
        uiInterface.InitMessage(strprintf("Trying to download from %s", sBootstrap.c_str()));

        try
        {

            DownloadBlockchain(sBootstrap);

        }
        catch(const std::exception& e)
        {

            return InitError(strprintf("[BOOTSTRAP] %s", e.what()));

        }

        uiInterface.InitMessage("Downloaded");

    }

    if(!wordlist.empty())
    {
        SoftSetBoolArg("-rescan", true);
    }

    BulletproofsRangeproof::Init();

    // ********************************************************* Step 1: setup
#ifdef _MSC_VER
    // Turn off Microsoft heap dump noise
    _CrtSetReportMode(_CRT_WARN, _CRTDBG_MODE_FILE);
    _CrtSetReportFile(_CRT_WARN, CreateFileA("NUL", GENERIC_WRITE, 0, nullptr, OPEN_EXISTING, 0, 0));
#endif
#if _MSC_VER >= 1400
    // Disable confusing "helpful" text message on abort, Ctrl-C
    _set_abort_behavior(0, _WRITE_ABORT_MSG | _CALL_REPORTFAULT);
#endif
#ifdef WIN32
    // Enable Data Execution Prevention (DEP)
    // Minimum supported OS versions: WinXP SP3, WinVista >= SP1, Win Server 2008
    // A failure is non-critical and needs no further attention!
#ifndef PROCESS_DEP_ENABLE
    // We define this here, because GCCs winbase.h limits this to _WIN32_WINNT >= 0x0601 (Windows 7),
    // which is not correct. Can be removed, when GCCs winbase.h is fixed!
#define PROCESS_DEP_ENABLE 0x00000001
#endif
    typedef BOOL (WINAPI *PSETPROCDEPPOL)(DWORD);
    PSETPROCDEPPOL setProcDEPPol = (PSETPROCDEPPOL)GetProcAddress(GetModuleHandleA("Kernel32.dll"), "SetProcessDEPPolicy");
    if (setProcDEPPol != nullptr) setProcDEPPol(PROCESS_DEP_ENABLE);
#endif

    if (!SetupNetworking())
        return InitError("Initializing networking failed");
#ifndef WIN32
    if (GetBoolArg("-sysperms", false)) {
#ifdef ENABLE_WALLET
        if (!GetBoolArg("-disablewallet", false))
            return InitError("-sysperms is not allowed in combination with enabled wallet functionality");
#endif
    } else {
        umask(077);
    }

    // Clean shutdown on SIGTERM
    struct sigaction sa;
    sa.sa_handler = HandleSIGTERM;
    sigemptyset(&sa.sa_mask);
    sa.sa_flags = 0;
    sigaction(SIGTERM, &sa, nullptr);
    sigaction(SIGINT, &sa, nullptr);

    // Reopen debug.log on SIGHUP
    struct sigaction sa_hup;
    sa_hup.sa_handler = HandleSIGHUP;
    sigemptyset(&sa_hup.sa_mask);
    sa_hup.sa_flags = 0;
    sigaction(SIGHUP, &sa_hup, nullptr);

    // Ignore SIGPIPE, otherwise it will bring the daemon down if the client closes unexpectedly
    signal(SIGPIPE, SIG_IGN);
#endif

    // ********************************************************* Step 2: parameter interactions
    const CChainParams& chainparams = Params();

    // also see: InitParameterInteraction()

    // if using block pruning, then disable txindex
    if (GetArg("-prune", 0)) {
        if (GetBoolArg("-txindex", DEFAULT_TXINDEX))
            return InitError(_("Prune mode is incompatible with -txindex."));
#ifdef ENABLE_WALLET
        if (GetBoolArg("-rescan", false)) {
            return InitError(_("Rescans are not possible in pruned mode. You will need to use -reindex which will download the whole blockchain again."));
        }
#endif
    }

    nMinerSleep = GetArg("-minersleep", 500);

    // Make sure enough file descriptors are available
    int nBind = std::max((int)mapArgs.count("-bind") + (int)mapArgs.count("-whitebind"), 1);
    int nUserMaxConnections = GetArg("-maxconnections", DEFAULT_MAX_PEER_CONNECTIONS);
    nMaxConnections = std::max(nUserMaxConnections, 0);

    // Trim requested connection counts, to fit into system limitations
    nMaxConnections = std::max(std::min(nMaxConnections, (int)(FD_SETSIZE - nBind - MIN_CORE_FILEDESCRIPTORS)), 0);
    int nFD = RaiseFileDescriptorLimit(nMaxConnections + MIN_CORE_FILEDESCRIPTORS);
    if (nFD < MIN_CORE_FILEDESCRIPTORS)
        return InitError(_("Not enough file descriptors available."));
    nMaxConnections = std::min(nFD - MIN_CORE_FILEDESCRIPTORS, nMaxConnections);

    if (nMaxConnections < nUserMaxConnections)
        InitWarning(strprintf(_("Reducing -maxconnections from %d to %d, because of system limitations."), nUserMaxConnections, nMaxConnections));

    // ********************************************************* Step 3: parameter-to-internal-flags

    fDebug = !mapMultiArgs["-debug"].empty();
    // Special-case: if -debug=0/-nodebug is set, turn off debugging messages
    const vector<string>& categories = mapMultiArgs["-debug"];
    if (GetBoolArg("-nodebug", false) || find(categories.begin(), categories.end(), string("0")) != categories.end())
        fDebug = false;

    // Check for -debugnet
    if (GetBoolArg("-debugnet", false))
        InitWarning(_("Unsupported argument -debugnet ignored, use -debug=net."));
    // Check for -socks - as this is a privacy risk to continue, exit here
    if (mapArgs.count("-socks"))
        return InitError(_("Unsupported argument -socks found. Setting SOCKS version isn't possible anymore, only SOCKS5 proxies are supported."));
    // Check for -tor - as this is a privacy risk to continue, exit here
    if (GetBoolArg("-tor", false))
        return InitError(_("Unsupported argument -tor found, use -onion."));

    if (GetBoolArg("-benchmark", false))
        InitWarning(_("Unsupported argument -benchmark ignored, use -debug=bench."));

    if (GetBoolArg("-whitelistalwaysrelay", false))
        InitWarning(_("Unsupported argument -whitelistalwaysrelay ignored, use -whitelistrelay and/or -whitelistforcerelay."));

    if (mapArgs.count("-blockminsize"))
        InitWarning("Unsupported argument -blockminsize ignored.");

    // Checkmempool and checkblockindex default to true in regtest mode
    int ratio = std::min<int>(std::max<int>(GetArg("-checkmempool", chainparams.DefaultConsistencyChecks() ? 1 : 0), 0), 1000000);
    if (ratio != 0) {
        mempool.setSanityCheck(1.0 / ratio);
        // Changes to mempool should also be made to Dandelion stempool
        stempool.setSanityCheck(1.0 / ratio);
    }
    fCheckBlockIndex = GetBoolArg("-checkblockindex", chainparams.DefaultConsistencyChecks());
    fCheckpointsEnabled = GetBoolArg("-checkpoints", DEFAULT_CHECKPOINTS_ENABLED);

    // mempool limits
    int64_t nMempoolSizeMax = GetArg("-maxmempool", DEFAULT_MAX_MEMPOOL_SIZE) * 1000000;
    int64_t nMempoolSizeMin = GetArg("-limitdescendantsize", DEFAULT_DESCENDANT_SIZE_LIMIT) * 1000 * 40;
    if (nMempoolSizeMax < 0 || nMempoolSizeMax < nMempoolSizeMin)
        return InitError(strprintf(_("-maxmempool must be at least %d MB"), std::ceil(nMempoolSizeMin / 1000000.0)));

    // -par=0 means autodetect, but nScriptCheckThreads==0 means no concurrency
    nScriptCheckThreads = GetArg("-par", DEFAULT_SCRIPTCHECK_THREADS);
    if (nScriptCheckThreads <= 0)
        nScriptCheckThreads += GetNumCores();
    if (nScriptCheckThreads <= 1)
        nScriptCheckThreads = 0;
    else if (nScriptCheckThreads > MAX_SCRIPTCHECK_THREADS)
        nScriptCheckThreads = MAX_SCRIPTCHECK_THREADS;

    fServer = GetBoolArg("-server", false);

    TorThreadInit();

    // block pruning; get the amount of disk space (in MiB) to allot for block & undo files
    int64_t nSignedPruneTarget = GetArg("-prune", 0) * 1024 * 1024;
    if (nSignedPruneTarget < 0) {
        return InitError(_("Prune cannot be configured with a negative value."));
    }
    nPruneTarget = (uint64_t) nSignedPruneTarget;
    if (nPruneTarget) {
        if (nPruneTarget < MIN_DISK_SPACE_FOR_BLOCK_FILES) {
            return InitError(strprintf(_("Prune configured below the minimum of %d MiB.  Please use a higher number."), MIN_DISK_SPACE_FOR_BLOCK_FILES / 1024 / 1024));
        }
        LogPrintf("Prune configured to target %uMiB on disk for block and undo files.\n", nPruneTarget / 1024 / 1024);
        fPruneMode = true;
    }

    RegisterAllCoreRPCCommands(tableRPC);
#ifdef ENABLE_WALLET
    bool fDisableWallet = GetBoolArg("-disablewallet", false);
    if (!fDisableWallet)
    {
        RegisterWalletRPCCommands(tableRPC);
        RegisterBLSCTRPCCommands(tableRPC);
    }
#endif

    nConnectTimeout = GetArg("-timeout", DEFAULT_CONNECT_TIMEOUT);
    if (nConnectTimeout <= 0)
        nConnectTimeout = DEFAULT_CONNECT_TIMEOUT;

    // Fee-per-kilobyte amount considered the same as "free"
    // If you are mining, be careful setting this:
    // if you set it to zero then
    // a transaction spammer can cheaply fill blocks using
    // 1-satoshi-fee transactions. It should be set above the real
    // cost to you of processing a transaction.
    if (mapArgs.count("-minrelaytxfee"))
    {
        CAmount n = 0;
        if (ParseMoney(mapArgs["-minrelaytxfee"], n) && n > 0)
            ::minRelayTxFee = CFeeRate(n);
        else
            return InitError(AmountErrMsg("minrelaytxfee", mapArgs["-minrelaytxfee"]));
    }

    fRequireStandard = !GetBoolArg("-acceptnonstdtxn", !Params().RequireStandard());
    if (Params().RequireStandard() && !fRequireStandard)
        return InitError(strprintf("acceptnonstdtxn is not currently supported for %s chain", chainparams.NetworkIDString()));
    nBytesPerSigOp = GetArg("-bytespersigop", nBytesPerSigOp);

#ifdef ENABLE_WALLET
    if (!CWallet::ParameterInteraction())
        return false;
#endif // ENABLE_WALLET

    fIsBareMultisigStd = GetBoolArg("-permitbaremultisig", DEFAULT_PERMIT_BAREMULTISIG);
    fAcceptDatacarrier = GetBoolArg("-datacarrier", DEFAULT_ACCEPT_DATACARRIER);
    nMaxDatacarrierBytes = GetArg("-datacarriersize", nMaxDatacarrierBytes);

    // Option to startup with mocktime set (used for regression testing):
    SetMockTime(GetArg("-mocktime", 0)); // SetMockTime(0) is a no-op

    if (GetBoolArg("-peerbloomfilters", DEFAULT_PEERBLOOMFILTERS))
        nLocalServices = ServiceFlags(nLocalServices | NODE_BLOOM);

    nMaxTipAge = GetArg("-maxtipage", DEFAULT_MAX_TIP_AGE);

    fEnableReplacement = GetBoolArg("-mempoolreplacement", DEFAULT_ENABLE_REPLACEMENT);
    if ((!fEnableReplacement) && mapArgs.count("-mempoolreplacement")) {
        // Minimal effort at forwards compatibility
        std::string strReplacementModeList = GetArg("-mempoolreplacement", "");  // default is impossible
        std::vector<std::string> vstrReplacementModes;
        boost::split(vstrReplacementModes, strReplacementModeList, boost::is_any_of(","));
        fEnableReplacement = (std::find(vstrReplacementModes.begin(), vstrReplacementModes.end(), "fee") != vstrReplacementModes.end());
    }

    // ********************************************************* Step 4: application initialization: dir lock, daemonize, pidfile, debug log

    // Initialize elliptic curve code
    ECC_Start();
    globalVerifyHandle.reset(new ECCVerifyHandle());

    // Sanity check
    if (!InitSanityCheck())
        return InitError(strprintf(_("Initialization sanity check failed. %s is shutting down."), _(PACKAGE_NAME)));

    std::string strDataDir = GetDataDir().string();

    // Make sure only a single NavCoin process is using the data directory.
    boost::filesystem::path pathLockFile = GetDataDir() / ".lock";
    FILE* file = fopen(pathLockFile.string().c_str(), "a"); // empty lock file; created if it doesn't exist.
    if (file) fclose(file);

    try {
        static boost::interprocess::file_lock lock(pathLockFile.string().c_str());
        if (!lock.try_lock())
            return InitError(strprintf(_("Cannot obtain a lock on data directory %s. %s is probably already running."), strDataDir, _(PACKAGE_NAME)));
    } catch(const boost::interprocess::interprocess_exception& e) {
        return InitError(strprintf(_("Cannot obtain a lock on data directory %s. %s is probably already running.") + " %s.", strDataDir, _(PACKAGE_NAME), e.what()));
    }

#ifndef WIN32
    CreatePidFile(GetPidFile(), getpid());
#endif
    if (GetBoolArg("-shrinkdebugfile", !fDebug))
        ShrinkDebugFile();

    if (fPrintToDebugLog)
        OpenDebugLog();

    if (!fLogTimestamps)
        LogPrintf("Startup time: %s\n", DateTimeStrFormat("%Y-%m-%d %H:%M:%S", GetTime()));
    LogPrintf("Default data directory %s\n", GetDefaultDataDir().string());
    LogPrintf("Using data directory %s\n", strDataDir);
    LogPrintf("Using config file %s\n", GetConfigFile().string());
    LogPrintf("Using at most %i connections (%i file descriptors available)\n", nMaxConnections, nFD);
    std::ostringstream strErrors;

    LogPrintf("Using %u threads for script verification\n", nScriptCheckThreads);
    if (nScriptCheckThreads) {
        for (int i=0; i<nScriptCheckThreads-1; i++)
            threadGroup.create_thread(&ThreadScriptCheck);
    }

    // Start the lightweight task scheduler thread
    CScheduler::Function serviceLoop = boost::bind(&CScheduler::serviceQueue, &scheduler);
    threadGroup.create_thread(boost::bind(&TraceThread<CScheduler::Function>, "scheduler", serviceLoop));

    /* Start the RPC server already.  It will be started in "warmup" mode
     * and not really process calls already (but it will signify connections
     * that the server is there and will be ready later).  Warmup mode will
     * be disabled when initialisation is finished.
     */
    if (fServer)
    {
        uiInterface.InitMessage.connect(SetRPCWarmupStatus);
        if (!AppInitServers(threadGroup))
            return InitError(_("Unable to start HTTP server. See debug log for details."));
    }

    int64_t nStart;

    // ********************************************************* Step 5: verify wallet database integrity
#ifdef ENABLE_WALLET
    if (!fDisableWallet) {
        if (!CWallet::Verify())
            return false;
    } // (!fDisableWallet)
#endif // ENABLE_WALLET
    // ********************************************************* Step 6: network initialization

    uiInterface.InitMessage(_("Synchronizing clock..."));

    string sMsg = "";
    int nWarningCounter = 0;
    int nMinMeasures = GetArg("-ntpminmeasures", MINIMUM_NTP_MEASURE);

    if(nMinMeasures == 0)
    {
        sMsg = "You have set to ignore NTP Sync with the wallet "
               "setting ntpminmeasures=0. Please be aware that "
               "your system clock needs to be correct in order "
               "to synchronize with the network. ";
    } else if(nMinMeasures > 0) {
        while(1)
        {
            if(ShutdownRequested())
                break;
            if(!NtpClockSync())
            {
                sMsg = "A connection could not be made to any ntp server. "
                       "Please ensure you system clock is correct otherwise "
                       "your stakes will be rejected by the network";

                if (nWarningCounter == 0)
                {
                    uiInterface.ThreadSafeMessageBox(sMsg, "", CClientUIInterface::MSG_ERROR);
                }

                strMiscWarning = sMsg;
                AlertNotify(strMiscWarning);
                LogPrintf(strMiscWarning.c_str());

                uiInterface.InitMessage(_(strprintf("Synchronizing clock attempt %i...", nWarningCounter+1).c_str()));

                nWarningCounter++;

                if(!ShutdownRequested())
                {
                    MilliSleep(10000);
                }
            }
            else
            {
                strMiscWarning = "";
                sMsg = "";
                break;
            }
        }
    }

    if (sMsg != "")
    {
        uiInterface.ThreadSafeMessageBox(sMsg, "", CClientUIInterface::MSG_ERROR);
        strMiscWarning = sMsg;
        AlertNotify(strMiscWarning);
        LogPrintf(strMiscWarning.c_str());
    }

    RegisterNodeSignals(GetNodeSignals());

    // sanitize comments per BIP-0014, format user agent and check total size
    std::vector<string> uacomments;
    for(string cmt: mapMultiArgs["-uacomment"])
    {
        if (cmt != SanitizeString(cmt, SAFE_CHARS_UA_COMMENT))
            return InitError(strprintf(_("User Agent comment (%s) contains unsafe characters."), cmt));
        uacomments.push_back(SanitizeString(cmt, SAFE_CHARS_UA_COMMENT));
    }
    strSubVersion = FormatSubVersion(CLIENT_NAME, CLIENT_VERSION, uacomments);
    if (strSubVersion.size() > MAX_SUBVERSION_LENGTH) {
        return InitError(strprintf(_("Total length of network version string (%i) exceeds maximum length (%i). Reduce the number or size of uacomments."),
                                   strSubVersion.size(), MAX_SUBVERSION_LENGTH));
    }

    if (mapArgs.count("-onlynet")) {
        std::set<enum Network> nets;
        for(const std::string& snet: mapMultiArgs["-onlynet"]) {
            enum Network net = ParseNetwork(snet);
            if (net == NET_UNROUTABLE)
                return InitError(strprintf(_("Unknown network specified in -onlynet: '%s'"), snet));
            nets.insert(net);
        }
        for (int n = 0; n < NET_MAX; n++) {
            enum Network net = (enum Network)n;
            if (!nets.count(net))
                SetLimited(net);
        }
    }

    if (mapArgs.count("-whitelist")) {
        for(const std::string& net: mapMultiArgs["-whitelist"]) {
            CSubNet subnet(net);
            if (!subnet.IsValid())
                return InitError(strprintf(_("Invalid netmask specified in -whitelist: '%s'"), net));
            CNode::AddWhitelistedRange(subnet);
        }
    }

    bool proxyRandomize = GetBoolArg("-proxyrandomize", DEFAULT_PROXYRANDOMIZE);
    // -proxy sets a proxy for all outgoing network traffic
    // -noproxy (or -proxy=0) as well as the empty string can be used to not set a proxy, this is the default
    std::string proxyArg = GetArg("-proxy", "");
    SetLimited(NET_TOR);
    if (proxyArg != "" && proxyArg != "0") {
        proxyType addrProxy = proxyType(CService(proxyArg, 9050), proxyRandomize);
        if (!addrProxy.IsValid())
            return InitError(strprintf(_("Invalid -proxy address: '%s'"), proxyArg));

        SetProxy(NET_IPV4, addrProxy);
        SetProxy(NET_IPV6, addrProxy);
        SetProxy(NET_TOR, addrProxy);
        SetNameProxy(addrProxy);
        SetLimited(NET_TOR, false); // by default, -proxy sets onion as reachable, unless -noonion later
    }

    // -onion can be used to set only a proxy for .onion, or override normal proxy for .onion addresses
    // -noonion (or -onion=0) disables connecting to .onion entirely
    // An empty string is used to not override the onion proxy (in which case it defaults to -proxy set above, or none)
    std::string onionArg = GetArg("-onion", "");
    if (onionArg != "") {
        if (onionArg == "0") { // Handle -noonion/-onion=0
            SetLimited(NET_TOR); // set onions as unreachable
        } else {
            proxyType addrOnion = proxyType(CService(onionArg, 9050), proxyRandomize);
            if (!addrOnion.IsValid())
                return InitError(strprintf(_("Invalid -onion address: '%s'"), onionArg));
            SetProxy(NET_TOR, addrOnion);
            SetLimited(NET_TOR, false);
        }
    }

    // see Step 2: parameter interactions for more information about these
    fListen = GetBoolArg("-listen", DEFAULT_LISTEN);
    fDiscover = GetBoolArg("-discover", true);
    fNameLookup = GetBoolArg("-dns", DEFAULT_NAME_LOOKUP);
    fRelayTxes = !GetBoolArg("-blocksonly", DEFAULT_BLOCKSONLY);

    bool fBound = false;
    if (fListen) {
        if (mapArgs.count("-bind") || mapArgs.count("-whitebind")) {
            for(const std::string& strBind: mapMultiArgs["-bind"]) {
                CService addrBind;
                if (!Lookup(strBind.c_str(), addrBind, GetListenPort(), false))
                    return InitError(ResolveErrMsg("bind", strBind));
                fBound |= Bind(addrBind, (BF_EXPLICIT | BF_REPORT_ERROR));
            }
            for(const std::string& strBind: mapMultiArgs["-whitebind"]) {
                CService addrBind;
                if (!Lookup(strBind.c_str(), addrBind, 0, false))
                    return InitError(ResolveErrMsg("whitebind", strBind));
                if (addrBind.GetPort() == 0)
                    return InitError(strprintf(_("Need to specify a port with -whitebind: '%s'"), strBind));
                fBound |= Bind(addrBind, (BF_EXPLICIT | BF_REPORT_ERROR | BF_WHITELIST));
            }
        }
        else {
            struct in_addr inaddr_any;
            inaddr_any.s_addr = INADDR_ANY;
            fBound |= Bind(CService(in6addr_any, GetListenPort()), BF_NONE);
            fBound |= Bind(CService(inaddr_any, GetListenPort()), !fBound ? BF_REPORT_ERROR : BF_NONE);
        }
        if (!fBound)
            return InitError(_("Failed to listen on any port. Use -listen=0 if you want this."));
    }

    if (mapArgs.count("-externalip")) {
        for(const std::string& strAddr: mapMultiArgs["-externalip"]) {
            CService addrLocal;
            if (Lookup(strAddr.c_str(), addrLocal, GetListenPort(), fNameLookup) && addrLocal.IsValid())
                AddLocal(addrLocal, LOCAL_MANUAL);
            else
                return InitError(ResolveErrMsg("externalip", strAddr));
        }
    }

    for(const std::string& strDest: mapMultiArgs["-seednode"])
            AddOneShot(strDest);

#if ENABLE_ZMQ
    pzmqNotificationInterface = CZMQNotificationInterface::CreateWithArguments(mapArgs);

    if (pzmqNotificationInterface) {
        RegisterValidationInterface(pzmqNotificationInterface);
    }
#endif
    if (mapArgs.count("-maxuploadtarget")) {
        CNode::SetMaxOutboundTarget(GetArg("-maxuploadtarget", DEFAULT_MAX_UPLOAD_TARGET)*1024*1024);
    }

    // ********************************************************* Step 7: load block chain

    fReindex = GetBoolArg("-reindex", false);
    bool fReindexChainState = GetBoolArg("-reindex-chainstate", false);

    // Upgrading to 0.8; hard-link the old blknnnn.dat files into /blocks/
    boost::filesystem::path blocksDir = GetDataDir() / "blocks";
    if (!boost::filesystem::exists(blocksDir))
    {
        boost::filesystem::create_directories(blocksDir);
        bool linked = false;
        for (unsigned int i = 1; i < 10000; i++) {
            boost::filesystem::path source = GetDataDir() / strprintf("blk%04u.dat", i);
            if (!boost::filesystem::exists(source)) break;
            boost::filesystem::path dest = blocksDir / strprintf("blk%05u.dat", i-1);
            try {
                boost::filesystem::create_hard_link(source, dest);
                LogPrintf("Hardlinked %s -> %s\n", source.string(), dest.string());
                linked = true;
            } catch (const boost::filesystem::filesystem_error& e) {
                // Note: hardlink creation failing is not a disaster, it just means
                // blocks will get re-downloaded from peers.
                LogPrintf("Error hardlinking blk%04u.dat: %s\n", i, e.what());
                break;
            }
        }
        if (linked)
        {
            fReindex = true;
        }
    }

    // block tree db settings
    int dbMaxOpenFiles = GetArg("-dbmaxopenfiles", DEFAULT_DB_MAX_OPEN_FILES);
    bool dbCompression = GetBoolArg("-dbcompression", DEFAULT_DB_COMPRESSION);

    LogPrintf("Block index database configuration:\n");
    LogPrintf("* Using %d max open files\n", dbMaxOpenFiles);
    LogPrintf("* Compression is %s\n", dbCompression ? "enabled" : "disabled");

    // cache size calculations
    int64_t nTotalCache = (GetArg("-dbcache", nDefaultDbCache) << 20);
    nTotalCache = std::max(nTotalCache, nMinDbCache << 20); // total cache cannot be less than nMinDbCache
    nTotalCache = std::min(nTotalCache, nMaxDbCache << 20); // total cache cannot be greater than nMaxDbcache
    int64_t nBlockTreeDBCache = std::min(nTotalCache / 8, nMaxBlockDBCache << 20);
    nTotalCache -= nBlockTreeDBCache;
    int64_t nTxIndexCache = std::min(nTotalCache / 8, GetBoolArg("-txindex", DEFAULT_TXINDEX) ? nMaxTxIndexCache << 20 : 0);
    nTotalCache -= nTxIndexCache;
    int64_t nCoinDBCache = std::min(nTotalCache / 2, (nTotalCache / 4) + (1 << 23)); // use 25%-50% of the remainder for disk cache
    nCoinDBCache = std::min(nCoinDBCache, nMaxCoinsDBCache << 20); // cap total coins db cache
    nTotalCache -= nCoinDBCache;
    nCoinCacheUsage = nTotalCache; // the rest goes to in-memory cache
    LogPrintf("Cache configuration:\n");
    LogPrintf("* Using %.1fMiB for block index database\n", nBlockTreeDBCache * (1.0 / 1024 / 1024));
    if (GetBoolArg("-txindex", DEFAULT_TXINDEX)) {
        LogPrintf("* Using %.1fMiB for transaction index database\n", nTxIndexCache * (1.0 / 1024 / 1024));
    }
    LogPrintf("* Using %.1fMiB for chain state database\n", nCoinDBCache * (1.0 / 1024 / 1024));
    LogPrintf("* Using %.1fMiB for in-memory UTXO set (plus up to %.1fMiB of unused mempool space)\n", nCoinCacheUsage * (1.0 / 1024 / 1024), nMempoolSizeMax * (1.0 / 1024 / 1024));

    bool fLoaded = false;

    while (!fLoaded) {
        bool fReset = fReindex;
        bool fNeedsReindexChainstate = false;
        std::string strLoadError;

        uiInterface.InitMessage(_("Loading block index..."));

        nStart = GetTimeMillis();
        do {
            try {
                UnloadBlockIndex();
                delete pcoinsTip;
                delete pcoinsdbview;
                delete pcoinscatcher;
                delete pblocktree;

                pblocktree = new CBlockTreeDB(nBlockTreeDBCache, false, fReindex, dbCompression, dbMaxOpenFiles);
                pcoinsdbview = new CStateViewDB(nCoinDBCache, false, fReindex || fReindexChainState);

                pcoinscatcher = new CStateViewErrorCatcher(pcoinsdbview);
                pcoinsTip = new CStateViewCache(pcoinscatcher);

                if (fReindex) {
                    pblocktree->WriteReindexing(true);
                    //If we're reindexing in prune mode, wipe away unusable block files and all undo data files
                    if (fPruneMode)
                        CleanupBlockRevFiles();
                }

                if (!LoadBlockIndex()) {
                    strLoadError = _("Error loading block database");
                    break;
                }

                // If the loaded chain has a wrong genesis, bail out immediately
                // (we're likely using a testnet datadir, or the other way around).
                if (!mapBlockIndex.empty() && mapBlockIndex.count(chainparams.GetConsensus().hashGenesisBlock) == 0)
                    return InitError(_("Incorrect or no genesis block found. Wrong datadir for network?"));

                // Initialize the block index (no-op if non-empty database was already loaded)
                if (!InitBlockIndex(chainparams)) {
                    strLoadError = _("Error initializing block database");
                    break;
                }

                // Check for changed -txindex state
                if (fTxIndex != GetBoolArg("-txindex", DEFAULT_TXINDEX)) {
                    strLoadError = _("You need to rebuild the database using -reindex-chainstate to change -txindex");
                    break;
                }

                // Check for changed -addressindex state
                if (fAddressIndex != GetBoolArg("-addressindex", DEFAULT_ADDRESSINDEX)) {
                    strLoadError = _("You need to rebuild the database using -reindex-chainstate to change -addressindex");
                    break;
                }

                // Check for changed -spentindex state
                if (fSpentIndex != GetBoolArg("-spentindex", DEFAULT_SPENTINDEX)) {
                    strLoadError = _("You need to rebuild the database using -reindex-chainstate to change -spentindex");
                    break;
                }

                // Check for changed -timestampindex state
                if (fTimestampIndex != GetBoolArg("-timestampindex", DEFAULT_TIMESTAMPINDEX)) {
                    strLoadError = _("You need to rebuild the database using -reindex-chainstate to change -timestampindex");
                    break;
                }

                // Check for changed -prune state.  What we are concerned about is a user who has pruned blocks
                // in the past, but is now trying to run unpruned.
                if (fHavePruned && !fPruneMode) {
                    strLoadError = _("You need to rebuild the database using -reindex to go back to unpruned mode.  This will redownload the entire blockchain");
                    break;
                }

                if (!fReindex) {
                    uiInterface.InitMessage(_("Rewinding blocks..."));
                    if (!RewindBlockIndex(chainparams)) {
                        strLoadError = _("Unable to rewind the database to a pre-fork state. You will need to redownload the blockchain");
                        break;
                    }
                }

                uiInterface.InitMessage(_("Verifying blocks..."));
                if (fHavePruned && GetArg("-checkblocks", DEFAULT_CHECKBLOCKS) > MIN_BLOCKS_TO_KEEP) {
                    LogPrintf("Prune: pruned datadir may not have more than %d blocks; only checking available blocks",
                              MIN_BLOCKS_TO_KEEP);
                }

                {
                    LOCK(cs_main);
                    CBlockIndex* tip = chainActive.Tip();
                    if (tip && tip->nTime > GetAdjustedTime() + 2 * 60 * 60) {
                        strLoadError = _("The block database contains a block which appears to be from the future. "
                                         "This may be due to your computer's date and time being set incorrectly. "
                                         "Only rebuild the block database if you are sure that your computer's date and time are correct");
                        break;
                    }
                }

                fVerifyChain = true;
                bool fVerifyRet = CVerifyDB().VerifyDB(chainparams, pcoinsdbview, GetArg("-checklevel", DEFAULT_CHECKLEVEL),
                                                       GetArg("-checkblocks", DEFAULT_CHECKBLOCKS));
                fVerifyChain = false;

                if (!fVerifyRet) {
                    strLoadError = _("Corrupted block database detected");
                    break;
                }

                std::vector<CProposal> vProposals;
                CProposalMap mapProposals;

                if (pblocktree->GetProposalIndex(vProposals))
                {
                    if (!pcoinsTip->GetAllProposals(mapProposals))
                    {
                        fNeedsReindexChainstate = true;
                        strLoadError = _("Old data base structure detected");
                        break;
                    }
                    if (vProposals.size() > 0 && mapProposals.size() == 0)
                    {
                        LogPrintf("Importing %d proposals to the new CoinsDB...\n", vProposals.size());
                        for (auto& it: vProposals)
                        {
                            pcoinsTip->AddProposal(it);
                        }
                    }
                } else if (!pcoinsTip->GetAllProposals(mapProposals))
                {
                    fNeedsReindexChainstate = true;
                    strLoadError = _("Old data base structure detected");
                    break;
                }

                std::vector<CPaymentRequest> vPaymentRequests;
                CPaymentRequestMap mapPaymentRequest;

                if (pblocktree->GetPaymentRequestIndex(vPaymentRequests))
                {
                    if (!pcoinsTip->GetAllPaymentRequests(mapPaymentRequest))
                    {
                        fNeedsReindexChainstate = true;
                        strLoadError = _("Old data base structure detected");
                        break;
                    }
                    if (vPaymentRequests.size() > 0 && mapPaymentRequest.size() == 0)
                    {
                        LogPrintf("Importing %d payment requests to the new CoinsDB...\n", vPaymentRequests.size());
                        for (auto& it: vPaymentRequests)
                        {
                            pcoinsTip->AddPaymentRequest(it);
                        }
                    }
                } else if (!pcoinsTip->GetAllPaymentRequests(mapPaymentRequest))
                {
                    fNeedsReindexChainstate = true;
                    strLoadError = _("Old data base structure detected");
                    break;
                }

            } catch (const std::exception& e) {
                if (fDebug) LogPrintf("%s\n", e.what());
                strLoadError = _("Error opening block database");
                break;
            }

            fLoaded = true;
        } while(false);

        if (!fLoaded) {
            // first suggest a reindex
            if (!fReset) {
                bool fRet = uiInterface.ThreadSafeQuestion(
                            strLoadError + ".\n\n" + _("Do you want to rebuild the block database now?"),
                            strLoadError + ".\nPlease restart with " + (fNeedsReindexChainstate ? "" : "-reindex or ") + "-reindex-chainstate to recover.",
                            "", CClientUIInterface::MSG_ERROR | CClientUIInterface::BTN_ABORT);
                if (fRet) {
                    if (fNeedsReindexChainstate)
                        fReindexChainState = true;
                    else
                        fReindex = true;
                    fRequestShutdown = false;
                } else {
                    LogPrintf("Aborted block database rebuild. Exiting.\n");
                    return false;
                }
            } else {
                return InitError(strLoadError);
            }
        }
    }

    // As LoadBlockIndex can take several minutes, it's possible the user
    // requested to kill the GUI during the last operation. If so, exit.
    // As the program has not fully started yet, Shutdown() is possibly overkill.
    if (fRequestShutdown)
    {
        LogPrintf("Shutdown requested. Exiting.\n");
        return false;
    }
    LogPrintf(" block index %15dms\n", GetTimeMillis() - nStart);

    boost::filesystem::path est_path = GetDataDir() / FEE_ESTIMATES_FILENAME;
    CAutoFile est_filein(fopen(est_path.string().c_str(), "rb"), SER_DISK, CLIENT_VERSION);
    // Allowed to fail as this file IS missing on first startup.
    if (!est_filein.IsNull())
        mempool.ReadFeeEstimates(est_filein);
    fFeeEstimatesInitialized = true;

    // ********************************************************* Step 8: load wallet
#ifdef ENABLE_WALLET
    if (fDisableWallet) {
        pwalletMain = nullptr;
        LogPrintf("Wallet disabled!\n");
    } else {
        CWallet::InitLoadWallet(wordlist);
        if (!pwalletMain)
            return false;
    }
#else // ENABLE_WALLET
    LogPrintf("No wallet support compiled in!\n");
#endif // !ENABLE_WALLET

    // ********************************************************* Step 9: data directory maintenance

    // if pruning, unset the service bit and perform the initial blockstore prune
    // after any wallet rescanning has taken place.
    if (fPruneMode) {
        LogPrintf("Unsetting NODE_NETWORK on prune mode\n");
        nLocalServices = ServiceFlags(nLocalServices & ~NODE_NETWORK);
        if (!fReindex) {
            uiInterface.InitMessage(_("Pruning blockstore..."));
            PruneAndFlush();
        }
    }

    if (Params().GetConsensus().vDeployments[Consensus::DEPLOYMENT_SEGWIT].nTimeout != 0) {
        // Only advertize witness capabilities if they have a reasonable start time.
        // This allows us to have the code merged without a defined softfork, by setting its
        // end time to 0.
        // Note that setting NODE_WITNESS is never required: the only downside from not
        // doing so is that after activation, no upgraded nodes will fetch from you.
        nLocalServices = ServiceFlags(nLocalServices | NODE_WITNESS);
        // Only care about others providing witness capabilities if there is a softfork
        // defined.
        nRelevantServices = ServiceFlags(nRelevantServices | NODE_WITNESS);
    }

    // ********************************************************* Step 10: import blocks

    if (mapArgs.count("-blocknotify"))
        uiInterface.NotifyBlockTip.connect(BlockNotifyCallback);

    std::vector<boost::filesystem::path> vImportFiles;
    if (mapArgs.count("-loadblock"))
    {
        for(const std::string& strFile: mapMultiArgs["-loadblock"])
                vImportFiles.push_back(strFile);
    }
    threadGroup.create_thread(boost::bind(&ThreadImport, vImportFiles));

    // Wait for genesis block to be processed
    bool fHaveGenesis = false;
    while (!fHaveGenesis && !fRequestShutdown) {
        {
            LOCK(cs_main);
            fHaveGenesis = (chainActive.Tip() != nullptr);
        }

        if (!fHaveGenesis) {
            MilliSleep(10);
        }
    }

    // ********************************************************* Step 11: start node

    if (!CheckDiskSpace())
        return false;

    if (!strErrors.str().empty())
        return InitError(strErrors.str());

    //// debug print
    LogPrintf("mapBlockIndex.size() = %u\n",   mapBlockIndex.size());
    LogPrintf("nBestHeight = %d\n",                   chainActive.Height());
#ifdef ENABLE_WALLET
    LogPrintf("setKeyPool.size() = %u\n",      pwalletMain ? pwalletMain->setKeyPool.size() : 0);
    LogPrintf("setBLSCTKeyPool.size() = %u\n",      pwalletMain ? pwalletMain->setBLSCTKeyPool.size() : 0);
    LogPrintf("mapWallet.size() = %u\n",       pwalletMain ? pwalletMain->mapWallet.size() : 0);
    LogPrintf("mapAddressBook.size() = %u\n",  pwalletMain ? pwalletMain->mapAddressBook.size() : 0);
#endif

    if (GetBoolArg("-listenonion", DEFAULT_LISTEN_ONION))
        torController.Start();

    StartNode(threadGroup, scheduler);

    // ********************************************************* Step 12: finished

    SetRPCWarmupFinished();

#ifdef ENABLE_WALLET
    // Generate coins in the background
    SetStaking(GetBoolArg("-staking", true));
    threadGroup.create_thread(boost::bind(&NavCoinStaker, boost::cref(chainparams)));
#endif

    uiInterface.InitMessage(_("Done loading"));

#ifdef ENABLE_WALLET
    if (pwalletMain) {
        // Add wallet transactions that aren't already in a block to mapTransactions
        pwalletMain->ReacceptWalletTransactions();

        // Run a thread to flush wallet periodically
        threadGroup.create_thread(boost::bind(&ThreadFlushWalletDB, boost::ref(pwalletMain->strWalletFile)));
    }
#endif

    return !fRequestShutdown;
}

void AlertNotify(const std::string& strMessage)
{
    uiInterface.NotifyAlertChanged();
    std::string strCmd = GetArg("-alertnotify", "");
    if (strCmd.empty()) return;

    // Alert text should be plain ascii coming from a trusted source, but to
    // be safe we first strip anything not in safeChars, then add single quotes around
    // the whole string before passing it to the shell:
    std::string singleQuote("'");
    std::string safeStatus = SanitizeString(strMessage);
    safeStatus = singleQuote+safeStatus+singleQuote;
    boost::replace_all(strCmd, "%s", safeStatus);

    boost::thread t(runCommand, strCmd); // thread runs free
}<|MERGE_RESOLUTION|>--- conflicted
+++ resolved
@@ -263,11 +263,8 @@
         pwalletMain->Flush(false);
 #endif
     StopNode();
-<<<<<<< HEAD
     torController.Stop();
     TorThreadStop();
-=======
->>>>>>> 7fd07134
     UnregisterNodeSignals(GetNodeSignals());
 
     if (fFeeEstimatesInitialized)
