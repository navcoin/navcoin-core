--- conflicted
+++ resolved
@@ -1669,10 +1669,6 @@
                     if (vProposals.size() > 0 && mapProposals.size() == 0)
                     {
                         LogPrintf("Importing %d proposals to the new CoinsDB...\n", vProposals.size());
-<<<<<<< HEAD
-                        std::vector<std::pair<uint256, CProposal>> vToRemove;
-=======
->>>>>>> c8d9d72b
                         for (auto& it: vProposals)
                         {
                             pcoinsTip->AddProposal(it);
@@ -1689,10 +1685,6 @@
                     if (vPaymentRequests.size() > 0 && mapPaymentRequest.size() == 0)
                     {
                         LogPrintf("Importing %d payment requests to the new CoinsDB...\n", vPaymentRequests.size());
-<<<<<<< HEAD
-                        std::vector<std::pair<uint256, CPaymentRequest>> vToRemove;
-=======
->>>>>>> c8d9d72b
                         for (auto& it: vPaymentRequests)
                         {
                             pcoinsTip->AddPaymentRequest(it);
