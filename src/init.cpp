--- conflicted
+++ resolved
@@ -561,8 +561,6 @@
             _("Distributed under the MIT software license, see the accompanying file COPYING or <http://www.opensource.org/licenses/mit-license.php>.") + "\n" +
             "\n" +
             _("This product includes software developed by the OpenSSL Project for use in the OpenSSL Toolkit <https://www.openssl.org/> and cryptographic software written by Eric Young and UPnP software written by Thomas Bernard.") +
-<<<<<<< HEAD
-=======
             "\n" +
             _("Copyright (c) 2014-2017, The Monero Project") + "\n" +
             "\n" +
@@ -591,7 +589,6 @@
             _(" INTERRUPTION) HOWEVER CAUSED AND ON ANY THEORY OF LIABILITY, WHETHER IN CONTRACT,") + "\n" +
             _(" STRICT LIABILITY, OR TORT (INCLUDING NEGLIGENCE OR OTHERWISE) ARISING IN ANY WAY OUT OF") + "\n" +
             _(" THE USE OF THIS SOFTWARE, EVEN IF ADVISED OF THE POSSIBILITY OF SUCH DAMAGE.") + "\n" +
->>>>>>> be771381
             "\n";
 }
 
