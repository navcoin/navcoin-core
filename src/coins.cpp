--- conflicted
+++ resolved
@@ -621,41 +621,15 @@
     }
 
     for (CProposalMap::iterator it = mapProposals.begin(); it != mapProposals.end();) {
-<<<<<<< HEAD
-        if (it->second.IsNull()) {
-            CProposalMap::iterator itUs = cacheProposals.find(it->first);
-            if (itUs != cacheProposals.end()) {
-                cacheProposals.erase(itUs);
-            }
-        } else {
-            CProposal& entry = cacheProposals[it->first];
-            entry.swap(it->second);
-            entry.fDirty = true;
-        }
-=======
         CProposal& entry = cacheProposals[it->first];
         entry.swap(it->second);
->>>>>>> c8d9d72b
         CProposalMap::iterator itOld = it++;
         mapProposals.erase(itOld);
     }
 
     for (CPaymentRequestMap::iterator it = mapPaymentRequests.begin(); it != mapPaymentRequests.end();) {
-<<<<<<< HEAD
-        if (it->second.IsNull()) {
-            CPaymentRequestMap::iterator itUs = cachePaymentRequests.find(it->first);
-            if (itUs != cachePaymentRequests.end()) {
-                cachePaymentRequests.erase(itUs);
-            }
-        } else {
-            CPaymentRequest& entry = cachePaymentRequests[it->first];
-            entry.swap(it->second);
-            entry.fDirty = true;
-        }
-=======
         CPaymentRequest& entry = cachePaymentRequests[it->first];
         entry.swap(it->second);
->>>>>>> c8d9d72b
         CPaymentRequestMap::iterator itOld = it++;
         mapPaymentRequests.erase(itOld);
     }
@@ -738,12 +712,9 @@
     cacheCoins.clear();
     cacheProposals.clear();
     cachePaymentRequests.clear();
-<<<<<<< HEAD
     cacheVotes.clear();
     cacheConsultations.clear();
     cacheAnswers.clear();
-=======
->>>>>>> c8d9d72b
     cachedCoinsUsage = 0;
     return fOk;
 }
