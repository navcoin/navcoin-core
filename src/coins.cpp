--- conflicted
+++ resolved
@@ -5,13 +5,11 @@
 
 #include <coins.h>
 
+#include <main.h>
 #include <memusage.h>
 #include <random.h>
 #include <util.h>
-<<<<<<< HEAD
-=======
 #include <utiltime.h>
->>>>>>> 23cd3db8
 
 #include <assert.h>
 
@@ -771,13 +769,13 @@
     return cacheCoins.size();
 }
 
-<<<<<<< HEAD
-const CTxOut &CStateViewCache::GetOutputFor(const CTxIn& input) const
-=======
-uint256 CCoinsViewCache::GetCFundDBStateHash(const CAmount& nCFLocked, const CAmount& nCFSupply)
+uint256 CStateViewCache::GetCFundDBStateHash(const CAmount& nCFLocked, const CAmount& nCFSupply)
 {
     CPaymentRequestMap mapPaymentRequests;
     CProposalMap mapProposals;
+    CConsultationMap mapConsultations;
+    CConsultationAnswerMap mapAnswers;
+    CVoteMap mapVotes;
 
     int64_t nTimeStart = GetTimeMicros();
 
@@ -786,7 +784,7 @@
     writer << nCFSupply;
     writer << nCFLocked;
 
-    if (GetAllProposals(mapProposals) && GetAllPaymentRequests(mapPaymentRequests))
+    if (GetAllProposals(mapProposals) && GetAllPaymentRequests(mapPaymentRequests) && GetAllConsultations(mapConsultations) && GetAllVotes(mapVotes) && GetAllConsultationAnswers(mapAnswers))
     {
 
         for (auto &it: mapProposals)
@@ -805,6 +803,36 @@
             }
         }
 
+        for (auto &it: mapConsultations)
+        {
+            if (!it.second.IsNull())
+            {
+                writer << it.second;
+            }
+        }
+
+        for (auto &it: mapVotes)
+        {
+            if (!it.second.IsNull())
+            {
+                writer << it.second;
+            }
+        }
+
+        for (auto &it: mapAnswers)
+        {
+            if (!it.second.IsNull())
+            {
+                writer << it.second;
+            }
+        }
+
+        for (unsigned int i = 0; i < Consensus::MAX_CONSENSUS_PARAMS; i++)
+        {
+            Consensus::ConsensusParamsPos id = (Consensus::ConsensusParamsPos)i;
+            writer << GetConsensusParameter(id);
+        }
+
     }
 
     uint256 ret = writer.GetHash();
@@ -814,8 +842,7 @@
     return ret;
 }
 
-const CTxOut &CCoinsViewCache::GetOutputFor(const CTxIn& input) const
->>>>>>> 23cd3db8
+const CTxOut &CStateViewCache::GetOutputFor(const CTxIn& input) const
 {
     const CCoins* coins = AccessCoins(input.prevout.hash);
     assert(coins && coins->IsAvailable(input.prevout.n));
