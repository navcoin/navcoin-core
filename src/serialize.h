--- conflicted
+++ resolved
@@ -20,13 +20,9 @@
 #include <utility>
 #include <vector>
 
-<<<<<<< HEAD
 #include "consensus/daoconsensusparams.h"
 
 #include "prevector.h"
-=======
-#include <prevector.h>
->>>>>>> 55625092
 
 static const unsigned int MAX_SIZE = 0x02000000;
 
